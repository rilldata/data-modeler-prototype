--- conflicted
+++ resolved
@@ -66,15 +66,14 @@
   return type.includes("[]");
 }
 
-<<<<<<< HEAD
 // decimal values don't quite match a simple FLOATS.has(type) function,
 // so we need this one.
 export function isFloat(type) {
   return FLOATS.has(type) || type.startsWith("DECIMAL");
-=======
+}
+
 export function isStruct(type) {
   return type.startsWith("STRUCT");
->>>>>>> e9cf6eda
 }
 
 export function isNested(type) {
