--- conflicted
+++ resolved
@@ -211,20 +211,12 @@
     try {
       const d3formatter = d3format(measureSpec.formatD3);
       const hasCurrencySymbol = includesCurrencySymbol(measureSpec.formatD3);
-<<<<<<< HEAD
-
-      return (value: number | string | T) => {
-        if (typeof value !== "number") return value;
-
-        if (isBigNumber || isTooltip) {
-=======
       const hasPercentSymbol = measureSpec.formatD3.includes("%");
       return (value: number | string | T) => {
         if (typeof value !== "number") return value;
 
         // For the Big Number, override the d3formatter
-        if (isBigNumber) {
->>>>>>> 8bf01025
+        if (isBigNumber || isTooltip) {
           if (hasCurrencySymbol) {
             return humanizer(value, FormatPreset.CURRENCY_USD);
           } else if (hasPercentSymbol) {
