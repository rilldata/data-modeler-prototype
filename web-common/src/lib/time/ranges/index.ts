--- conflicted
+++ resolved
@@ -267,11 +267,7 @@
   );
 
   // the data point previous to the first date inside the chart.
-<<<<<<< HEAD
-  const trucatedOffsetedStartTime = getStartOfPeriod(
-=======
   const fetchStartTime = getStartOfPeriod(
->>>>>>> 9b5b13c6
     offsetedStartTime,
     TIME_GRAIN[interval].duration
   );
@@ -283,23 +279,14 @@
   );
 
   // the data point after the last complete date.
-<<<<<<< HEAD
-  const trucatedOffsetedEndTime = getStartOfPeriod(
-=======
   const fetchEndTime = getStartOfPeriod(
->>>>>>> 9b5b13c6
     offsetedEndTime,
     TIME_GRAIN[interval].duration
   );
 
   return {
-<<<<<<< HEAD
-    start: trucatedOffsetedStartTime.toISOString(),
-    end: trucatedOffsetedEndTime.toISOString(),
-=======
     start: fetchStartTime.toISOString(),
     end: fetchEndTime.toISOString(),
->>>>>>> 9b5b13c6
   };
 }
 
