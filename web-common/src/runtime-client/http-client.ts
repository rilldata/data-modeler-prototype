<<<<<<< HEAD
import { Batcher } from "@rilldata/web-common/runtime-client/batcher/Batcher";
import type { FetchWrapperOptions } from "@rilldata/web-local/lib/util/fetchWrapper";
=======
import type { FetchWrapperOptions } from "@rilldata/web-common/runtime-client/fetchWrapper";
import { get } from "svelte/store";
>>>>>>> f3396e37
import { HttpRequestQueue } from "./http-request-queue/HttpRequestQueue";
import { runtime } from "./runtime-store";

/**
 * Runtime base URL
 *  Local
 *    In dev & prod: http://localhost:9009
 *  Cloud
 *    In dev: http://localhost:9009
 *    In prod: https://{region}.runtime.rilldata.com
 */

<<<<<<< HEAD
export const httpRequestQueue = new HttpRequestQueue(RuntimeUrl);
export const batcher = new Batcher(RuntimeUrl);
=======
export const httpRequestQueue = new HttpRequestQueue();
>>>>>>> f3396e37

export const httpClient = async <T>(
  config: FetchWrapperOptions
): Promise<T> => {
<<<<<<< HEAD
  return batcher.add(config);
=======
  // naive request interceptors

  // set host
  const host = get(runtime).host;
  const interceptedConfig = { ...config, baseUrl: host };

  // set jwt
  const jwt = get(runtime).jwt;
  if (jwt) {
    interceptedConfig.headers = {
      ...interceptedConfig.headers,
      Authorization: `Bearer ${jwt}`,
    };
  }

  return (await httpRequestQueue.add(interceptedConfig)) as Promise<T>;
>>>>>>> f3396e37
};

export default httpClient;<|MERGE_RESOLUTION|>--- conflicted
+++ resolved
@@ -1,10 +1,6 @@
-<<<<<<< HEAD
 import { Batcher } from "@rilldata/web-common/runtime-client/batcher/Batcher";
-import type { FetchWrapperOptions } from "@rilldata/web-local/lib/util/fetchWrapper";
-=======
 import type { FetchWrapperOptions } from "@rilldata/web-common/runtime-client/fetchWrapper";
 import { get } from "svelte/store";
->>>>>>> f3396e37
 import { HttpRequestQueue } from "./http-request-queue/HttpRequestQueue";
 import { runtime } from "./runtime-store";
 
@@ -17,19 +13,12 @@
  *    In prod: https://{region}.runtime.rilldata.com
  */
 
-<<<<<<< HEAD
-export const httpRequestQueue = new HttpRequestQueue(RuntimeUrl);
-export const batcher = new Batcher(RuntimeUrl);
-=======
 export const httpRequestQueue = new HttpRequestQueue();
->>>>>>> f3396e37
+export const batcher = new Batcher();
 
 export const httpClient = async <T>(
   config: FetchWrapperOptions
 ): Promise<T> => {
-<<<<<<< HEAD
-  return batcher.add(config);
-=======
   // naive request interceptors
 
   // set host
@@ -45,8 +34,7 @@
     };
   }
 
-  return (await httpRequestQueue.add(interceptedConfig)) as Promise<T>;
->>>>>>> f3396e37
+  return (await batcher.add(interceptedConfig)) as Promise<T>;
 };
 
 export default httpClient;