<<<<<<< HEAD
import type { CanvasValidResponse } from "@rilldata/web-common/features/canvas/selector";
=======
import type { CanvasResponse } from "@rilldata/web-common/features/canvas/selector";
>>>>>>> b6baa761
import type { CanvasSpecResponseStore } from "@rilldata/web-common/features/canvas/types";
import { getTimeGrain } from "@rilldata/web-common/features/dashboards/time-controls/time-control-store";
import { queryClient } from "@rilldata/web-common/lib/svelte-query/globalQueryClient";
import { isoDurationToFullTimeRange } from "@rilldata/web-common/lib/time/ranges/iso-ranges";
import {
  TimeRangePreset,
  type DashboardTimeControls,
  type TimeRange,
} from "@rilldata/web-common/lib/time/types";
import {
  createQueryServiceMetricsViewTimeRange,
  V1TimeGrain,
  type RpcStatus,
} from "@rilldata/web-common/runtime-client";
import {
  runtime,
  type Runtime,
} from "@rilldata/web-common/runtime-client/runtime-store";
import type { QueryObserverResult } from "@tanstack/svelte-query";
import {
  derived,
  get,
  writable,
  type Readable,
  type Writable,
} from "svelte/store";

export class CanvasTimeControls {
  /**
   * Writables
   */
  selectedTimeRange: Writable<DashboardTimeControls>;
  selectedComparisonTimeRange: Writable<DashboardTimeControls | undefined>;
  showTimeComparison: Writable<boolean>;
  selectedTimezone: Writable<string>;
  allTimeRange: Readable<TimeRange>;
  isReady: Writable<boolean>;

  constructor(validSpecStore: CanvasSpecResponseStore) {
    // TODO: Refactor this
    this.allTimeRange = writable({
      name: TimeRangePreset.ALL_TIME,
      start: new Date(0),
      end: new Date(),
    });
    this.selectedTimeRange = writable({
      name: TimeRangePreset.ALL_TIME,
      start: new Date(0),
      end: new Date(),
      interval: V1TimeGrain.TIME_GRAIN_DAY,
    });
    this.selectedComparisonTimeRange = writable(undefined);
    this.showTimeComparison = writable(false);
    this.selectedTimezone = writable("UTC");

    this.isReady = writable(true);

    this.setInitialState(validSpecStore);
  }

  setInitialState(validSpecStore: CanvasSpecResponseStore) {
    this.timeRangeSummaryStore(runtime, validSpecStore);
    const store = derived(
      [this.allTimeRange, validSpecStore],
      ([allTimeRange, validSpec]) => {
        if (!validSpec.data) {
          this.isReady.set(false);
        }

        const selectedTimezone = get(this.selectedTimezone);
        const defaultTimeRange = isoDurationToFullTimeRange(
          validSpec.data?.canvas?.defaultPreset?.timeRange,
          allTimeRange.start,
          allTimeRange.end,
          selectedTimezone,
        );

        const newTimeRange: DashboardTimeControls = {
          name: defaultTimeRange.name,
          start: defaultTimeRange.start,
          end: defaultTimeRange.end,
        };

        newTimeRange.interval = getTimeGrain(
          undefined,
          newTimeRange,
          V1TimeGrain.TIME_GRAIN_UNSPECIFIED,
        );

        this.selectedTimeRange.set(newTimeRange);
        this.isReady.set(true);
      },
    );

    // Subscribe to ensure the derived code runs
    store.subscribe(() => {});
  }

  timeRangeSummaryStore = (
    runtime: Writable<Runtime>,
    validSpecStore: Readable<
<<<<<<< HEAD
      QueryObserverResult<CanvasValidResponse | undefined, RpcStatus>
=======
      QueryObserverResult<CanvasResponse | undefined, RpcStatus>
>>>>>>> b6baa761
    >,
  ) => {
    this.allTimeRange = derived(
      [runtime, validSpecStore],
      ([r, validSpec], set) => {
        const metricsReferred = Object.keys(
          validSpec?.data?.metricsViews || {},
        );
        if (!metricsReferred.length) {
          return set({
            name: TimeRangePreset.ALL_TIME,
            start: new Date(0),
            end: new Date(),
          });
        }

        const timeRangeQueries = [...metricsReferred].map((metricView) => {
          return createQueryServiceMetricsViewTimeRange(
            r.instanceId,
            metricView,
            {},
            {
              query: {
                queryClient: queryClient,
                staleTime: Infinity,
                cacheTime: Infinity,
              },
            },
          );
        });

        return derived(timeRangeQueries, (timeRanges, querySet) => {
          let start = new Date();
          let end = new Date(0);
          timeRanges.forEach((timeRange) => {
            const metricsStart = timeRange.data?.timeRangeSummary?.min;
            const metricsEnd = timeRange.data?.timeRangeSummary?.max;
            if (metricsStart) {
              const metricsStartDate = new Date(metricsStart);
              start = new Date(
                Math.min(start.getTime(), metricsStartDate.getTime()),
              );
            }
            if (metricsEnd) {
              const metricsEndDate = new Date(metricsEnd);
              end = new Date(Math.max(end.getTime(), metricsEndDate.getTime()));
            }
          });
          querySet({ name: TimeRangePreset.ALL_TIME, start, end });
        }).subscribe(set);
      },
    );
  };

  setTimeZone(timezone: string) {
    this.selectedTimezone.set(timezone);
  }

  selectTimeRange(
    timeRange: TimeRange,
    timeGrain: V1TimeGrain,
    comparisonTimeRange: DashboardTimeControls | undefined,
  ) {
    if (!timeRange.name) return;

    if (timeRange.name === TimeRangePreset.ALL_TIME) {
      this.showTimeComparison.set(false);
    }

    this.selectedTimeRange.set({
      ...timeRange,
      interval: timeGrain,
    });

    this.selectedComparisonTimeRange.set(comparisonTimeRange);
  }

  setSelectedComparisonRange(comparisonTimeRange: DashboardTimeControls) {
    this.selectedComparisonTimeRange.set(comparisonTimeRange);
  }

  displayTimeComparison(showTimeComparison: boolean) {
    this.showTimeComparison.set(showTimeComparison);
  }
}<|MERGE_RESOLUTION|>--- conflicted
+++ resolved
@@ -1,8 +1,4 @@
-<<<<<<< HEAD
-import type { CanvasValidResponse } from "@rilldata/web-common/features/canvas/selector";
-=======
 import type { CanvasResponse } from "@rilldata/web-common/features/canvas/selector";
->>>>>>> b6baa761
 import type { CanvasSpecResponseStore } from "@rilldata/web-common/features/canvas/types";
 import { getTimeGrain } from "@rilldata/web-common/features/dashboards/time-controls/time-control-store";
 import { queryClient } from "@rilldata/web-common/lib/svelte-query/globalQueryClient";
@@ -104,11 +100,7 @@
   timeRangeSummaryStore = (
     runtime: Writable<Runtime>,
     validSpecStore: Readable<
-<<<<<<< HEAD
-      QueryObserverResult<CanvasValidResponse | undefined, RpcStatus>
-=======
       QueryObserverResult<CanvasResponse | undefined, RpcStatus>
->>>>>>> b6baa761
     >,
   ) => {
     this.allTimeRange = derived(
