--- conflicted
+++ resolved
@@ -1,18 +1,10 @@
 import type { QueryObserverResult } from "@rilldata/svelte-query";
-<<<<<<< HEAD
-import type { CanvasValidResponse } from "@rilldata/web-common/features/canvas/selector";
-=======
 import type { CanvasResponse } from "@rilldata/web-common/features/canvas/selector";
->>>>>>> b6baa761
 import type { RpcStatus } from "@rilldata/web-common/runtime-client";
 import type { Readable } from "svelte/store";
 
 export type Vector = [number, number];
 
 export type CanvasSpecResponseStore = Readable<
-<<<<<<< HEAD
-  QueryObserverResult<CanvasValidResponse, RpcStatus>
-=======
   QueryObserverResult<CanvasResponse, RpcStatus>
->>>>>>> b6baa761
 >;