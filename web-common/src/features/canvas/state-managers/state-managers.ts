--- conflicted
+++ resolved
@@ -1,17 +1,8 @@
-<<<<<<< HEAD
-import { useCanvasValidSpec } from "@rilldata/web-common/features/canvas/selector";
-import type { CanvasSpecResponseStore } from "@rilldata/web-common/features/canvas/types";
-=======
->>>>>>> b6baa761
 import type { Runtime } from "@rilldata/web-common/runtime-client/runtime-store";
 import { runtime } from "@rilldata/web-common/runtime-client/runtime-store";
 import type { QueryClient } from "@tanstack/svelte-query";
 import { getContext } from "svelte";
-<<<<<<< HEAD
-import { derived, writable, type Writable } from "svelte/store";
-=======
 import { writable, type Writable } from "svelte/store";
->>>>>>> b6baa761
 import { useCanvasEntity } from "../stores/canvas-entities";
 import type { CanvasEntity } from "../stores/canvas-entity";
 
@@ -37,19 +28,7 @@
 }): StateManagers {
   const canvasNameStore = writable(canvasName);
 
-<<<<<<< HEAD
-  const validSpecStore: CanvasSpecResponseStore = derived(
-    [runtime, canvasNameStore],
-    ([r, canvasName], set) =>
-      useCanvasValidSpec(r.instanceId, canvasName, { queryClient }).subscribe(
-        set,
-      ),
-  );
-
-  const canvasEntity = useCanvasEntity(canvasName, validSpecStore);
-=======
   const canvasEntity = useCanvasEntity(canvasName);
->>>>>>> b6baa761
 
   return {
     runtime: runtime,
