--- conflicted
+++ resolved
@@ -137,6 +137,7 @@
       const maxTimeDate = new Date(maxTime ?? 0);
 
       let { start, end } = timeRange;
+      const { timeZone } = timeRange;
 
       let defaultGrain = selectedRange?.interval || V1TimeGrain.TIME_GRAIN_DAY;
 
@@ -162,29 +163,20 @@
           timeStart: start,
           timeEnd: end,
           timeGranularity: defaultGrain,
-          timeZone: timeRange.timeZone,
+          timeZone,
           where,
         },
         {
           query: {
-<<<<<<< HEAD
             enabled: !!start && !!end && !!maxTime,
-            select: (data) =>
-              data.data?.map((d) => ({
-                ts: new Date(d.ts as string),
-                [measure]: d?.records?.[measure],
-              })) ?? [],
-=======
-            enabled: !!startTime && !!endTime && !!maxTime,
             select: (data) => {
               return prepareTimeSeries(
                 data.data || [],
                 [],
                 TIME_GRAIN[defaultGrain]?.duration,
-                timeZone,
+                timeZone ?? "UTC",
               );
             },
->>>>>>> 79446a22
             queryClient: ctx.queryClient,
           },
         },
