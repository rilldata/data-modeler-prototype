<script lang="ts">
  import { page } from "$app/stores";
  import ContextButton from "@rilldata/web-common/components/column-profile/ContextButton.svelte";
  import * as DropdownMenu from "@rilldata/web-common/components/dropdown-menu/";
  import Cancel from "@rilldata/web-common/components/icons/Cancel.svelte";
  import EditIcon from "@rilldata/web-common/components/icons/EditIcon.svelte";
  import MoreHorizontal from "@rilldata/web-common/components/icons/MoreHorizontal.svelte";
  import { removeLeadingSlash } from "@rilldata/web-common/features/entity-management/entity-mappers";
  import { NavDragData } from "@rilldata/web-common/features/file-explorer/nav-entry-drag-drop-store";
  import { getPaddingFromPath } from "@rilldata/web-common/features/file-explorer/nav-tree-spacing";
  import { getScreenNameFromPage } from "@rilldata/web-common/features/file-explorer/telemetry";
  import NavigationMenuItem from "@rilldata/web-common/layout/navigation/NavigationMenuItem.svelte";
  import { behaviourEvent } from "@rilldata/web-common/metrics/initMetrics";
  import { BehaviourEventMedium } from "@rilldata/web-common/metrics/service/BehaviourEventTypes";
  import {
    MetricsEventScreenName,
    MetricsEventSpace,
    ResourceKindToScreenMap,
  } from "@rilldata/web-common/metrics/service/MetricsTypes";
  import { V1ResourceName } from "@rilldata/web-common/runtime-client";
  import { Readable } from "svelte/store";
  import File from "../../components/icons/File.svelte";
  import NavigationMenuSeparator from "../../layout/navigation/NavigationMenuSeparator.svelte";
  import DashboardMenuItems from "../dashboards/DashboardMenuItems.svelte";
  import { fileArtifacts } from "../entity-management/file-artifacts";
  import { resourceIconMapping } from "../entity-management/resource-icon-mapping";
  import { ResourceKind } from "../entity-management/resource-selectors";
  import ModelMenuItems from "../models/navigation/ModelMenuItems.svelte";
  import { getTopLevelFolder } from "../sources/extract-file-name";
  import SourceMenuItems from "../sources/navigation/SourceMenuItems.svelte";
  import { PROTECTED_DIRECTORIES, PROTECTED_FILES } from "./protected-paths";

  export let filePath: string;
  export let onRename: (filePath: string, isDir: boolean) => void;
  export let onDelete: (filePath: string, isDir: boolean) => void;
  export let onGenerateChart: (data: {
    table?: string;
    connector?: string;
    metricsView?: string;
  }) => void;
  export let onMouseDown: (e: MouseEvent, dragData: NavDragData) => void;

  let contextMenuOpen = false;

  $: id = `${filePath}-nav-link`;
  $: fileName = filePath.split("/").pop();
  $: isCurrentFile =
    removeLeadingSlash(filePath) ===
    removeLeadingSlash($page.params.file ?? "");
  $: fileArtifact = fileArtifacts.getFileArtifact(filePath);
  let name: Readable<V1ResourceName | undefined>;
  $: name = fileArtifact.name;
  $: resourceKind = $name?.kind as ResourceKind;
  $: padding = getPaddingFromPath(filePath);
  $: topLevelFolder = getTopLevelFolder(filePath);
  $: isProtectedDirectory = PROTECTED_DIRECTORIES.includes(topLevelFolder);
  $: isDotFile = fileName && fileName.startsWith(".");
  $: isProtectedFile = PROTECTED_FILES.includes(filePath);

  function fireTelemetry() {
    const previousScreenName = getScreenNameFromPage();
    behaviourEvent
      .fireNavigationEvent(
        $name?.name ?? "",
        BehaviourEventMedium.Menu,
        MetricsEventSpace.LeftPanel,
        previousScreenName,
        ResourceKindToScreenMap[resourceKind] ?? MetricsEventScreenName.Unknown,
      )
      .catch(console.error);
  }

  function handleMouseDown(e: MouseEvent) {
    if (PROTECTED_FILES.includes(filePath)) return;
    onMouseDown(e, { id, filePath, isDir: false, kind: resourceKind });
  }
</script>

<li
  aria-label="{filePath} Nav Entry"
  class="w-full text-left pr-2 h-6 group flex justify-between gap-x-1 items-center
  {isCurrentFile ? 'bg-slate-100' : ''} 
   hover:bg-slate-100"
>
  <a
    class="w-full truncate flex items-center gap-x-1 font-medium {isProtectedDirectory ||
    isDotFile
      ? 'text-gray-500 hover:text-gray-500'
      : 'text-gray-900 hover:text-gray-900'}"
    href={`/files${filePath}`}
    {id}
    on:click={fireTelemetry}
    on:mousedown={handleMouseDown}
<<<<<<< HEAD
    on:mouseup={(e) =>
      onMouseUp(e, { id, filePath, isDir: false, kind: resourceKind })}
=======
>>>>>>> 74c69afa
    style:padding-left="{padding}px"
  >
    <div class="flex-none">
      <svelte:component
        this={resourceKind ? resourceIconMapping[resourceKind] : File}
        className="text-gray-400"
        size="14px"
      />
    </div>
    <span class="truncate w-full">{fileName}</span>
  </a>
  {#if !isProtectedDirectory && !isProtectedFile}
    <DropdownMenu.Root bind:open={contextMenuOpen}>
      <DropdownMenu.Trigger asChild let:builder>
        <ContextButton
          builders={[builder]}
          id="more-actions-{filePath}"
          label="{filePath} actions menu trigger"
          suppressTooltip={contextMenuOpen}
          tooltipText="More actions"
        >
          <MoreHorizontal />
        </ContextButton>
      </DropdownMenu.Trigger>
      <DropdownMenu.Content
        align="start"
        class="border-none bg-gray-800 text-white min-w-60"
        side="right"
        sideOffset={16}
      >
        {#if resourceKind}
          {#if resourceKind === ResourceKind.Source}
            <SourceMenuItems
              {filePath}
              on:generate-chart={({ detail }) => onGenerateChart(detail)}
            />
            <NavigationMenuSeparator />
          {:else if resourceKind === ResourceKind.Model}
            <ModelMenuItems
              {filePath}
              on:generate-chart={({ detail }) => onGenerateChart(detail)}
            />
            <NavigationMenuSeparator />
          {:else if resourceKind === ResourceKind.MetricsView}
            <DashboardMenuItems
              {filePath}
              on:generate-chart={({ detail }) => onGenerateChart(detail)}
            />
            <NavigationMenuSeparator />
          {/if}
        {/if}
        <NavigationMenuItem on:click={() => onRename(filePath, false)}>
          <EditIcon slot="icon" />
          Rename...
        </NavigationMenuItem>
        <NavigationMenuItem on:click={() => onDelete(filePath, false)}>
          <Cancel slot="icon" />
          Delete
        </NavigationMenuItem>
      </DropdownMenu.Content>
    </DropdownMenu.Root>
  {/if}
</li><|MERGE_RESOLUTION|>--- conflicted
+++ resolved
@@ -91,11 +91,6 @@
     {id}
     on:click={fireTelemetry}
     on:mousedown={handleMouseDown}
-<<<<<<< HEAD
-    on:mouseup={(e) =>
-      onMouseUp(e, { id, filePath, isDir: false, kind: resourceKind })}
-=======
->>>>>>> 74c69afa
     style:padding-left="{padding}px"
   >
     <div class="flex-none">
