--- conflicted
+++ resolved
@@ -4,22 +4,13 @@
   import Card from "../../components/card/Card.svelte";
   import CardDescription from "../../components/card/CardDescription.svelte";
   import CardTitle from "../../components/card/CardTitle.svelte";
-<<<<<<< HEAD
-  import { createRuntimeServiceUnpackExample } from "../../runtime-client";
-=======
-  import { overlay } from "../../layout/overlay-store";
   import { behaviourEvent } from "../../metrics/initMetrics";
   import {
     BehaviourEventAction,
     BehaviourEventMedium,
   } from "../../metrics/service/BehaviourEventTypes";
   import { MetricsEventSpace } from "../../metrics/service/MetricsTypes";
-  import {
-    createRuntimeServiceReconcile,
-    createRuntimeServiceUnpackExample,
-  } from "../../runtime-client";
-  import { invalidateAfterReconcile } from "../../runtime-client/invalidation";
->>>>>>> c22df77f
+  import { createRuntimeServiceUnpackExample } from "../../runtime-client";
   import { runtime } from "../../runtime-client/runtime-store";
   import EmptyProject from "./EmptyProject.svelte";
 
