<script lang="ts">
  import { goto } from "$app/navigation";
  import {
    Button,
    IconButton,
    IconSpaceFixer,
  } from "@rilldata/web-common/components/button";
  import Add from "@rilldata/web-common/components/icons/Add.svelte";
  import Import from "@rilldata/web-common/components/icons/Import.svelte";
  import Model from "@rilldata/web-common/components/icons/Model.svelte";
  import RefreshIcon from "@rilldata/web-common/components/icons/RefreshIcon.svelte";
  import Source from "@rilldata/web-common/components/icons/Source.svelte";
  import { notifications } from "@rilldata/web-common/components/notifications";
  import Tooltip from "@rilldata/web-common/components/tooltip/Tooltip.svelte";
  import TooltipContent from "@rilldata/web-common/components/tooltip/TooltipContent.svelte";
  import { EntityType } from "@rilldata/web-common/lib/entity";
  import {
    getRuntimeServiceGetCatalogEntryQueryKey,
    useRuntimeServiceGetCatalogEntry,
    useRuntimeServicePutFileAndReconcile,
    useRuntimeServiceRefreshAndReconcile,
    useRuntimeServiceRenameFileAndReconcile,
    V1CatalogEntry,
    V1ReconcileResponse,
    V1Source,
  } from "@rilldata/web-common/runtime-client";
  import {
    appQueryStatusStore,
    runtimeStore,
  } from "@rilldata/web-local/lib/application-state-stores/application-store";
  import { fileArtifactsStore } from "@rilldata/web-local/lib/application-state-stores/file-artifacts-store";
  import { overlay } from "@rilldata/web-local/lib/application-state-stores/overlay-store";
  import PanelCTA from "@rilldata/web-local/lib/components/panel/PanelCTA.svelte";
  import ResponsiveButtonText from "@rilldata/web-local/lib/components/panel/ResponsiveButtonText.svelte";
  import WorkspaceHeader from "@rilldata/web-local/lib/components/workspace/core/WorkspaceHeader.svelte";
  import { navigationEvent } from "@rilldata/web-local/lib/metrics/initMetrics";
  import { BehaviourEventMedium } from "@rilldata/web-local/lib/metrics/service/BehaviourEventTypes";
  import {
    MetricsEventScreenName,
    MetricsEventSpace,
  } from "@rilldata/web-local/lib/metrics/service/MetricsTypes";
  import {
    isDuplicateName,
    renameFileArtifact,
    useAllNames,
    useCreateDashboardFromSource,
  } from "@rilldata/web-local/lib/svelte-query/actions";
  import { useDashboardNames } from "@rilldata/web-local/lib/svelte-query/dashboards";
  import { invalidateAfterReconcile } from "@rilldata/web-local/lib/svelte-query/invalidation";
  import { getRouteFromName } from "@rilldata/web-local/lib/util/entity-mappers";
  import { getName } from "@rilldata/web-local/lib/util/incrementName";
  import { useQueryClient } from "@sveltestack/svelte-query";
  import { fade } from "svelte/transition";
  import { useModelNames } from "../../models/selectors";
  import { createModelFromSource } from "../createModel";
  import { refreshAndReconcile, refreshSource } from "../refreshSource";
  export let sourceName: string;
  export let path: string;
  export let embedded = false;

  const queryClient = useQueryClient();

  const renameSource = useRuntimeServiceRenameFileAndReconcile();

  $: runtimeInstanceId = $runtimeStore.instanceId;
  const refreshSourceMutation = useRuntimeServiceRefreshAndReconcile();
  const createSource = useRuntimeServicePutFileAndReconcile();

  $: getSource = useRuntimeServiceGetCatalogEntry(
    runtimeInstanceId,
    sourceName
  );

  let headerWidth;
  $: isHeaderWidthSmall = headerWidth < 800;

  let entry: V1CatalogEntry;
  let source: V1Source;
  $: entry = $getSource?.data?.entry;
  $: source = entry?.source;

  $: modelNames = useModelNames(runtimeInstanceId);
  $: dashboardNames = useDashboardNames(runtimeInstanceId);
  const createModelMutation = useRuntimeServicePutFileAndReconcile();
  const createDashboardFromSourceMutation = useCreateDashboardFromSource();

  let connector: string;
  $: connector = $getSource.data?.entry?.source.connector as string;

  $: allNamesQuery = useAllNames(runtimeInstanceId);

  const handleCreateModelFromSource = async () => {
    const modelName = await createModelFromSource(
      queryClient,
      runtimeInstanceId,
      $modelNames.data,
      sourceName,
      embedded ? `"${path}"` : sourceName,
      $createModelMutation
    );
    navigationEvent.fireEvent(
      modelName,
      BehaviourEventMedium.Button,
      MetricsEventSpace.RightPanel,
      MetricsEventScreenName.Source,
      MetricsEventScreenName.Model
    );
  };

  const handleCreateDashboardFromSource = (sourceName: string) => {
    overlay.set({
      title: "Creating a dashboard for " + sourceName,
    });
    const newModelName = getName(`${sourceName}_model`, $modelNames.data);
    const newDashboardName = getName(
      `${sourceName}_dashboard`,
      $dashboardNames.data
    );
    $createDashboardFromSourceMutation.mutate(
      {
        data: {
          instanceId: $runtimeStore.instanceId,
          sourceName,
          newModelName,
          newDashboardName,
        },
      },
      {
        onSuccess: async (resp: V1ReconcileResponse) => {
          fileArtifactsStore.setErrors(resp.affectedPaths, resp.errors);
          goto(`/dashboard/${newDashboardName}`);
          navigationEvent.fireEvent(
            newDashboardName,
            BehaviourEventMedium.Button,
            MetricsEventSpace.RightPanel,
            MetricsEventScreenName.Source,
            MetricsEventScreenName.Dashboard
          );
          return invalidateAfterReconcile(queryClient, runtimeInstanceId, resp);
        },
        onSettled: () => {
          overlay.set(null);
        },
      }
    );
  };

  const onChangeCallback = async (e) => {
    if (!e.target.value.match(/^[a-zA-Z_][a-zA-Z0-9_]*$/)) {
      notifications.send({
        message:
          "Source name must start with a letter or underscore and contain only letters, numbers, and underscores",
      });
      e.target.value = sourceName; // resets the input
      return;
    }
    if (isDuplicateName(e.target.value, sourceName, $allNamesQuery.data)) {
      notifications.send({
        message: `Name ${e.target.value} is already in use`,
      });
      e.target.value = sourceName; // resets the input
      return;
    }

    try {
      const toName = e.target.value;
      const entityType = EntityType.Table;
      await renameFileArtifact(
        queryClient,
        runtimeInstanceId,
        sourceName,
        toName,
        entityType,
        $renameSource
      );
      goto(getRouteFromName(toName, entityType), {
        replaceState: true,
      });
    } catch (err) {
      console.error(err.response.data.message);
    }
  };

  const onRefreshClick = async (tableName: string) => {
    try {
      if (embedded) {
        await refreshAndReconcile(
          tableName,
          runtimeInstanceId,
          $refreshSourceMutation,
          queryClient,
          source.properties.path,
          path
        );
      } else {
        await refreshSource(
          connector,
          tableName,
          runtimeInstanceId,
          $refreshSourceMutation,
          $createSource,
          queryClient,
          source?.connector === "s3" ||
            source?.connector === "gcs" ||
            source?.connector === "https"
            ? source?.properties?.path
            : sourceName
        );
      }
      // invalidate the "refreshed_on" time
      const queryKey = getRuntimeServiceGetCatalogEntryQueryKey(
        runtimeInstanceId,
        tableName
      );
      await queryClient.refetchQueries(queryKey);
    } catch (err) {
      // no-op
    }
    overlay.set(null);
  };

  function formatRefreshedOn(refreshedOn: string) {
    const date = new Date(refreshedOn);
    return date.toLocaleString(undefined, {
      month: "short",
      day: "numeric",
      year: "numeric",
      hour: "numeric",
      minute: "numeric",
    });
  }
</script>

<div class="grid items-center" style:grid-template-columns="auto max-content">
  <WorkspaceHeader
    {...{ titleInput: embedded ? path : sourceName, onChangeCallback }}
    editable={!embedded}
<<<<<<< HEAD
    width={headerWidth}
    showStatus={false}
=======
    let:width
    appRunning={$appQueryStatusStore}
>>>>>>> 57b874f1
  >
    <svelte:fragment slot="icon">
      <Source />
    </svelte:fragment>
    <svelte:fragment slot="workspace-controls">
      {#if $refreshSourceMutation.isLoading}
        Refreshing...
      {:else}
        <div class="flex items-center pr-2 gap-x-2">
          {#if $getSource.isSuccess && $getSource.data?.entry?.refreshedOn}
            <div
              class="ui-copy-muted"
              style:font-size="11px"
              transition:fade|local={{ duration: 200 }}
            >
              Imported on {formatRefreshedOn(
                $getSource.data?.entry?.refreshedOn
              )}
            </div>
          {/if}
          {#if connector === "file"}
            <Tooltip location="bottom" distance={8}>
              <div style="transformY(-1px)">
                <IconButton on:click={() => onRefreshClick(sourceName)}>
                  <Import size="15px" />
                </IconButton>
              </div>
              <TooltipContent slot="tooltip-content">
                Import local file to refresh source
              </TooltipContent>
            </Tooltip>
          {:else}
            <Tooltip location="bottom" distance={8}>
              <IconButton on:click={() => onRefreshClick(sourceName)}>
                <RefreshIcon size="15px" />
              </IconButton>
              <TooltipContent slot="tooltip-content">
                Refresh the source data
              </TooltipContent>
            </Tooltip>
          {/if}
        </div>
      {/if}
    </svelte:fragment>
    <svelte:fragment slot="cta">
      <PanelCTA side="right">
        <Tooltip distance={16} location="left">
          <Button on:click={handleCreateModelFromSource} type="secondary">
            <IconSpaceFixer pullLeft pullRight={isHeaderWidthSmall}
              ><Model size="12px" /></IconSpaceFixer
            >
            <ResponsiveButtonText collapse={isHeaderWidthSmall}>
              Create Model
            </ResponsiveButtonText>
          </Button>
          <TooltipContent slot="tooltip-content">
            Model this source with SQL
          </TooltipContent>
        </Tooltip>
        {#if !embedded}
          <Tooltip alignment="right" distance={16} location="bottom">
            <Button
              on:click={() => handleCreateDashboardFromSource(sourceName)}
              type="primary"
            >
              <IconSpaceFixer pullLeft pullRight={isHeaderWidthSmall}
                ><Add /></IconSpaceFixer
              >

              <ResponsiveButtonText collapse={isHeaderWidthSmall}>
                Create Dashboard
              </ResponsiveButtonText>
            </Button>
            <TooltipContent slot="tooltip-content">
              Create a dashboard for this source
            </TooltipContent>
          </Tooltip>
        {/if}
      </PanelCTA>
    </svelte:fragment>
  </WorkspaceHeader>
</div><|MERGE_RESOLUTION|>--- conflicted
+++ resolved
@@ -235,13 +235,9 @@
   <WorkspaceHeader
     {...{ titleInput: embedded ? path : sourceName, onChangeCallback }}
     editable={!embedded}
-<<<<<<< HEAD
     width={headerWidth}
-    showStatus={false}
-=======
     let:width
     appRunning={$appQueryStatusStore}
->>>>>>> 57b874f1
   >
     <svelte:fragment slot="icon">
       <Source />
