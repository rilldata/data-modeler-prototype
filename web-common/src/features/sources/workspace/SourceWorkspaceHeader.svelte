<script lang="ts">
  import { goto } from "$app/navigation";
  import {
    Button,
    IconSpaceFixer,
  } from "@rilldata/web-common/components/button";
  import RefreshIcon from "@rilldata/web-common/components/icons/RefreshIcon.svelte";
  import { notifications } from "@rilldata/web-common/components/notifications";
  import PanelCTA from "@rilldata/web-common/components/panel/PanelCTA.svelte";
  import ResponsiveButtonText from "@rilldata/web-common/components/panel/ResponsiveButtonText.svelte";
  import { EntityType } from "@rilldata/web-common/features/entity-management/types";
  import { overlay } from "@rilldata/web-common/layout/overlay-store";
  import {
    createRuntimeServiceGetCatalogEntry,
    createRuntimeServicePutFileAndReconcile,
    createRuntimeServiceRefreshAndReconcile,
    createRuntimeServiceRenameFileAndReconcile,
    getRuntimeServiceGetCatalogEntryQueryKey,
    V1CatalogEntry,
    V1Source,
  } from "@rilldata/web-common/runtime-client";
  import { appQueryStatusStore } from "@rilldata/web-common/runtime-client/application-store";
  import { useQueryClient } from "@tanstack/svelte-query";
  import { fade } from "svelte/transition";
  import { WorkspaceHeader } from "../../../layout/workspace";
  import { runtime } from "../../../runtime-client/runtime-store";
  import { renameFileArtifact } from "../../entity-management/actions";
  import { getRouteFromName } from "../../entity-management/entity-mappers";
  import { isDuplicateName } from "../../entity-management/name-utils";
  import { useAllNames } from "../../entity-management/selectors";
<<<<<<< HEAD
  import { refreshAndReconcile, refreshSource } from "../refreshSource";
=======
  import { useModelNames } from "../../models/selectors";
  import { useCreateDashboardFromSource } from "../createDashboard";
  import { createModelFromSource } from "../createModel";
  import { refreshSource } from "../refreshSource";
>>>>>>> 0e69153b

  export let sourceName: string;

  const queryClient = useQueryClient();

  const renameSource = createRuntimeServiceRenameFileAndReconcile();

  $: runtimeInstanceId = $runtime.instanceId;
  const refreshSourceMutation = createRuntimeServiceRefreshAndReconcile();
  const createSource = createRuntimeServicePutFileAndReconcile();

  $: getSource = createRuntimeServiceGetCatalogEntry(
    runtimeInstanceId,
    sourceName
  );

  let headerWidth;
  $: isHeaderWidthSmall = headerWidth < 800;

  let entry: V1CatalogEntry;
  let source: V1Source;
  $: entry = $getSource?.data?.entry;
  $: source = entry?.source;

  let connector: string;
  $: connector = $getSource.data?.entry?.source.connector as string;

  $: allNamesQuery = useAllNames(runtimeInstanceId);

<<<<<<< HEAD
=======
  const handleCreateModelFromSource = async () => {
    const modelName = await createModelFromSource(
      queryClient,
      runtimeInstanceId,
      $modelNames.data,
      sourceName,
      sourceName,
      $createModelMutation
    );
    behaviourEvent.fireNavigationEvent(
      modelName,
      BehaviourEventMedium.Button,
      MetricsEventSpace.RightPanel,
      MetricsEventScreenName.Source,
      MetricsEventScreenName.Model
    );
  };

  const handleCreateDashboardFromSource = (sourceName: string) => {
    overlay.set({
      title: "Creating a dashboard for " + sourceName,
    });
    const newModelName = getName(`${sourceName}_model`, $modelNames.data);
    const newDashboardName = getName(
      `${sourceName}_dashboard`,
      $dashboardNames.data
    );
    $createDashboardFromSourceMutation.mutate(
      {
        data: {
          instanceId: $runtime.instanceId,
          sourceName,
          newModelName,
          newDashboardName,
        },
      },
      {
        onSuccess: async (resp: V1ReconcileResponse) => {
          fileArtifactsStore.setErrors(resp.affectedPaths, resp.errors);
          goto(`/dashboard/${newDashboardName}`);
          behaviourEvent.fireNavigationEvent(
            newDashboardName,
            BehaviourEventMedium.Button,
            MetricsEventSpace.RightPanel,
            MetricsEventScreenName.Source,
            MetricsEventScreenName.Dashboard
          );
          return invalidateAfterReconcile(queryClient, runtimeInstanceId, resp);
        },
        onSettled: () => {
          overlay.set(null);
        },
      }
    );
  };

>>>>>>> 0e69153b
  const onChangeCallback = async (e) => {
    if (!e.target.value.match(/^[a-zA-Z_][a-zA-Z0-9_]*$/)) {
      notifications.send({
        message:
          "Source name must start with a letter or underscore and contain only letters, numbers, and underscores",
      });
      e.target.value = sourceName; // resets the input
      return;
    }
    if (isDuplicateName(e.target.value, sourceName, $allNamesQuery.data)) {
      notifications.send({
        message: `Name ${e.target.value} is already in use`,
      });
      e.target.value = sourceName; // resets the input
      return;
    }

    try {
      const toName = e.target.value;
      const entityType = EntityType.Table;
      await renameFileArtifact(
        queryClient,
        runtimeInstanceId,
        sourceName,
        toName,
        entityType,
        $renameSource
      );
      goto(getRouteFromName(toName, entityType), {
        replaceState: true,
      });
    } catch (err) {
      console.error(err.response.data.message);
    }
  };

  const onRefreshClick = async (tableName: string) => {
    try {
      await refreshSource(
        connector,
        tableName,
        runtimeInstanceId,
        $refreshSourceMutation,
        $createSource,
        queryClient,
        source?.connector === "s3" ||
          source?.connector === "gcs" ||
          source?.connector === "https"
          ? source?.properties?.path
          : sourceName
      );
      // invalidate the "refreshed_on" time
      const queryKey = getRuntimeServiceGetCatalogEntryQueryKey(
        runtimeInstanceId,
        tableName
      );
      await queryClient.refetchQueries(queryKey);
    } catch (err) {
      // no-op
    }
    overlay.set(null);
  };

  function formatRefreshedOn(refreshedOn: string) {
    const date = new Date(refreshedOn);
    return date.toLocaleString(undefined, {
      month: "short",
      day: "numeric",
      year: "numeric",
      hour: "numeric",
      minute: "numeric",
    });
  }
</script>

<div class="grid items-center" style:grid-template-columns="auto max-content">
  <WorkspaceHeader
    {...{ titleInput: sourceName, onChangeCallback }}
    appRunning={$appQueryStatusStore}
    let:width
    width={headerWidth}
  >
    <svelte:fragment slot="workspace-controls">
      {#if $refreshSourceMutation.isLoading}
        Refreshing...
      {:else}
        <div class="flex items-center pr-2 gap-x-2">
          {#if $getSource.isSuccess && $getSource.data?.entry?.refreshedOn}
            <div
              class="ui-copy-muted"
              style:font-size="11px"
              transition:fade|local={{ duration: 200 }}
            >
              Imported on {formatRefreshedOn(
                $getSource.data?.entry?.refreshedOn
              )}
            </div>
          {/if}
        </div>
      {/if}
    </svelte:fragment>
    <svelte:fragment slot="cta">
      <PanelCTA side="right">
        {#if !embedded}
          <Button on:click={() => onRefreshClick(sourceName)} type="primary">
            <IconSpaceFixer pullLeft pullRight={isHeaderWidthSmall}>
              <RefreshIcon size="14px" />
            </IconSpaceFixer>

            <ResponsiveButtonText collapse={isHeaderWidthSmall}>
              Refresh
            </ResponsiveButtonText>
          </Button>
<<<<<<< HEAD
        {/if}
=======
          <TooltipContent slot="tooltip-content">
            Model this source with SQL
          </TooltipContent>
        </Tooltip>
        <Tooltip alignment="right" distance={16} location="bottom">
          <Button
            on:click={() => handleCreateDashboardFromSource(sourceName)}
            type="primary"
          >
            <IconSpaceFixer pullLeft pullRight={isHeaderWidthSmall}
              ><Add /></IconSpaceFixer
            >

            <ResponsiveButtonText collapse={isHeaderWidthSmall}>
              Create Dashboard
            </ResponsiveButtonText>
          </Button>
          <TooltipContent slot="tooltip-content">
            Create a dashboard for this source
          </TooltipContent>
        </Tooltip>
>>>>>>> 0e69153b
      </PanelCTA>
    </svelte:fragment>
  </WorkspaceHeader>
</div><|MERGE_RESOLUTION|>--- conflicted
+++ resolved
@@ -28,14 +28,7 @@
   import { getRouteFromName } from "../../entity-management/entity-mappers";
   import { isDuplicateName } from "../../entity-management/name-utils";
   import { useAllNames } from "../../entity-management/selectors";
-<<<<<<< HEAD
-  import { refreshAndReconcile, refreshSource } from "../refreshSource";
-=======
-  import { useModelNames } from "../../models/selectors";
-  import { useCreateDashboardFromSource } from "../createDashboard";
-  import { createModelFromSource } from "../createModel";
   import { refreshSource } from "../refreshSource";
->>>>>>> 0e69153b
 
   export let sourceName: string;
 
@@ -65,65 +58,6 @@
 
   $: allNamesQuery = useAllNames(runtimeInstanceId);
 
-<<<<<<< HEAD
-=======
-  const handleCreateModelFromSource = async () => {
-    const modelName = await createModelFromSource(
-      queryClient,
-      runtimeInstanceId,
-      $modelNames.data,
-      sourceName,
-      sourceName,
-      $createModelMutation
-    );
-    behaviourEvent.fireNavigationEvent(
-      modelName,
-      BehaviourEventMedium.Button,
-      MetricsEventSpace.RightPanel,
-      MetricsEventScreenName.Source,
-      MetricsEventScreenName.Model
-    );
-  };
-
-  const handleCreateDashboardFromSource = (sourceName: string) => {
-    overlay.set({
-      title: "Creating a dashboard for " + sourceName,
-    });
-    const newModelName = getName(`${sourceName}_model`, $modelNames.data);
-    const newDashboardName = getName(
-      `${sourceName}_dashboard`,
-      $dashboardNames.data
-    );
-    $createDashboardFromSourceMutation.mutate(
-      {
-        data: {
-          instanceId: $runtime.instanceId,
-          sourceName,
-          newModelName,
-          newDashboardName,
-        },
-      },
-      {
-        onSuccess: async (resp: V1ReconcileResponse) => {
-          fileArtifactsStore.setErrors(resp.affectedPaths, resp.errors);
-          goto(`/dashboard/${newDashboardName}`);
-          behaviourEvent.fireNavigationEvent(
-            newDashboardName,
-            BehaviourEventMedium.Button,
-            MetricsEventSpace.RightPanel,
-            MetricsEventScreenName.Source,
-            MetricsEventScreenName.Dashboard
-          );
-          return invalidateAfterReconcile(queryClient, runtimeInstanceId, resp);
-        },
-        onSettled: () => {
-          overlay.set(null);
-        },
-      }
-    );
-  };
-
->>>>>>> 0e69153b
   const onChangeCallback = async (e) => {
     if (!e.target.value.match(/^[a-zA-Z_][a-zA-Z0-9_]*$/)) {
       notifications.send({
@@ -227,41 +161,15 @@
     </svelte:fragment>
     <svelte:fragment slot="cta">
       <PanelCTA side="right">
-        {#if !embedded}
-          <Button on:click={() => onRefreshClick(sourceName)} type="primary">
-            <IconSpaceFixer pullLeft pullRight={isHeaderWidthSmall}>
-              <RefreshIcon size="14px" />
-            </IconSpaceFixer>
+        <Button on:click={() => onRefreshClick(sourceName)} type="primary">
+          <IconSpaceFixer pullLeft pullRight={isHeaderWidthSmall}>
+            <RefreshIcon size="14px" />
+          </IconSpaceFixer>
 
-            <ResponsiveButtonText collapse={isHeaderWidthSmall}>
-              Refresh
-            </ResponsiveButtonText>
-          </Button>
-<<<<<<< HEAD
-        {/if}
-=======
-          <TooltipContent slot="tooltip-content">
-            Model this source with SQL
-          </TooltipContent>
-        </Tooltip>
-        <Tooltip alignment="right" distance={16} location="bottom">
-          <Button
-            on:click={() => handleCreateDashboardFromSource(sourceName)}
-            type="primary"
-          >
-            <IconSpaceFixer pullLeft pullRight={isHeaderWidthSmall}
-              ><Add /></IconSpaceFixer
-            >
-
-            <ResponsiveButtonText collapse={isHeaderWidthSmall}>
-              Create Dashboard
-            </ResponsiveButtonText>
-          </Button>
-          <TooltipContent slot="tooltip-content">
-            Create a dashboard for this source
-          </TooltipContent>
-        </Tooltip>
->>>>>>> 0e69153b
+          <ResponsiveButtonText collapse={isHeaderWidthSmall}>
+            Refresh
+          </ResponsiveButtonText>
+        </Button>
       </PanelCTA>
     </svelte:fragment>
   </WorkspaceHeader>
