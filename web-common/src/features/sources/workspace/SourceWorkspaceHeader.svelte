--- conflicted
+++ resolved
@@ -183,11 +183,6 @@
 <div class="grid items-center" style:grid-template-columns="auto max-content">
   <WorkspaceHeader
     {...{ titleInput: sourceName, onChangeCallback }}
-<<<<<<< HEAD
-    on:resize={(e) => (headerWidth = e.detail.width)}
-=======
-    appRunning={$appQueryStatusStore}
->>>>>>> 23c6926d
   >
     <svelte:fragment slot="workspace-controls">
       {#if $refreshSourceMutation.isLoading}
