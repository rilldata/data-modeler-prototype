<script lang="ts">
  import { goto } from "$app/navigation";
  import {
    Button,
    IconSpaceFixer,
  } from "@rilldata/web-common/components/button";
  import RefreshIcon from "@rilldata/web-common/components/icons/RefreshIcon.svelte";
  import { notifications } from "@rilldata/web-common/components/notifications";
  import PanelCTA from "@rilldata/web-common/components/panel/PanelCTA.svelte";
  import ResponsiveButtonText from "@rilldata/web-common/components/panel/ResponsiveButtonText.svelte";
  import { EntityType } from "@rilldata/web-common/features/entity-management/types";
  import { overlay } from "@rilldata/web-common/layout/overlay-store";
  import { slideRight } from "@rilldata/web-common/lib/transitions";
  import {
    createRuntimeServiceGetCatalogEntry,
    createRuntimeServiceGetFile,
    createRuntimeServicePutFileAndReconcile,
    createRuntimeServiceRefreshAndReconcile,
    createRuntimeServiceRenameFileAndReconcile,
    getRuntimeServiceGetCatalogEntryQueryKey,
    V1CatalogEntry,
    V1Source,
  } from "@rilldata/web-common/runtime-client";
  import { appQueryStatusStore } from "@rilldata/web-common/runtime-client/application-store";
  import { useQueryClient } from "@tanstack/svelte-query";
  import { fade } from "svelte/transition";
  import { WorkspaceHeader } from "../../../layout/workspace";
  import { runtime } from "../../../runtime-client/runtime-store";
  import { renameFileArtifact } from "../../entity-management/actions";
  import {
    getFilePathFromNameAndType,
    getRouteFromName,
  } from "../../entity-management/entity-mappers";
<<<<<<< HEAD
=======
  import {
    fileArtifactsStore,
    getFileArtifactReconciliationErrors,
  } from "../../entity-management/file-artifacts-store";
>>>>>>> c4ef4df1
  import { isDuplicateName } from "../../entity-management/name-utils";
  import { useAllNames } from "../../entity-management/selectors";
  import { refreshSource } from "../refreshSource";
  import { saveAndRefresh } from "../saveAndRefresh";
  import { useIsSourceUnsaved } from "../selectors";
  import { useSourceStore } from "../sources-store";

  export let sourceName: string;

  const queryClient = useQueryClient();

  const renameSource = createRuntimeServiceRenameFileAndReconcile();
  const refreshSourceMutation = createRuntimeServiceRefreshAndReconcile();
  const createSource = createRuntimeServicePutFileAndReconcile();

  $: runtimeInstanceId = $runtime.instanceId;
  $: getSource = createRuntimeServiceGetCatalogEntry(
    runtimeInstanceId,
    sourceName
  );
  $: file = createRuntimeServiceGetFile(
    runtimeInstanceId,
    getFilePathFromNameAndType(sourceName, EntityType.Table)
  );

  let headerWidth;
  $: isHeaderWidthSmall = headerWidth < 800;

  let entry: V1CatalogEntry;
  let source: V1Source;
  $: entry = $getSource?.data?.entry;
  $: source = entry?.source;

  let connector: string;
  $: connector = $getSource.data?.entry?.source?.connector as string;

  $: allNamesQuery = useAllNames(runtimeInstanceId);

  const onChangeCallback = async (e) => {
    if (!e.target.value.match(/^[a-zA-Z_][a-zA-Z0-9_]*$/)) {
      notifications.send({
        message:
          "Source name must start with a letter or underscore and contain only letters, numbers, and underscores",
      });
      e.target.value = sourceName; // resets the input
      return;
    }
    if (isDuplicateName(e.target.value, sourceName, $allNamesQuery.data)) {
      notifications.send({
        message: `Name ${e.target.value} is already in use`,
      });
      e.target.value = sourceName; // resets the input
      return;
    }

    try {
      const toName = e.target.value;
      const entityType = EntityType.Table;
      await renameFileArtifact(
        queryClient,
        runtimeInstanceId,
        sourceName,
        toName,
        entityType,
        $renameSource
      );
      goto(getRouteFromName(toName, entityType), {
        replaceState: true,
      });
    } catch (err) {
      console.error(err.response.data.message);
    }
  };

  function onRevertChanges() {
    sourceStore.set({ clientYAML: $file.data?.blob || "" });
  }

  const onSaveAndRefreshClick = async (tableName: string) => {
<<<<<<< HEAD
    saveAndRefresh(queryClient, tableName, $sourceStore.clientYAML);
=======
    overlay.set({ title: `Importing ${tableName}.yaml` });
    await saveAndRefresh(queryClient, tableName, $sourceStore.clientYAML);
    overlay.set(null);
>>>>>>> c4ef4df1
  };

  const onRefreshClick = async (tableName: string) => {
    try {
      await refreshSource(
        connector,
        tableName,
        runtimeInstanceId,
        $refreshSourceMutation,
        $createSource,
        queryClient,
        source?.connector === "s3" ||
          source?.connector === "gcs" ||
          source?.connector === "https"
          ? source?.properties?.path
          : sourceName
      );
      // invalidate the "refreshed_on" time
      const queryKey = getRuntimeServiceGetCatalogEntryQueryKey(
        runtimeInstanceId,
        tableName
      );
      await queryClient.refetchQueries(queryKey);
    } catch (err) {
      // no-op
    }
    overlay.set(null);
  };

  function formatRefreshedOn(refreshedOn: string) {
    const date = new Date(refreshedOn);
    return date.toLocaleString(undefined, {
      month: "short",
      day: "numeric",
      year: "numeric",
      hour: "numeric",
      minute: "numeric",
    });
  }

  const sourceStore = useSourceStore(sourceName);

  $: isSourceUnsavedQuery = useIsSourceUnsaved(
    $runtime.instanceId,
    sourceName,
    $sourceStore.clientYAML
  );
  $: isSourceUnsaved = $isSourceUnsavedQuery.data;
<<<<<<< HEAD
=======

  $: reconciliationErrors = getFileArtifactReconciliationErrors(
    $fileArtifactsStore,
    `${sourceName}.yaml`
  );
>>>>>>> c4ef4df1
</script>

<div class="grid items-center" style:grid-template-columns="auto max-content">
  <WorkspaceHeader
    {...{ titleInput: sourceName, onChangeCallback }}
    appRunning={$appQueryStatusStore}
    let:width
    width={headerWidth}
  >
    <svelte:fragment slot="workspace-controls">
      {#if $refreshSourceMutation.isLoading}
        Refreshing...
      {:else}
        <div class="flex items-center pr-2 gap-x-2">
          {#if $getSource.isSuccess && $getSource.data?.entry?.refreshedOn}
            <div
              class="ui-copy-muted"
              style:font-size="11px"
              transition:fade|local={{ duration: 200 }}
            >
              Imported on {formatRefreshedOn(
                $getSource.data?.entry?.refreshedOn
              )}
            </div>
          {/if}
        </div>
      {/if}
    </svelte:fragment>
    <svelte:fragment slot="cta">
      <PanelCTA side="right">
        <Button
          on:click={() => onRevertChanges()}
          type="secondary"
          disabled={!isSourceUnsaved}
        >
          Revert changes
        </Button>
        <Button
          label={isSourceUnsaved ? "Save and refresh" : "Refresh"}
          on:click={() =>
            isSourceUnsaved
              ? onSaveAndRefreshClick(sourceName)
              : onRefreshClick(sourceName)}
          type="primary"
<<<<<<< HEAD
=======
          disabled={!isSourceUnsaved && reconciliationErrors?.length > 0}
>>>>>>> c4ef4df1
        >
          <IconSpaceFixer pullLeft pullRight={isHeaderWidthSmall}>
            <RefreshIcon size="14px" />
          </IconSpaceFixer>
          <ResponsiveButtonText collapse={isHeaderWidthSmall}>
            <div class="flex">
              {#if isSourceUnsaved}<div
                  class="pr-1"
                  transition:slideRight={{ duration: 250 }}
                >
                  Save and
                </div>{/if}
              {#if !isSourceUnsaved}R{:else}r{/if}efresh
            </div>
          </ResponsiveButtonText>
        </Button>
      </PanelCTA>
    </svelte:fragment>
  </WorkspaceHeader>
</div><|MERGE_RESOLUTION|>--- conflicted
+++ resolved
@@ -31,13 +31,10 @@
     getFilePathFromNameAndType,
     getRouteFromName,
   } from "../../entity-management/entity-mappers";
-<<<<<<< HEAD
-=======
   import {
     fileArtifactsStore,
     getFileArtifactReconciliationErrors,
   } from "../../entity-management/file-artifacts-store";
->>>>>>> c4ef4df1
   import { isDuplicateName } from "../../entity-management/name-utils";
   import { useAllNames } from "../../entity-management/selectors";
   import { refreshSource } from "../refreshSource";
@@ -117,13 +114,9 @@
   }
 
   const onSaveAndRefreshClick = async (tableName: string) => {
-<<<<<<< HEAD
-    saveAndRefresh(queryClient, tableName, $sourceStore.clientYAML);
-=======
     overlay.set({ title: `Importing ${tableName}.yaml` });
     await saveAndRefresh(queryClient, tableName, $sourceStore.clientYAML);
     overlay.set(null);
->>>>>>> c4ef4df1
   };
 
   const onRefreshClick = async (tableName: string) => {
@@ -172,14 +165,11 @@
     $sourceStore.clientYAML
   );
   $: isSourceUnsaved = $isSourceUnsavedQuery.data;
-<<<<<<< HEAD
-=======
 
   $: reconciliationErrors = getFileArtifactReconciliationErrors(
     $fileArtifactsStore,
     `${sourceName}.yaml`
   );
->>>>>>> c4ef4df1
 </script>
 
 <div class="grid items-center" style:grid-template-columns="auto max-content">
@@ -224,10 +214,7 @@
               ? onSaveAndRefreshClick(sourceName)
               : onRefreshClick(sourceName)}
           type="primary"
-<<<<<<< HEAD
-=======
           disabled={!isSourceUnsaved && reconciliationErrors?.length > 0}
->>>>>>> c4ef4df1
         >
           <IconSpaceFixer pullLeft pullRight={isHeaderWidthSmall}>
             <RefreshIcon size="14px" />
