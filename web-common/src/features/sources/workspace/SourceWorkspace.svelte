--- conflicted
+++ resolved
@@ -5,19 +5,6 @@
   import SourceWorkspaceHeader from "./SourceWorkspaceHeader.svelte";
 
   export let sourceName: string;
-<<<<<<< HEAD
-
-  const switchToSource = async (name: string) => {
-    if (!name) return;
-
-    appStore.setActiveEntity(name, EntityType.Table);
-  };
-
-  $: switchToSource(sourceName);
-=======
-  export let embedded = false;
-  export let path: string = undefined;
->>>>>>> 31149b84
 </script>
 
 {#key sourceName}
