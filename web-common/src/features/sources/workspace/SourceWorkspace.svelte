--- conflicted
+++ resolved
@@ -17,206 +17,12 @@
   };
 
   $: switchToSource(sourceName);
-<<<<<<< HEAD
-=======
-
-  $: checkForSourceInCatalog = useRuntimeServiceGetCatalogEntry(
-    $runtimeStore?.instanceId,
-    sourceName
-  );
-
-  let sourcePath: string;
-  $: sourcePath = getFilePathFromNameAndType(sourceName, EntityType.Table);
-  $: getSource = useRuntimeServiceGetFile(
-    $runtimeStore?.instanceId,
-    sourcePath
-  );
-
-  $: source = parseDocument($getSource?.data?.blob || "{}").toJS();
-  $: entryExists =
-    $checkForSourceInCatalog?.error?.response?.data?.message !==
-    "entry not found";
-
-  $: connectors = useRuntimeServiceListConnectors();
-
-  // get the connector for this source type, if valid
-  $: currentConnector = $connectors?.data?.connectors?.find(
-    (connector) => connector?.name === source?.type
-  );
-  $: allConnectors = $connectors?.data?.connectors?.map(
-    (connector) => connector.name
-  );
-  $: remoteConnectorNames = allConnectors
-    ?.map((connector) => connector.name)
-    ?.filter((name) => name !== "local_file");
-
-  const refreshSourceMutation = useRuntimeServiceRefreshAndReconcile();
-  const createSource = useRuntimeServicePutFileAndReconcile();
-  const queryClient = useQueryClient();
-
-  let uploadErrors = undefined;
-  $: uploadErrors = $fileArtifactsStore.entities[sourcePath]?.errors;
-  const onRefreshClick = async (tableName: string) => {
-    try {
-      await refreshSource(
-        currentConnector?.name,
-        tableName,
-        $runtimeStore?.instanceId,
-        $refreshSourceMutation,
-        $createSource,
-        queryClient,
-        source?.type === "s3" ||
-          source?.type === "gcs" ||
-          source?.type === "https"
-          ? source?.properties?.path
-          : sourceName
-      );
-      const queryKey = getRuntimeServiceGetCatalogEntryQueryKey(
-        $runtimeStore?.instanceId,
-        tableName
-      );
-      await queryClient.refetchQueries(queryKey);
-    } catch (err) {
-      // no-op
-    }
-    overlay.set(null);
-  };
->>>>>>> f8feae76
 </script>
 
 {#key sourceName}
   <WorkspaceContainer assetID={sourceName}>
-<<<<<<< HEAD
-    <SourceWorkspaceHeader {sourceName} slot="header" />
+    <SourceWorkspaceHeader {sourceName} {path} {embedded} slot="header" />
     <SourceWorkspaceBody {sourceName} slot="body" />
-=======
-    <div slot="header">
-      <SourceWorkspaceHeader {sourceName} {path} {embedded} />
-    </div>
-    <div
-      slot="body"
-      class="grid pb-3"
-      style:grid-template-rows="max-content auto"
-      style:height="100vh"
-    >
-      {#if entryExists}
-        <div
-          style:overflow="auto"
-          style:height="calc(100vh - var(--header-height) - 2rem)"
-          class="m-4 border border-gray-300 rounded"
-        >
-          {#key sourceName}
-            <ConnectedPreviewTable objectName={sourceName} />
-          {/key}
-        </div>
-      {:else}
-        <!-- error states -->
-        <div
-          class="errors flex flex-col items-center pt-8 gap-y-4 m-auto mt-0 text-gray-500"
-          style:width="500px"
-        >
-          {#if !allConnectors.includes(source?.type)}
-            <div>
-              {#if source?.type}
-                Rill does not support a connector for <span class="font-bold"
-                  >{source?.type}</span
-                >.
-              {:else}
-                Connector not defined.
-              {/if}
-              Edit <b>{`sources/${sourceName}.yaml`}</b> to add a valid "type:
-              {"<filetype>"}" to get started.
-            </div>
-            <div>
-              For more information,
-              <a href="https://docs.rilldata.com/using-rill/import-data"
-                >view the documentation</a
-              >.
-            </div>
-          {:else if source?.type === "local_file"}
-            <div class="text-center">
-              The data file for <span class="font-bold">{sourceName}</span> has not
-              been imported as a source.
-            </div>
-            <Button
-              type="primary"
-              on:click={async () => {
-                uploadErrors = undefined;
-                await onRefreshClick(sourceName);
-              }}
-              >Import a CSV or Parquet file
-            </Button>
-          {:else if !Object.keys(source || {})?.length}
-            <!-- source is empty -->
-            <div>
-              The source <span class="font-bold">{sourceName}</span>
-              is empty. Edit <b>{`sources/${sourceName}.yaml`}</b> to add a source
-              definition.
-            </div>
-            <div>
-              For more information,
-              <a href="https://docs.rilldata.com/using-rill/import-data"
-                >view the documentation</a
-              >.
-            </div>
-          {:else if !source?.type}
-            <div>
-              The source <span class="font-bold">{sourceName}</span> does not
-              have a defined type. Edit <b>{`sources/${sourceName}.yaml`}</b> to
-              add "type:
-              {"<filetype>"}"
-            </div>
-            <div>
-              For more information,
-              <a href="https://docs.rilldata.com/using-rill/import-data"
-                >view the documentation</a
-              >.
-            </div>
-          {:else if remoteConnectorNames.includes(currentConnector?.name) && !source?.uri}
-            <div>
-              The source URI has not been defined. Edit <b
-                >{`sources/${sourceName}.yaml`}</b
-              >
-              to add "uri:
-              {"<uri>"}"
-            </div>
-            <div>
-              For more information,
-              <a href="https://docs.rilldata.com/using-rill/import-data"
-                >view the documentation</a
-              >.
-            </div>
-          {:else}
-            <div class="text-center">
-              The source <span class="font-bold">{sourceName}</span> has not been
-              imported.
-            </div>
-            <Button
-              type="primary"
-              on:click={async () => {
-                uploadErrors = undefined;
-                await onRefreshClick(sourceName);
-              }}
-              >Import data
-            </Button>
-          {/if}
-          <!-- show any remaining errors -->
-          {#if uploadErrors?.length}
-            <Callout level="error">
-              {#each uploadErrors as error}
-                {humanReadableErrorMessage(
-                  currentConnector?.name,
-                  3,
-                  error.message
-                )}
-              {/each}
-            </Callout>
-          {/if}
-        </div>
-      {/if}
-    </div>
-
->>>>>>> f8feae76
     <SourceInspector {sourceName} slot="inspector" />
   </WorkspaceContainer>
 {/key}