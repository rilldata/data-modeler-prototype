--- conflicted
+++ resolved
@@ -15,14 +15,9 @@
   export let filePath: string;
 
   const queryClient = useQueryClient();
-<<<<<<< HEAD
-  const sourceStore = useSourceStore(filePath);
 
-=======
-  $: sourceStore = useSourceStore(sourceName);
+  $: sourceStore = useSourceStore(filePath);
 
-  $: filePath = getFilePathFromNameAndType(sourceName, EntityType.Table);
->>>>>>> d58f339c
   $: fileArtifact = fileArtifacts.getFileArtifact(filePath);
 
   $: file = createRuntimeServiceGetFile($runtime.instanceId, filePath, {
