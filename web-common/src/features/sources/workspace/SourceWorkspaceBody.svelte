--- conflicted
+++ resolved
@@ -36,25 +36,6 @@
   $: reconciliationErrors = getFileArtifactReconciliationErrors(
     $fileArtifactsStore,
     `${sourceName}.yaml`
-<<<<<<< HEAD
-  );
-
-  const outputPosition = getContext(
-    "rill:app:output-height-tween"
-  ) as Writable<number>;
-  const outputVisibilityTween = getContext(
-    "rill:app:output-visibility-tween"
-  ) as Writable<number>;
-
-  $: isSourceUnsavedQuery = useIsSourceUnsaved(
-    $runtime.instanceId,
-    sourceName,
-    $sourceStore.clientYAML
-  );
-  $: isSourceUnsaved = $isSourceUnsavedQuery.data;
-</script>
-
-=======
   );
 
   // Layout state
@@ -77,7 +58,6 @@
 
 <svelte:window bind:innerHeight />
 
->>>>>>> c4ef4df1
 <div class="h-full pb-3">
   <div
     class="p-5"
@@ -97,11 +77,7 @@
           <ConnectedPreviewTable objectName={sourceName} />
         {/key}
       {:else}
-<<<<<<< HEAD
-        <ErrorPane error={reconciliationErrors[0]} />
-=======
         <ErrorPane {sourceName} error={reconciliationErrors[0]} />
->>>>>>> c4ef4df1
       {/if}
     </div>
   </div>
