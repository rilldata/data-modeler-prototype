<script lang="ts">
  import { ConnectedPreviewTable } from "@rilldata/web-common/components/preview-table";
<<<<<<< HEAD
  import { useResourceForFile } from "@rilldata/web-common/features/entity-management/resources-store";
=======
  import { resourceIsLoading } from "@rilldata/web-common/features/entity-management/resource-selectors.js";
  import {
    getAllErrorsForFile,
    useResourceForFile,
  } from "@rilldata/web-common/features/entity-management/resources-store";
>>>>>>> abbc73d6
  import { useQueryClient } from "@tanstack/svelte-query";
  import { getContext } from "svelte";
  import type { Writable } from "svelte/store";
  import HorizontalSplitter from "../../../layout/workspace/HorizontalSplitter.svelte";
  import {
    createRuntimeServiceGetFile,
    V1ReconcileStatus,
  } from "../../../runtime-client";
  import { runtime } from "../../../runtime-client/runtime-store";
  import { getFilePathFromNameAndType } from "../../entity-management/entity-mappers";
  import { EntityType } from "../../entity-management/types";
  import SourceEditor from "../editor/SourceEditor.svelte";
  import ErrorPane from "../errors/ErrorPane.svelte";
  import { useIsSourceUnsaved, useSource } from "../selectors";
  import { useSourceStore } from "../sources-store";

  export let sourceName: string;
  $: filePath = getFilePathFromNameAndType(sourceName, EntityType.Table);

  const queryClient = useQueryClient();
  const sourceStore = useSourceStore(sourceName);

  $: file = createRuntimeServiceGetFile($runtime.instanceId, filePath, {
    query: {
      // this will ensure that any changes done outside our app is pulled in.
      refetchOnWindowFocus: true,
    },
  });

  $: yaml = $file.data?.blob || "";

  // Get only reconcile errors here. File parse errors are shown inline
  $: source = useResourceForFile(queryClient, $runtime.instanceId, filePath);
  $: reconcileError = $source.data?.meta?.reconcileError;

<<<<<<< HEAD
  $: sourceQuery = useSource($runtime.instanceId, sourceName);
=======
  $: allErrors = getAllErrorsForFile(
    queryClient,
    $runtime.instanceId,
    filePath
  );
>>>>>>> abbc73d6

  $: sourceQuery = useSource($runtime.instanceId, sourceName);

  // Layout state
  const outputPosition = getContext(
    "rill:app:output-height-tween"
  ) as Writable<number>;
  const outputVisibilityTween = getContext(
    "rill:app:output-visibility-tween"
  ) as Writable<number>;
  // track innerHeight to calculate the size of the editor element.
  let innerHeight: number;

  $: isSourceUnsavedQuery = useIsSourceUnsaved(
    $runtime.instanceId,
    sourceName,
    $sourceStore.clientYAML
  );
  $: isSourceUnsaved = $isSourceUnsavedQuery.data;
</script>

<svelte:window bind:innerHeight />

<div class="h-full pb-3">
  <div
    class="p-5"
    style:height="calc({innerHeight}px - {$outputPosition *
      $outputVisibilityTween}px - var(--header-height))"
  >
    <SourceEditor {sourceName} {yaml} />
  </div>
  <HorizontalSplitter />
  <div class="p-5" style:height="{$outputPosition}px">
    <div
      class="h-full border border-gray-300 rounded overflow-auto {isSourceUnsaved &&
        'brightness-90'} transition duration-200"
    >
<<<<<<< HEAD
      {#if !reconcileError}
        {#key sourceName}
          <ConnectedPreviewTable
            objectName={$sourceQuery?.data?.source?.state?.table}
            loading={$sourceQuery?.data?.meta?.reconcileStatus !==
              V1ReconcileStatus.RECONCILE_STATUS_IDLE}
          />
        {/key}
      {:else}
        <ErrorPane {sourceName} errorMessage={reconcileError} />
=======
      {#if !$allErrors?.length}
        {#key sourceName}
          <ConnectedPreviewTable
            objectName={$sourceQuery?.data?.source?.state?.table}
            loading={resourceIsLoading($sourceQuery?.data)}
          />
        {/key}
      {:else}
        <ErrorPane {sourceName} errorMessage={$allErrors[0].message} />
>>>>>>> abbc73d6
      {/if}
    </div>
  </div>
</div><|MERGE_RESOLUTION|>--- conflicted
+++ resolved
@@ -1,22 +1,15 @@
 <script lang="ts">
   import { ConnectedPreviewTable } from "@rilldata/web-common/components/preview-table";
-<<<<<<< HEAD
-  import { useResourceForFile } from "@rilldata/web-common/features/entity-management/resources-store";
-=======
   import { resourceIsLoading } from "@rilldata/web-common/features/entity-management/resource-selectors.js";
   import {
     getAllErrorsForFile,
     useResourceForFile,
   } from "@rilldata/web-common/features/entity-management/resources-store";
->>>>>>> abbc73d6
   import { useQueryClient } from "@tanstack/svelte-query";
   import { getContext } from "svelte";
   import type { Writable } from "svelte/store";
   import HorizontalSplitter from "../../../layout/workspace/HorizontalSplitter.svelte";
-  import {
-    createRuntimeServiceGetFile,
-    V1ReconcileStatus,
-  } from "../../../runtime-client";
+  import { createRuntimeServiceGetFile } from "../../../runtime-client";
   import { runtime } from "../../../runtime-client/runtime-store";
   import { getFilePathFromNameAndType } from "../../entity-management/entity-mappers";
   import { EntityType } from "../../entity-management/types";
@@ -44,15 +37,11 @@
   $: source = useResourceForFile(queryClient, $runtime.instanceId, filePath);
   $: reconcileError = $source.data?.meta?.reconcileError;
 
-<<<<<<< HEAD
-  $: sourceQuery = useSource($runtime.instanceId, sourceName);
-=======
   $: allErrors = getAllErrorsForFile(
     queryClient,
     $runtime.instanceId,
     filePath
   );
->>>>>>> abbc73d6
 
   $: sourceQuery = useSource($runtime.instanceId, sourceName);
 
@@ -90,18 +79,6 @@
       class="h-full border border-gray-300 rounded overflow-auto {isSourceUnsaved &&
         'brightness-90'} transition duration-200"
     >
-<<<<<<< HEAD
-      {#if !reconcileError}
-        {#key sourceName}
-          <ConnectedPreviewTable
-            objectName={$sourceQuery?.data?.source?.state?.table}
-            loading={$sourceQuery?.data?.meta?.reconcileStatus !==
-              V1ReconcileStatus.RECONCILE_STATUS_IDLE}
-          />
-        {/key}
-      {:else}
-        <ErrorPane {sourceName} errorMessage={reconcileError} />
-=======
       {#if !$allErrors?.length}
         {#key sourceName}
           <ConnectedPreviewTable
@@ -111,7 +88,6 @@
         {/key}
       {:else}
         <ErrorPane {sourceName} errorMessage={$allErrors[0].message} />
->>>>>>> abbc73d6
       {/if}
     </div>
   </div>
