--- conflicted
+++ resolved
@@ -32,10 +32,7 @@
   import RequestConnectorForm from "./RequestConnectorForm.svelte";
   import { duplicateSourceName } from "../sources-store";
   import DuplicateSource from "./DuplicateSource.svelte";
-<<<<<<< HEAD
-=======
   import { addSourceModal } from "./add-source-visibility";
->>>>>>> 867cbf15
 
   export let step = 1;
   export let selectedConnector: null | V1ConnectorSpec = null;
