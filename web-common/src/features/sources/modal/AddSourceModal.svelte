--- conflicted
+++ resolved
@@ -35,15 +35,11 @@
     // azure_blob_storage
     // duckdb
     "bigquery",
-<<<<<<< HEAD
-    "postgres",
-=======
     // athena
     "motherduck",
-    // postgres
+    "postgres",
     "local_file",
     "https",
->>>>>>> 3a8f5121
   ];
 
   const ICONS = {
@@ -109,27 +105,6 @@
 <!-- This precise width fits exactly 3 connectors per line  -->
 <Dialog {open} on:close={onCancelDialog} widthOverride="w-[560px]">
   <div slot="title">
-<<<<<<< HEAD
-    <TabGroup
-      on:select={(event) => {
-        selectedConnector = event.detail;
-      }}
-    >
-      {#if $connectors.isSuccess && $connectors.data && $connectors.data.connectors?.length > 0}
-        {#each $connectors.data.connectors as connector}
-          <Tab selected={selectedConnector === connector} value={connector}
-            >{connector.displayName}</Tab
-          >
-        {/each}
-      {/if}
-    </TabGroup>
-  </div>
-  <div class="flex-grow overflow-y-auto">
-    {#if selectedConnector?.name === "gcs" || selectedConnector?.name === "s3" || selectedConnector?.name === "https" || selectedConnector?.name === "motherduck" || selectedConnector?.name === "bigquery" || selectedConnector?.name === "postgres"}
-      {#key selectedConnector}
-        <RemoteSourceForm connector={selectedConnector} on:close />
-      {/key}
-=======
     {#if step === 1}
       Add a source
     {:else if step === 2}
@@ -154,7 +129,6 @@
           {/if}
         </span>
       </h2>
->>>>>>> 3a8f5121
     {/if}
   </div>
   <div slot="body" class="flex flex-col gap-y-4">
