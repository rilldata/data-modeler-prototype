--- conflicted
+++ resolved
@@ -27,24 +27,15 @@
   let showTables = true;
   let showRenameTableModal = false;
   let renameTableName: null | string = null;
-  let showAddSourceModal = false;
 
   $: sourceNames = useSourceFileNames($runtime.instanceId);
   $: modelNames = useModelFileNames($runtime.instanceId);
 
-<<<<<<< HEAD
   $: hasNoAssets = $sourceNames.data?.length === 0;
-
-  async function openShowAddSourceModal() {
-    showAddSourceModal = true;
-
-=======
-  let showTables = true;
 
   async function openShowAddSourceModal() {
     addSourceModal.open();
 
->>>>>>> 867cbf15
     await behaviourEvent?.fireSourceTriggerEvent(
       BehaviourEventAction.SourceAdd,
       BehaviourEventMedium.Button,
