<script lang="ts">
  import { page } from "$app/stores";
  import ColumnProfile from "@rilldata/web-common/components/column-profile/ColumnProfile.svelte";
  import RenameAssetModal from "@rilldata/web-common/features/entity-management/RenameAssetModal.svelte";
  import { EntityType } from "@rilldata/web-common/features/entity-management/types";
  import {
    useEmbeddedSources,
    useSourceNames,
  } from "@rilldata/web-common/features/sources/selectors";
  import {
    createRuntimeServiceListCatalogEntries,
    createRuntimeServicePutFileAndReconcile,
    V1CatalogEntry,
  } from "@rilldata/web-common/runtime-client";
  import { useQueryClient } from "@tanstack/svelte-query";
  import { flip } from "svelte/animate";
  import { slide } from "svelte/transition";
  import { appScreen } from "../../../layout/app-store";
  import { LIST_SLIDE_DURATION } from "../../../layout/config";
  import NavigationEntry from "../../../layout/navigation/NavigationEntry.svelte";
  import NavigationHeader from "../../../layout/navigation/NavigationHeader.svelte";
  import { behaviourEvent } from "../../../metrics/initMetrics";
  import {
    BehaviourEventAction,
    BehaviourEventMedium,
  } from "../../../metrics/service/BehaviourEventTypes";
  import { MetricsEventSpace } from "../../../metrics/service/MetricsTypes";
  import { runtime } from "../../../runtime-client/runtime-store";
  import AddAssetButton from "../../entity-management/AddAssetButton.svelte";
  import { useModelNames } from "../../models/selectors";
  import { createModelFromSource } from "../createModel";
<<<<<<< HEAD
  import AddSourceModal from "../modal/AddSourceModal.svelte";
  import EmbeddedSourceNav from "./EmbeddedSourceNav.svelte";
=======
>>>>>>> 0e69153b
  import SourceMenuItems from "./SourceMenuItems.svelte";
  import SourceTooltip from "./SourceTooltip.svelte";

  $: sourceNames = useSourceNames($runtime.instanceId);
  $: modelNames = useModelNames($runtime.instanceId);
  const createModelMutation = createRuntimeServicePutFileAndReconcile();

  $: sourceCatalogsQuery = useEmbeddedSources($runtime?.instanceId);
  let embeddedSourceCatalogs: Array<V1CatalogEntry>;
  $: embeddedSourceCatalogs = $sourceCatalogsQuery?.data ?? [];

  const queryClient = useQueryClient();

  let showTables = true;

  let showAddSourceModal = false;

  const openShowAddSourceModal = () => {
    showAddSourceModal = true;

    behaviourEvent?.fireSourceTriggerEvent(
      BehaviourEventAction.SourceAdd,
      BehaviourEventMedium.Button,
      $appScreen,
      MetricsEventSpace.LeftPanel
    );
  };

  const queryHandler = async (tableName: string) => {
    await createModelFromSource(
      queryClient,
      $runtime.instanceId,
      $modelNames.data,
      tableName,
      tableName,
      $createModelMutation
    );
    // TODO: fire telemetry
  };

  let showRenameTableModal = false;
  let renameTableName = null;

  const openRenameTableModal = (tableName: string) => {
    showRenameTableModal = true;
    renameTableName = tableName;
  };

  $: catalogQuery = createRuntimeServiceListCatalogEntries($runtime.instanceId);
  $: hasNoAssets = $catalogQuery?.data?.entries.length === 0;
</script>

<NavigationHeader bind:show={showTables} toggleText="sources"
  >Sources</NavigationHeader
>

{#if showTables}
  <div class="pb-3" transition:slide|local={{ duration: LIST_SLIDE_DURATION }}>
    {#if $sourceNames?.data}
      {#each $sourceNames.data as sourceName (sourceName)}
        <div
          animate:flip={{ duration: 200 }}
          out:slide={{ duration: LIST_SLIDE_DURATION }}
        >
          <NavigationEntry
            href={`/source/${sourceName}`}
            open={$page.url.pathname === `/source/${sourceName}`}
            on:command-click={() => queryHandler(sourceName)}
            name={sourceName}
          >
            <svelte:fragment slot="more">
              <div transition:slide|local={{ duration: LIST_SLIDE_DURATION }}>
                <ColumnProfile indentLevel={1} objectName={sourceName} />
              </div>
            </svelte:fragment>

            <svelte:fragment slot="tooltip-content">
              <SourceTooltip {sourceName} connector="" />
            </svelte:fragment>

            <svelte:fragment slot="menu-items" let:toggleMenu>
              <SourceMenuItems
                {sourceName}
                {toggleMenu}
                on:rename-asset={() => {
                  openRenameTableModal(sourceName);
                }}
              />
            </svelte:fragment>
          </NavigationEntry>
        </div>
      {/each}
    {/if}
    <AddAssetButton
      id="add-table"
      label="Add source"
      bold={hasNoAssets}
      on:click={openShowAddSourceModal}
    />
  </div>
{/if}

{#if showAddSourceModal}
  <AddSourceModal
    on:close={() => {
      showAddSourceModal = false;
    }}
  />
{/if}
{#if showRenameTableModal}
  <RenameAssetModal
    entityType={EntityType.Table}
    closeModal={() => (showRenameTableModal = false)}
    currentAssetName={renameTableName}
  />
{/if}<|MERGE_RESOLUTION|>--- conflicted
+++ resolved
@@ -29,11 +29,7 @@
   import AddAssetButton from "../../entity-management/AddAssetButton.svelte";
   import { useModelNames } from "../../models/selectors";
   import { createModelFromSource } from "../createModel";
-<<<<<<< HEAD
   import AddSourceModal from "../modal/AddSourceModal.svelte";
-  import EmbeddedSourceNav from "./EmbeddedSourceNav.svelte";
-=======
->>>>>>> 0e69153b
   import SourceMenuItems from "./SourceMenuItems.svelte";
   import SourceTooltip from "./SourceTooltip.svelte";
 
