<script lang="ts">
  import Explore from "@rilldata/web-common/components/icons/Explore.svelte";
  import Import from "@rilldata/web-common/components/icons/Import.svelte";
  import Model from "@rilldata/web-common/components/icons/Model.svelte";
  import RefreshIcon from "@rilldata/web-common/components/icons/RefreshIcon.svelte";
  import { fileArtifacts } from "@rilldata/web-common/features/entity-management/file-artifacts";
  import { splitFolderAndName } from "@rilldata/web-common/features/entity-management/file-selectors";
  import { featureFlags } from "@rilldata/web-common/features/feature-flags";
  import { useModelFileNames } from "@rilldata/web-common/features/models/selectors";
  import {
    useIsLocalFileConnector,
    useSourceFromYaml,
  } from "@rilldata/web-common/features/sources/selectors";
  import { appScreen } from "@rilldata/web-common/layout/app-store";
  import NavigationMenuItem from "@rilldata/web-common/layout/navigation/NavigationMenuItem.svelte";
  import { overlay } from "@rilldata/web-common/layout/overlay-store";
  import { behaviourEvent } from "@rilldata/web-common/metrics/initMetrics";
  import { BehaviourEventMedium } from "@rilldata/web-common/metrics/service/BehaviourEventTypes";
  import {
    MetricsEventScreenName,
    MetricsEventSpace,
  } from "@rilldata/web-common/metrics/service/MetricsTypes";
  import type { V1SourceV2 } from "@rilldata/web-common/runtime-client";
  import { V1ReconcileStatus } from "@rilldata/web-common/runtime-client";
  import { useQueryClient } from "@tanstack/svelte-query";
  import { WandIcon } from "lucide-svelte";
  import { createEventDispatcher } from "svelte";
  import { runtime } from "../../../runtime-client/runtime-store";
  import { useCreateDashboardFromTableUIAction } from "../../metrics-views/ai-generation/generateMetricsView";
  import { createModelFromSource } from "../createModel";
  import {
    refreshSource,
    replaceSourceWithUploadedFile,
  } from "../refreshSource";
  import { goto } from "$app/navigation";
  import { getNextRoute } from "../../models/utils/navigate-to-next";

<<<<<<< HEAD
  export let filePath: string;
=======
  export let sourceName: string;
  export let open: boolean;
>>>>>>> fccb70aa

  $: [folder] = splitFolderAndName(filePath);
  $: fileArtifact = fileArtifacts.getFileArtifact(filePath);

  const queryClient = useQueryClient();

  $: runtimeInstanceId = $runtime.instanceId;

  const dispatch = createEventDispatcher();

  const { customDashboards } = featureFlags;

  $: sourceQuery = fileArtifact.getResource(queryClient, runtimeInstanceId);
  let source: V1SourceV2 | undefined;
  $: source = $sourceQuery.data?.source;
  $: sinkConnector = $sourceQuery.data?.source?.spec?.sinkConnector;
  $: sourceHasError = fileArtifact.getHasErrors(queryClient, runtimeInstanceId);
  $: sourceIsIdle =
    $sourceQuery.data?.meta?.reconcileStatus ===
    V1ReconcileStatus.RECONCILE_STATUS_IDLE;
  $: disableCreateDashboard = $sourceHasError || !sourceIsIdle;
  $: tableName = source?.state?.table ?? "";

  $: sourceFromYaml = useSourceFromYaml($runtime.instanceId, filePath);

<<<<<<< HEAD
=======
  $: sourceRoutesQuery = useSourceRoutes($runtime.instanceId);
  $: sourceRoutes = $sourceRoutesQuery.data ?? [];
>>>>>>> fccb70aa
  $: modelNames = useModelFileNames($runtime.instanceId);

  $: createDashboardFromTable = useCreateDashboardFromTableUIAction(
    $runtime.instanceId,
    sinkConnector as string,
    "",
    "",
    tableName,
    folder,
    BehaviourEventMedium.Menu,
    MetricsEventSpace.LeftPanel,
  );

<<<<<<< HEAD
=======
  const handleDeleteSource = async () => {
    try {
      await deleteFileArtifact(runtimeInstanceId, filePath, EntityType.Table);

      if (open) await goto(getNextRoute(sourceRoutes));
    } catch (e) {
      console.error(e);
    }
  };

>>>>>>> fccb70aa
  const handleCreateModel = async () => {
    try {
      const previousActiveEntity = $appScreen?.type;
      const newModelName = await createModelFromSource(
        runtimeInstanceId,
        $modelNames.data ?? [],
        tableName,
        tableName,
      );

      await behaviourEvent.fireNavigationEvent(
        newModelName,
        BehaviourEventMedium.Menu,
        MetricsEventSpace.LeftPanel,
        previousActiveEntity,
        MetricsEventScreenName.Model,
      );
    } catch (err) {
      console.error(err);
    }
  };

  const onRefreshSource = async () => {
    const connector: string | undefined =
      source?.state?.connector ?? $sourceFromYaml.data?.type;
    if (!connector) {
      // if parse failed or there is no catalog entry, we cannot refresh source
      // TODO: show the import source modal with fixed tableName
      return;
    }
    try {
      await refreshSource(
        connector,
        filePath,
        $sourceQuery.data?.meta?.name?.name ?? "",
        runtimeInstanceId,
      );
    } catch (err) {
      // no-op
    }
    overlay.set(null);
  };

  $: isLocalFileConnectorQuery = useIsLocalFileConnector(
    $runtime.instanceId,
    filePath,
  );
  $: isLocalFileConnector = $isLocalFileConnectorQuery.data;

  async function onReplaceSource() {
    await replaceSourceWithUploadedFile(runtimeInstanceId, filePath);
    overlay.set(null);
  }
</script>

<NavigationMenuItem on:click={handleCreateModel}>
  <Model slot="icon" />
  Create new model
</NavigationMenuItem>

<NavigationMenuItem
  disabled={disableCreateDashboard}
  on:click={createDashboardFromTable}
>
  <Explore slot="icon" />
  <div class="flex gap-x-2 items-center">
    Generate dashboard with AI
    <WandIcon class="w-3 h-3" />
  </div>
  <svelte:fragment slot="description">
    {#if $sourceHasError}
      Source has errors
    {:else if !sourceIsIdle}
      Source is being ingested
    {/if}
  </svelte:fragment>
</NavigationMenuItem>
{#if $customDashboards}
  <NavigationMenuItem
    disabled={disableCreateDashboard}
    on:click={() => {
      dispatch("generate-chart", {
        table: source?.state?.table,
        connector: source?.state?.connector,
      });
    }}
  >
    <Explore slot="icon" />
    <div class="flex gap-x-2 items-center">
      Generate chart with AI
      <WandIcon class="w-3 h-3" />
    </div>
    <svelte:fragment slot="description">
      {#if $sourceHasError}
        Source has errors
      {:else if !sourceIsIdle}
        Source is being ingested
      {/if}
    </svelte:fragment>
  </NavigationMenuItem>
{/if}

<NavigationMenuItem on:click={onRefreshSource}>
  <RefreshIcon slot="icon" />
  Refresh source
</NavigationMenuItem>

{#if isLocalFileConnector}
  <NavigationMenuItem on:click={onReplaceSource}>
    <Import slot="icon" />
    Replace source with uploaded file
  </NavigationMenuItem>
{/if}<|MERGE_RESOLUTION|>--- conflicted
+++ resolved
@@ -1,4 +1,5 @@
 <script lang="ts">
+  import { goto } from "$app/navigation";
   import Explore from "@rilldata/web-common/components/icons/Explore.svelte";
   import Import from "@rilldata/web-common/components/icons/Import.svelte";
   import Model from "@rilldata/web-common/components/icons/Model.svelte";
@@ -10,6 +11,7 @@
   import {
     useIsLocalFileConnector,
     useSourceFromYaml,
+    useSourceRoutes,
   } from "@rilldata/web-common/features/sources/selectors";
   import { appScreen } from "@rilldata/web-common/layout/app-store";
   import NavigationMenuItem from "@rilldata/web-common/layout/navigation/NavigationMenuItem.svelte";
@@ -26,21 +28,18 @@
   import { WandIcon } from "lucide-svelte";
   import { createEventDispatcher } from "svelte";
   import { runtime } from "../../../runtime-client/runtime-store";
+  import { deleteFileArtifact } from "../../entity-management/actions";
+  import { EntityType } from "../../entity-management/types";
   import { useCreateDashboardFromTableUIAction } from "../../metrics-views/ai-generation/generateMetricsView";
+  import { getNextRoute } from "../../models/utils/navigate-to-next";
   import { createModelFromSource } from "../createModel";
   import {
     refreshSource,
     replaceSourceWithUploadedFile,
   } from "../refreshSource";
-  import { goto } from "$app/navigation";
-  import { getNextRoute } from "../../models/utils/navigate-to-next";
-
-<<<<<<< HEAD
+
   export let filePath: string;
-=======
-  export let sourceName: string;
   export let open: boolean;
->>>>>>> fccb70aa
 
   $: [folder] = splitFolderAndName(filePath);
   $: fileArtifact = fileArtifacts.getFileArtifact(filePath);
@@ -66,11 +65,8 @@
 
   $: sourceFromYaml = useSourceFromYaml($runtime.instanceId, filePath);
 
-<<<<<<< HEAD
-=======
   $: sourceRoutesQuery = useSourceRoutes($runtime.instanceId);
   $: sourceRoutes = $sourceRoutesQuery.data ?? [];
->>>>>>> fccb70aa
   $: modelNames = useModelFileNames($runtime.instanceId);
 
   $: createDashboardFromTable = useCreateDashboardFromTableUIAction(
@@ -84,8 +80,6 @@
     MetricsEventSpace.LeftPanel,
   );
 
-<<<<<<< HEAD
-=======
   const handleDeleteSource = async () => {
     try {
       await deleteFileArtifact(runtimeInstanceId, filePath, EntityType.Table);
@@ -96,7 +90,6 @@
     }
   };
 
->>>>>>> fccb70aa
   const handleCreateModel = async () => {
     try {
       const previousActiveEntity = $appScreen?.type;
