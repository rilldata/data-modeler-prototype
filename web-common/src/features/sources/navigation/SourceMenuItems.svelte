<script lang="ts">
  import { goto } from "$app/navigation";
  import Cancel from "@rilldata/web-common/components/icons/Cancel.svelte";
  import EditIcon from "@rilldata/web-common/components/icons/EditIcon.svelte";
  import Explore from "@rilldata/web-common/components/icons/Explore.svelte";
  import Import from "@rilldata/web-common/components/icons/Import.svelte";
  import Model from "@rilldata/web-common/components/icons/Model.svelte";
  import RefreshIcon from "@rilldata/web-common/components/icons/RefreshIcon.svelte";
  import { Divider, MenuItem } from "@rilldata/web-common/components/menu";
  import { useDashboardFileNames } from "@rilldata/web-common/features/dashboards/selectors";
  import { getFilePathFromNameAndType } from "@rilldata/web-common/features/entity-management/entity-mappers";
  import { getFileHasErrors } from "@rilldata/web-common/features/entity-management/resources-store";
  import { useModelFileNames } from "@rilldata/web-common/features/models/selectors";
  import {
<<<<<<< HEAD
    useIsLocalFileConnector,
=======
    useSource,
    useSourceFileNames,
>>>>>>> abbc73d6
    useSourceFromYaml,
  } from "@rilldata/web-common/features/sources/selectors";
  import { appScreen } from "@rilldata/web-common/layout/app-store";
  import { overlay } from "@rilldata/web-common/layout/overlay-store";
  import { waitUntil } from "@rilldata/web-common/lib/waitUtils";
  import { behaviourEvent } from "@rilldata/web-common/metrics/initMetrics";
  import { BehaviourEventMedium } from "@rilldata/web-common/metrics/service/BehaviourEventTypes";
  import {
    MetricsEventScreenName,
    MetricsEventSpace,
  } from "@rilldata/web-common/metrics/service/MetricsTypes";
  import { V1ReconcileStatus } from "@rilldata/web-common/runtime-client";
  import type { V1SourceV2 } from "@rilldata/web-common/runtime-client";
  import { useQueryClient } from "@tanstack/svelte-query";
  import { createEventDispatcher } from "svelte";
  import { runtime } from "../../../runtime-client/runtime-store";
  import { deleteFileArtifact } from "../../entity-management/actions";
  import { getName } from "../../entity-management/name-utils";
  import { EntityType } from "../../entity-management/types";
  import { useCreateDashboardFromSource } from "../createDashboard";
  import { createModelFromSource } from "../createModel";
  import {
    refreshSource,
    replaceSourceWithUploadedFile,
  } from "../refreshSource";

  export let sourceName: string;
  // manually toggle menu to workaround: https://stackoverflow.com/questions/70662482/react-query-mutate-onsuccess-function-not-responding
  export let toggleMenu: () => void;
  $: filePath = getFilePathFromNameAndType(sourceName, EntityType.Table);

  const queryClient = useQueryClient();

  $: runtimeInstanceId = $runtime.instanceId;

  const dispatch = createEventDispatcher();

  $: sourceQuery = useSource(runtimeInstanceId, sourceName);
  let source: V1SourceV2;
  $: source = $sourceQuery.data?.source;
  $: embedded = false; // TODO: remove embedded support
  $: path = source?.spec?.properties?.path;
  $: sourceHasError = getFileHasErrors(
    queryClient,
    runtimeInstanceId,
    filePath
  );
  $: sourceIsIdle =
    $sourceQuery.data?.meta?.reconcileStatus ===
    V1ReconcileStatus.RECONCILE_STATUS_IDLE;
  $: disableCreateDashboard = $sourceHasError || !sourceIsIdle;

  $: sourceFromYaml = useSourceFromYaml($runtime.instanceId, filePath);

  $: sourceNames = useSourceFileNames($runtime.instanceId);
  $: modelNames = useModelFileNames($runtime.instanceId);
  $: dashboardNames = useDashboardFileNames($runtime.instanceId);

  const createDashboardFromSourceMutation = useCreateDashboardFromSource();

  const handleDeleteSource = async (tableName: string) => {
    await deleteFileArtifact(
      runtimeInstanceId,
      tableName,
      EntityType.Table,
      $sourceNames.data
    );
    toggleMenu();
  };

  const handleCreateModel = async () => {
    try {
      const previousActiveEntity = $appScreen?.type;
      const newModelName = await createModelFromSource(
        runtimeInstanceId,
        $modelNames.data,
        sourceName,
        embedded ? `"${path}"` : sourceName
      );

      behaviourEvent.fireNavigationEvent(
        newModelName,
        BehaviourEventMedium.Menu,
        MetricsEventSpace.LeftPanel,
        previousActiveEntity,
        MetricsEventScreenName.Model
      );
    } catch (err) {
      console.error(err);
    }
  };

  const handleCreateDashboardFromSource = async (sourceName: string) => {
    overlay.set({
      title: "Creating a dashboard for " + sourceName,
    });
    const newModelName = getName(`${sourceName}_model`, $modelNames.data);
    const newDashboardName = getName(
      `${sourceName}_dashboard`,
      $dashboardNames.data
    );
    await waitUntil(() => !!$sourceQuery.data);
    $createDashboardFromSourceMutation.mutate(
      {
        data: {
          instanceId: $runtime.instanceId,
          sourceResource: $sourceQuery.data,
          newModelName,
          newDashboardName,
        },
      },
      {
        onSuccess: async () => {
          goto(`/dashboard/${newDashboardName}`);
          const previousActiveEntity = $appScreen?.type;
          behaviourEvent.fireNavigationEvent(
            newDashboardName,
            BehaviourEventMedium.Menu,
            MetricsEventSpace.LeftPanel,
            previousActiveEntity,
            MetricsEventScreenName.Dashboard
          );
        },
        onSettled: () => {
          overlay.set(null);
          toggleMenu(); // unmount component
        },
      }
    );
  };

  const onRefreshSource = async (tableName: string) => {
    const connector: string =
      source?.state?.connector ?? $sourceFromYaml.data?.type;
    if (!connector) {
      // if parse failed or there is no catalog entry, we cannot refresh source
      // TODO: show the import source modal with fixed tableName
      return;
    }
    try {
      await refreshSource(connector, tableName, runtimeInstanceId);
    } catch (err) {
      // no-op
    }
    overlay.set(null);
  };

  $: isLocalFileConnectorQuery = useIsLocalFileConnector(
    $runtime.instanceId,
    sourceName
  );
  $: isLocalFileConnector = $isLocalFileConnectorQuery.data;

  async function onReplaceSource(sourceName: string) {
    await replaceSourceWithUploadedFile(
      queryClient,
      runtimeInstanceId,
      sourceName
    );
    overlay.set(null);
  }
</script>

<MenuItem icon on:select={() => handleCreateModel()}>
  <Model slot="icon" />
  Create new model
</MenuItem>

<MenuItem
  disabled={disableCreateDashboard}
  icon
  on:select={() => handleCreateDashboardFromSource(sourceName)}
  propogateSelect={false}
>
  <Explore slot="icon" />
  Autogenerate dashboard
  <svelte:fragment slot="description">
    {#if $sourceHasError}
      Source has errors
    {:else if !sourceIsIdle}
      Source is being ingested
    {/if}
  </svelte:fragment>
</MenuItem>

<<<<<<< HEAD
<MenuItem icon on:select={() => onRefreshSource(sourceName)}>
  <svelte:fragment slot="icon">
    <RefreshIcon />
  </svelte:fragment>
  Refresh source
</MenuItem>

{#if isLocalFileConnector}
  <MenuItem icon on:select={() => onReplaceSource(sourceName)}>
=======
{#if source?.state?.connector === "local_file"}
  <MenuItem icon on:select={() => onRefreshSource(sourceName)}>
>>>>>>> abbc73d6
    <svelte:fragment slot="icon">
      <Import />
    </svelte:fragment>
    Replace source with uploaded file
  </MenuItem>
{/if}

<Divider />
<MenuItem
  icon
  on:select={() => {
    dispatch("rename-asset");
  }}
>
  <EditIcon slot="icon" />
  Rename...
</MenuItem>
<!-- FIXME: this should pop up an "are you sure?" modal -->
<MenuItem
  icon
  on:select={() => handleDeleteSource(sourceName)}
  propogateSelect={false}
>
  <Cancel slot="icon" />
  Delete
</MenuItem><|MERGE_RESOLUTION|>--- conflicted
+++ resolved
@@ -12,12 +12,9 @@
   import { getFileHasErrors } from "@rilldata/web-common/features/entity-management/resources-store";
   import { useModelFileNames } from "@rilldata/web-common/features/models/selectors";
   import {
-<<<<<<< HEAD
     useIsLocalFileConnector,
-=======
     useSource,
     useSourceFileNames,
->>>>>>> abbc73d6
     useSourceFromYaml,
   } from "@rilldata/web-common/features/sources/selectors";
   import { appScreen } from "@rilldata/web-common/layout/app-store";
@@ -29,8 +26,8 @@
     MetricsEventScreenName,
     MetricsEventSpace,
   } from "@rilldata/web-common/metrics/service/MetricsTypes";
+  import type { V1SourceV2 } from "@rilldata/web-common/runtime-client";
   import { V1ReconcileStatus } from "@rilldata/web-common/runtime-client";
-  import type { V1SourceV2 } from "@rilldata/web-common/runtime-client";
   import { useQueryClient } from "@tanstack/svelte-query";
   import { createEventDispatcher } from "svelte";
   import { runtime } from "../../../runtime-client/runtime-store";
@@ -172,11 +169,7 @@
   $: isLocalFileConnector = $isLocalFileConnectorQuery.data;
 
   async function onReplaceSource(sourceName: string) {
-    await replaceSourceWithUploadedFile(
-      queryClient,
-      runtimeInstanceId,
-      sourceName
-    );
+    await replaceSourceWithUploadedFile(runtimeInstanceId, sourceName);
     overlay.set(null);
   }
 </script>
@@ -203,7 +196,6 @@
   </svelte:fragment>
 </MenuItem>
 
-<<<<<<< HEAD
 <MenuItem icon on:select={() => onRefreshSource(sourceName)}>
   <svelte:fragment slot="icon">
     <RefreshIcon />
@@ -213,10 +205,6 @@
 
 {#if isLocalFileConnector}
   <MenuItem icon on:select={() => onReplaceSource(sourceName)}>
-=======
-{#if source?.state?.connector === "local_file"}
-  <MenuItem icon on:select={() => onRefreshSource(sourceName)}>
->>>>>>> abbc73d6
     <svelte:fragment slot="icon">
       <Import />
     </svelte:fragment>
