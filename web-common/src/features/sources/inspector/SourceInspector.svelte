<script lang="ts">
  import ColumnProfile from "@rilldata/web-common/components/column-profile/ColumnProfile.svelte";
  import {
    ColumnSummary,
    getSummaries,
  } from "@rilldata/web-common/components/column-profile/queries";
  import Tooltip from "@rilldata/web-common/components/tooltip/Tooltip.svelte";
  import TooltipContent from "@rilldata/web-common/components/tooltip/TooltipContent.svelte";
  import ReconcilingSpinner from "@rilldata/web-common/features/entity-management/ReconcilingSpinner.svelte";
  import {
    formatConnectorType,
    getFileExtension,
  } from "@rilldata/web-common/features/sources/inspector/helpers";
  import CollapsibleSectionTitle from "@rilldata/web-common/layout/CollapsibleSectionTitle.svelte";
  import {
    formatBigNumberPercentage,
    formatInteger,
  } from "@rilldata/web-common/lib/formatters";
  import {
    createQueryServiceTableCardinality,
    createQueryServiceTableColumns,
<<<<<<< HEAD
    V1ReconcileStatus,
=======
>>>>>>> abbc73d6
    V1SourceV2,
  } from "@rilldata/web-common/runtime-client";
  import type { Readable } from "svelte/store";
  import { slide } from "svelte/transition";
  import { GridCell, LeftRightGrid } from "../../../components/grid";
  import { LIST_SLIDE_DURATION } from "../../../layout/config";
  import { runtime } from "../../../runtime-client/runtime-store";
<<<<<<< HEAD
=======
  import { resourceIsLoading } from "../../entity-management/resource-selectors";
>>>>>>> abbc73d6
  import { useIsSourceUnsaved, useSource } from "../selectors";
  import { useSourceStore } from "../sources-store";

  export let sourceName: string;

  $: runtimeInstanceId = $runtime.instanceId;

  $: sourceQuery = useSource(runtimeInstanceId, sourceName);
  let source: V1SourceV2;
  $: source = $sourceQuery.data?.source;

  let showColumns = true;

  // get source table references.

  // toggle state for inspector sections

  /** source summary information */
  let rowCount;
  let columnCount;
  let nullPercentage;

  $: connectorType = formatConnectorType(source);
  $: fileExtension = getFileExtension(source);

  $: cardinalityQuery = createQueryServiceTableCardinality(
    $runtime.instanceId,
    sourceName
  );
  $: cardinality = $cardinalityQuery?.data?.cardinality
    ? Number($cardinalityQuery?.data?.cardinality)
    : 0;

  $: profileColumns = createQueryServiceTableColumns(
    $runtime?.instanceId,
    sourceName,
    {},
    { query: { keepPreviousData: true } }
  );
  $: profileColumnsCount = $profileColumns?.data?.profileColumns?.length ?? 0;

  /** get the current row count */
  $: {
    rowCount = `${formatInteger(cardinality)} row${
      cardinality !== 1 ? "s" : ""
    }`;
  }

  /** get the current column count */
  $: {
    columnCount = `${formatInteger(profileColumnsCount)} columns`;
  }

  /** total % null cells */

  let summaries: Readable<Array<ColumnSummary>>;
  $: if ($profileColumns?.data?.profileColumns) {
    summaries = getSummaries(sourceName, $runtime?.instanceId, $profileColumns);
  }

  let totalNulls = undefined;

  $: if (summaries) {
    totalNulls = $summaries.reduce(
      (total, column) => total + (+column.nullCount || 0),
      0
    );
  }
  $: {
    const totalCells = profileColumnsCount * cardinality;
    nullPercentage = formatBigNumberPercentage(totalNulls / totalCells);
  }

  const sourceStore = useSourceStore(sourceName);

  $: isSourceUnsavedQuery = useIsSourceUnsaved(
    $runtime.instanceId,
    sourceName,
    $sourceStore.clientYAML
  );
  $: isSourceUnsaved = $isSourceUnsavedQuery.data;
</script>

<<<<<<< HEAD
<div
  class="table-profile {isSourceUnsaved && 'grayscale'} transition duration-200"
>
  {#if $sourceQuery?.data?.meta?.reconcileStatus !== V1ReconcileStatus.RECONCILE_STATUS_IDLE}
    <div class="h-10">
=======
<div class="{isSourceUnsaved && 'grayscale'} transition duration-200">
  {#if resourceIsLoading($sourceQuery?.data)}
    <div class="mt-6">
>>>>>>> abbc73d6
      <ReconcilingSpinner />
    </div>
  {:else if source && !$sourceQuery.isError}
    <!-- summary info -->
    <div class="p-4 pt-2">
      <LeftRightGrid>
        <GridCell side="left"
          >{connectorType}
          {fileExtension !== "" ? `(${fileExtension})` : ""}</GridCell
        >
        <GridCell side="right" classes="text-gray-800 font-bold">
          {rowCount}
        </GridCell>

        <Tooltip location="left" alignment="start" distance={24}>
          <GridCell side="left" classes="text-gray-600">
            {#if totalNulls !== undefined}
              {nullPercentage} null
            {/if}
          </GridCell>
          <TooltipContent slot="tooltip-content">
            {#if totalNulls !== undefined}
              {nullPercentage} of table values are null
            {:else}
              awaiting calculation of total null table values
            {/if}
          </TooltipContent>
        </Tooltip>
        <GridCell side="right" classes="text-gray-800 font-bold">
          {columnCount}
        </GridCell>
      </LeftRightGrid>
    </div>

    <hr />

    <div class="pb-4 pt-4">
      <div class=" pl-4 pr-4">
        <CollapsibleSectionTitle
          tooltipText="available columns"
          bind:active={showColumns}
        >
          columns
        </CollapsibleSectionTitle>
      </div>

      {#if showColumns}
        <div transition:slide|local={{ duration: LIST_SLIDE_DURATION }}>
          <ColumnProfile objectName={source?.state?.table} indentLevel={0} />
        </div>
      {/if}
    </div>
  {/if}
</div><|MERGE_RESOLUTION|>--- conflicted
+++ resolved
@@ -19,10 +19,6 @@
   import {
     createQueryServiceTableCardinality,
     createQueryServiceTableColumns,
-<<<<<<< HEAD
-    V1ReconcileStatus,
-=======
->>>>>>> abbc73d6
     V1SourceV2,
   } from "@rilldata/web-common/runtime-client";
   import type { Readable } from "svelte/store";
@@ -30,10 +26,7 @@
   import { GridCell, LeftRightGrid } from "../../../components/grid";
   import { LIST_SLIDE_DURATION } from "../../../layout/config";
   import { runtime } from "../../../runtime-client/runtime-store";
-<<<<<<< HEAD
-=======
   import { resourceIsLoading } from "../../entity-management/resource-selectors";
->>>>>>> abbc73d6
   import { useIsSourceUnsaved, useSource } from "../selectors";
   import { useSourceStore } from "../sources-store";
 
@@ -117,17 +110,9 @@
   $: isSourceUnsaved = $isSourceUnsavedQuery.data;
 </script>
 
-<<<<<<< HEAD
-<div
-  class="table-profile {isSourceUnsaved && 'grayscale'} transition duration-200"
->
-  {#if $sourceQuery?.data?.meta?.reconcileStatus !== V1ReconcileStatus.RECONCILE_STATUS_IDLE}
-    <div class="h-10">
-=======
 <div class="{isSourceUnsaved && 'grayscale'} transition duration-200">
   {#if resourceIsLoading($sourceQuery?.data)}
     <div class="mt-6">
->>>>>>> abbc73d6
       <ReconcilingSpinner />
     </div>
   {:else if source && !$sourceQuery.isError}
