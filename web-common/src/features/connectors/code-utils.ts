--- conflicted
+++ resolved
@@ -20,33 +20,40 @@
 
 driver: ${connector.name}`;
 
-  // Get the secret keys
-  const secretKeys =
+  // Get the secret property keys
+  const secretPropertyKeys =
     connector.sourceProperties
       ?.filter((property) => property.secret)
       .map((property) => property.key) || [];
 
+  // Get the string property keys
+  const stringPropertyKeys =
+    connector.sourceProperties
+      ?.filter(
+        (property) => property.type === ConnectorDriverPropertyType.TYPE_STRING,
+      )
+      .map((property) => property.key) || [];
+
   // Compile key value pairs
   const compiledKeyValues = Object.entries(formValues)
-<<<<<<< HEAD
-    .filter(([key]) => !secretKeys.includes(key)) // Remove the secrets
     .map(([key, formValue]) => {
-      const isBooleanProperty =
-        connector.sourceProperties?.find((property) => property.key === key)
-          ?.type === ConnectorDriverPropertyType.TYPE_BOOLEAN;
       const value = formValue as string;
-      return `${key}: ${isBooleanProperty ? value : `"${value}"`}`;
+
+      const isSecretProperty = secretPropertyKeys.includes(key);
+      if (isSecretProperty) {
+        return `${key}: "{{ .vars.${makeDotEnvConnectorKey(
+          connector.name as string,
+          key,
+        )} }}"`;
+      }
+
+      const isStringProperty = stringPropertyKeys.includes(key);
+      if (isStringProperty) {
+        return `${key}: "${value}"`;
+      }
+
+      return `${key}: ${value}`;
     })
-=======
-    .map(([key, value]) =>
-      secretKeys.includes(key)
-        ? `${key}: "{{ .vars.${makeDotEnvConnectorKey(
-            connector.name as string,
-            key,
-          )} }}"`
-        : `${key}: "${value}"`,
-    )
->>>>>>> 46bd45e2
     .join("\n");
 
   // Return the compiled YAML
