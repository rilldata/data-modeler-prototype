--- conflicted
+++ resolved
@@ -167,11 +167,7 @@
 
     // There's a bug in how `svelte-forms-lib` types the `$errors` store for arrays.
     // See: https://github.com/tjinauyeung/svelte-forms-lib/issues/154#issuecomment-1087331250
-<<<<<<< HEAD
-    const recipientErrors = errors.recipients as unknown as {
-=======
-    const receipientErrors = errors.emailRecipients as unknown as {
->>>>>>> b9fb580c
+    const recipientErrors = errors.emailRecipients as unknown as {
       email: string;
     }[];
 
