--- conflicted
+++ resolved
@@ -1,13 +1,9 @@
 import { mapAlertCriteriaToExpression } from "@rilldata/web-common/features/alerts/criteria-tab/map-alert-criteria";
-<<<<<<< HEAD
 import { CompareWith } from "@rilldata/web-common/features/alerts/criteria-tab/operations";
 import {
   IsCompareMeasureFilterOperation,
   MeasureFilterOperation,
 } from "@rilldata/web-common/features/dashboards/filters/measure-filters/measure-filter-options";
-=======
-import { MeasureFilterOperation } from "@rilldata/web-common/features/dashboards/filters/measure-filters/measure-filter-options";
->>>>>>> fc7a4d9a
 import {
   createAndExpression,
   sanitiseExpression,
@@ -15,9 +11,7 @@
 import {
   V1Expression,
   V1MetricsViewAggregationRequest,
-  V1MetricsViewComparisonMeasureType,
   V1Operation,
-  V1TimeGrain,
   V1TimeRange,
 } from "@rilldata/web-common/runtime-client";
 import * as yup from "yup";
@@ -25,10 +19,7 @@
 export type AlertCriteria = {
   field: string;
   operation: MeasureFilterOperation;
-<<<<<<< HEAD
   compareWith: CompareWith;
-=======
->>>>>>> fc7a4d9a
   value: string;
 };
 export type AlertFormValues = {
