--- conflicted
+++ resolved
@@ -25,13 +25,8 @@
   import BaseAlertForm from "./BaseAlertForm.svelte";
   import { getSnoozeValueFromAlertSpec } from "./delivery-tab/snooze";
   import {
-<<<<<<< HEAD
     alertFormValidationSchema,
     type AlertFormValues,
-=======
-    AlertFormValues,
-    alertFormValidationSchema,
->>>>>>> 539ac0d9
     getAlertQueryArgsFromFormValues,
   } from "./form-utils";
 
