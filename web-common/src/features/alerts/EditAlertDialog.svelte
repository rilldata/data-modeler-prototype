--- conflicted
+++ resolved
@@ -3,13 +3,9 @@
   import { Dialog, DialogOverlay } from "@rgossiaux/svelte-headlessui";
   import { createAdminServiceEditAlert } from "@rilldata/web-admin/client";
   import {
-<<<<<<< HEAD
     extractAlertFormValueFromComparison,
     extractAlertFormValues,
-=======
-    extractAlertFormValues,
     extractAlertNotification,
->>>>>>> b9fb580c
   } from "@rilldata/web-common/features/alerts/extract-alert-form-values";
   import {
     useMetricsView,
@@ -63,7 +59,7 @@
       name: alertSpec.title as string,
       snooze: getSnoozeValueFromAlertSpec(alertSpec),
       evaluationInterval: alertSpec.intervalsIsoDuration ?? "",
-<<<<<<< HEAD
+      ...extractAlertNotification(alertSpec),
       ...("metricsView" in queryArgsJson
         ? extractAlertFormValues(
             queryArgsJson,
@@ -75,16 +71,7 @@
             $metricsViewSpec?.data ?? {},
             $timeRange?.data ?? {},
           )),
-    } as AlertFormValues,
-=======
-      ...extractAlertNotification(alertSpec),
-      ...extractAlertFormValues(
-        queryArgsJson,
-        $metricsViewSpec?.data ?? {},
-        $timeRange?.data ?? {},
-      ),
     },
->>>>>>> b9fb580c
     validationSchema: alertFormValidationSchema,
     onSubmit: async (values) => {
       try {
