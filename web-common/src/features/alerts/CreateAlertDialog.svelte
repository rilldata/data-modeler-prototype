<script lang="ts">
  import { page } from "$app/stores";
  import {
    Dialog,
    DialogOverlay,
    DialogTitle,
  } from "@rgossiaux/svelte-headlessui";
  import {
    createAdminServiceCreateAlert,
    createAdminServiceGetCurrentUser,
  } from "@rilldata/web-admin/client";
  import * as DialogTabs from "@rilldata/web-common/components/dialog/tabs";
  import { SnoozeOptions } from "@rilldata/web-common/features/alerts/delivery-tab/snooze";
  import {
    type AlertFormValue,
    checkIsTabValid,
    getAlertQueryArgs,
  } from "@rilldata/web-common/features/alerts/form-utils";
  import { getStateManagers } from "@rilldata/web-common/features/dashboards/state-managers/state-managers";
  import {
    V1Operation,
    getRuntimeServiceListResourcesQueryKey,
  } from "@rilldata/web-common/runtime-client";
  import { useQueryClient } from "@tanstack/svelte-query";
  import { createEventDispatcher } from "svelte";
  import { createForm } from "svelte-forms-lib";
  import * as yup from "yup";
  import { Button } from "../../components/button";
  import { notifications } from "../../components/notifications";
  import { runtime } from "../../runtime-client/runtime-store";
  import AlertDialogCriteriaTab from "./criteria-tab/AlertDialogCriteriaTab.svelte";
  import AlertDialogDataTab from "./data-tab/AlertDialogDataTab.svelte";
  import AlertDialogDeliveryTab from "./delivery-tab/AlertDialogDeliveryTab.svelte";

  export let open: boolean;

  const user = createAdminServiceGetCurrentUser();
  const createAlert = createAdminServiceCreateAlert();
  $: organization = $page.params.organization;
  $: project = $page.params.project;
  const queryClient = useQueryClient();
  const dispatch = createEventDispatcher();

  const { metricsViewName, dashboardStore } = getStateManagers();

  const formState = createForm({
    initialValues: {
      name: "",
      measure: "",
      splitByDimension: "",
      forEvery: "",
      criteria: [
        {
          field: "",
          operation: "",
          value: "0",
        },
      ],
      criteriaOperation: V1Operation.OPERATION_AND,
      snooze: SnoozeOptions[0].value, // Defaults to `Off`
      recipients: [
        { email: $user.data?.user?.email ? $user.data.user.email : "" },
        { email: "" },
      ],
    } as AlertFormValue,
    validationSchema: yup.object({
      name: yup.string().required("Required"),
      measure: yup.string().required("Required"),
      criteria: yup.array().of(
        yup.object().shape({
          field: yup.string().required("Required"),
          operation: yup.string().required("Required"),
          value: yup.number().required("Required"),
        }),
      ),
      criteriaOperation: yup.string().required("Required"),
      snooze: yup.string().required("Required"),
      recipients: yup.array().of(
        yup.object().shape({
          email: yup.string().email("Invalid email"),
        }),
      ),
    }),
    onSubmit: async (values) => {
<<<<<<< HEAD
      const queryArgsJson = JSON.stringify({
        metricsView: $metricsViewName,
        measures: [{ name: values.measure }],
        dimensions: values.splitByDimension
          ? [{ name: values.splitByDimension }]
          : [],
        where: $dashboardStore.whereFilter,
        having: createAndExpression(
          values.criteria.map((c) =>
            createBinaryExpression(
              c.field,
              c.operation as V1Operation,
              Number(c.value),
            ),
          ),
        ),
        timeRange: {
          isoDuration: values.forEvery,
        },
      } as V1MetricsViewAggregationRequest);
=======
>>>>>>> 3b3caf67
      try {
        await $createAlert.mutateAsync({
          organization,
          project,
          data: {
            options: {
              title: values.name,
              intervalDuration: values.forEvery, // TODO: this is the "for every" field I think?
              queryName: "MetricsViewAggregation",
              queryArgsJson: JSON.stringify(
                getAlertQueryArgs($metricsViewName, values, $dashboardStore),
              ),
              metricsViewName: $metricsViewName,
              recipients: values.recipients.map((r) => r.email).filter(Boolean),
              emailRenotify: !!values.snooze,
              emailRenotifyAfterSeconds: values.snooze
                ? Number(values.snooze)
                : 0,
            },
          },
        });
        queryClient.invalidateQueries(
          getRuntimeServiceListResourcesQueryKey($runtime.instanceId),
        );
        dispatch("close");
        notifications.send({
          message: "Alert created",
          link: {
            href: `/${organization}/${project}/-/alerts`,
            text: "Go to alerts",
          },
          options: {
            persistedLink: true,
          },
        });
      } catch (e) {
        // showing error below
      }
    },
  });

  const { form, isSubmitting, errors, handleSubmit } = formState;

  const tabs = ["Data", "Criteria", "Delivery"];

  /**
   * Because this form's fields are spread over multiple tabs, we implement our own `isValid` logic for each tab.
   * A tab is valid (i.e. it's okay to proceed to the next tab) if:
   * 1) The tab's required fields are filled out
   * 2) The tab's fields don't have errors.
   */
  $: isTabValid = checkIsTabValid(currentTabIndex, $form, $errors);

  let currentTabIndex = 0;

  function handleCancel() {
    dispatch("close");
  }

  function handleBack() {
    currentTabIndex -= 1;
  }

  function handleNextTab() {
    currentTabIndex += 1;
  }
</script>

<Dialog class="fixed inset-0 flex items-center justify-center z-50" {open}>
  <DialogOverlay
    class="fixed inset-0 bg-gray-400 transition-opacity opacity-40"
  />
  <!-- 602px = 1px border on each side of the form + 3 tabs with a 200px fixed-width -->
  <form
    class="transform bg-white rounded-md border border-slate-300 flex flex-col shadow-lg w-[602px]"
    id="create-alert-form"
    on:submit|preventDefault={handleSubmit}
  >
    <DialogTitle
      class="px-6 py-4 text-gray-900 text-lg font-semibold leading-7"
    >
      Create alert
    </DialogTitle>
    <DialogTabs.Root value={tabs[currentTabIndex]}>
      <DialogTabs.List class="border-t border-gray-200">
        {#each tabs as tab, i}
          <DialogTabs.Trigger value={tab} tabIndex={i}>
            {tab}
          </DialogTabs.Trigger>
        {/each}
      </DialogTabs.List>
      <div class="p-3 bg-slate-100">
        <DialogTabs.Content {currentTabIndex} tabIndex={0} value={tabs[0]}>
          <AlertDialogDataTab {formState} />
        </DialogTabs.Content>
        <DialogTabs.Content {currentTabIndex} tabIndex={1} value={tabs[1]}>
          <AlertDialogCriteriaTab {formState} />
        </DialogTabs.Content>
        <DialogTabs.Content {currentTabIndex} tabIndex={2} value={tabs[2]}>
          <AlertDialogDeliveryTab {formState} />
        </DialogTabs.Content>
      </div>
    </DialogTabs.Root>
    <div class="px-6 py-3 flex items-center gap-x-2">
      <div class="grow" />
      {#if currentTabIndex === 0}
        <Button on:click={handleCancel} type="secondary">Cancel</Button>
      {:else}
        <Button on:click={handleBack} type="secondary">Back</Button>
      {/if}
      {#if currentTabIndex !== 2}
        <Button type="primary" disabled={!isTabValid} on:click={handleNextTab}>
          Next
        </Button>
      {:else}
        <Button
          type="primary"
          disabled={!isTabValid || $isSubmitting}
          form="create-alert-form"
          submitForm
        >
          Create
        </Button>
      {/if}
    </div>
  </form>
</Dialog><|MERGE_RESOLUTION|>--- conflicted
+++ resolved
@@ -48,7 +48,7 @@
       name: "",
       measure: "",
       splitByDimension: "",
-      forEvery: "",
+      splitByTimeGrain: "",
       criteria: [
         {
           field: "",
@@ -82,29 +82,6 @@
       ),
     }),
     onSubmit: async (values) => {
-<<<<<<< HEAD
-      const queryArgsJson = JSON.stringify({
-        metricsView: $metricsViewName,
-        measures: [{ name: values.measure }],
-        dimensions: values.splitByDimension
-          ? [{ name: values.splitByDimension }]
-          : [],
-        where: $dashboardStore.whereFilter,
-        having: createAndExpression(
-          values.criteria.map((c) =>
-            createBinaryExpression(
-              c.field,
-              c.operation as V1Operation,
-              Number(c.value),
-            ),
-          ),
-        ),
-        timeRange: {
-          isoDuration: values.forEvery,
-        },
-      } as V1MetricsViewAggregationRequest);
-=======
->>>>>>> 3b3caf67
       try {
         await $createAlert.mutateAsync({
           organization,
@@ -112,7 +89,7 @@
           data: {
             options: {
               title: values.name,
-              intervalDuration: values.forEvery, // TODO: this is the "for every" field I think?
+              intervalDuration: values.splitByTimeGrain, // TODO: this is the "for every" field I think?
               queryName: "MetricsViewAggregation",
               queryArgsJson: JSON.stringify(
                 getAlertQueryArgs($metricsViewName, values, $dashboardStore),
