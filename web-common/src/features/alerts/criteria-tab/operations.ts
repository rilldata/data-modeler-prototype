import { MeasureFilterOperation } from "@rilldata/web-common/features/dashboards/filters/measure-filters/measure-filter-options";
import { V1Operation } from "@rilldata/web-common/runtime-client";

export enum CompareWith {
  Value = "Value",
  Percent = "Percent",
}
export const CompareWithOptions = [
  {
    value: CompareWith.Value,
    label: "value",
  },
  {
    value: CompareWith.Percent,
    label: "percent",
  },
];

// TODO: should match measure filter. merge them once we add support for comparison based filters
export const CriteriaOperationOptions = [
  {
<<<<<<< HEAD
    value: MeasureFilterOperation.GreaterThan,
    label: "is greater than",
  },
  {
    value: MeasureFilterOperation.GreaterThanOrEquals,
    label: "is greater than or equals",
  },
  {
    value: MeasureFilterOperation.LessThan,
    label: "is less than",
  },
  {
    value: MeasureFilterOperation.LessThanOrEquals,
    label: "is less than or equals",
  },
];
export const CriteriaOperationComparisonOptions = [
  ...CriteriaOperationOptions,
  {
    value: MeasureFilterOperation.IncreasesBy,
    label: "increases by",
  },
  {
    value: MeasureFilterOperation.DecreasesBy,
    label: "decreases by",
  },
  {
    value: MeasureFilterOperation.ChangesBy,
    label: "changes by",
=======
    value: MeasureFilterOperation.GreaterThanOrEquals,
    label: "greater than or equals",
    shortLabel: ">=",
  },
  {
    value: MeasureFilterOperation.LessThan,
    label: "less than",
    shortLabel: "<",
  },
  {
    value: MeasureFilterOperation.Equals,
    label: "equals",
    shortLabel: "=",
  },
  {
    value: MeasureFilterOperation.NotEquals,
    label: "does not equal",
    shortLabel: "!=",
>>>>>>> fc7a4d9a
  },
  // TODO
  // {
  //   value: MeasureFilterOperation.ShareOfTotalsGreaterThan,
  //   label: "share of total is greater than",
  // },
  // {
  //   value: MeasureFilterOperation.ShareOfTotalsLessThan,
  //   label: "share of total is less than",
  // },
];

export const CriteriaGroupOptions = [
  { value: V1Operation.OPERATION_AND, label: "and" },
  { value: V1Operation.OPERATION_OR, label: "or" },
];<|MERGE_RESOLUTION|>--- conflicted
+++ resolved
@@ -19,37 +19,6 @@
 // TODO: should match measure filter. merge them once we add support for comparison based filters
 export const CriteriaOperationOptions = [
   {
-<<<<<<< HEAD
-    value: MeasureFilterOperation.GreaterThan,
-    label: "is greater than",
-  },
-  {
-    value: MeasureFilterOperation.GreaterThanOrEquals,
-    label: "is greater than or equals",
-  },
-  {
-    value: MeasureFilterOperation.LessThan,
-    label: "is less than",
-  },
-  {
-    value: MeasureFilterOperation.LessThanOrEquals,
-    label: "is less than or equals",
-  },
-];
-export const CriteriaOperationComparisonOptions = [
-  ...CriteriaOperationOptions,
-  {
-    value: MeasureFilterOperation.IncreasesBy,
-    label: "increases by",
-  },
-  {
-    value: MeasureFilterOperation.DecreasesBy,
-    label: "decreases by",
-  },
-  {
-    value: MeasureFilterOperation.ChangesBy,
-    label: "changes by",
-=======
     value: MeasureFilterOperation.GreaterThanOrEquals,
     label: "greater than or equals",
     shortLabel: ">=",
@@ -68,7 +37,21 @@
     value: MeasureFilterOperation.NotEquals,
     label: "does not equal",
     shortLabel: "!=",
->>>>>>> fc7a4d9a
+  },
+];
+export const CriteriaOperationComparisonOptions = [
+  ...CriteriaOperationOptions,
+  {
+    value: MeasureFilterOperation.IncreasesBy,
+    label: "increases by",
+  },
+  {
+    value: MeasureFilterOperation.DecreasesBy,
+    label: "decreases by",
+  },
+  {
+    value: MeasureFilterOperation.ChangesBy,
+    label: "changes by",
   },
   // TODO
   // {
