<script lang="ts">
  import DataPreview from "@rilldata/web-common/features/alerts/data-tab/DataPreview.svelte";
  import FormSection from "../../../components/forms/FormSection.svelte";
  import InputV2 from "../../../components/forms/InputV2.svelte";
  import Select from "../../../components/forms/Select.svelte";
  import { runtime } from "../../../runtime-client/runtime-store";
  import FilterChipsReadOnly from "../../dashboards/filters/FilterChipsReadOnly.svelte";
  import { useMetricsView } from "../../dashboards/selectors";

  export let formState: any; // svelte-forms-lib's FormState

  const { form, errors, handleChange } = formState;

  $: metricsViewName = $form["metricsViewName"]; // memoise to avoid rerenders
  $: metricsView = useMetricsView($runtime.instanceId, metricsViewName);

  $: measureOptions =
    $metricsView.data?.measures?.map((m) => ({
      value: m.name as string,
      label: m.label?.length ? m.label : m.expression,
    })) ?? [];
  $: dimensionOptions = [
    {
      value: "",
      label: "None",
    },
    ...($metricsView.data?.dimensions?.map((d) => ({
      value: d.name as string,
      label: d.label?.length ? d.label : d.expression,
    })) ?? []),
  ];
</script>

<div class="flex flex-col gap-y-3">
  <FormSection title="Alert name">
    <InputV2
      alwaysShowError
      error={$errors["name"]}
      id="name"
      on:change={handleChange}
      placeholder="My alert"
      value={$form["name"]}
    />
  </FormSection>
  <FormSection
    description="These are inherited from the underlying dashboard view."
    title="Filters"
  >
<<<<<<< HEAD
    {#if hasAtLeastOneFilter}
      <FilterChipsReadOnly
        metricsViewName={$form["metricsViewName"]}
        filters={$form["whereFilter"]}
        dimensionThresholdFilters={[]}
        timeRange={$form["timeRange"]}
      />
    {:else}
      <NoFiltersSelected {isEditForm} />
    {/if}
=======
    <FilterChipsReadOnly
      filters={$form["whereFilter"]}
      metricsViewName={$form["metricsViewName"]}
      timeRange={$form["timeRange"]}
    />
>>>>>>> eba2d6dc
  </FormSection>
  <FormSection
    description="Select the measures you want to monitor."
    title="Alert data"
  >
    <Select
      bind:value={$form["measure"]}
      id="measure"
      label="Measure"
      options={measureOptions}
      placeholder="Select a measure"
    />
    <Select
      bind:value={$form["splitByDimension"]}
      id="splitByDimension"
      label="Split by dimension"
      optional
      options={dimensionOptions}
      placeholder="Select a dimension"
    />
  </FormSection>
  <FormSection title="Data preview">
    <DataPreview
      measure={$form["measure"]}
      metricsViewName={$form["metricsViewName"]}
      splitByDimension={$form["splitByDimension"]}
      timeRange={$form["timeRange"]}
      whereFilter={$form["whereFilter"]}
    />
  </FormSection>
</div><|MERGE_RESOLUTION|>--- conflicted
+++ resolved
@@ -46,24 +46,12 @@
     description="These are inherited from the underlying dashboard view."
     title="Filters"
   >
-<<<<<<< HEAD
-    {#if hasAtLeastOneFilter}
-      <FilterChipsReadOnly
-        metricsViewName={$form["metricsViewName"]}
-        filters={$form["whereFilter"]}
-        dimensionThresholdFilters={[]}
-        timeRange={$form["timeRange"]}
-      />
-    {:else}
-      <NoFiltersSelected {isEditForm} />
-    {/if}
-=======
     <FilterChipsReadOnly
+      dimensionThresholdFilters={[]}
       filters={$form["whereFilter"]}
       metricsViewName={$form["metricsViewName"]}
       timeRange={$form["timeRange"]}
     />
->>>>>>> eba2d6dc
   </FormSection>
   <FormSection
     description="Select the measures you want to monitor."
