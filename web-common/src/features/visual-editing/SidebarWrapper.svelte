<script lang="ts">
  export let title: string;
  export let type: "primary" | "secondary" = "primary";
  export let disableHorizontalPadding = false;
</script>

<div
  class="size-full bg-surface flex-none flex flex-col select-none rounded-[2px] w-full"
>
  <div class={type}>
    <h1 class:pb-2={type == "secondary" && !$$slots.header}>{title}</h1>
    <slot name="header" />
  </div>

  <div
<<<<<<< HEAD
    class:px-5={!disableHorizontalPadding}
    class="flex flex-col gap-y-3 w-full h-full overflow-y-auto overflow-x-visible pb-8"
=======
    class="flex flex-col w-full h-full overflow-y-auto overflow-x-visible"
    class:px-5={!disableHorizontalPadding}
    class:gap-y-1={type === "secondary"}
    class:gap-y-3={type === "primary"}
>>>>>>> 97487a08
  >
    <slot />
  </div>

  <slot name="footer" />
</div>

<style lang="postcss">
  .primary {
    @apply text-lg font-semibold;
    @apply pt-6 px-5 mb-2;
  }

  .secondary {
    @apply flex flex-col gap-y-1;
    @apply text-sm font-semibold;
    @apply bg-slate-50;
    @apply px-5 pt-2;
  }
</style><|MERGE_RESOLUTION|>--- conflicted
+++ resolved
@@ -13,15 +13,10 @@
   </div>
 
   <div
-<<<<<<< HEAD
-    class:px-5={!disableHorizontalPadding}
-    class="flex flex-col gap-y-3 w-full h-full overflow-y-auto overflow-x-visible pb-8"
-=======
-    class="flex flex-col w-full h-full overflow-y-auto overflow-x-visible"
+    class="flex flex-col w-full h-full overflow-y-auto overflow-x-visible pb-8"
     class:px-5={!disableHorizontalPadding}
     class:gap-y-1={type === "secondary"}
     class:gap-y-3={type === "primary"}
->>>>>>> 97487a08
   >
     <slot />
   </div>
