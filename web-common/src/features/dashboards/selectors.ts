import { TimeRangePreset } from "@rilldata/web-common/lib/time/types";
import {
<<<<<<< HEAD
  RpcStatus,
  useQueryServiceColumnTimeRange,
  useRuntimeServiceGetCatalogEntry,
  useRuntimeServiceListCatalogEntries,
  useRuntimeServiceListFiles,
=======
  createQueryServiceColumnTimeRange,
  createRuntimeServiceGetCatalogEntry,
  createRuntimeServiceListCatalogEntries,
  createRuntimeServiceListFiles,
>>>>>>> f1e53ac6
  V1MetricsView,
  V1MetricsViewFilter,
} from "@rilldata/web-common/runtime-client";
import type { UseQueryResult } from "@sveltestack/svelte-query";

export function useDashboardNames(instanceId: string) {
  return createRuntimeServiceListFiles(
    instanceId,
    {
      glob: "{sources,models,dashboards}/*.{yaml,sql}",
    },
    {
      query: {
        // refetchInterval: 1000,
        select: (data) =>
          data.paths
            ?.filter((path) => path.includes("dashboards/"))
            .map((path) =>
              path.replace("/dashboards/", "").replace(".yaml", "")
            )
            // sort alphabetically case-insensitive
            .sort((a, b) =>
              a.localeCompare(b, undefined, { sensitivity: "base" })
            ),
      },
    }
  );
}

export const useMetaQuery = <T = V1MetricsView>(
  instanceId: string,
  metricViewName: string,
  selector?: (meta: V1MetricsView) => T
) => {
  return createRuntimeServiceGetCatalogEntry(instanceId, metricViewName, {
    query: {
      select: (data) =>
        selector
          ? selector(data?.entry?.metricsView)
          : data?.entry?.metricsView,
    },
  });
};

/**
 * This selector returns the best available string for each measure,
 * using the "label" if available but falling back to the expression
 * if needed.
 *
 * @param metaQuery: UseQueryResult<V1MetricsView, RpcStatus>
 * @returns string[]
 */
export const selectBestMeasureStrings = (
  metaQuery: UseQueryResult<V1MetricsView, RpcStatus>
): string[] => {
  if (metaQuery && metaQuery.isSuccess && !metaQuery.isRefetching) {
    return metaQuery.data?.measures?.map((m) => m.label || m.expression) ?? [];
  }
  return [];
};

/**
 * This selector returns the measure key, which can be used to
 * lookup measures across sessions, for example in stateful URLs
 * 
 * FIXME:
 * For now we are using the user supplied `expression` for measure
 * keys because that is the only field that must exist for the
 *  measure to appear in the dashboard.
 * This may lead to problems if there are ever duplicate
 * expressions so Hamilton has started discussions with Benjamin about
 * adding unique IDS that could be used to replace these temporary keys. 
 * Once those become available the fields below should be updated.

 * @param metaQuery: UseQueryResult<V1MetricsView, RpcStatus>
 * @returns string[]
 */
export const selectMeasureKeys = (
  metaQuery: UseQueryResult<V1MetricsView, RpcStatus>
): string[] => {
  if (metaQuery && metaQuery.isSuccess && !metaQuery.isRefetching) {
    return metaQuery.data?.measures?.map((m) => m.expression) ?? [];
  }
  return [];
};

/**
 * This selector returns the best available string for each dimension,
 * using the "label" if available but falling back to the name of
 * the categorical column (which must be present) if needed
 * @param metaQuery: UseQueryResult<V1MetricsView, RpcStatus>
 * @returns string[]
 */
export const selectBestDimensionStrings = (
  metaQuery: UseQueryResult<V1MetricsView, RpcStatus>
): string[] => {
  if (metaQuery && metaQuery.isSuccess && !metaQuery.isRefetching)
    return metaQuery.data?.dimensions?.map((d) => d.label || d.name) ?? [];
};

/**
 * This selector returns the dimension key, which can be used to
 * lookup dimensions across sessions, for example in stateful URLs
 * 
 * FIXME:
 * For now we are using the user supplied `name` for dimension
 * keys because that is the only field that must exist for the
 * dimension to appear in the dashboard

 * This may lead to problems if there are ever duplicates `names`,
 * so Hamilton has started discussions with Benjamin about
 * adding unique IDS that could be used to replace these temporary keys. 
 * Once those become available the fields below should be updated.

 * @param metaQuery: UseQueryResult<V1MetricsView, RpcStatus>
 * @returns string[]
 */
export const selectDimensionKeys = (
  metaQuery: UseQueryResult<V1MetricsView, RpcStatus>
): string[] => {
  if (metaQuery && metaQuery.isSuccess && !metaQuery.isRefetching) {
    return metaQuery.data?.dimensions?.map((d) => d.name) ?? [];
  }
  return [];
};

export const useModelHasTimeSeries = (
  instanceId: string,
  metricViewName: string
) => useMetaQuery(instanceId, metricViewName, (meta) => !!meta?.timeDimension);

export function useModelAllTimeRange(
  instanceId: string,
  modelName: string,
  timeDimension: string
) {
  return createQueryServiceColumnTimeRange(
    instanceId,
    modelName,
    {
      columnName: timeDimension,
    },
    {
      query: {
        select: (data) => {
          if (!data.timeRangeSummary?.min || !data.timeRangeSummary?.max)
            return undefined;
          return {
            name: TimeRangePreset.ALL_TIME,
            start: new Date(data.timeRangeSummary.min),
            end: new Date(data.timeRangeSummary.max),
          };
        },
      },
    }
  );
}

export const useMetaMeasure = (
  instanceId: string,
  metricViewName: string,
  measureName: string
) =>
  useMetaQuery(instanceId, metricViewName, (meta) =>
    meta?.measures?.find((measure) => measure.name === measureName)
  );

export const useMetaDimension = (
  instanceId: string,
  metricViewName: string,
  dimensionName: string
) =>
  useMetaQuery(instanceId, metricViewName, (meta) =>
    meta?.dimensions?.find((dimension) => dimension.name === dimensionName)
  );

/**
 * Returns a copy of the filter without the passed in dimension filters.
 */
export const getFilterForDimension = (
  filters: V1MetricsViewFilter,
  dimensionName?: string
) => {
  if (!filters) return undefined;
  return {
    include: filters.include
      .filter((dimensionValues) => dimensionName !== dimensionValues.name)
      .map((dimensionValues) => ({
        name: dimensionValues.name,
        in: dimensionValues.in,
      })),
    exclude: filters.exclude
      .filter((dimensionValues) => dimensionName !== dimensionValues.name)
      .map((dimensionValues) => ({
        name: dimensionValues.name,
        in: dimensionValues.in,
      })),
  };
};

export const useGetDashboardsForModel = (
  instanceId: string,
  modelName: string
) => {
  return createRuntimeServiceListCatalogEntries(
    instanceId,
    { type: "OBJECT_TYPE_METRICS_VIEW" },
    {
      query: {
        select(data) {
          return data?.entries?.filter(
            (entry) => entry?.metricsView?.model === modelName
          );
        },
      },
    }
  );
};<|MERGE_RESOLUTION|>--- conflicted
+++ resolved
@@ -1,21 +1,14 @@
 import { TimeRangePreset } from "@rilldata/web-common/lib/time/types";
 import {
-<<<<<<< HEAD
   RpcStatus,
-  useQueryServiceColumnTimeRange,
-  useRuntimeServiceGetCatalogEntry,
-  useRuntimeServiceListCatalogEntries,
-  useRuntimeServiceListFiles,
-=======
   createQueryServiceColumnTimeRange,
   createRuntimeServiceGetCatalogEntry,
   createRuntimeServiceListCatalogEntries,
   createRuntimeServiceListFiles,
->>>>>>> f1e53ac6
   V1MetricsView,
   V1MetricsViewFilter,
 } from "@rilldata/web-common/runtime-client";
-import type { UseQueryResult } from "@sveltestack/svelte-query";
+import type { QueryObserverResult } from "@tanstack/svelte-query";
 
 export function useDashboardNames(instanceId: string) {
   return createRuntimeServiceListFiles(
@@ -61,11 +54,11 @@
  * using the "label" if available but falling back to the expression
  * if needed.
  *
- * @param metaQuery: UseQueryResult<V1MetricsView, RpcStatus>
+ * @param metaQuery: QueryObserverResult<V1MetricsView, RpcStatus>
  * @returns string[]
  */
 export const selectBestMeasureStrings = (
-  metaQuery: UseQueryResult<V1MetricsView, RpcStatus>
+  metaQuery: QueryObserverResult<V1MetricsView, RpcStatus>
 ): string[] => {
   if (metaQuery && metaQuery.isSuccess && !metaQuery.isRefetching) {
     return metaQuery.data?.measures?.map((m) => m.label || m.expression) ?? [];
@@ -86,11 +79,11 @@
  * adding unique IDS that could be used to replace these temporary keys. 
  * Once those become available the fields below should be updated.
 
- * @param metaQuery: UseQueryResult<V1MetricsView, RpcStatus>
+ * @param metaQuery: QueryObserverResult<V1MetricsView, RpcStatus>
  * @returns string[]
  */
 export const selectMeasureKeys = (
-  metaQuery: UseQueryResult<V1MetricsView, RpcStatus>
+  metaQuery: QueryObserverResult<V1MetricsView, RpcStatus>
 ): string[] => {
   if (metaQuery && metaQuery.isSuccess && !metaQuery.isRefetching) {
     return metaQuery.data?.measures?.map((m) => m.expression) ?? [];
@@ -102,11 +95,11 @@
  * This selector returns the best available string for each dimension,
  * using the "label" if available but falling back to the name of
  * the categorical column (which must be present) if needed
- * @param metaQuery: UseQueryResult<V1MetricsView, RpcStatus>
+ * @param metaQuery: QueryObserverResult<V1MetricsView, RpcStatus>
  * @returns string[]
  */
 export const selectBestDimensionStrings = (
-  metaQuery: UseQueryResult<V1MetricsView, RpcStatus>
+  metaQuery: QueryObserverResult<V1MetricsView, RpcStatus>
 ): string[] => {
   if (metaQuery && metaQuery.isSuccess && !metaQuery.isRefetching)
     return metaQuery.data?.dimensions?.map((d) => d.label || d.name) ?? [];
@@ -126,11 +119,11 @@
  * adding unique IDS that could be used to replace these temporary keys. 
  * Once those become available the fields below should be updated.
 
- * @param metaQuery: UseQueryResult<V1MetricsView, RpcStatus>
+ * @param metaQuery: QueryObserverResult<V1MetricsView, RpcStatus>
  * @returns string[]
  */
 export const selectDimensionKeys = (
-  metaQuery: UseQueryResult<V1MetricsView, RpcStatus>
+  metaQuery: QueryObserverResult<V1MetricsView, RpcStatus>
 ): string[] => {
   if (metaQuery && metaQuery.isSuccess && !metaQuery.isRefetching) {
     return metaQuery.data?.dimensions?.map((d) => d.name) ?? [];
