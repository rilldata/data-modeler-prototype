--- conflicted
+++ resolved
@@ -95,16 +95,10 @@
       : $dashboardStore?.filters?.include?.find((d) => d.name === dimensionName)
           ?.in) ?? [];
 
-<<<<<<< HEAD
-  $: allMeasures =
+  $: visibleMeasures =
     $metaQuery.data?.measures?.filter((m) =>
-      $dashboardStore?.visibleMeasureKeys.has(m?.name ?? "")
+      $dashboardStore?.visibleMeasureKeys.has(m.name ?? "")
     ) ?? [];
-=======
-  $: visibleMeasures = $metaQuery.data?.measures.filter((m) =>
-    $dashboardStore?.visibleMeasureKeys.has(m.name)
-  );
->>>>>>> 419b099c
 
   $: totalsQuery = createQueryServiceMetricsViewTotals(
     instanceId,
@@ -125,15 +119,9 @@
 
   let referenceValues: { [key: string]: number } = {};
   $: if ($totalsQuery?.data?.data) {
-<<<<<<< HEAD
-    allMeasures?.map((m) => {
+    visibleMeasures.map((m) => {
       if (m.name && isSummableMeasure(m)) {
         referenceValues[m.name] = $totalsQuery.data?.data?.[m.name];
-=======
-    visibleMeasures.map((m) => {
-      if (isSummableMeasure(m)) {
-        referenceValues[m.name] = $totalsQuery.data.data?.[m.name];
->>>>>>> 419b099c
       }
     });
   }
@@ -169,13 +157,8 @@
   );
 
   $: tableRows = prepareDimensionTableRows(
-<<<<<<< HEAD
     $sortedQuery?.data?.rows ?? [],
-    allMeasures,
-=======
-    $sortedQuery?.data?.rows,
-    $metaQuery.data?.measures,
->>>>>>> 419b099c
+    $metaQuery.data?.measures ?? [],
     leaderboardMeasureName,
     dimensionColumn,
     $timeControlsStore.showComparison ?? false,
