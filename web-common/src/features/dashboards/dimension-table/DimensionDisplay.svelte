--- conflicted
+++ resolved
@@ -26,20 +26,12 @@
   } from "@rilldata/web-common/runtime-client";
   import { useQueryClient } from "@tanstack/svelte-query";
   import { runtime } from "../../../runtime-client/runtime-store";
-<<<<<<< HEAD
   import {
     metricsExplorerStore,
     useDashboardStore,
     useFetchTimeRange,
   } from "../dashboard-stores";
-  import {
-    humanizeGroupByColumns,
-    NicelyFormattedTypes,
-  } from "../humanize-numbers";
-=======
-  import { metricsExplorerStore, useDashboardStore } from "../dashboard-stores";
   import { humanizeGroupByColumns, FormatPreset } from "../humanize-numbers";
->>>>>>> c4ef4df1
   import {
     computeComparisonValues,
     computePercentOfTotal,
