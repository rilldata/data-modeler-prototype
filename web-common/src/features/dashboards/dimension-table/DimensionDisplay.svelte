--- conflicted
+++ resolved
@@ -21,17 +21,13 @@
   } from "@rilldata/web-common/runtime-client";
   import { useQueryClient } from "@tanstack/svelte-query";
   import { runtime } from "../../../runtime-client/runtime-store";
-<<<<<<< HEAD
+
   import { SortDirection, SortType } from "../proto-state/derived-types";
-  import { metricsExplorerStore, useDashboardStore } from "../dashboard-stores";
-=======
-  import { SortDirection } from "../proto-state/derived-types";
   import {
     metricsExplorerStore,
     useDashboardStore,
   } from "web-common/src/features/dashboards/stores/dashboard-stores";
-  import { humanizeGroupByColumns, FormatPreset } from "../humanize-numbers";
->>>>>>> 4f82eed5
+
   import {
     getDimensionFilterWithSearch,
     prepareDimensionTableRows,
