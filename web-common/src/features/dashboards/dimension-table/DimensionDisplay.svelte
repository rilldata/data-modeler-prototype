--- conflicted
+++ resolved
@@ -20,12 +20,8 @@
     useQueryServiceMetricsViewToplist,
     useQueryServiceMetricsViewTotals,
   } from "@rilldata/web-common/runtime-client";
-<<<<<<< HEAD
-  import { runtimeStore } from "@rilldata/web-local/lib/application-state-stores/application-store";
   import { useQueryClient } from "@sveltestack/svelte-query";
-=======
   import { runtime } from "../../../runtime-client/runtime-store";
->>>>>>> 3f026573
   import {
     MetricsExplorerEntity,
     metricsExplorerStore,
@@ -43,13 +39,9 @@
 
   let searchText = "";
 
-<<<<<<< HEAD
   const queryClient = useQueryClient();
 
-  $: instanceId = $runtimeStore.instanceId;
-=======
   $: instanceId = $runtime.instanceId;
->>>>>>> 3f026573
   $: addNull = "null".includes(searchText);
 
   $: metaQuery = useMetaQuery(instanceId, metricViewName);
