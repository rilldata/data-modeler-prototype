import { getMeasureFilters } from "@rilldata/web-common/features/dashboards/filters/measure-filters/measure-filter-utils";
import type { StateManagers } from "@rilldata/web-common/features/dashboards/state-managers/state-managers";
import { sanitiseExpression } from "@rilldata/web-common/features/dashboards/stores/filter-utils";
import type {
  V1ExportFormat,
  V1MetricsViewAggregationMeasure,
  createQueryServiceExport,
} from "@rilldata/web-common/runtime-client";
import { get } from "svelte/store";
import { runtime } from "../../../runtime-client/runtime-store";
import { getQuerySortType } from "../leaderboard/leaderboard-utils";
import { SortDirection } from "../proto-state/derived-types";

export default async function exportToplist({
  ctx,
  query,
  format,
}: {
  ctx: StateManagers;
  query: ReturnType<typeof createQueryServiceExport>;
  format: V1ExportFormat;
}) {
  const metricsViewName = get(ctx.metricsViewName);
  const dashboard = get(ctx.dashboardStore);
  const timeControlState = get(
    ctx.selectors.timeRangeSelectors.timeControlsState,
  );
  const measureFilters = await getMeasureFilters(ctx);

<<<<<<< HEAD
  const dashboard = get(dashboardStore);

  // api now expects measure names for which comparison are calculated
  let comparisonMeasures: string[] = [];
  if (
    timeControlState.comparisonTimeStart &&
    timeControlState.comparisonTimeStart
  ) {
    comparisonMeasures = [dashboard.leaderboardMeasureName];
  }

=======
>>>>>>> d762d916
  const result = await get(query).mutateAsync({
    instanceId: get(runtime).instanceId,
    data: {
      format,
      query: {
        metricsViewComparisonRequest: {
          instanceId: get(runtime).instanceId,
          metricsViewName,
          dimension: {
            name: dashboard.selectedDimensionName,
          },
          measures: [...dashboard.visibleMeasureKeys].map(
            (name) =>
              <V1MetricsViewAggregationMeasure>{
                name: name,
              },
          ),
          comparisonMeasures: comparisonMeasures,
          timeRange: {
            start: timeControlState.timeStart,
            end: timeControlState.timeEnd,
          },
          comparisonTimeRange: {
            start: timeControlState.comparisonTimeStart,
            end: timeControlState.comparisonTimeEnd,
          },
          sort: [
            {
              name: dashboard.leaderboardMeasureName,
              desc: dashboard.sortDirection === SortDirection.DESCENDING,
              sortType: getQuerySortType(dashboard.dashboardSortType),
            },
          ],
          where: sanitiseExpression(dashboard.whereFilter, measureFilters),
          limit: undefined, // the backend handles export limits
          offset: "0",
        },
      },
    },
  });

  const downloadUrl = `${get(runtime).host}${result.downloadUrlPath}`;

  window.open(downloadUrl, "_self");
}<|MERGE_RESOLUTION|>--- conflicted
+++ resolved
@@ -27,9 +27,6 @@
   );
   const measureFilters = await getMeasureFilters(ctx);
 
-<<<<<<< HEAD
-  const dashboard = get(dashboardStore);
-
   // api now expects measure names for which comparison are calculated
   let comparisonMeasures: string[] = [];
   if (
@@ -39,8 +36,6 @@
     comparisonMeasures = [dashboard.leaderboardMeasureName];
   }
 
-=======
->>>>>>> d762d916
   const result = await get(query).mutateAsync({
     instanceId: get(runtime).instanceId,
     data: {
