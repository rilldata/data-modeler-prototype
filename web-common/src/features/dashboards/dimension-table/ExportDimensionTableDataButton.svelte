<script lang="ts">
  import { WithTogglableFloatingElement } from "@rilldata/web-common/components/floating-element";
  import { Menu, MenuItem } from "@rilldata/web-common/components/menu";
  import { getDimensionTableExportArgs } from "@rilldata/web-common/features/dashboards/dimension-table/dimension-table-export-utils";
  import { getStateManagers } from "@rilldata/web-common/features/dashboards/state-managers/state-managers";
  import {
    V1ExportFormat,
    createQueryServiceExport,
  } from "@rilldata/web-common/runtime-client";
  import { onMount } from "svelte";
  import CaretDownIcon from "../../../components/icons/CaretDownIcon.svelte";
  import exportToplist from "./export-toplist";

  export let includeScheduledReport: boolean;

  let exportMenuOpen = false;
  let showScheduledReportDialog = false;

  const ctx = getStateManagers();
  const { dashboardStore, exploreName } = ctx;
  $: metricsViewProto = $dashboardStore.proto;

  const exportDash = createQueryServiceExport();
  const handleExportTopList = async (format: V1ExportFormat) => {
    exportToplist({
      ctx,
      query: exportDash,
      format,
    });
  };

  // Only import the Scheduled Report dialog if in the Cloud context.
  // This ensures Rill Developer doesn't try and fail to import the admin-client.
  let CreateScheduledReportDialog;
  onMount(async () => {
    if (includeScheduledReport) {
      CreateScheduledReportDialog = (
        await import("../../scheduled-reports/ScheduledReportDialog.svelte")
      ).default;
    }
  });

  $: scheduledReportsQueryArgs = getDimensionTableExportArgs(ctx);
</script>

<WithTogglableFloatingElement
  alignment="end"
  distance={8}
  let:toggleFloatingElement
  location="bottom"
  on:close={() => (exportMenuOpen = false)}
  on:open={() => (exportMenuOpen = true)}
>
  <button
    class="h-6 px-1.5 py-px flex items-center gap-[3px] rounded-sm hover:bg-gray-200 text-gray-700"
    on:click={(evt) => {
      evt.stopPropagation();
      toggleFloatingElement();
    }}
  >
    Export
    <CaretDownIcon
      className="transition-transform {exportMenuOpen && '-rotate-180'}"
      size="10px"
    />
  </button>
  <Menu
    let:toggleFloatingElement
    minWidth=""
    on:click-outside={toggleFloatingElement}
    on:escape={toggleFloatingElement}
    slot="floating-element"
  >
    <MenuItem
      on:select={() => {
        toggleFloatingElement();
        handleExportTopList("EXPORT_FORMAT_CSV");
      }}
    >
      Export as CSV
    </MenuItem>
    <MenuItem
      on:select={() => {
        toggleFloatingElement();
        handleExportTopList("EXPORT_FORMAT_PARQUET");
      }}
    >
      Export as Parquet
    </MenuItem>
    <MenuItem
      on:select={() => {
        toggleFloatingElement();
        handleExportTopList("EXPORT_FORMAT_XLSX");
      }}
    >
      Export as XLSX
    </MenuItem>
    {#if includeScheduledReport && $scheduledReportsQueryArgs}
      <MenuItem
        on:select={() => {
          toggleFloatingElement();
          showScheduledReportDialog = true;
        }}
      >
        Create scheduled report...
      </MenuItem>
    {/if}
  </Menu>
</WithTogglableFloatingElement>

<!-- Including `showScheduledReportDialog` in the conditional ensures we tear 
  down the form state when the dialog closes -->
{#if includeScheduledReport && CreateScheduledReportDialog && showScheduledReportDialog && $scheduledReportsQueryArgs}
  <svelte:component
    this={CreateScheduledReportDialog}
<<<<<<< HEAD
    exploreName={$exploreName}
    queryName="MetricsViewAggregation"
=======
>>>>>>> 99d0da03
    queryArgs={$scheduledReportsQueryArgs}
    {metricsViewProto}
    bind:open={showScheduledReportDialog}
  />
{/if}<|MERGE_RESOLUTION|>--- conflicted
+++ resolved
@@ -113,13 +113,9 @@
 {#if includeScheduledReport && CreateScheduledReportDialog && showScheduledReportDialog && $scheduledReportsQueryArgs}
   <svelte:component
     this={CreateScheduledReportDialog}
-<<<<<<< HEAD
-    exploreName={$exploreName}
-    queryName="MetricsViewAggregation"
-=======
->>>>>>> 99d0da03
     queryArgs={$scheduledReportsQueryArgs}
     {metricsViewProto}
+    exploreName={$exploreName}
     bind:open={showScheduledReportDialog}
   />
 {/if}