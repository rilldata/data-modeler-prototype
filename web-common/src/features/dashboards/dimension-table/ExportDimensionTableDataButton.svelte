--- conflicted
+++ resolved
@@ -33,11 +33,7 @@
 
   // Only import the Scheduled Report dialog if in the Cloud context.
   // This ensures Rill Developer doesn't try and fail to import the admin-client.
-<<<<<<< HEAD
-  let CreateScheduledReportDialog: typeof SvelteComponent<any> | undefined;
-=======
   let CreateScheduledReportDialog;
->>>>>>> 32f05a9a
   onMount(async () => {
     if (includeScheduledReport) {
       CreateScheduledReportDialog = (
