<script lang="ts">
  import { Switch } from "@rilldata/web-common/components/button";
  import Back from "@rilldata/web-common/components/icons/Back.svelte";
  import Close from "@rilldata/web-common/components/icons/Close.svelte";
  import SearchIcon from "@rilldata/web-common/components/icons/Search.svelte";
  import { Search } from "@rilldata/web-common/components/search";
  import Shortcut from "@rilldata/web-common/components/tooltip/Shortcut.svelte";
  import Tooltip from "@rilldata/web-common/components/tooltip/Tooltip.svelte";
  import TooltipContent from "@rilldata/web-common/components/tooltip/TooltipContent.svelte";
  import TooltipShortcutContainer from "@rilldata/web-common/components/tooltip/TooltipShortcutContainer.svelte";
  import TooltipTitle from "@rilldata/web-common/components/tooltip/TooltipTitle.svelte";
  import { cancelDashboardQueries } from "@rilldata/web-common/features/dashboards/dashboard-queries";
  import { EntityStatus } from "@rilldata/web-common/features/entity-management/types";
  import { slideRight } from "@rilldata/web-common/lib/transitions";
  import { useQueryClient } from "@tanstack/svelte-query";
  import { fly } from "svelte/transition";
  import Spinner from "../../entity-management/Spinner.svelte";
  import { metricsExplorerStore } from "web-common/src/features/dashboards/stores/dashboard-stores";
  import ExportDimensionTableDataButton from "./ExportDimensionTableDataButton.svelte";
  import { getStateManagers } from "../state-managers/state-managers";
  import { SortType } from "../proto-state/derived-types";
  import Button from "@rilldata/web-common/components/button/Button.svelte";

  export let dimensionName: string;
  export let isFetching: boolean;
  export let excludeMode = false;
  export let areAllTableRowsSelected = false;
  export let isRowsEmpty = true;

  const stateManagers = getStateManagers();
  const {
    selectors: {
      sorting: { sortedByDimensionValue },
      dimensionTable: { dimensionTableSearchString },
    },
    actions: {
      sorting: { toggleSort },
      dimensionTable: {
        setDimensionTableSearchString,
        clearDimensionTableSearchString,
      },
      dimensions: { setPrimaryDimension },
    },
    metricsViewName,
  } = stateManagers;

  const queryClient = useQueryClient();

  $: filterKey = excludeMode ? "exclude" : "include";
  $: otherFilterKey = excludeMode ? "include" : "exclude";

  let searchBarOpen = false;

  // FIXME: this extra `searchText` variable should be eliminated,
  // but there is no way to make the <Search> component a fully
  // "controlled" component for now, so we have to go through the
  // `value` binding it exposes.
  let searchText: string | undefined = undefined;
  $: searchText = $dimensionTableSearchString;
  function onSearch() {
    setDimensionTableSearchString(searchText);
  }

  function closeSearchBar() {
    clearDimensionTableSearchString();
    searchBarOpen = false;
  }

  const goBackToLeaderboard = () => {
    if ($sortedByDimensionValue) {
      toggleSort(SortType.VALUE);
    }
    setPrimaryDimension(undefined);
  };
  function toggleFilterMode() {
    cancelDashboardQueries(queryClient, $metricsViewName);
    metricsExplorerStore.toggleFilterMode($metricsViewName, dimensionName);
  }
</script>

<div class="flex justify-between items-center p-1">
  <button class="flex items-center" on:click={() => goBackToLeaderboard()}>
    {#if isFetching}
      <div>
        <Spinner size="16px" status={EntityStatus.Running} />
      </div>
    {:else}
      <span class="ui-copy-icon">
        <Back size="16px" />
      </span>
      <span> All Dimensions </span>
    {/if}
  </button>

  <!-- We fix the height to avoid a layout shift when the Search component is expanded. -->
  <div class="flex items-center gap-x-5 cursor-pointer h-9">
<<<<<<< HEAD
    <Tooltip distance={16} location="left">
      <div class="flex items-center gap-x-1 ui-copy-icon">
        <Switch checked={excludeMode} on:click={() => toggleFilterMode()}>
          Exclude
        </Switch>
      </div>
      <TooltipContent slot="tooltip-content">
        <TooltipTitle>
          <svelte:fragment slot="name">
            Output {filterKey}s selected values
          </svelte:fragment>
        </TooltipTitle>
        <TooltipShortcutContainer>
          <div>Toggle to {otherFilterKey} values</div>
          <Shortcut>Click</Shortcut>
        </TooltipShortcutContainer>
      </TooltipContent>
    </Tooltip>

    {#if !searchBarOpen}
=======
    {#if searchText && !isRowsEmpty}
      <Button
        type="secondary"
        compact={true}
        on:click={() => dispatch("toggle-all-search-items")}
      >
        {areAllTableRowsSelected ? "Deselect all" : "Select all"}
      </Button>
    {/if}
    {#if !searchToggle}
>>>>>>> 5bc2efb6
      <button
        class="flex items-center gap-x-1 text-gray-700"
        in:fly={{ x: 10, duration: 300 }}
        on:click={() => (searchBarOpen = !searchBarOpen)}
      >
        <SearchIcon size="16px" />
        <span>Search</span>
      </button>
    {:else}
      <div
        transition:slideRight|local={{ leftOffset: 8 }}
        class="flex items-center gap-x-1"
      >
        <Search bind:value={searchText} on:input={onSearch} />
        <button class="ui-copy-icon" on:click={() => closeSearchBar()}>
          <Close />
        </button>
      </div>
    {/if}

<<<<<<< HEAD
    <ExportDimensionTableDataButton metricViewName={$metricsViewName} />
=======
    <Tooltip distance={16} location="left">
      <div class="flex items-center gap-x-1 ui-copy-icon">
        <Switch checked={excludeMode} on:click={() => toggleFilterMode()}>
          Exclude
        </Switch>
      </div>
      <TooltipContent slot="tooltip-content">
        <TooltipTitle>
          <svelte:fragment slot="name">
            Output {filterKey}s selected values
          </svelte:fragment>
        </TooltipTitle>
        <TooltipShortcutContainer>
          <div>Toggle to {otherFilterKey} values</div>
          <Shortcut>Click</Shortcut>
        </TooltipShortcutContainer>
      </TooltipContent>
    </Tooltip>

    <ExportDimensionTableDataButton {metricViewName} />
>>>>>>> 5bc2efb6
  </div>
</div><|MERGE_RESOLUTION|>--- conflicted
+++ resolved
@@ -20,18 +20,22 @@
   import { getStateManagers } from "../state-managers/state-managers";
   import { SortType } from "../proto-state/derived-types";
   import Button from "@rilldata/web-common/components/button/Button.svelte";
+  import { createEventDispatcher } from "svelte";
 
   export let dimensionName: string;
   export let isFetching: boolean;
-  export let excludeMode = false;
+  // export let excludeMode = false;
   export let areAllTableRowsSelected = false;
   export let isRowsEmpty = true;
+
+  const dispatch = createEventDispatcher();
 
   const stateManagers = getStateManagers();
   const {
     selectors: {
       sorting: { sortedByDimensionValue },
       dimensionTable: { dimensionTableSearchString },
+      dimensionFilters: { isFilterExcludeMode },
     },
     actions: {
       sorting: { toggleSort },
@@ -43,6 +47,8 @@
     },
     metricsViewName,
   } = stateManagers;
+
+  $: excludeMode = $isFilterExcludeMode(dimensionName);
 
   const queryClient = useQueryClient();
 
@@ -94,28 +100,6 @@
 
   <!-- We fix the height to avoid a layout shift when the Search component is expanded. -->
   <div class="flex items-center gap-x-5 cursor-pointer h-9">
-<<<<<<< HEAD
-    <Tooltip distance={16} location="left">
-      <div class="flex items-center gap-x-1 ui-copy-icon">
-        <Switch checked={excludeMode} on:click={() => toggleFilterMode()}>
-          Exclude
-        </Switch>
-      </div>
-      <TooltipContent slot="tooltip-content">
-        <TooltipTitle>
-          <svelte:fragment slot="name">
-            Output {filterKey}s selected values
-          </svelte:fragment>
-        </TooltipTitle>
-        <TooltipShortcutContainer>
-          <div>Toggle to {otherFilterKey} values</div>
-          <Shortcut>Click</Shortcut>
-        </TooltipShortcutContainer>
-      </TooltipContent>
-    </Tooltip>
-
-    {#if !searchBarOpen}
-=======
     {#if searchText && !isRowsEmpty}
       <Button
         type="secondary"
@@ -125,8 +109,7 @@
         {areAllTableRowsSelected ? "Deselect all" : "Select all"}
       </Button>
     {/if}
-    {#if !searchToggle}
->>>>>>> 5bc2efb6
+    {#if !searchBarOpen}
       <button
         class="flex items-center gap-x-1 text-gray-700"
         in:fly={{ x: 10, duration: 300 }}
@@ -147,9 +130,6 @@
       </div>
     {/if}
 
-<<<<<<< HEAD
-    <ExportDimensionTableDataButton metricViewName={$metricsViewName} />
-=======
     <Tooltip distance={16} location="left">
       <div class="flex items-center gap-x-1 ui-copy-icon">
         <Switch checked={excludeMode} on:click={() => toggleFilterMode()}>
@@ -169,7 +149,7 @@
       </TooltipContent>
     </Tooltip>
 
-    <ExportDimensionTableDataButton {metricViewName} />
->>>>>>> 5bc2efb6
+    <ExportDimensionTableDataButton metricViewName={$metricsViewName} />
+    <!-- >>>>>>> main -->
   </div>
 </div>