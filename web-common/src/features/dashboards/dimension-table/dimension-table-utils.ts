--- conflicted
+++ resolved
@@ -7,6 +7,7 @@
   MetricsViewDimension,
   MetricsViewSpecMeasureV2,
   V1MetricsViewComparisonRow,
+  V1MetricsViewComparisonValue,
   V1MetricsViewFilter,
   V1MetricsViewToplistResponseDataItem,
 } from "../../../runtime-client";
@@ -390,32 +391,29 @@
 ): DimensionTableRow[] {
   if (!queryRows || !queryRows.length) return [];
 
-<<<<<<< HEAD
   const formattersForMeasures: { [key: string]: (val: number) => string } =
     Object.fromEntries(
       allMeasuresForSpec.map((m) => [m.name, createMeasureValueFormatter(m)])
     );
 
   const tableRows: DimensionTableRow[] = queryRows
-    .filter((row) => row.measureValues !== undefined)
+    .filter(
+      (row) => row.measureValues !== undefined && row.measureValues !== null
+    )
     .map((row) => {
       // cast is safe since we filtered out rows without measureValues
       const measureValues = row.measureValues as V1MetricsViewComparisonValue[];
+
       const rawVals: [string, number][] = measureValues.map((m) => [
         m.measureName?.toString() ?? "",
         m.baseValue ? (m.baseValue as number) : 0,
       ]);
 
-      const formattedVals: [string, string | number][] = measureValues.map(
-        (m) => {
-          const formatter = m.measureName
-            ? formattersForMeasures[m.measureName]
-            : defaultHumanizer;
-          return [
-            "__formatted_" + m.measureName,
-            formatter(m.baseValue as number),
-          ];
-        }
+      const formattedVals: [string, string | number][] = rawVals.map(
+        ([name, val]) => [
+          "__formatted_" + name,
+          formattersForMeasures[name](val),
+        ]
       );
 
       const rowOut: DimensionTableRow = Object.fromEntries([
@@ -424,70 +422,23 @@
         ...formattedVals,
       ]);
 
-      if (addDeltas) {
-        const activeMeasure = measureValues.find(
-          (m) => m.measureName === activeMeasureName
-        ) as V1MetricsViewComparisonValue;
-
-        (rowOut[`${activeMeasureName}_delta`] = formattersForMeasures[
-          activeMeasureName
-        ](activeMeasure.deltaAbs as number)),
-          (rowOut[`${activeMeasureName}_delta_perc`] =
-            formatMeasurePercentageDifference(
-              activeMeasure.deltaRel as number
-            ));
-=======
-  const formattersForMeasures = Object.fromEntries(
-    allMeasuresForSpec.map((m) => [m.name, createMeasureValueFormatter(m)])
-  );
-
-  const tableRows: DimensionTableRow[] = queryRows.map((row) => {
-    if (!row.measureValues) return {};
-
-    const rawVals: [string, number][] = row.measureValues.map((m) => {
-      return [m.measureName ?? "", m.baseValue ? (m.baseValue as number) : 0];
-    });
-
-    const formattedVals: [string, string | number][] = rawVals.map(
-      ([name, val]) => ["__formatted_" + name, formattersForMeasures[name](val)]
-    );
-
-    const rowOut: DimensionTableRow = Object.fromEntries([
-      [dimensionColumn, row.dimensionValue as string],
-      ...rawVals,
-      ...formattedVals,
-    ]);
-
-    const activeMeasure = row.measureValues?.find(
-      (m) => m.measureName === activeMeasureName
-    );
-
-    if (addDeltas && activeMeasure) {
-      rowOut[`${activeMeasureName}_delta`] = activeMeasure.deltaAbs
-        ? formattersForMeasures[activeMeasureName](activeMeasure.deltaAbs)
-        : PERC_DIFF.PREV_VALUE_NO_DATA;
-
-      rowOut[`${activeMeasureName}_delta_perc`] = activeMeasure.deltaRel
-        ? formatMeasurePercentageDifference(activeMeasure.deltaRel as number)
-        : PERC_DIFF.PREV_VALUE_NO_DATA;
-    }
-
-    if (addPercentOfTotal && activeMeasure) {
-      const value = activeMeasure.baseValue as number;
-
-      if (unfilteredTotal === 0 || !unfilteredTotal) {
-        rowOut[activeMeasureName + "_percent_of_total"] =
-          PERC_DIFF.CURRENT_VALUE_NO_DATA;
-      } else {
-        rowOut[activeMeasureName + "_percent_of_total"] =
-          formatMeasurePercentageDifference(value / unfilteredTotal);
->>>>>>> 4e88bb90
+      const activeMeasure = measureValues.find(
+        (m) => m.measureName === activeMeasureName
+      );
+
+      if (addDeltas && activeMeasure) {
+        rowOut[`${activeMeasureName}_delta`] = activeMeasure.deltaAbs
+          ? formattersForMeasures[activeMeasureName](
+              activeMeasure.deltaAbs as number
+            )
+          : PERC_DIFF.PREV_VALUE_NO_DATA;
+
+        rowOut[`${activeMeasureName}_delta_perc`] = activeMeasure.deltaRel
+          ? formatMeasurePercentageDifference(activeMeasure.deltaRel as number)
+          : PERC_DIFF.PREV_VALUE_NO_DATA;
       }
 
-      if (addPercentOfTotal) {
-        const activeMeasure = measureValues.find(
-          (m) => m.measureName === activeMeasureName
-        ) as V1MetricsViewComparisonValue;
+      if (addPercentOfTotal && activeMeasure) {
         const value = activeMeasure.baseValue as number;
 
         if (unfilteredTotal === 0 || !unfilteredTotal) {
