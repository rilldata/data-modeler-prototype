--- conflicted
+++ resolved
@@ -81,13 +81,8 @@
       class="flex size-full overflow-hidden pl-4 slide"
       class:left-shift={extraLeftPadding}
     >
-<<<<<<< HEAD
       <section class="pt-2 w-full" class:!w-fit={!expandedMeasureName}>
-        {#key metricViewName}
-=======
-      <div class="pt-2">
         {#key exploreName}
->>>>>>> f8128841
           {#if hasTimeSeries}
             <MetricsTimeSeriesCharts
               {exploreName}
@@ -103,7 +98,6 @@
         {/key}
       </section>
 
-<<<<<<< HEAD
       {#if !expandedMeasureName}
         <section class="pt-2 pl-1 border-l overflow-auto w-full">
           {#if selectedDimensionName}
@@ -112,19 +106,6 @@
             <LeaderboardDisplay />
           {/if}
         </section>
-=======
-      {#if expandedMeasureName}
-        <hr class="border-t border-gray-200 -ml-4" />
-        <TimeDimensionDisplay {exploreName} />
-      {:else if selectedDimensionName}
-        <div class="pt-2 pl-1 border-l overflow-auto w-full">
-          <DimensionDisplay />
-        </div>
-      {:else}
-        <div class="pt-2 pl-1 border-l overflow-auto w-full">
-          <LeaderboardDisplay />
-        </div>
->>>>>>> f8128841
       {/if}
     </div>
   {/if}
