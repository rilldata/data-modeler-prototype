<script lang="ts">
  import { getEltSize } from "@rilldata/web-common/features/dashboards/get-element-size";
  import PivotDisplay from "@rilldata/web-common/features/dashboards/pivot/PivotDisplay.svelte";
  import {
    useDashboard,
    useModelHasTimeSeries,
  } from "@rilldata/web-common/features/dashboards/selectors";
  import TabBar from "@rilldata/web-common/features/dashboards/tab-bar/TabBar.svelte";
  import { featureFlags } from "@rilldata/web-common/features/feature-flags";
  import { createResizeListenerActionFactory } from "@rilldata/web-common/lib/actions/create-resize-listener-factory";
  import { getContext } from "svelte";
  import type { Tweened } from "svelte/motion";
  import { useDashboardStore } from "web-common/src/features/dashboards/stores/dashboard-stores";
  import { runtime } from "../../../runtime-client/runtime-store";
  import MeasuresContainer from "../big-number/MeasuresContainer.svelte";
  import DimensionDisplay from "../dimension-table/DimensionDisplay.svelte";
  import Filters from "../filters/Filters.svelte";
  import MockUserHasNoAccess from "../granular-access-policies/MockUserHasNoAccess.svelte";
  import { selectedMockUserStore } from "../granular-access-policies/stores";
  import LeaderboardDisplay from "../leaderboard/LeaderboardDisplay.svelte";
  import RowsViewerAccordion from "../rows-viewer/RowsViewerAccordion.svelte";
  import TimeControls from "../time-controls/TimeControls.svelte";
  import TimeDimensionDisplay from "../time-dimension-details/TimeDimensionDisplay.svelte";
  import MetricsTimeSeriesCharts from "../time-series/MetricsTimeSeriesCharts.svelte";
  import DashboardCTAs from "./DashboardCTAs.svelte";
  import DashboardTitle from "./DashboardTitle.svelte";

  export let metricViewName: string;
  export let leftMargin = undefined;

  let exploreContainerWidth;

  $: metricsExplorer = useDashboardStore(metricViewName);

  $: selectedDimensionName = $metricsExplorer?.selectedDimensionName;
  $: expandedMeasureName = $metricsExplorer?.expandedMeasureName;
  $: showPivot = $metricsExplorer?.pivot?.active;
  $: metricTimeSeries = useModelHasTimeSeries(
    $runtime.instanceId,
    metricViewName,
  );
  $: hasTimeSeries = $metricTimeSeries.data;

  // flex-row flex-col
  $: dashboardAlignment = expandedMeasureName ? "col" : "row";

  // the navigationVisibilityTween is a tweened value that is used
  // to animate the extra padding that needs to be added to the
  // dashboard container when the navigation pane is collapsed
  const navigationVisibilityTween = getContext(
    "rill:app:navigation-visibility-tween",
  ) as Tweened<number>;

  const { observedNode, listenToNodeResize } =
    createResizeListenerActionFactory();

  $: exploreContainerWidth = getEltSize($observedNode, "x");

  $: leftSide = leftMargin
    ? leftMargin
    : `calc(${$navigationVisibilityTween * 24}px + 1.25rem)`;

  $: isRillDeveloper = $featureFlags.readOnly === false;

  // Check if the mock user (if selected) has access to the dashboard
  $: dashboard = useDashboard($runtime.instanceId, metricViewName);
  $: mockUserHasNoAccess =
    $selectedMockUserStore && $dashboard.error?.response?.status === 404;
</script>

<section
  class="flex flex-col h-full overflow-x-auto overflow-y-hidden dashboard-theme-boundary"
  use:listenToNodeResize
>
  <div
<<<<<<< HEAD
    class="border-b w-full flex flex-col"
=======
    class="border-b mb-3 w-full flex flex-col bg-slate-50"
>>>>>>> 90cd18db
    id="header"
    style:padding-left={leftSide}
  >
    {#if isRillDeveloper}
      <!-- FIXME: adding an -mb-3 fixes the spacing issue incurred by changes to the header 
        to accommodate the cloud dashboard. We should go back and reconcile these headers so we 
        don't need to do this. -->
      <div
        class="flex items-center justify-between -mb-3 w-full pl-1 pr-4"
        style:height="var(--header-height)"
      >
        <DashboardTitle {metricViewName} />
        <DashboardCTAs {metricViewName} />
      </div>
    {/if}

    {#if mockUserHasNoAccess}
      <div class="mb-3" />
    {:else}
      <div class="-ml-3 px-1 pt-2 space-y-2">
        <TimeControls {metricViewName} />
        <div class="flex justify-between">
          {#key metricViewName}
            <Filters />
            <TabBar />
          {/key}
        </div>
      </div>
    {/if}
  </div>

  {#if mockUserHasNoAccess}
    <MockUserHasNoAccess />
  {:else}
    <div class="w-full h-full" style:padding-left={leftSide}>
      {#if showPivot}
        <div class="overflow-y-hidden flex-1">
          <PivotDisplay />
        </div>
      {:else}
        <div
          class="flex gap-x-1 mt-3 h-full overflow-hidden flex-{dashboardAlignment}"
        >
          <div
            class:fixed-metric-height={expandedMeasureName}
            class="overflow-y-scroll pb-8 flex-none"
          >
            {#key metricViewName}
              {#if hasTimeSeries}
                <MetricsTimeSeriesCharts
                  {metricViewName}
                  workspaceWidth={exploreContainerWidth}
                />
              {:else}
                <MeasuresContainer {exploreContainerWidth} {metricViewName} />
              {/if}
            {/key}
          </div>

          <div
            class="overflow-y-hidden grow {expandedMeasureName ? '' : 'px-4'}"
          >
            {#if expandedMeasureName}
              <TimeDimensionDisplay {metricViewName} />
            {:else if selectedDimensionName}
              <DimensionDisplay />
            {:else}
              <LeaderboardDisplay />
            {/if}
          </div>
        </div>
      {/if}
    </div>

    {#if isRillDeveloper && !expandedMeasureName && !showPivot}
      <RowsViewerAccordion {metricViewName} />
    {/if}
  {/if}
</section>

<style>
  .fixed-metric-height {
    height: 280px;
  }
</style><|MERGE_RESOLUTION|>--- conflicted
+++ resolved
@@ -73,11 +73,7 @@
   use:listenToNodeResize
 >
   <div
-<<<<<<< HEAD
-    class="border-b w-full flex flex-col"
-=======
-    class="border-b mb-3 w-full flex flex-col bg-slate-50"
->>>>>>> 90cd18db
+    class="border-b w-full flex flex-col bg-slate-50"
     id="header"
     style:padding-left={leftSide}
   >
