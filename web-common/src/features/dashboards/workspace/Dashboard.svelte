--- conflicted
+++ resolved
@@ -62,10 +62,6 @@
   // Check if the mock user (if selected) has access to the explore
   $: explore = useExploreValidSpec($runtime.instanceId, exploreName);
 
-<<<<<<< HEAD
-  $: console.log({ explore: $explore });
-=======
->>>>>>> b0630eb3
   $: mockUserHasNoAccess =
     $selectedMockUserStore && $explore.error?.response?.status === 404;
 
