import { DashboardFetchMocks } from "@rilldata/web-common/features/dashboards/dashboard-fetch-mocks";
import {
  useDashboardDefaultProto,
  useDashboardUrlSync,
} from "@rilldata/web-common/features/dashboards/proto-state/dashboard-url-state";
import { getProtoFromDashboardState } from "@rilldata/web-common/features/dashboards/proto-state/toProto";
import { metricsExplorerStore } from "@rilldata/web-common/features/dashboards/stores/dashboard-stores";
import {
  AD_BIDS_BID_PRICE_MEASURE,
  AD_BIDS_DEFAULT_TIME_RANGE,
  AD_BIDS_DEFAULT_URL_TIME_RANGE,
  AD_BIDS_DOMAIN_DIMENSION,
  AD_BIDS_EXCLUDE_FILTER,
  AD_BIDS_IMPRESSIONS_MEASURE,
  AD_BIDS_INIT,
  AD_BIDS_INIT_WITH_TIME,
  AD_BIDS_MIRROR_NAME,
  AD_BIDS_NAME,
  AD_BIDS_PUBLISHER_DIMENSION,
  AD_BIDS_SOURCE_NAME,
  AD_BIDS_TIMESTAMP_DIMENSION,
  AD_BIDS_WITH_DELETED_MEASURE,
  assertMetricsView,
  createDashboardState,
  initStateManagers,
  resetDashboardStore,
  TestTimeConstants,
} from "@rilldata/web-common/features/dashboards/stores/dashboard-stores-test-data";
import DashboardTestComponent from "@rilldata/web-common/features/dashboards/stores/DashboardTestComponent.svelte";
import type { MetricsExplorerEntity } from "@rilldata/web-common/features/dashboards/stores/metrics-explorer-entity";
import { initLocalUserPreferenceStore } from "@rilldata/web-common/features/dashboards/user-preferences";
import { waitUntil } from "@rilldata/web-common/lib/waitUtils";
import { runtime } from "@rilldata/web-common/runtime-client/runtime-store";
import type { Page } from "@sveltejs/kit";
import { render } from "@testing-library/svelte";
import { get, Readable, writable } from "svelte/store";
import {
  beforeAll,
  beforeEach,
  describe,
  expect,
  it,
  SpyInstance,
  vi,
} from "vitest";

const pageMock: PageMock = vi.hoisted(() => ({}) as any);

vi.mock("$app/navigation", () => {
  return {
    goto: (url) => pageMock.goto(url),
  };
});
vi.mock("$app/stores", () => {
  return {
    page: pageMock,
  };
});

describe("useDashboardUrlSync", () => {
  runtime.set({
    host: "http://localhost",
    instanceId: "default",
  });
  const dashboardFetchMocks = DashboardFetchMocks.useDashboardFetchMocks();

  beforeAll(() => {
    createPageMock();
    initLocalUserPreferenceStore(AD_BIDS_NAME);
  });

  beforeEach(() => {
    resetDashboardStore();
    pageMock.goto("/dashboard/AdBids");
    pageMock.gotoSpy.mockClear();
  });

  it("Changes to dashboard through interactions", async () => {
    const { teardown, defaultProtoStore } = await initDashboardUrlState();

    expect(pageMock.gotoSpy).toBeCalledTimes(0);

    metricsExplorerStore.toggleFilter(
      AD_BIDS_NAME,
      AD_BIDS_PUBLISHER_DIMENSION,
      "Google",
    );
    await wait();
    assertUrlState(get(metricsExplorerStore).entities[AD_BIDS_NAME].proto);
    const protoWithFilter =
      get(metricsExplorerStore).entities[AD_BIDS_NAME].proto;
    expect(pageMock.gotoSpy).toBeCalledTimes(1);

    pageMock.goto("/dashboard/AdBids");
    expect(get(metricsExplorerStore).entities[AD_BIDS_NAME].proto).toEqual(
      get(defaultProtoStore).proto,
    );
    expect(get(metricsExplorerStore).entities[AD_BIDS_NAME].filters).toEqual({
      include: [],
      exclude: [],
    });
    expect(pageMock.gotoSpy).toBeCalledTimes(2);

    pageMock.updateState(protoWithFilter);
    await wait();
    assertUrlState(get(metricsExplorerStore).entities[AD_BIDS_NAME].proto);
    expect(get(metricsExplorerStore).entities[AD_BIDS_NAME].filters).toEqual({
      include: [
        {
          name: AD_BIDS_PUBLISHER_DIMENSION,
          in: ["Google"],
        },
      ],
      exclude: [],
    });
    expect(pageMock.gotoSpy).toBeCalledTimes(2);

    teardown();
  });

  it("Changes to dashboard config", async () => {
    const { teardown, queryClient } = await initDashboardUrlState();
    expect(pageMock.gotoSpy).toBeCalledTimes(0);

    dashboardFetchMocks.mockMetricsView(AD_BIDS_NAME, {
      ...AD_BIDS_WITH_DELETED_MEASURE,
      timeDimension: AD_BIDS_TIMESTAMP_DIMENSION,
    });
    await queryClient.refetchQueries({
      type: "active",
    });
    await wait();
    // Goto not called still since defaultProto has changed
    expect(pageMock.gotoSpy).toBeCalledTimes(0);
    expect(get(pageMock).url.searchParams.has("state")).toBeFalsy();
    // This is not updated since the sync is called in a component
    // TODO: We should add tests for the sync component
<<<<<<< HEAD
    expect(
      get(metricsExplorerStore).entities[AD_BIDS_NAME].selectedMeasureNames,
    ).toEqual([AD_BIDS_IMPRESSIONS_MEASURE, AD_BIDS_BID_PRICE_MEASURE]);
=======
    expect([
      ...get(metricsExplorerStore).entities[AD_BIDS_NAME].visibleMeasureKeys,
    ]).toEqual([AD_BIDS_IMPRESSIONS_MEASURE, AD_BIDS_BID_PRICE_MEASURE]);
>>>>>>> fadc7f1b

    teardown();
  });

  it("Init load from url", async () => {
    gotoDashboardState(
      createDashboardState(AD_BIDS_NAME, AD_BIDS_INIT, AD_BIDS_EXCLUDE_FILTER),
    );
    const { teardown } = await initDashboardUrlState();

    assertUrlState(get(metricsExplorerStore).entities[AD_BIDS_NAME].proto);
    assertMetricsView(
      AD_BIDS_NAME,
      AD_BIDS_EXCLUDE_FILTER,
      AD_BIDS_DEFAULT_URL_TIME_RANGE,
    );

    teardown();
  });

  // There is little ROI to keep this as a unit test.
  // TODO: add an E2E instead
  it.skip("Changing active dashboard", async () => {
    const { teardown, stateManagers } = await initDashboardUrlState();
    dashboardFetchMocks.mockMetricsView(
      AD_BIDS_MIRROR_NAME,
      AD_BIDS_INIT_WITH_TIME,
    );

    metricsExplorerStore.toggleFilter(
      AD_BIDS_NAME,
      AD_BIDS_PUBLISHER_DIMENSION,
      "Google",
    );
    await wait();
    assertUrlState(get(metricsExplorerStore).entities[AD_BIDS_NAME].proto);
    assertMetricsView(
      AD_BIDS_NAME,
      {
        include: [
          {
            name: AD_BIDS_PUBLISHER_DIMENSION,
            in: ["Google"],
          },
        ],
        exclude: [],
      },
      AD_BIDS_DEFAULT_TIME_RANGE,
    );

    // Go to AdBids_mirror
    pageMock.goto(`/dashboard/${AD_BIDS_MIRROR_NAME}`);
    stateManagers.setMetricsViewName(AD_BIDS_MIRROR_NAME);
    await wait();
    metricsExplorerStore.toggleFilter(
      AD_BIDS_MIRROR_NAME,
      AD_BIDS_DOMAIN_DIMENSION,
      "www.google.com",
    );
    await wait();
    assertUrlState(
      get(metricsExplorerStore).entities[AD_BIDS_MIRROR_NAME].proto,
    );
    assertMetricsView(
      AD_BIDS_MIRROR_NAME,
      {
        include: [
          {
            name: AD_BIDS_DOMAIN_DIMENSION,
            in: ["www.google.com"],
          },
        ],
        exclude: [],
      },
      AD_BIDS_DEFAULT_TIME_RANGE,
    );

    // Going back to AdBids should retain the selected filters
    pageMock.goto(`/dashboard/${AD_BIDS_NAME}`);
    stateManagers.setMetricsViewName(AD_BIDS_NAME);
    await wait();
    assertMetricsView(
      AD_BIDS_NAME,
      {
        include: [
          {
            name: AD_BIDS_PUBLISHER_DIMENSION,
            in: ["Google"],
          },
        ],
        exclude: [],
      },
      AD_BIDS_DEFAULT_TIME_RANGE,
    );

    // Going back to AdBids_mirror should retain the selected filters
    pageMock.goto(`/dashboard/${AD_BIDS_MIRROR_NAME}`);
    stateManagers.setMetricsViewName(AD_BIDS_MIRROR_NAME);
    await wait();
    assertMetricsView(
      AD_BIDS_MIRROR_NAME,
      {
        include: [
          {
            name: AD_BIDS_DOMAIN_DIMENSION,
            in: ["www.google.com"],
          },
        ],
        exclude: [],
      },
      AD_BIDS_DEFAULT_TIME_RANGE,
    );

    teardown();
  });

  async function initDashboardUrlState() {
    const { queryClient, stateManagers } = initStateManagers(
      dashboardFetchMocks,
      AD_BIDS_INIT_WITH_TIME,
    );
    dashboardFetchMocks.mockTimeRangeSummary(
      AD_BIDS_SOURCE_NAME,
      AD_BIDS_TIMESTAMP_DIMENSION,
      {
        min: TestTimeConstants.LAST_DAY.toISOString(),
        max: TestTimeConstants.NOW.toISOString(),
      },
    );

    const { unmount } = render(DashboardTestComponent, {
      ctx: stateManagers,
    });

    const defaultProtoStore = useDashboardDefaultProto(stateManagers);
    await waitUntil(() => !get(defaultProtoStore).isFetching, 1000, 5);

    const unsubscribe = useDashboardUrlSync(stateManagers);
    await wait();

    return {
      teardown: () => {
        unmount();
        unsubscribe();
      },
      stateManagers,
      queryClient,
      defaultProtoStore,
    };
  }
});

type PageMock = Readable<Page> & {
  updateState: (state: string) => void;
  goto: (path: string) => void;
  gotoSpy: SpyInstance;
};
function createPageMock() {
  const { update, subscribe } = writable<Page>({
    url: new URL("http://localhost/dashboard/AdBids"),
  } as any);

  pageMock.subscribe = subscribe;
  pageMock.updateState = (state: string) => {
    update((page) => {
      if (state) {
        page.url = new URL(
          `http://localhost/dashboard/AdBids?state=${encodeURIComponent(
            state,
          )}`,
        );
      } else {
        page.url = new URL("http://localhost/dashboard/AdBids");
      }
      return page;
    });
  };
  pageMock.goto = (path: string) => {
    update((page) => {
      page.url = new URL(`http://localhost${path}`);
      return page;
    });
  };
  pageMock.gotoSpy = vi.spyOn(pageMock, "goto");
}

function assertUrlState(expected: string) {
  const actual = decodeURIComponent(
    get(pageMock).url.searchParams.get("state"),
  );
  expect(actual).toEqual(expected);
}

function wait() {
  return new Promise((resolve) => setTimeout(resolve, 10));
}

function gotoDashboardState(state: MetricsExplorerEntity) {
  pageMock.goto(
    `/dashboard/${state.name}?state=${encodeURIComponent(
      getProtoFromDashboardState(state),
    )}`,
  );
}<|MERGE_RESOLUTION|>--- conflicted
+++ resolved
@@ -135,15 +135,9 @@
     expect(get(pageMock).url.searchParams.has("state")).toBeFalsy();
     // This is not updated since the sync is called in a component
     // TODO: We should add tests for the sync component
-<<<<<<< HEAD
-    expect(
-      get(metricsExplorerStore).entities[AD_BIDS_NAME].selectedMeasureNames,
-    ).toEqual([AD_BIDS_IMPRESSIONS_MEASURE, AD_BIDS_BID_PRICE_MEASURE]);
-=======
     expect([
       ...get(metricsExplorerStore).entities[AD_BIDS_NAME].visibleMeasureKeys,
     ]).toEqual([AD_BIDS_IMPRESSIONS_MEASURE, AD_BIDS_BID_PRICE_MEASURE]);
->>>>>>> fadc7f1b
 
     teardown();
   });
