import { splitWhereFilter } from "@rilldata/web-common/features/dashboards/filters/measure-filters/measure-filter-utils";
import {
  type PivotChipData,
  PivotChipType,
} from "@rilldata/web-common/features/dashboards/pivot/types";
import { SortDirection } from "@rilldata/web-common/features/dashboards/proto-state/derived-types";
import type { MetricsExplorerEntity } from "@rilldata/web-common/features/dashboards/stores/metrics-explorer-entity";
import { findTimeRange } from "@rilldata/web-common/features/dashboards/time-controls/time-control-store";
import { TDDChart } from "@rilldata/web-common/features/dashboards/time-dimension-details/types";
import { convertURLToExplorePreset } from "@rilldata/web-common/features/dashboards/url-state/convertURLToExplorePreset";
import {
  getMultiFieldError,
  getSingleFieldError,
} from "@rilldata/web-common/features/dashboards/url-state/error-message-helpers";
import { ToLegacySortTypeMap } from "@rilldata/web-common/features/dashboards/url-state/legacyMappers";
import {
  FromURLParamTDDChartMap,
  FromURLParamTimeDimensionMap,
  FromURLParamTimeGrainMap,
  ToActivePageViewMap,
} from "@rilldata/web-common/features/dashboards/url-state/mappers";
import {
  getMapFromArray,
  getMissingValues,
} from "@rilldata/web-common/lib/arrayUtils";
import { TIME_GRAIN } from "@rilldata/web-common/lib/time/config";
import {
  type DashboardTimeControls,
  TimeRangePreset,
} from "@rilldata/web-common/lib/time/types";
import {
  DashboardState_ActivePage,
  DashboardState_LeaderboardSortType,
} from "@rilldata/web-common/proto/gen/rill/ui/v1/dashboard_pb";
import {
  type MetricsViewSpecDimensionV2,
  type MetricsViewSpecMeasureV2,
  V1ExploreComparisonMode,
  type V1ExplorePreset,
  V1ExploreSortType,
  type V1ExploreSpec,
  V1ExploreWebView,
  type V1MetricsViewSpec,
  type V1TimeRange,
} from "@rilldata/web-common/runtime-client";
import type { SortingState } from "@tanstack/svelte-table";

export function convertURLToExploreState(
  searchParams: URLSearchParams,
  metricsView: V1MetricsViewSpec,
  exploreSpec: V1ExploreSpec,
  defaultExplorePreset: V1ExplorePreset,
  timeRanges: V1TimeRange[],
) {
  const errors: Error[] = [];
  const { preset, errors: errorsFromPreset } = convertURLToExplorePreset(
    searchParams,
    metricsView,
    exploreSpec,
    defaultExplorePreset,
  );
  errors.push(...errorsFromPreset);
  const { partialExploreState, errors: errorsFromEntity } =
    convertPresetToExploreState(metricsView, exploreSpec, preset, timeRanges);
  errors.push(...errorsFromEntity);
  return { partialExploreState, errors };
}

/**
 * Converts a V1ExplorePreset to our internal metrics explore state.
 * V1ExplorePreset could come from url state, bookmark, alert or report.
 */
export function convertPresetToExploreState(
  metricsView: V1MetricsViewSpec,
  explore: V1ExploreSpec,
  preset: V1ExplorePreset,
  timeRanges: V1TimeRange[],
) {
  const partialExploreState: Partial<MetricsExplorerEntity> = {};
  const errors: Error[] = [];

  const measures = getMapFromArray(
    metricsView.measures?.filter((m) => explore.measures?.includes(m.name!)) ??
      [],
    (m) => m.name!,
  );
  const dimensions = getMapFromArray(
    metricsView.dimensions?.filter((d) =>
      explore.dimensions?.includes(d.name!),
    ) ?? [],
    (d) => d.name!,
  );

  if (preset.view) {
    partialExploreState.activePage = Number(
      ToActivePageViewMap[preset.view] ?? "0",
    );
  }

  if (preset.where) {
    const { dimensionFilters, dimensionThresholdFilters } = splitWhereFilter(
      preset.where,
    );
    partialExploreState.whereFilter = dimensionFilters;
    partialExploreState.dimensionThresholdFilters = dimensionThresholdFilters;
  }

  const { partialExploreState: trPartialState, errors: trErrors } =
    fromTimeRangesParams(preset, dimensions, timeRanges);
  Object.assign(partialExploreState, trPartialState);
  errors.push(...trErrors);

  const { partialExploreState: ovPartialState, errors: ovErrors } =
    fromExploreUrlParams(measures, dimensions, explore, preset);
  Object.assign(partialExploreState, ovPartialState);
  errors.push(...ovErrors);

  const { partialExploreState: tddPartialState, errors: tddErrors } =
    fromTimeDimensionUrlParams(measures, preset);
  Object.assign(partialExploreState, tddPartialState);
  errors.push(...tddErrors);

  const { partialExploreState: pivotPartialState, errors: pivotErrors } =
    fromPivotUrlParams(measures, dimensions, preset);
  Object.assign(partialExploreState, pivotPartialState);
  errors.push(...pivotErrors);

  return { partialExploreState, errors };
}

function fromTimeRangesParams(
  preset: V1ExplorePreset,
  dimensions: Map<string, MetricsViewSpecDimensionV2>,
  timeRanges: V1TimeRange[],
) {
  const partialExploreState: Partial<MetricsExplorerEntity> = {};
  const errors: Error[] = [];

  if (preset.timeRange) {
    partialExploreState.selectedTimeRange = fromTimeRangeUrlParam(
      preset.timeRange,
      timeRanges,
    );
  }

  if (preset.timeGrain && partialExploreState.selectedTimeRange) {
    partialExploreState.selectedTimeRange.interval =
      FromURLParamTimeGrainMap[preset.timeGrain];
  }

  if (preset.timezone) {
    partialExploreState.selectedTimezone = preset.timezone;
  }

  if (preset.compareTimeRange) {
    partialExploreState.selectedComparisonTimeRange = fromTimeRangeUrlParam(
      preset.compareTimeRange,
      timeRanges,
    );
    partialExploreState.showTimeComparison = true;
    if (
      preset.comparisonMode ===
      V1ExploreComparisonMode.EXPLORE_COMPARISON_MODE_TIME
    ) {
      // unset compare dimension
      partialExploreState.selectedComparisonDimension = "";
    }
  } else if (
    preset.comparisonMode ===
    V1ExploreComparisonMode.EXPLORE_COMPARISON_MODE_TIME
  ) {
    partialExploreState.showTimeComparison = true;
  }

  if (preset.comparisonDimension) {
    if (dimensions.has(preset.comparisonDimension)) {
      partialExploreState.selectedComparisonDimension =
        preset.comparisonDimension;
      if (
        preset.comparisonMode ===
        V1ExploreComparisonMode.EXPLORE_COMPARISON_MODE_DIMENSION
      ) {
        // unset compare time ranges
        partialExploreState.selectedComparisonTimeRange = undefined;
        partialExploreState.showTimeComparison = false;
      }
    } else {
      errors.push(
        getSingleFieldError("compare dimension", preset.comparisonDimension),
      );
    }
  }

  if (preset.selectTimeRange) {
<<<<<<< HEAD
    partialExploreState.selectedScrubRange = {
      ...fromTimeRangeUrlParam(preset.selectTimeRange, timeRanges),
      isScrubbing: false,
    };
=======
    partialExploreState.lastDefinedScrubRange =
      partialExploreState.selectedScrubRange = {
        ...fromTimeRangeUrlParam(preset.selectTimeRange),
        isScrubbing: false,
      };
>>>>>>> ca734078
  } else {
    partialExploreState.selectedScrubRange = undefined;
  }

  if (
    preset.comparisonMode ===
    V1ExploreComparisonMode.EXPLORE_COMPARISON_MODE_NONE
  ) {
    // unset all comparison setting if mode is none
    partialExploreState.selectedComparisonTimeRange = undefined;
    partialExploreState.selectedComparisonDimension = "";
    partialExploreState.showTimeComparison = false;
  }

  return { partialExploreState, errors };
}

export const CustomTimeRangeRegex =
  /(\d{4}-\d{2}-\d{2}T\d{2}:\d{2}:\d{2}.\d{3}Z),(\d{4}-\d{2}-\d{2}T\d{2}:\d{2}:\d{2}.\d{3}Z)/;
function fromTimeRangeUrlParam(tr: string, timeRanges: V1TimeRange[]) {
  const customTimeRangeMatch = CustomTimeRangeRegex.exec(tr);
  if (customTimeRangeMatch?.length) {
    const [, start, end] = customTimeRangeMatch;
    return {
      name: TimeRangePreset.CUSTOM,
      start: new Date(start),
      end: new Date(end),
    } as DashboardTimeControls;
  }

  const foundTimeRange = findTimeRange(tr, timeRanges) ?? {};

  return {
    ...foundTimeRange,
    name: tr,
  } as DashboardTimeControls;
}

function fromExploreUrlParams(
  measures: Map<string, MetricsViewSpecMeasureV2>,
  dimensions: Map<string, MetricsViewSpecDimensionV2>,
  explore: V1ExploreSpec,
  preset: V1ExplorePreset,
) {
  const partialExploreState: Partial<MetricsExplorerEntity> = {};
  const errors: Error[] = [];

  if (preset.measures?.length) {
    const selectedMeasures = preset.measures.filter((m) => measures.has(m));
    const missingMeasures = getMissingValues(selectedMeasures, preset.measures);
    if (missingMeasures.length) {
      errors.push(getMultiFieldError("measure", missingMeasures));
    }

    partialExploreState.allMeasuresVisible =
      selectedMeasures.length === explore.measures?.length;
    partialExploreState.visibleMeasureKeys = new Set(selectedMeasures);
  }

  if (preset.dimensions?.length) {
    const selectedDimensions = preset.dimensions.filter((d) =>
      dimensions.has(d),
    );
    const missingDimensions = getMissingValues(
      selectedDimensions,
      preset.dimensions,
    );
    if (missingDimensions.length) {
      errors.push(getMultiFieldError("dimension", missingDimensions));
    }

    partialExploreState.allDimensionsVisible =
      selectedDimensions.length === explore.dimensions?.length;
    partialExploreState.visibleDimensionKeys = new Set(selectedDimensions);
  }

  if (preset.exploreSortBy) {
    if (measures.has(preset.exploreSortBy)) {
      partialExploreState.leaderboardMeasureName = preset.exploreSortBy;
    } else {
      errors.push(getSingleFieldError("sort by measure", preset.exploreSortBy));
    }
  }

  if (preset.exploreSortAsc !== undefined) {
    partialExploreState.sortDirection = preset.exploreSortAsc
      ? SortDirection.ASCENDING
      : SortDirection.DESCENDING;
  }

  if (
    preset.exploreSortType !== undefined &&
    preset.exploreSortType !== V1ExploreSortType.EXPLORE_SORT_TYPE_UNSPECIFIED
  ) {
    partialExploreState.dashboardSortType =
      Number(ToLegacySortTypeMap[preset.exploreSortType]) ??
      DashboardState_LeaderboardSortType.UNSPECIFIED;
  }

  if (preset.exploreExpandedDimension !== undefined) {
    if (preset.exploreExpandedDimension === "") {
      partialExploreState.selectedDimensionName = "";
      // if preset didnt have a view then this is a dimension table unset.
      if (
        preset.view === V1ExploreWebView.EXPLORE_WEB_VIEW_UNSPECIFIED ||
        preset.view === undefined
      ) {
        partialExploreState.activePage = DashboardState_ActivePage.DEFAULT;
      }
    } else if (dimensions.has(preset.exploreExpandedDimension)) {
      partialExploreState.selectedDimensionName =
        preset.exploreExpandedDimension;
      if (
        preset.view === V1ExploreWebView.EXPLORE_WEB_VIEW_EXPLORE ||
        preset.view === V1ExploreWebView.EXPLORE_WEB_VIEW_UNSPECIFIED ||
        preset.view === undefined
      ) {
        partialExploreState.activePage =
          DashboardState_ActivePage.DIMENSION_TABLE;
      }
    } else {
      errors.push(
        getSingleFieldError(
          "expanded dimension",
          preset.exploreExpandedDimension,
        ),
      );
    }
  }

  return { partialExploreState, errors };
}

function fromTimeDimensionUrlParams(
  measures: Map<string, MetricsViewSpecMeasureV2>,
  preset: V1ExplorePreset,
): {
  partialExploreState: Partial<MetricsExplorerEntity>;
  errors: Error[];
} {
  if (!preset.timeDimensionMeasure) {
    return {
      partialExploreState: {
        tdd: {
          expandedMeasureName: "",
          chartType: TDDChart.DEFAULT,
          pinIndex: -1,
        },
      },
      errors: [],
    };
  }

  const errors: Error[] = [];

  let expandedMeasureName = preset.timeDimensionMeasure;
  if (expandedMeasureName && !measures.has(expandedMeasureName)) {
    expandedMeasureName = "";
    errors.push(getSingleFieldError("expanded measure", expandedMeasureName));
  }

  const partialExploreState: Partial<MetricsExplorerEntity> = {
    tdd: {
      expandedMeasureName,
      chartType: preset.timeDimensionChartType
        ? FromURLParamTDDChartMap[preset.timeDimensionChartType]
        : TDDChart.DEFAULT,
      pinIndex: preset.timeDimensionPin ? Number(preset.timeDimensionPin) : -1,
    },
  };

  return {
    partialExploreState,
    errors,
  };
}

function fromPivotUrlParams(
  measures: Map<string, MetricsViewSpecMeasureV2>,
  dimensions: Map<string, MetricsViewSpecDimensionV2>,
  preset: V1ExplorePreset,
): {
  partialExploreState: Partial<MetricsExplorerEntity>;
  errors: Error[];
} {
  const errors: Error[] = [];

  const mapPivotEntry = (entry: string): PivotChipData | undefined => {
    if (entry in FromURLParamTimeDimensionMap) {
      const grain = FromURLParamTimeDimensionMap[entry];
      return {
        id: grain,
        title: TIME_GRAIN[grain]?.label,
        type: PivotChipType.Time,
      };
    }

    if (measures.has(entry)) {
      const m = measures.get(entry)!;
      return {
        id: entry,
        title: m.displayName || m.name || "Unknown",
        type: PivotChipType.Measure,
      };
    }

    if (dimensions.has(entry)) {
      const d = dimensions.get(entry)!;
      return {
        id: entry,
        title: d.displayName || d.name || "Unknown",
        type: PivotChipType.Dimension,
      };
    }

    errors.push(getSingleFieldError("pivot entry", entry));

    return undefined;
  };

  let hasSomePivotFields = false;

  const rowDimensions: PivotChipData[] = [];
  if (preset.pivotRows) {
    preset.pivotRows.forEach((pivotRow) => {
      const chip = mapPivotEntry(pivotRow);
      if (!chip) return;
      rowDimensions.push(chip);
    });
    hasSomePivotFields = true;
  }

  const colMeasures: PivotChipData[] = [];
  const colDimensions: PivotChipData[] = [];
  if (preset.pivotCols) {
    preset.pivotCols.forEach((pivotRow) => {
      const chip = mapPivotEntry(pivotRow);
      if (!chip) return;
      if (chip.type === PivotChipType.Measure) {
        colMeasures.push(chip);
      } else {
        colDimensions.push(chip);
      }
    });
    hasSomePivotFields = true;
  }

  const pivotIsActive = preset.view === V1ExploreWebView.EXPLORE_WEB_VIEW_PIVOT;

  if (!hasSomePivotFields && !pivotIsActive) {
    return {
      partialExploreState: {
        pivot: {
          active: false,
          rows: {
            dimension: [],
          },
          columns: {
            measure: [],
            dimension: [],
          },
          sorting: [],
          expanded: {},
          columnPage: 1,
          rowPage: 1,
          enableComparison: true,
          activeCell: null,
          rowJoinType: "nest",
        },
      },
      errors,
    };
  }

  const sorting: SortingState = [];
  if (preset.pivotSortBy) {
    const sortById =
      preset.pivotSortBy in FromURLParamTimeDimensionMap
        ? FromURLParamTimeDimensionMap[preset.pivotSortBy]
        : preset.pivotSortBy;
    sorting.push({
      id: sortById,
      desc: !preset.pivotSortAsc,
    });
  }

  return {
    partialExploreState: {
      pivot: {
        active: pivotIsActive,
        rows: {
          dimension: rowDimensions,
        },
        columns: {
          measure: colMeasures,
          dimension: colDimensions,
        },
        sorting,
        // TODO: other fields are not supported right now
        expanded: {},
        columnPage: 1,
        rowPage: 1,
        enableComparison: true,
        activeCell: null,
        rowJoinType: "nest",
      },
    },
    errors,
  };
}<|MERGE_RESOLUTION|>--- conflicted
+++ resolved
@@ -192,18 +192,11 @@
   }
 
   if (preset.selectTimeRange) {
-<<<<<<< HEAD
-    partialExploreState.selectedScrubRange = {
-      ...fromTimeRangeUrlParam(preset.selectTimeRange, timeRanges),
-      isScrubbing: false,
-    };
-=======
     partialExploreState.lastDefinedScrubRange =
       partialExploreState.selectedScrubRange = {
-        ...fromTimeRangeUrlParam(preset.selectTimeRange),
+        ...fromTimeRangeUrlParam(preset.selectTimeRange, timeRanges),
         isScrubbing: false,
       };
->>>>>>> ca734078
   } else {
     partialExploreState.selectedScrubRange = undefined;
   }
