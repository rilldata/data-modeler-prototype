--- conflicted
+++ resolved
@@ -171,14 +171,9 @@
   }
 
   const mappedTimeGrain =
-<<<<<<< HEAD
-    ToURLParamTimeGrainMapMap[exploreState.selectedTimeRange?.interval ?? ""] ??
-    "";
-=======
     ToURLParamTimeGrainMapMap[
       timeControlsState.selectedTimeRange?.interval ?? ""
     ] ?? "";
->>>>>>> 671a1a63
   if (mappedTimeGrain && shouldSetParam(preset.timeGrain, mappedTimeGrain)) {
     searchParams.set(ExploreStateURLParams.TimeGrain, mappedTimeGrain);
   }
