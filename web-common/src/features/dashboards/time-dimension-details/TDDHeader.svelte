<script lang="ts">
  import { Switch } from "@rilldata/web-common/components/button";
  import Close from "@rilldata/web-common/components/icons/Close.svelte";
  import Column from "@rilldata/web-common/components/icons/Column.svelte";
  import Row from "@rilldata/web-common/components/icons/Row.svelte";
  import SearchIcon from "@rilldata/web-common/components/icons/Search.svelte";
  import { Search } from "@rilldata/web-common/components/search";
  import SearchableFilterChip from "@rilldata/web-common/components/searchable-filter-menu/SearchableFilterChip.svelte";
  import Shortcut from "@rilldata/web-common/components/tooltip/Shortcut.svelte";
  import Tooltip from "@rilldata/web-common/components/tooltip/Tooltip.svelte";
  import TooltipContent from "@rilldata/web-common/components/tooltip/TooltipContent.svelte";
  import TooltipShortcutContainer from "@rilldata/web-common/components/tooltip/TooltipShortcutContainer.svelte";
  import TooltipTitle from "@rilldata/web-common/components/tooltip/TooltipTitle.svelte";
  import { cancelDashboardQueries } from "@rilldata/web-common/features/dashboards/dashboard-queries";
  import SelectAllButton from "@rilldata/web-common/features/dashboards/dimension-table/SelectAllButton.svelte";
<<<<<<< HEAD
  import { useMetaQuery } from "@rilldata/web-common/features/dashboards/selectors/index";
=======
  import { useMetricsView } from "@rilldata/web-common/features/dashboards/selectors/index";
>>>>>>> 2e5a5878
  import { getStateManagers } from "@rilldata/web-common/features/dashboards/state-managers/state-managers";
  import {
    metricsExplorerStore,
    useDashboardStore,
  } from "@rilldata/web-common/features/dashboards/stores/dashboard-stores";
  import ComparisonSelector from "@rilldata/web-common/features/dashboards/time-controls/ComparisonSelector.svelte";
  import Spinner from "@rilldata/web-common/features/entity-management/Spinner.svelte";
  import { EntityStatus } from "@rilldata/web-common/features/entity-management/types";
  import { slideRight } from "@rilldata/web-common/lib/transitions";
  import { useQueryClient } from "@tanstack/svelte-query";
  import { createEventDispatcher } from "svelte";
  import { fly } from "svelte/transition";
<<<<<<< HEAD
=======
  import { featureFlags } from "../../feature-flags";
  import TDDExportButton from "./TDDExportButton.svelte";
>>>>>>> 2e5a5878
  import type { TDDComparison } from "./types";

  export let metricViewName: string;
  export let dimensionName: string;
  export let isFetching = false;
  export let comparing: TDDComparison;
  export let areAllTableRowsSelected = false;
  export let isRowsEmpty = false;

  const queryClient = useQueryClient();
  const dispatch = createEventDispatcher();

  const {
    actions: {
      dimensionsFilter: { toggleDimensionFilterMode },
    },
  } = getStateManagers();

  $: metricsView = useMetricsView(getStateManagers());
  $: dashboardStore = useDashboardStore(metricViewName);

  $: expandedMeasureName = $dashboardStore?.expandedMeasureName;
  $: allMeasures = $metricsView?.data?.measures ?? [];

  $: selectableMeasures = allMeasures
    ?.filter((m) => m.name !== undefined || m.label !== undefined)
    .map((m) =>
      // Note: undefined values are filtered out above, so the
      // empty string fallback is unreachable.
      ({
        name: m.name ?? "",
        label: m.label ?? "",
      }),
    );

  $: selectedItems = allMeasures?.map((m) => m.name === expandedMeasureName);

  $: selectedMeasureLabel =
    allMeasures?.find((m) => m.name === expandedMeasureName)?.label ??
    expandedMeasureName ??
    "";

  $: excludeMode =
    $dashboardStore?.dimensionFilterExcludeMode.get(dimensionName) ?? false;

  $: filterKey = excludeMode ? "exclude" : "include";
  $: otherFilterKey = excludeMode ? "include" : "exclude";

  let searchToggle = false;

  let searchText = "";
  function onSearch() {
    dispatch("search", searchText);
  }

  function closeSearchBar() {
    searchText = "";
    searchToggle = false;
    dispatch("search", searchText);
  }

  function onSubmit() {
    if (!areAllTableRowsSelected) {
      dispatch("toggle-all-search-items");
      closeSearchBar();
    }
  }

  function toggleFilterMode() {
    cancelDashboardQueries(queryClient, metricViewName);
    toggleDimensionFilterMode(dimensionName);
  }

  function switchMeasure(event) {
    cancelDashboardQueries(queryClient, metricViewName);
    metricsExplorerStore.setExpandedMeasureName(metricViewName, event.detail);
  }
</script>

<div
  class="grid grid-auto-cols justify-between grid-flow-col items-center p-1 pb-3 h-11"
>
  <div class="flex gap-x-3 items-center font-normal text-gray-500">
    <div class="flex items-center gap-x-2">
      <div class="flex items-center gap-x-1">
        <Row size="16px" /> Rows
      </div>

      <ComparisonSelector chipStyle {metricViewName} />
    </div>

    <div class="flex items-center gap-x-2 pl-2">
      <div class="flex items-center gap-x-1">
        <Column size="16px" /> Columns
      </div>
      <SearchableFilterChip
        label={selectedMeasureLabel}
        on:item-clicked={switchMeasure}
        selectableItems={selectableMeasures}
        {selectedItems}
        tooltipText="Choose a measure to display"
      />
    </div>

    <!-- Revisit after Pivot table lands -->
    <!-- <span> | </span>
    <div>Time</div>
    <span> : </span>
    <div>{selectedMeasureLabel}</div> -->

    {#if isFetching}
      <Spinner size="18px" status={EntityStatus.Running} />
    {/if}
  </div>

  {#if comparing === "dimension"}
    <div class="flex items-center mr-4 gap-x-3" style:cursor="pointer">
      {#if !isRowsEmpty}
        <SelectAllButton {areAllTableRowsSelected} on:toggle-all-search-items />
      {/if}

      {#if !searchToggle}
        <button
          class="flex items-center ui-copy-icon"
          in:fly|global={{ x: 10, duration: 300 }}
          style:grid-column-gap=".2rem"
          on:click={() => (searchToggle = !searchToggle)}
        >
          <SearchIcon size="16px" />
          <span> Search </span>
        </button>
      {:else}
        <div
          transition:slideRight={{ leftOffset: 8 }}
          class="flex items-center gap-x-1"
        >
          <Search
            bind:value={searchText}
            on:input={onSearch}
            on:submit={onSubmit}
          />
          <button
            class="ui-copy-icon"
            style:cursor="pointer"
            on:click={() => closeSearchBar()}
          >
            <Close />
          </button>
        </div>
      {/if}

      <Tooltip distance={16} location="left">
        <div class="ui-copy-icon" style:grid-column-gap=".4rem">
          <Switch checked={excludeMode} on:click={() => toggleFilterMode()}>
            Exclude
          </Switch>
        </div>
        <TooltipContent slot="tooltip-content">
          <TooltipTitle>
            <svelte:fragment slot="name">
              Output {filterKey}s selected values
            </svelte:fragment>
          </TooltipTitle>
          <TooltipShortcutContainer>
            <div>Toggle to {otherFilterKey} values</div>
            <Shortcut>Click</Shortcut>
          </TooltipShortcutContainer>
        </TooltipContent>
      </Tooltip>

      <TDDExportButton
        {metricViewName}
        includeScheduledReport={$featureFlags.adminServer}
      />
    </div>
  {/if}
</div><|MERGE_RESOLUTION|>--- conflicted
+++ resolved
@@ -13,11 +13,7 @@
   import TooltipTitle from "@rilldata/web-common/components/tooltip/TooltipTitle.svelte";
   import { cancelDashboardQueries } from "@rilldata/web-common/features/dashboards/dashboard-queries";
   import SelectAllButton from "@rilldata/web-common/features/dashboards/dimension-table/SelectAllButton.svelte";
-<<<<<<< HEAD
-  import { useMetaQuery } from "@rilldata/web-common/features/dashboards/selectors/index";
-=======
   import { useMetricsView } from "@rilldata/web-common/features/dashboards/selectors/index";
->>>>>>> 2e5a5878
   import { getStateManagers } from "@rilldata/web-common/features/dashboards/state-managers/state-managers";
   import {
     metricsExplorerStore,
@@ -30,11 +26,8 @@
   import { useQueryClient } from "@tanstack/svelte-query";
   import { createEventDispatcher } from "svelte";
   import { fly } from "svelte/transition";
-<<<<<<< HEAD
-=======
   import { featureFlags } from "../../feature-flags";
   import TDDExportButton from "./TDDExportButton.svelte";
->>>>>>> 2e5a5878
   import type { TDDComparison } from "./types";
 
   export let metricViewName: string;
