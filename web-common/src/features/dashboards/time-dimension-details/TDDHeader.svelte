--- conflicted
+++ resolved
@@ -28,13 +28,8 @@
   import TDDExportButton from "./TDDExportButton.svelte";
   import TimeGrainSelector from "../time-controls/TimeGrainSelector.svelte";
 
-<<<<<<< HEAD
-  export let metricViewName: string;
+  export let exploreName: string;
   export let dimensionName: string | undefined;
-=======
-  export let exploreName: string;
-  export let dimensionName: string;
->>>>>>> f8128841
   export let isFetching = false;
   export let excludeMode: boolean;
   export let areAllTableRowsSelected = false;
@@ -54,15 +49,6 @@
     },
     dashboardStore,
   } = getStateManagers();
-
-<<<<<<< HEAD
-  $: metricsView = useMetricsView(getStateManagers());
-  $: dashboardStore = useDashboardStore(metricViewName);
-
-  $: allMeasures = $metricsView?.data?.measures ?? [];
-=======
-  $: expandedMeasureName = $dashboardStore?.tdd.expandedMeasureName;
->>>>>>> f8128841
 
   $: selectableMeasures = $allMeasures
     .filter((m) => m.name !== undefined || m.label !== undefined)
