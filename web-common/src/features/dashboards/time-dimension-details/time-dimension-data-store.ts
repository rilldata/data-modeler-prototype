import { createSparkline } from "@rilldata/web-common/components/data-graphic/marks/sparkline";
<<<<<<< HEAD
=======
import { selectedDimensionValues } from "@rilldata/web-common/features/dashboards/state-managers/selectors/dimension-filters";
>>>>>>> f8128841
import type { StateManagers } from "@rilldata/web-common/features/dashboards/state-managers/state-managers";
import {
  getDimensionValueTimeSeries,
  type DimensionDataItem,
} from "@rilldata/web-common/features/dashboards/time-series/multiple-dimension-queries";
<<<<<<< HEAD
import { TimeSeriesDatum } from "@rilldata/web-common/features/dashboards/time-series/timeseries-data-store";
=======
import {
  type TimeSeriesDatum,
  useTimeSeriesDataStore,
} from "@rilldata/web-common/features/dashboards/time-series/timeseries-data-store";
>>>>>>> f8128841
import { formatMeasurePercentageDifference } from "@rilldata/web-common/lib/number-formatting/percentage-formatter";
import { formatProperFractionAsPercent } from "@rilldata/web-common/lib/number-formatting/proper-fraction-formatter";
import { numberPartsToString } from "@rilldata/web-common/lib/number-formatting/utils/number-parts-utils";
import type { MetricsViewSpecMeasureV2 } from "@rilldata/web-common/runtime-client";
import { derived, writable, type Readable } from "svelte/store";
import { memoizeMetricsStore } from "../state-managers/memoize-metrics-store";
import type {
  ChartInteractionColumns,
  HeaderData,
  HighlightedCell,
  TDDCellData,
  TDDComparison,
  TableData,
  TablePosition,
} from "./types";
import { transposeArray } from "./util";

type MeasureValue = number | null | undefined;

export type TimeDimensionDataState = {
  isFetching: boolean;
  isError?: boolean;
  comparing?: TDDComparison;
  data?: TableData;
};

export type TimeSeriesDataStore = Readable<TimeDimensionDataState>;

function sanitizeMeasure(value: unknown): MeasureValue {
  if (value === null || value === undefined) return value;
  if (typeof value === "number") return value;

  console.warn("Invalid type for measure value", value);
  // fail safely by returning null
  return null;
}

function getHeaderDataForRow(
  row: DimensionDataItem,
  isAllTime: boolean,
  measureName: string,

  validPercentOfTotal: boolean,
  unfilteredTotal: number,
) {
  const rowData = isAllTime ? row?.data?.slice(1) : row?.data?.slice(1, -1);
  const dataRow = [
    { value: row?.value },
    {
      value: row?.total?.toString() ?? "",
      spark: createSparkline(rowData, (v) =>
        typeof v?.[measureName] === "number" ? (v[measureName] as number) : 0,
      ),
    },
  ];
  if (validPercentOfTotal) {
    const percOfTotal = (row?.total ?? 0) / unfilteredTotal;
    dataRow.push({
      value: isNaN(percOfTotal)
        ? "...%"
        : numberPartsToString(formatProperFractionAsPercent(percOfTotal)),
    });
  }
  return dataRow;
}

/***
 * Add totals row from time series data
 * Add rest of dimension values from dimension table data
 * Transpose the data to columnar format
 */
export function prepareDimensionData(
  totalsData: TimeSeriesDatum[] | undefined,
  data: DimensionDataItem[],
  total: number,
  unfilteredTotal: number,
  measure: MetricsViewSpecMeasureV2 | undefined,
  selectedValues: string[],
  isAllTime: boolean,
  pinIndex: number,
): TableData | undefined {
  if (!data || !totalsData || !measure) return undefined;

  const measureName = measure?.name as string;
  const validPercentOfTotal = measure?.validPercentOfTotal as boolean;

  // Prepare Columns
  const totalsTableData = isAllTime
    ? totalsData?.slice(1)
    : totalsData?.slice(1, -1);
  const columnHeaderData = totalsTableData?.map((v) => [{ value: v.ts }]);

  const columnCount = columnHeaderData?.length;

  // Prepare Row order
  let orderedData: DimensionDataItem[] = [];

  if (pinIndex > -1 && selectedValues.length && data.length) {
    const selectedValuesIndex = selectedValues
      .slice(0, pinIndex + 1)
      .map((v) => data.findIndex((d) => d.value === v))
      .sort((a, b) => a - b);

    // return if computing on old data
    if (selectedValuesIndex.some((v) => v === -1)) return;

    orderedData = orderedData.concat(
      selectedValuesIndex?.map((i) => {
        return data[i];
      }),
    );

    orderedData = orderedData.concat(
      data?.filter((_, i) => !selectedValuesIndex.includes(i)),
    );
  } else {
    orderedData = data;
  }

  // Add totals row to count
  const rowCount = data?.length + 1;

  const totalsRow = [
    { value: "Total" },
    {
      value: total?.toString(),
      spark: createSparkline(totalsTableData, (v) =>
        typeof v?.[measureName] === "number" ? (v[measureName] as number) : 0,
      ),
    },
  ];

  let fixedColCount = 2;
  if (validPercentOfTotal) {
    fixedColCount = 3;
    const percOfTotal = total / unfilteredTotal;
    totalsRow.push({
      value: isNaN(percOfTotal)
        ? "...%"
        : numberPartsToString(formatProperFractionAsPercent(percOfTotal)),
    });
  }
  let rowHeaderData: HeaderData<string>[][] = [totalsRow];

  rowHeaderData = rowHeaderData.concat(
    orderedData?.map((row) => {
      return getHeaderDataForRow(
        row,
        isAllTime,
        measureName,
        validPercentOfTotal,
        unfilteredTotal,
      );
    }),
  );

  let body: TDDCellData[][] = [
    totalsTableData?.map((v) => sanitizeMeasure(v[measureName])) || [],
  ];

  body = body?.concat(
    orderedData?.map((v) => {
      if (v?.isFetching)
        return new Array(columnCount).fill(undefined) as undefined[];
      const dimData = isAllTime ? v?.data?.slice(1) : v?.data?.slice(1, -1);
      return dimData?.map((v) => sanitizeMeasure(v[measureName]));
    }),
  );
  /* 
    Important: regular-table expects body data in columnar format,
    aka an array of arrays where outer array is the columns,
    inner array is the row values for a specific column
  */
  const columnarBody = transposeArray(body, rowCount, columnCount);

  return {
    rowCount,
    fixedColCount,
    rowHeaderData,
    columnCount,
    columnHeaderData,
    body: columnarBody,
    selectedValues: selectedValues,
  };
}

/***
 * Add totals row from time series data
 * Add Current, Previous, Percentage Change, Absolute Change rows for time comparison
 * Transpose the data to columnar format
 */
export function prepareTimeData(
  data: TimeSeriesDatum[] | undefined,
  total: number,
  comparisonTotal: number | undefined,
  currentLabel: string,
  comparisonLabel: string,
  measure: MetricsViewSpecMeasureV2 | undefined,
  hasTimeComparison: boolean,
  isAllTime: boolean,
): TableData | undefined {
  if (!data || !measure) return undefined;

  const measureName = measure?.name ?? "";

  /** Strip out data points out of chart view */
  const tableData = isAllTime ? data?.slice(1) : data?.slice(1, -1);
  const columnHeaderData = tableData?.map((v) => [{ value: v.ts }]);

  const columnCount = columnHeaderData?.length;

  let rowHeaderData: HeaderData<string>[][] = [];
  rowHeaderData.push([
    { value: "Total" },
    {
      value: total?.toString() ?? "",
      spark: createSparkline(tableData, (v) =>
        typeof v?.[measureName] === "number" ? (v[measureName] as number) : 0,
      ),
    },
  ]);

  const body: TDDCellData[][] = [];

  if (hasTimeComparison) {
    rowHeaderData = rowHeaderData.concat([
      [
        { value: currentLabel },
        {
          value: total?.toString() ?? "",
          spark: createSparkline(tableData, (v) =>
            typeof v?.[measureName] === "number"
              ? (v[measureName] as number)
              : 0,
          ),
        },
      ],
      [
        { value: comparisonLabel },
        {
          value: comparisonTotal?.toString() ?? "",
          spark: createSparkline(tableData, (v) =>
            typeof v?.[`comparison.${measureName}`] === "number"
              ? (v[`comparison.${measureName}`] as number)
              : 0,
          ),
        },
      ],
      [{ value: "Percentage Change" }],
      [{ value: "Absolute Change" }],
    ]);

    // Push totals
    body.push(
      tableData?.map((v) => {
        if (v[measureName] === null && v[`comparison.${measureName}`] === null)
          return null;

        const total =
          (sanitizeMeasure(v[measureName]) || 0) +
          (sanitizeMeasure(v[`comparison.${measureName}`]) || 0);
        return total;
      }),
    );

    // Push current range
    body.push(tableData?.map((v) => sanitizeMeasure(v[measureName])));

    body.push(
      tableData?.map((v) => sanitizeMeasure(v[`comparison.${measureName}`])),
    );

    // Push percentage change
    body.push(
      tableData?.map((v) => {
        const comparisonValue = v[`comparison.${measureName}`] as
          | number
          | null
          | undefined;
        const currentValue = sanitizeMeasure(v[measureName]);
        const comparisonPercChange =
          comparisonValue && currentValue !== undefined && currentValue !== null
            ? (currentValue - comparisonValue) / comparisonValue
            : null;
        if (comparisonPercChange === null) return null;
        return numberPartsToString(
          formatMeasurePercentageDifference(comparisonPercChange),
        );
      }),
    );

    // Push absolute change
    body.push(
      tableData?.map((v) => {
        const comparisonValue = v[`comparison.${measureName}`] as
          | number
          | null
          | undefined;
        const currentValue = sanitizeMeasure(v[measureName]);
        const change =
          comparisonValue && currentValue !== undefined && currentValue !== null
            ? currentValue - comparisonValue
            : null;

        if (change === null) return null;
        return change;
      }),
    );
  } else {
    body.push(tableData?.map((v) => sanitizeMeasure(v[measureName])));
  }

  const rowCount = rowHeaderData.length;
  const columnarBody = transposeArray(body, rowCount, columnCount);

  return {
    rowCount,
    fixedColCount: 2,
    rowHeaderData,
    columnCount,
    columnHeaderData,
    body: columnarBody,
    selectedValues: [],
  };
}

function createDimensionTableData(
  ctx: StateManagers,
): Readable<DimensionDataItem[]> {
  return derived(ctx.dashboardStore, (dashboardStore, set) => {
    const measureName = dashboardStore?.tdd?.expandedMeasureName;
    if (!measureName) return set([]);
    return derived(
      getDimensionValueTimeSeries(ctx, [measureName], "table"),
      (data) => data,
    ).subscribe(set);
  });
}

/**
 * Memoized version of the table data. Currently, memoized by metrics view name.
 */
export const useDimensionTableData = memoizeMetricsStore<
  Readable<DimensionDataItem[]>
>((ctx: StateManagers) => createDimensionTableData(ctx));

<<<<<<< HEAD
=======
export function createTimeDimensionDataStore(
  ctx: StateManagers,
): TimeSeriesDataStore {
  return derived(
    [
      ctx.dashboardStore,
      ctx.validSpecStore,
      useTimeControlStore(ctx),
      useTimeSeriesDataStore(ctx),
      useDimensionTableData(ctx),
    ],
    ([
      dashboardStore,
      validSpec,
      timeControls,
      timeSeries,
      tableDimensionData,
    ]) => {
      if (timeSeries?.isError) return { isFetching: false, isError: true };
      if (
        !validSpec.data ||
        !timeControls.ready ||
        timeControls?.isFetching ||
        timeSeries?.isFetching
      )
        return { isFetching: true };

      const measureName = dashboardStore?.tdd?.expandedMeasureName;

      if (!measureName) {
        return { isFetching: false };
      }

      const pinIndex = dashboardStore?.tdd.pinIndex;
      const dimensionName = dashboardStore?.selectedComparisonDimension;

      // Fix types in V1MetricsViewAggregationResponseDataItem
      const total = timeSeries?.total && timeSeries?.total[measureName];
      const unfilteredTotal =
        timeSeries?.unfilteredTotal && timeSeries?.unfilteredTotal[measureName];
      const comparisonTotal =
        timeSeries?.comparisonTotal && timeSeries?.comparisonTotal[measureName];
      const isAllTime =
        timeControls?.selectedTimeRange?.name === TimeRangePreset.ALL_TIME;

      const measure = validSpec.data?.metricsView?.measures?.find(
        (m) => m.name === measureName,
      );

      let comparing;
      let data: TableData | undefined = undefined;

      if (dimensionName) {
        comparing = "dimension";

        const selectedValues = selectedDimensionValues({
          dashboard: dashboardStore,
        })(dimensionName);

        data = prepareDimensionData(
          timeSeries?.timeSeriesData,
          tableDimensionData,
          total,
          unfilteredTotal,
          measure,
          selectedValues,
          isAllTime,
          pinIndex,
        );
      } else {
        comparing = timeControls.showTimeComparison ? "time" : "none";
        const currentRange = timeControls?.selectedTimeRange?.name;

        let currentLabel = "Custom Range";
        if (currentRange && currentRange in DEFAULT_TIME_RANGES)
          currentLabel = DEFAULT_TIME_RANGES[currentRange].label;

        const comparisonRange = timeControls?.selectedComparisonTimeRange?.name;
        let comparisonLabel = "Custom Range";

        if (comparisonRange && comparisonRange in TIME_COMPARISON)
          comparisonLabel = TIME_COMPARISON[comparisonRange].label;

        data = prepareTimeData(
          timeSeries?.timeSeriesData,
          total,
          comparisonTotal,
          currentLabel,
          comparisonLabel,
          measure,
          comparing === "time",
          isAllTime,
        );
      }

      return { isFetching: false, comparing, data };
    },
  );
}

/**
 * Memoized version of the store. Currently, memoized by metrics view name.
 */
export const useTimeDimensionDataStore =
  memoizeMetricsStore<TimeSeriesDataStore>((ctx: StateManagers) =>
    createTimeDimensionDataStore(ctx),
  );

>>>>>>> f8128841
/**
 * Stores for handling interactions between chart and table
 * Two separate stores created to avoid looped updates and renders
 */
export const tableInteractionStore = writable<HighlightedCell>({
  dimensionValue: undefined,
  time: undefined,
});

export const chartInteractionColumn = writable<ChartInteractionColumns>({
  yHover: undefined,
  xHover: undefined,
  scrubStart: undefined,
  scrubEnd: undefined,
});

export const lastKnownPosition = writable<TablePosition>(undefined);<|MERGE_RESOLUTION|>--- conflicted
+++ resolved
@@ -1,21 +1,10 @@
 import { createSparkline } from "@rilldata/web-common/components/data-graphic/marks/sparkline";
-<<<<<<< HEAD
-=======
-import { selectedDimensionValues } from "@rilldata/web-common/features/dashboards/state-managers/selectors/dimension-filters";
->>>>>>> f8128841
 import type { StateManagers } from "@rilldata/web-common/features/dashboards/state-managers/state-managers";
 import {
   getDimensionValueTimeSeries,
   type DimensionDataItem,
 } from "@rilldata/web-common/features/dashboards/time-series/multiple-dimension-queries";
-<<<<<<< HEAD
-import { TimeSeriesDatum } from "@rilldata/web-common/features/dashboards/time-series/timeseries-data-store";
-=======
-import {
-  type TimeSeriesDatum,
-  useTimeSeriesDataStore,
-} from "@rilldata/web-common/features/dashboards/time-series/timeseries-data-store";
->>>>>>> f8128841
+import { type TimeSeriesDatum } from "@rilldata/web-common/features/dashboards/time-series/timeseries-data-store";
 import { formatMeasurePercentageDifference } from "@rilldata/web-common/lib/number-formatting/percentage-formatter";
 import { formatProperFractionAsPercent } from "@rilldata/web-common/lib/number-formatting/proper-fraction-formatter";
 import { numberPartsToString } from "@rilldata/web-common/lib/number-formatting/utils/number-parts-utils";
@@ -362,117 +351,6 @@
   Readable<DimensionDataItem[]>
 >((ctx: StateManagers) => createDimensionTableData(ctx));
 
-<<<<<<< HEAD
-=======
-export function createTimeDimensionDataStore(
-  ctx: StateManagers,
-): TimeSeriesDataStore {
-  return derived(
-    [
-      ctx.dashboardStore,
-      ctx.validSpecStore,
-      useTimeControlStore(ctx),
-      useTimeSeriesDataStore(ctx),
-      useDimensionTableData(ctx),
-    ],
-    ([
-      dashboardStore,
-      validSpec,
-      timeControls,
-      timeSeries,
-      tableDimensionData,
-    ]) => {
-      if (timeSeries?.isError) return { isFetching: false, isError: true };
-      if (
-        !validSpec.data ||
-        !timeControls.ready ||
-        timeControls?.isFetching ||
-        timeSeries?.isFetching
-      )
-        return { isFetching: true };
-
-      const measureName = dashboardStore?.tdd?.expandedMeasureName;
-
-      if (!measureName) {
-        return { isFetching: false };
-      }
-
-      const pinIndex = dashboardStore?.tdd.pinIndex;
-      const dimensionName = dashboardStore?.selectedComparisonDimension;
-
-      // Fix types in V1MetricsViewAggregationResponseDataItem
-      const total = timeSeries?.total && timeSeries?.total[measureName];
-      const unfilteredTotal =
-        timeSeries?.unfilteredTotal && timeSeries?.unfilteredTotal[measureName];
-      const comparisonTotal =
-        timeSeries?.comparisonTotal && timeSeries?.comparisonTotal[measureName];
-      const isAllTime =
-        timeControls?.selectedTimeRange?.name === TimeRangePreset.ALL_TIME;
-
-      const measure = validSpec.data?.metricsView?.measures?.find(
-        (m) => m.name === measureName,
-      );
-
-      let comparing;
-      let data: TableData | undefined = undefined;
-
-      if (dimensionName) {
-        comparing = "dimension";
-
-        const selectedValues = selectedDimensionValues({
-          dashboard: dashboardStore,
-        })(dimensionName);
-
-        data = prepareDimensionData(
-          timeSeries?.timeSeriesData,
-          tableDimensionData,
-          total,
-          unfilteredTotal,
-          measure,
-          selectedValues,
-          isAllTime,
-          pinIndex,
-        );
-      } else {
-        comparing = timeControls.showTimeComparison ? "time" : "none";
-        const currentRange = timeControls?.selectedTimeRange?.name;
-
-        let currentLabel = "Custom Range";
-        if (currentRange && currentRange in DEFAULT_TIME_RANGES)
-          currentLabel = DEFAULT_TIME_RANGES[currentRange].label;
-
-        const comparisonRange = timeControls?.selectedComparisonTimeRange?.name;
-        let comparisonLabel = "Custom Range";
-
-        if (comparisonRange && comparisonRange in TIME_COMPARISON)
-          comparisonLabel = TIME_COMPARISON[comparisonRange].label;
-
-        data = prepareTimeData(
-          timeSeries?.timeSeriesData,
-          total,
-          comparisonTotal,
-          currentLabel,
-          comparisonLabel,
-          measure,
-          comparing === "time",
-          isAllTime,
-        );
-      }
-
-      return { isFetching: false, comparing, data };
-    },
-  );
-}
-
-/**
- * Memoized version of the store. Currently, memoized by metrics view name.
- */
-export const useTimeDimensionDataStore =
-  memoizeMetricsStore<TimeSeriesDataStore>((ctx: StateManagers) =>
-    createTimeDimensionDataStore(ctx),
-  );
-
->>>>>>> f8128841
 /**
  * Stores for handling interactions between chart and table
  * Two separate stores created to avoid looped updates and renders
