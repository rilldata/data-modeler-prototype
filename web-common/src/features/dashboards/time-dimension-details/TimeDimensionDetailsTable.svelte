--- conflicted
+++ resolved
@@ -10,21 +10,15 @@
     HEADER_HEIGHT,
     ROW_HEIGHT,
   } from "./constants";
-<<<<<<< HEAD
   import { getStateManagers } from "@rilldata/web-common/features/dashboards/state-managers/state-managers";
   import { useTimeSeriesDataStore } from "@rilldata/web-common/features/dashboards/time-series/timeseries-data-store";
-=======
->>>>>>> c6c0ba39
 
   // Store of state to share between line chart and table
   let store = createTimeDimensionDetailsStore();
 
-<<<<<<< HEAD
   const timeSeriesDataStore = useTimeSeriesDataStore(getStateManagers());
 
   $: console.log($timeSeriesDataStore);
-=======
->>>>>>> c6c0ba39
   createTDDContext({
     store,
     headers: data.headers,
@@ -44,12 +38,8 @@
   const bodyStyle = `padding-left: ${FILTER_OVERFLOW_WIDTH}px;`;
 </script>
 
-<<<<<<< HEAD
-<!-- <pre style="max-height: 200px; overflow: auto; width: fit-content;">
-=======
-<h1>Store</h1>
+<!-- <h1>Store</h1>
 <pre style="max-height: 200px; overflow: auto; width: fit-content;">
->>>>>>> c6c0ba39
   {JSON.stringify($store, null, 2)}
 </pre> -->
 <Pivot
