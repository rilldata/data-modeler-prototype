--- conflicted
+++ resolved
@@ -197,13 +197,7 @@
     on:toggle-pin={togglePin}
     on:toggle-filter={toggleFilter}
     on:toggle-sort={(e) => {
-<<<<<<< HEAD
-      // cancelDashboardQueries(queryClient, metricViewName);
-      metricsExplorerStore.toggleSort(
-        metricViewName,
-=======
       toggleSort(
->>>>>>> 99a4bc45
         e.detail === "dimension" ? SortType.DIMENSION : SortType.VALUE,
       );
     }}
