--- conflicted
+++ resolved
@@ -279,14 +279,9 @@
 
 <div
   on:mouseleave={resetHighlight}
-<<<<<<< HEAD
   style:height={comparing === "none" ? "120px" : "calc(100% - 50px)"}
-  class="w-full relative {comparing === 'dimension' && 'cursor-pointer'}"
-=======
-  style:height="calc(100% - 50px)"
   style={cssVarStyles}
   class="w-full relative"
->>>>>>> 52e18101
 >
   <Pivot
     bind:this={pivot}
