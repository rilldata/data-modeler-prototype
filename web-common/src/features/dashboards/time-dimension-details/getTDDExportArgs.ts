--- conflicted
+++ resolved
@@ -12,17 +12,11 @@
   mapComparisonTimeRange,
   mapTimeRange,
 } from "@rilldata/web-common/features/dashboards/time-controls/time-range-mappers";
-import {
-<<<<<<< HEAD
-  type V1MetricsViewAggregationMeasure,
-  type V1MetricsViewAggregationRequest,
-  type V1MetricsViewSpec,
-=======
+import type {
   V1ExploreSpec,
   V1MetricsViewAggregationMeasure,
   V1MetricsViewAggregationRequest,
   V1MetricsViewSpec,
->>>>>>> 539ac0d9
 } from "@rilldata/web-common/runtime-client";
 import { runtime } from "@rilldata/web-common/runtime-client/runtime-store";
 import { derived, get, type Readable } from "svelte/store";
