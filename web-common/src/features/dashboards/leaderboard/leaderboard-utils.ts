--- conflicted
+++ resolved
@@ -48,7 +48,6 @@
   });
 }
 
-<<<<<<< HEAD
 /**
  * Returns the formatted value for the context column
  * given the
@@ -80,6 +79,4 @@
   }
   return formattedValue;
 }
-=======
-export const CONTEXT_COLUMN_WIDTH = 44;
->>>>>>> a420c865
+export const CONTEXT_COLUMN_WIDTH = 44;