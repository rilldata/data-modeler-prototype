--- conflicted
+++ resolved
@@ -48,7 +48,8 @@
   });
 }
 
-<<<<<<< HEAD
+export const CONTEXT_COLUMN_WIDTH = 44;
+
 /**
  * Returns the formatted value for the context column
  * given the
@@ -63,7 +64,7 @@
   const { value, comparisonValue } = itemData;
   let formattedValue = "";
 
-  if (contextType === LeaderboardContextColumn.DELTA_CHANGE) {
+  if (contextType === LeaderboardContextColumn.DELTA_PERCENT) {
     formattedValue = getFormatterValueForPercDiff(
       value && comparisonValue ? value - comparisonValue : null,
       comparisonValue
@@ -79,7 +80,4 @@
     formattedValue = "";
   }
   return formattedValue;
-}
-=======
-export const CONTEXT_COLUMN_WIDTH = 44;
->>>>>>> 056b0c18
+}