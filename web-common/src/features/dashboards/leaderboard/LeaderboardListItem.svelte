<script lang="ts">
  import { LeaderboardContextColumn } from "@rilldata/web-common/features/dashboards/leaderboard-context-column";
  import { createEventDispatcher } from "svelte";
  import { fly, slide } from "svelte/transition";
  import BarAndLabel from "../../../components/BarAndLabel.svelte";
  import { FormattedDataType } from "@rilldata/web-common/components/data-types";

  import { slideRight } from "@rilldata/web-common/lib/transitions";
  import { LIST_SLIDE_DURATION } from "@rilldata/web-common/layout/config";

  import Tooltip from "@rilldata/web-common/components/tooltip/Tooltip.svelte";

  import { notifications } from "@rilldata/web-common/components/notifications";

  import { TOOLTIP_STRING_LIMIT } from "@rilldata/web-common/layout/config";
  import { createShiftClickAction } from "@rilldata/web-common/lib/actions/shift-click-action";

  import LeaderboardTooltipContent from "./LeaderboardTooltipContent.svelte";

  import LeaderboardItemFilterIcon from "./LeaderboardItemFilterIcon.svelte";
  import { humanizeDataType } from "../humanize-numbers";
  import LongBarZigZag from "./LongBarZigZag.svelte";
  import {
    LeaderboardItemData,
    formatContextColumnValue,
  } from "./leaderboard-utils";
  import ContextColumnValue from "./ContextColumnValue.svelte";

  export let itemData: LeaderboardItemData;
  $: label = itemData.dimensionValue;
  $: measureValue = itemData.value;
  $: selected = itemData.selected;
  $: comparisonValue = itemData.prevValue;

  export let contextColumn: LeaderboardContextColumn;

  export let atLeastOneActive = false;

  export let formattedValue: string;
  export let filterExcludeMode;

  export let formatPreset;

  /** if this value is a summable measure, we'll show the bar. Otherwise, don't. */
  export let isSummableMeasure;
  /** for summable measures, this is the value we use to calculate the bar % to fill */
  export let referenceValue;

  $: formattedValue = humanizeDataType(measureValue, formatPreset);

  $: contextColumnFormattedValue = formatContextColumnValue(
    itemData,
<<<<<<< HEAD
    contextColumn,
=======
    unfilteredTotal,
    showContext,
>>>>>>> 4f22baf6
    formatPreset
  );

  $: previousValueString =
    comparisonValue !== undefined && comparisonValue !== null
      ? humanizeDataType(comparisonValue, formatPreset)
      : undefined;
  $: showPreviousTimeValue = hovered && previousValueString !== undefined;
  // Super important special case: if there is not at least one "active" (selected) value,
  // we need to set *all* items to be included, because by default if a user has not
  // selected any values, we assume they want all values included in all calculations.
  $: excluded = atLeastOneActive
    ? (filterExcludeMode && selected) || (!filterExcludeMode && !selected)
    : false;

  let renderedBarValue = 0; // should be between 0 and 1.
  $: {
    renderedBarValue = isSummableMeasure
      ? referenceValue
        ? measureValue / referenceValue
        : 0
      : 0;
    // if this somehow creates an NaN, let's set it to 0.
    renderedBarValue = !isNaN(renderedBarValue) ? renderedBarValue : 0;
  }
  $: color = excluded
    ? "ui-measure-bar-excluded"
    : selected
    ? "ui-measure-bar-included-selected"
    : "ui-measure-bar-included";

  const { shiftClickAction } = createShiftClickAction();
  async function shiftClickHandler(label) {
    await navigator.clipboard.writeText(label);
    let truncatedLabel = label?.toString();
    if (truncatedLabel?.length > TOOLTIP_STRING_LIMIT) {
      truncatedLabel = `${truncatedLabel.slice(0, TOOLTIP_STRING_LIMIT)}...`;
    }
    notifications.send({
      message: `copied dimension value "${truncatedLabel}" to clipboard`,
    });
  }
  const dispatch = createEventDispatcher();

  let hovered = false;
  const onHover = () => {
    hovered = true;
    dispatch("focus");
  };
  const onLeave = () => {
    hovered = false;
    dispatch("blur");
  };
</script>

<Tooltip location="right">
  <button
    class="flex flex-row w-full text-left transition-color"
    on:blur={onLeave}
    on:click={(e) => {
      if (e.shiftKey) return;
      dispatch("select-item", {
        label,
      });
    }}
    on:focus={onHover}
    on:keydown
    on:mouseleave={onLeave}
    on:mouseover={onHover}
    on:shift-click={() => shiftClickHandler(label)}
    transition:slide|local={{ duration: 200 }}
    use:shiftClickAction
  >
    <LeaderboardItemFilterIcon {excluded} {selected} />
    <BarAndLabel
      {color}
      justify={false}
      showBackground={false}
      showHover
      tweenParameters={{ duration: 200 }}
      value={renderedBarValue}
    >
      <div
        class="grid leaderboard-entry items-center gap-x-3"
        style:height="22px"
      >
        <!-- NOTE: empty class leaderboard-label is used to locate this elt in e2e tests -->
        <div
          class="leaderboard-label justify-self-start text-left w-full text-ellipsis overflow-hidden whitespace-nowrap"
          class:ui-copy={!atLeastOneActive}
          class:ui-copy-disabled={excluded}
          class:ui-copy-strong={!excluded && selected}
        >
          <FormattedDataType value={label} />
        </div>

        <div
          class="justify-self-end overflow-hidden ui-copy-number flex gap-x-4 items-baseline"
        >
          <div
            class="flex items-baseline gap-x-1"
            in:fly={{ duration: 200, y: 4 }}
          >
            {#if showPreviousTimeValue}
              <span
                class="inline-block opacity-50"
                transition:slideRight={{ duration: LIST_SLIDE_DURATION }}
              >
                {previousValueString}
                →
              </span>
            {/if}
            <FormattedDataType
              type="INTEGER"
              value={formattedValue || measureValue}
            />
          </div>
          <ContextColumnValue
            formattedValue={contextColumnFormattedValue}
<<<<<<< HEAD
            {contextColumn}
=======
            {showContext}
>>>>>>> 4f22baf6
          />
        </div>
      </div>
    </BarAndLabel>
  </button>
  <!-- if the value is greater than 100%, we should add this little serration -->
  {#if renderedBarValue > 1.001}
    <LongBarZigZag />
  {/if}

  <LeaderboardTooltipContent
    {atLeastOneActive}
    {excluded}
    {filterExcludeMode}
    {label}
    slot="tooltip-content"
  />
</Tooltip>

<style>
  .leaderboard-entry {
    grid-template-columns: auto max-content;
  }
</style><|MERGE_RESOLUTION|>--- conflicted
+++ resolved
@@ -50,12 +50,7 @@
 
   $: contextColumnFormattedValue = formatContextColumnValue(
     itemData,
-<<<<<<< HEAD
     contextColumn,
-=======
-    unfilteredTotal,
-    showContext,
->>>>>>> 4f22baf6
     formatPreset
   );
 
@@ -175,11 +170,7 @@
           </div>
           <ContextColumnValue
             formattedValue={contextColumnFormattedValue}
-<<<<<<< HEAD
             {contextColumn}
-=======
-            {showContext}
->>>>>>> 4f22baf6
           />
         </div>
       </div>
