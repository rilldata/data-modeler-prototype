<script lang="ts">
  import VirtualizedGrid from "@rilldata/web-common/components/VirtualizedGrid.svelte";
  import { cancelDashboardQueries } from "@rilldata/web-common/features/dashboards/dashboard-queries";
  import {
    useMetaQuery,
    useModelHasTimeSeries,
  } from "@rilldata/web-common/features/dashboards/selectors";
  import { createShowHideDimensionsStore } from "@rilldata/web-common/features/dashboards/show-hide-selectors";
  import {
    createQueryServiceMetricsViewTotals,
    MetricsViewDimension,
  } from "@rilldata/web-common/runtime-client";
  import { useQueryClient } from "@tanstack/svelte-query";
  import { onDestroy, onMount } from "svelte";
  import { runtime } from "../../../runtime-client/runtime-store";
  import { metricsExplorerStore, useDashboardStore } from "../dashboard-stores";
  import { NicelyFormattedTypes } from "../humanize-numbers";
  import Leaderboard from "./Leaderboard.svelte";
  import LeaderboardControls from "./LeaderboardControls.svelte";

  export let metricViewName: string;

  const queryClient = useQueryClient();

  $: dashboardStore = useDashboardStore(metricViewName);

  // query the `/meta` endpoint to get the metric's measures and dimensions
  $: metaQuery = useMetaQuery($runtime.instanceId, metricViewName);
  let dimensions: Array<MetricsViewDimension>;
  $: dimensions = $metaQuery.data?.dimensions;
  $: measures = $metaQuery.data?.measures;

  $: selectedMeasureNames = $dashboardStore?.selectedMeasureNames;

  $: activeMeasure =
    measures &&
    measures.find(
      (measure) => measure.name === $dashboardStore?.leaderboardMeasureName
    );

  $: metricTimeSeries = useModelHasTimeSeries(
    $runtime.instanceId,
    metricViewName
  );
  $: hasTimeSeries = $metricTimeSeries.data;

  $: timeStart = $dashboardStore?.selectedTimeRange?.start?.toISOString();
  $: timeEnd = $dashboardStore?.selectedTimeRange?.end?.toISOString();
  $: totalsQuery = createQueryServiceMetricsViewTotals(
    $runtime.instanceId,
    metricViewName,
    {
      measureNames: selectedMeasureNames,
      timeStart: hasTimeSeries ? timeStart : undefined,
      timeEnd: hasTimeSeries ? timeEnd : undefined,
      filter: $dashboardStore?.filters,
    },
    {
      query: {
        enabled:
          selectedMeasureNames?.length > 0 &&
          (hasTimeSeries ? !!timeStart && !!timeEnd : true) &&
          !!$dashboardStore?.filters,
      },
    }
  );

  $: formatPreset =
    (activeMeasure?.format as NicelyFormattedTypes) ??
    NicelyFormattedTypes.HUMANIZE;

  let referenceValue: number;
  $: if (activeMeasure?.name && $totalsQuery?.data?.data) {
    referenceValue = $totalsQuery.data.data?.[activeMeasure.name];
  }

  $: unfilteredTotalsQuery = createQueryServiceMetricsViewTotals(
    $runtime.instanceId,
    metricViewName,
    {
      measureNames: selectedMeasureNames,
      timeStart: hasTimeSeries ? timeStart : undefined,
      timeEnd: hasTimeSeries ? timeEnd : undefined,
    },
    {
      query: {
        enabled: hasTimeSeries ? !!timeStart && !!timeEnd : true,
      },
    }
  );

  let unfilteredTotal: number;
<<<<<<< HEAD
  $: unfilteredTotal = $unfilteredTotalsQuery.data?.data?.[activeMeasure.name];
=======
  $: if (activeMeasure?.name) {
    unfilteredTotal = $unfilteredTotalsQuery.data?.data?.[activeMeasure.name];
  }
>>>>>>> 4d08a43b

  let leaderboardExpanded;

  function onSelectItem(event, item: MetricsViewDimension) {
    cancelDashboardQueries(queryClient, metricViewName);
    metricsExplorerStore.toggleFilter(
      metricViewName,
      item.name,
      event.detail.label
    );
  }

  /** Functionality for resizing the virtual leaderboard */
  let columns = 3;
  let availableWidth = 0;
  let leaderboardContainer: HTMLElement;
  let observer: ResizeObserver;

  function onResize() {
    if (!leaderboardContainer) return;
    availableWidth = leaderboardContainer.offsetWidth;
    columns = Math.max(1, Math.floor(availableWidth / (315 + 20)));
  }

  onMount(() => {
    onResize();
    const observer = new ResizeObserver(() => {
      onResize();
    });
    observer.observe(leaderboardContainer);
  });

  onDestroy(() => {
    observer?.disconnect();
  });

  $: showHideDimensions = createShowHideDimensionsStore(
    metricViewName,
    metaQuery
  );

  $: dimensionsShown =
    dimensions?.filter((_, i) => $showHideDimensions.selectedItems[i]) ?? [];
</script>

<svelte:window on:resize={onResize} />
<!-- container for the metrics leaderboard components and controls -->
<div
  bind:this={leaderboardContainer}
  style:height="calc(100vh - 130px - 4rem)"
  style:min-width="365px"
>
  <div
    class="grid grid-auto-cols justify-between grid-flow-col items-center pl-1 pb-3"
  >
    <LeaderboardControls {metricViewName} />
  </div>
  {#if $dashboardStore}
    <VirtualizedGrid {columns} height="100%" items={dimensionsShown} let:item>
      <!-- the single virtual element -->
      <Leaderboard
        {formatPreset}
        isSummableMeasure={activeMeasure?.expression
          .toLowerCase()
          ?.includes("count(") ||
          activeMeasure?.expression?.toLowerCase()?.includes("sum(")}
        {metricViewName}
        dimensionName={item.name}
        on:expand={() => {
          if (leaderboardExpanded === item.name) {
            leaderboardExpanded = undefined;
          } else {
            leaderboardExpanded = item.name;
          }
        }}
        on:select-item={(event) => onSelectItem(event, item)}
        referenceValue={referenceValue || 0}
        {unfilteredTotal}
      />
    </VirtualizedGrid>
  {/if}
</div><|MERGE_RESOLUTION|>--- conflicted
+++ resolved
@@ -90,13 +90,9 @@
   );
 
   let unfilteredTotal: number;
-<<<<<<< HEAD
-  $: unfilteredTotal = $unfilteredTotalsQuery.data?.data?.[activeMeasure.name];
-=======
   $: if (activeMeasure?.name) {
     unfilteredTotal = $unfilteredTotalsQuery.data?.data?.[activeMeasure.name];
   }
->>>>>>> 4d08a43b
 
   let leaderboardExpanded;
 
