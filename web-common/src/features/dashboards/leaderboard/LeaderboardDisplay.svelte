<script lang="ts">
  import VirtualizedGrid from "@rilldata/web-common/components/VirtualizedGrid.svelte";
  import { cancelDashboardQueries } from "@rilldata/web-common/features/dashboards/dashboard-queries";
  import {
    useMetaQuery,
    useModelHasTimeSeries,
  } from "@rilldata/web-common/features/dashboards/selectors";
  import { createShowHideDimensionsStore } from "@rilldata/web-common/features/dashboards/show-hide-selectors";
  import {
    createQueryServiceMetricsViewTotals,
    MetricsViewDimension,
  } from "@rilldata/web-common/runtime-client";
  import { useQueryClient } from "@tanstack/svelte-query";
  import { onDestroy, onMount } from "svelte";
  import { runtime } from "../../../runtime-client/runtime-store";
<<<<<<< HEAD
  import {
    metricsExplorerStore,
    useDashboardStore,
    useFetchTimeRange,
  } from "../dashboard-stores";
  import { NicelyFormattedTypes } from "../humanize-numbers";
=======
  import { metricsExplorerStore, useDashboardStore } from "../dashboard-stores";
  import { FormatPreset } from "../humanize-numbers";
>>>>>>> c4ef4df1
  import Leaderboard from "./Leaderboard.svelte";
  import LeaderboardControls from "./LeaderboardControls.svelte";

  export let metricViewName: string;

  const queryClient = useQueryClient();

  $: dashboardStore = useDashboardStore(metricViewName);
  $: fetchTimeStore = useFetchTimeRange(metricViewName);

  // query the `/meta` endpoint to get the metric's measures and dimensions
  $: metaQuery = useMetaQuery($runtime.instanceId, metricViewName);
  let dimensions: Array<MetricsViewDimension>;
  $: dimensions = $metaQuery.data?.dimensions;
  $: measures = $metaQuery.data?.measures;

  $: selectedMeasureNames = $dashboardStore?.selectedMeasureNames;

  $: activeMeasure =
    measures &&
    measures.find(
      (measure) => measure.name === $dashboardStore?.leaderboardMeasureName
    );

  $: metricTimeSeries = useModelHasTimeSeries(
    $runtime.instanceId,
    metricViewName
  );
  $: hasTimeSeries = $metricTimeSeries.data;

  $: timeStart = $fetchTimeStore?.start?.toISOString();
  $: timeEnd = $fetchTimeStore?.end?.toISOString();
  $: totalsQuery = createQueryServiceMetricsViewTotals(
    $runtime.instanceId,
    metricViewName,
    {
      measureNames: selectedMeasureNames,
      timeStart: hasTimeSeries ? timeStart : undefined,
      timeEnd: hasTimeSeries ? timeEnd : undefined,
      filter: $dashboardStore?.filters,
    },
    {
      query: {
        enabled:
          selectedMeasureNames?.length > 0 &&
          (hasTimeSeries ? !!timeStart && !!timeEnd : true) &&
          !!$dashboardStore?.filters,
      },
    }
  );

  $: formatPreset =
    (activeMeasure?.format as FormatPreset) ?? FormatPreset.HUMANIZE;

  let referenceValue: number;
  $: if (activeMeasure?.name && $totalsQuery?.data?.data) {
    referenceValue = $totalsQuery.data.data?.[activeMeasure.name];
  }

  $: unfilteredTotalsQuery = createQueryServiceMetricsViewTotals(
    $runtime.instanceId,
    metricViewName,
    {
      measureNames: selectedMeasureNames,
      timeStart: hasTimeSeries ? timeStart : undefined,
      timeEnd: hasTimeSeries ? timeEnd : undefined,
    },
    {
      query: {
        enabled: hasTimeSeries ? !!timeStart && !!timeEnd : true,
      },
    }
  );

  let unfilteredTotal: number;
  $: if (activeMeasure?.name) {
    unfilteredTotal = $unfilteredTotalsQuery.data?.data?.[activeMeasure.name];
  }

  let leaderboardExpanded;

  function onSelectItem(event, item: MetricsViewDimension) {
    cancelDashboardQueries(queryClient, metricViewName);
    metricsExplorerStore.toggleFilter(
      metricViewName,
      item.name,
      event.detail.label
    );
  }

  /** Functionality for resizing the virtual leaderboard */
  let columns = 3;
  let availableWidth = 0;
  let leaderboardContainer: HTMLElement;
  let observer: ResizeObserver;

  function onResize() {
    if (!leaderboardContainer) return;
    availableWidth = leaderboardContainer.offsetWidth;
    columns = Math.max(1, Math.floor(availableWidth / (315 + 20)));
  }

  onMount(() => {
    onResize();
    const observer = new ResizeObserver(() => {
      onResize();
    });
    observer.observe(leaderboardContainer);
  });

  onDestroy(() => {
    observer?.disconnect();
  });

  $: showHideDimensions = createShowHideDimensionsStore(
    metricViewName,
    metaQuery
  );

  $: dimensionsShown =
    dimensions?.filter((_, i) => $showHideDimensions.selectedItems[i]) ?? [];
</script>

<svelte:window on:resize={onResize} />
<!-- container for the metrics leaderboard components and controls -->
<div
  bind:this={leaderboardContainer}
  class="flex flex-col overflow-hidden"
  style:height="calc(100vh - 130px - 4rem)"
  style:min-width="365px"
>
  <div
    class="grid grid-auto-cols justify-between grid-flow-col items-center pl-1 pb-3 flex-grow-0"
  >
    <LeaderboardControls {metricViewName} />
  </div>
  <div class="grow overflow-hidden">
    {#if $dashboardStore}
      <VirtualizedGrid {columns} height="100%" items={dimensionsShown} let:item>
        <!-- the single virtual element -->
        <Leaderboard
          {formatPreset}
          isSummableMeasure={activeMeasure?.expression
            .toLowerCase()
            ?.includes("count(") ||
            activeMeasure?.expression?.toLowerCase()?.includes("sum(")}
          {metricViewName}
          dimensionName={item.name}
          on:expand={() => {
            if (leaderboardExpanded === item.name) {
              leaderboardExpanded = undefined;
            } else {
              leaderboardExpanded = item.name;
            }
          }}
          on:select-item={(event) => onSelectItem(event, item)}
          referenceValue={referenceValue || 0}
          {unfilteredTotal}
        />
      </VirtualizedGrid>
    {/if}
  </div>
</div><|MERGE_RESOLUTION|>--- conflicted
+++ resolved
@@ -13,17 +13,12 @@
   import { useQueryClient } from "@tanstack/svelte-query";
   import { onDestroy, onMount } from "svelte";
   import { runtime } from "../../../runtime-client/runtime-store";
-<<<<<<< HEAD
   import {
     metricsExplorerStore,
     useDashboardStore,
     useFetchTimeRange,
   } from "../dashboard-stores";
-  import { NicelyFormattedTypes } from "../humanize-numbers";
-=======
-  import { metricsExplorerStore, useDashboardStore } from "../dashboard-stores";
   import { FormatPreset } from "../humanize-numbers";
->>>>>>> c4ef4df1
   import Leaderboard from "./Leaderboard.svelte";
   import LeaderboardControls from "./LeaderboardControls.svelte";
 
