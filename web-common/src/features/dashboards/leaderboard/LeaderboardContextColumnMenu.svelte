<script lang="ts">
  import { LeaderboardContextColumn } from "@rilldata/web-common/features/dashboards/leaderboard-context-column";
  import { runtime } from "../../../runtime-client/runtime-store";

  import { useModelHasTimeSeries } from "@rilldata/web-common/features/dashboards/selectors";
  import {
    MetricsExplorerEntity,
    metricsExplorerStore,
  } from "../dashboard-stores";
  import SelectMenu from "@rilldata/web-common/components/menu/compositions/SelectMenu.svelte";
  import type { SelectMenuItem } from "@rilldata/web-common/components/menu/types";

  export let metricViewName: string;
  export let validPercentOfTotal: boolean;

  $: hasTimeSeriesQuery = useModelHasTimeSeries(
    $runtime.instanceId,
    metricViewName
  );
  $: hasTimeSeries = $hasTimeSeriesQuery?.data;
  let metricsExplorer: MetricsExplorerEntity;
  $: metricsExplorer = $metricsExplorerStore.entities[metricViewName];

  const handleContextValueButtonGroupClick = (evt) => {
    const value: SelectMenuItem = evt.detail;
    const key = value.key;

    if (key === LeaderboardContextColumn.HIDDEN) {
      metricsExplorerStore.hideContextColumn(metricViewName);
<<<<<<< HEAD
    } else if (key === LeaderboardContextColumn.DELTA_PCT) {
=======
    } else if (key === LeaderboardContextColumn.DELTA_PERCENT) {
>>>>>>> d1ae608e
      metricsExplorerStore.displayDeltaChange(metricViewName);
    } else if (key === LeaderboardContextColumn.PERCENT) {
      metricsExplorerStore.displayPercentOfTotal(metricViewName);
    } else if (key === LeaderboardContextColumn.DELTA_ABSOLUTE) {
      metricsExplorerStore.displayDeltaAbsolute(metricViewName);
    }
  };

  let options: SelectMenuItem[];
  $: options = [
    {
      main: "Percent of total",
      key: LeaderboardContextColumn.PERCENT,
      disabled: !validPercentOfTotal,
    },
    {
      main: "Percent change",
<<<<<<< HEAD
      key: LeaderboardContextColumn.DELTA_PCT,
=======
      key: LeaderboardContextColumn.DELTA_PERCENT,
>>>>>>> d1ae608e
      disabled:
        !hasTimeSeries ||
        !metricsExplorer.showComparison ||
        metricsExplorer.selectedComparisonTimeRange === undefined,
    },
    {
      main: "Absolute change",
      key: LeaderboardContextColumn.DELTA_ABSOLUTE,
      disabled:
        !hasTimeSeries ||
        !metricsExplorer.showComparison ||
        metricsExplorer.selectedComparisonTimeRange === undefined,
    },
    {
      main: "No context column",
      key: LeaderboardContextColumn.HIDDEN,
    },
  ];

  let selection: SelectMenuItem;

  $: selection = options.find(
    (option) => option.key === metricsExplorer?.leaderboardContextColumn
  );
</script>

<SelectMenu
  {options}
  {selection}
  fixedText="with"
  ariaLabel="Select a context column"
  paddingTop={2}
  paddingBottom={2}
  alignment="end"
  on:select={handleContextValueButtonGroupClick}
/><|MERGE_RESOLUTION|>--- conflicted
+++ resolved
@@ -27,11 +27,8 @@
 
     if (key === LeaderboardContextColumn.HIDDEN) {
       metricsExplorerStore.hideContextColumn(metricViewName);
-<<<<<<< HEAD
     } else if (key === LeaderboardContextColumn.DELTA_PCT) {
-=======
     } else if (key === LeaderboardContextColumn.DELTA_PERCENT) {
->>>>>>> d1ae608e
       metricsExplorerStore.displayDeltaChange(metricViewName);
     } else if (key === LeaderboardContextColumn.PERCENT) {
       metricsExplorerStore.displayPercentOfTotal(metricViewName);
@@ -49,11 +46,7 @@
     },
     {
       main: "Percent change",
-<<<<<<< HEAD
-      key: LeaderboardContextColumn.DELTA_PCT,
-=======
       key: LeaderboardContextColumn.DELTA_PERCENT,
->>>>>>> d1ae608e
       disabled:
         !hasTimeSeries ||
         !metricsExplorer.showComparison ||
