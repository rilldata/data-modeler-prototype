<script lang="ts">
  import { LeaderboardContextColumn } from "@rilldata/web-common/features/dashboards/leaderboard-context-column";
  import { getStateManagers } from "@rilldata/web-common/features/dashboards/state-managers/state-managers";
  import { useTimeControlStore } from "@rilldata/web-common/features/dashboards/time-controls/time-control-store";
  import SelectMenu from "@rilldata/web-common/components/menu/compositions/SelectMenu.svelte";
  import type { SelectMenuItem } from "@rilldata/web-common/components/menu/types";

  export let validPercentOfTotal: boolean;

  const {
    selectors: {
      contextColumn: { contextColumn },
    },
    actions: {
      contextCol: { setContextColumn },
    },
  } = getStateManagers();

  const timeControlsStore = useTimeControlStore(getStateManagers());

  const handleContextValueButtonGroupClick = (evt) => {
    const value: SelectMenuItem = evt.detail;
    // CAST SAFETY: the value.key passed up from the evt must
    // be a LeaderboardContextColumn
    const key = value.key as LeaderboardContextColumn;
    setContextColumn(key);
  };

  let options: SelectMenuItem[];
  $: options = [
    {
      main: "Percent of total",
      key: LeaderboardContextColumn.PERCENT,
      disabled: !validPercentOfTotal,
    },
    {
      main: "Percent change",
      key: LeaderboardContextColumn.DELTA_PERCENT,
      disabled: !$timeControlsStore.showComparison,
    },
    {
      main: "Absolute change",
      key: LeaderboardContextColumn.DELTA_ABSOLUTE,
      disabled: !$timeControlsStore.showComparison,
    },
    {
      main: "No context column",
      key: LeaderboardContextColumn.HIDDEN,
    },
  ];

  // CAST SAFETY: the selection will always be one of the options
  $: selection = options.find(
<<<<<<< HEAD
    (option) => option.key === metricsExplorer.leaderboardContextColumn,
=======
    (option) => option.key === $contextColumn
>>>>>>> 8ab3a97e
  ) as SelectMenuItem;
</script>

<SelectMenu
  alignment="end"
  ariaLabel="Select a context column"
  fixedText="with"
  on:select={handleContextValueButtonGroupClick}
  {options}
  paddingBottom={2}
  paddingTop={2}
  {selection}
/><|MERGE_RESOLUTION|>--- conflicted
+++ resolved
@@ -51,11 +51,7 @@
 
   // CAST SAFETY: the selection will always be one of the options
   $: selection = options.find(
-<<<<<<< HEAD
-    (option) => option.key === metricsExplorer.leaderboardContextColumn,
-=======
-    (option) => option.key === $contextColumn
->>>>>>> 8ab3a97e
+    (option) => option.key === $contextColumn,
   ) as SelectMenuItem;
 </script>
 
