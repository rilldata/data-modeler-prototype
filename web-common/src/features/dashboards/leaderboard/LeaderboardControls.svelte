<script lang="ts">
<<<<<<< HEAD
  import SelectMenu from "@rilldata/web-common/components/menu/shadcn/SelectMenu.svelte";
  import { LeaderboardContextColumn } from "@rilldata/web-common/features/dashboards/leaderboard-context-column";
  import type { MetricsExplorerEntity } from "@rilldata/web-common/features/dashboards/stores/metrics-explorer-entity";
  import type { MetricsViewSpecMeasureV2 } from "@rilldata/web-common/runtime-client";
  import { crossfade, fly } from "svelte/transition";
=======
  import SearchableFilterButton from "@rilldata/web-common/components/searchable-filter-menu/SearchableFilterButton.svelte";
  import { LeaderboardContextColumn } from "@rilldata/web-common/features/dashboards/leaderboard-context-column";
  import { createShowHideDimensionsStore } from "@rilldata/web-common/features/dashboards/show-hide-selectors";
  import { runtime } from "../../../runtime-client/runtime-store";
>>>>>>> d354081b
  import { metricsExplorerStore } from "web-common/src/features/dashboards/stores/dashboard-stores";
  import { getStateManagers } from "../state-managers/state-managers";
<<<<<<< HEAD
  import DashboardVisibilityDropdown from "@rilldata/web-common/components/menu/shadcn/DashboardVisibilityDropdown.svelte";
=======
  import * as Select from "@rilldata/web-common/components/select";
  import Button from "@rilldata/web-common/components/button/Button.svelte";
>>>>>>> d354081b

  export let metricViewName: string;

  const {
    selectors: {
<<<<<<< HEAD
      measures: { filteredSimpleMeasures },
      dimensions: { visibleDimensions, allDimensions },
=======
      measures: {
        filteredSimpleMeasures,
        leaderboardMeasureName,
        getMeasureByName,
      },
>>>>>>> d354081b
    },
    actions: {
      dimensions: { toggleDimensionVisibility, setVisibleDimensions },

      contextCol: { setContextColumn },
      setLeaderboardMeasureName,
    },
  } = getStateManagers();

<<<<<<< HEAD
=======
  let active = false;

  $: metricsView = useMetricsView($runtime.instanceId, metricViewName);

>>>>>>> d354081b
  $: measures = $filteredSimpleMeasures();

  $: metricsExplorer = $metricsExplorerStore.entities[metricViewName];

  $: activeLeaderboardMeasure = $getMeasureByName($leaderboardMeasureName);

  $: validPercentOfTotal =
    activeLeaderboardMeasure?.validPercentOfTotal || false;

  // if the percent of total is currently being shown,
  // but it is not valid for this measure, then turn it off
  $: if (
    !validPercentOfTotal &&
    metricsExplorer?.leaderboardContextColumn ===
      LeaderboardContextColumn.PERCENT
  ) {
    setContextColumn(LeaderboardContextColumn.HIDDEN);
  }

  $: visibleDimensionsNames = $visibleDimensions
    .map(({ name }) => name)
    .filter(isDefined);
  $: allDimensionNames = $allDimensions
    .map(({ name }) => name)
    .filter(isDefined);

  function isDefined(value: string | undefined): value is string {
    return value !== undefined;
  }
</script>

<div>
  {#if measures.length && activeLeaderboardMeasure}
    <div
      class="flex flex-row items-center ui-copy-muted gap-x-0.5"
      style:max-width="450px"
    >
      <DashboardVisibilityDropdown
        category="Dimensions"
        tooltipText="Choose dimensions to display"
        onSelect={(name) => toggleDimensionVisibility(name)}
        selectableItems={$allDimensions.map(({ name, label }) => ({
          name,
          label: label ?? name,
        }))}
        selectedItems={visibleDimensionsNames}
        onToggleSelectAll={() => {
          const deselectAll =
            visibleDimensionsNames.length === allDimensionNames.length;
          setVisibleDimensions(
            allDimensionNames.slice(0, deselectAll ? 1 : undefined),
          );
        }}
      />

      <Select.Root
        bind:open={active}
        items={measures.map((measure) => ({
          value: measure.name ?? "",
          label: measure.label ?? measure.name,
        }))}
        onSelectedChange={(newSelection) => {
          if (!newSelection) return;
          setLeaderboardMeasureName(newSelection.value);
        }}
      >
        <Select.Trigger class="outline-none border-none w-fit  px-0 gap-x-0.5">
          <Button type="text" label="Select a measure to filter by">
            <span class="truncate text-gray-700 hover:text-inherit">
              Showing <b>
                {activeLeaderboardMeasure?.label ??
                  activeLeaderboardMeasure.name}
              </b>
            </span>
          </Button>
        </Select.Trigger>

        <Select.Content
          sameWidth={false}
          align="start"
          class="max-h-80 overflow-y-auto"
        >
          {#each measures as measure (measure.name)}
            <Select.Item
              value={measure.name}
              label={measure.label ?? measure.name}
              class="text-[12px] flex flex-col items-start"
            >
              <div class:font-bold={$leaderboardMeasureName === measure.name}>
                {measure.label ?? measure.name}
              </div>

              <p class="ui-copy-muted" style:font-size="11px">
                {measure.description}
              </p>
            </Select.Item>
          {/each}
        </Select.Content>
      </Select.Root>
    </div>
  {/if}
</div><|MERGE_RESOLUTION|>--- conflicted
+++ resolved
@@ -1,39 +1,21 @@
 <script lang="ts">
-<<<<<<< HEAD
-  import SelectMenu from "@rilldata/web-common/components/menu/shadcn/SelectMenu.svelte";
   import { LeaderboardContextColumn } from "@rilldata/web-common/features/dashboards/leaderboard-context-column";
-  import type { MetricsExplorerEntity } from "@rilldata/web-common/features/dashboards/stores/metrics-explorer-entity";
-  import type { MetricsViewSpecMeasureV2 } from "@rilldata/web-common/runtime-client";
-  import { crossfade, fly } from "svelte/transition";
-=======
-  import SearchableFilterButton from "@rilldata/web-common/components/searchable-filter-menu/SearchableFilterButton.svelte";
-  import { LeaderboardContextColumn } from "@rilldata/web-common/features/dashboards/leaderboard-context-column";
-  import { createShowHideDimensionsStore } from "@rilldata/web-common/features/dashboards/show-hide-selectors";
-  import { runtime } from "../../../runtime-client/runtime-store";
->>>>>>> d354081b
   import { metricsExplorerStore } from "web-common/src/features/dashboards/stores/dashboard-stores";
   import { getStateManagers } from "../state-managers/state-managers";
-<<<<<<< HEAD
-  import DashboardVisibilityDropdown from "@rilldata/web-common/components/menu/shadcn/DashboardVisibilityDropdown.svelte";
-=======
   import * as Select from "@rilldata/web-common/components/select";
   import Button from "@rilldata/web-common/components/button/Button.svelte";
->>>>>>> d354081b
+  import DashboardVisibilityDropdown from "@rilldata/web-common/components/menu/shadcn/DashboardVisibilityDropdown.svelte";
 
   export let metricViewName: string;
 
   const {
     selectors: {
-<<<<<<< HEAD
-      measures: { filteredSimpleMeasures },
-      dimensions: { visibleDimensions, allDimensions },
-=======
       measures: {
         filteredSimpleMeasures,
         leaderboardMeasureName,
         getMeasureByName,
       },
->>>>>>> d354081b
+      dimensions: { visibleDimensions, allDimensions },
     },
     actions: {
       dimensions: { toggleDimensionVisibility, setVisibleDimensions },
@@ -43,13 +25,8 @@
     },
   } = getStateManagers();
 
-<<<<<<< HEAD
-=======
   let active = false;
 
-  $: metricsView = useMetricsView($runtime.instanceId, metricViewName);
-
->>>>>>> d354081b
   $: measures = $filteredSimpleMeasures();
 
   $: metricsExplorer = $metricsExplorerStore.entities[metricViewName];
