<script lang="ts">
  import Shortcut from "@rilldata/web-common/components/tooltip/Shortcut.svelte";
  import Tooltip from "@rilldata/web-common/components/tooltip/Tooltip.svelte";
  import TooltipContent from "@rilldata/web-common/components/tooltip/TooltipContent.svelte";
  import TooltipShortcutContainer from "@rilldata/web-common/components/tooltip/TooltipShortcutContainer.svelte";
  import TooltipTitle from "@rilldata/web-common/components/tooltip/TooltipTitle.svelte";
  import { EntityStatus } from "@rilldata/web-common/features/entity-management/types";
  import Spinner from "../../entity-management/Spinner.svelte";
  import LeaderboardOptionsMenu from "../leaderboard/LeaderboardOptionsMenu.svelte";
  import Delta from "@rilldata/web-common/components/icons/Delta.svelte";
  import PieChart from "@rilldata/web-common/components/icons/PieChart.svelte";
<<<<<<< HEAD
  import { LeaderboardContextColumn } from "../leaderboard-context-column";
=======
  import ArrowDown from "@rilldata/web-common/components/icons/ArrowDown.svelte";
  import { CONTEXT_COLUMN_WIDTH } from "./leaderboard-utils";
  import { createEventDispatcher } from "svelte";
>>>>>>> 056b0c18

  export let displayName: string;
  export let isFetching: boolean;
  export let dimensionDescription: string;
  export let hovered: boolean;
<<<<<<< HEAD
  export let contextColumn: LeaderboardContextColumn;
=======
  export let showTimeComparison: boolean;
  export let showPercentOfTotal: boolean;
  export let sortAscending: boolean;
>>>>>>> 056b0c18

  export let filterExcludeMode: boolean;

  let optionsMenuActive = false;
<<<<<<< HEAD
=======
  const dispatch = createEventDispatcher();

  $: arrowTransform = sortAscending ? "scale(1 -1)" : "scale(1 1)";
  $: iconShown = showTimeComparison
    ? "delta"
    : showPercentOfTotal
    ? "pie"
    : null;
>>>>>>> 056b0c18
</script>

<div class="flex flex-row items-center">
  <div class="grid place-items-center" style:height="22px" style:width="22px">
    {#if isFetching}
      <Spinner size="16px" status={EntityStatus.Running} />
    {:else if hovered || optionsMenuActive}
      <div style="position:relative; height:100%; width:100%; ">
        <div style="position: absolute; ">
          <LeaderboardOptionsMenu
            bind:optionsMenuActive
            on:toggle-filter-mode
            {filterExcludeMode}
          />
        </div>
      </div>
    {/if}
  </div>

  <div
    class="
        pr-2
        grid justify-between items-center
        w-full
        border-b
        border-gray-200
        rounded-t
        surface
        ui-copy-muted
        font-semibold
        truncate
    "
    style="max-width: calc(100% - 22px);"
    style:flex="1"
    style:grid-template-columns="auto max-content"
    style:height="32px"
  >
    <div>
      <Tooltip distance={16} location="top">
        <button
          on:click={() => dispatch("open-dimension-details")}
          class="pl-2 truncate"
          style="max-width: calc(315px - 60px);"
          aria-label="Open dimension details"
        >
          {displayName}
        </button>
        <TooltipContent slot="tooltip-content">
          <TooltipTitle>
            <svelte:fragment slot="name">
              {displayName}
            </svelte:fragment>
            <svelte:fragment slot="description" />
          </TooltipTitle>
          <TooltipShortcutContainer>
            <div>
              {#if dimensionDescription}
                {dimensionDescription}
              {:else}
                The leaderboard metrics for {displayName}
              {/if}
            </div>
            <Shortcut />
            <div>Expand leaderboard</div>
            <Shortcut>Click</Shortcut>
          </TooltipShortcutContainer>
        </TooltipContent>
      </Tooltip>
    </div>
<<<<<<< HEAD
    <div class="shrink flex flex-row items-center">
      {#if contextColumn === LeaderboardContextColumn.DELTA_CHANGE}
        <Delta /> %
      {:else if contextColumn === LeaderboardContextColumn.DELTA_ABSOLUTE}
        <Delta />
      {:else if contextColumn === LeaderboardContextColumn.PERCENT}
        <PieChart /> %
=======
    <div class="shrink flex flex-row items-center gap-x-4">
      <button
        on:click={() => dispatch("toggle-sort-direction")}
        class="shrink flex flex-row items-center"
        aria-label="Toggle sort order for all leaderboards"
      >
        # <ArrowDown transform={arrowTransform} />
      </button>

      {#if iconShown}
        <div
          class="shrink flex flex-row items-center justify-end"
          style:width={CONTEXT_COLUMN_WIDTH + "px"}
        >
          {#if iconShown === "delta"}
            <Delta /> %
          {:else if iconShown === "pie"}
            <PieChart /> %
          {/if}
        </div>
>>>>>>> 056b0c18
      {/if}
    </div>
  </div>
</div><|MERGE_RESOLUTION|>--- conflicted
+++ resolved
@@ -9,40 +9,24 @@
   import LeaderboardOptionsMenu from "../leaderboard/LeaderboardOptionsMenu.svelte";
   import Delta from "@rilldata/web-common/components/icons/Delta.svelte";
   import PieChart from "@rilldata/web-common/components/icons/PieChart.svelte";
-<<<<<<< HEAD
-  import { LeaderboardContextColumn } from "../leaderboard-context-column";
-=======
   import ArrowDown from "@rilldata/web-common/components/icons/ArrowDown.svelte";
   import { CONTEXT_COLUMN_WIDTH } from "./leaderboard-utils";
   import { createEventDispatcher } from "svelte";
->>>>>>> 056b0c18
+  import { LeaderboardContextColumn } from "../leaderboard-context-column";
 
   export let displayName: string;
   export let isFetching: boolean;
   export let dimensionDescription: string;
   export let hovered: boolean;
-<<<<<<< HEAD
   export let contextColumn: LeaderboardContextColumn;
-=======
-  export let showTimeComparison: boolean;
-  export let showPercentOfTotal: boolean;
   export let sortAscending: boolean;
->>>>>>> 056b0c18
 
   export let filterExcludeMode: boolean;
 
   let optionsMenuActive = false;
-<<<<<<< HEAD
-=======
   const dispatch = createEventDispatcher();
 
   $: arrowTransform = sortAscending ? "scale(1 -1)" : "scale(1 1)";
-  $: iconShown = showTimeComparison
-    ? "delta"
-    : showPercentOfTotal
-    ? "pie"
-    : null;
->>>>>>> 056b0c18
 </script>
 
 <div class="flex flex-row items-center">
@@ -112,15 +96,6 @@
         </TooltipContent>
       </Tooltip>
     </div>
-<<<<<<< HEAD
-    <div class="shrink flex flex-row items-center">
-      {#if contextColumn === LeaderboardContextColumn.DELTA_CHANGE}
-        <Delta /> %
-      {:else if contextColumn === LeaderboardContextColumn.DELTA_ABSOLUTE}
-        <Delta />
-      {:else if contextColumn === LeaderboardContextColumn.PERCENT}
-        <PieChart /> %
-=======
     <div class="shrink flex flex-row items-center gap-x-4">
       <button
         on:click={() => dispatch("toggle-sort-direction")}
@@ -130,18 +105,12 @@
         # <ArrowDown transform={arrowTransform} />
       </button>
 
-      {#if iconShown}
-        <div
-          class="shrink flex flex-row items-center justify-end"
-          style:width={CONTEXT_COLUMN_WIDTH + "px"}
-        >
-          {#if iconShown === "delta"}
-            <Delta /> %
-          {:else if iconShown === "pie"}
-            <PieChart /> %
-          {/if}
-        </div>
->>>>>>> 056b0c18
+      {#if contextColumn === LeaderboardContextColumn.DELTA_CHANGE}
+        <Delta /> %
+      {:else if contextColumn === LeaderboardContextColumn.DELTA_ABSOLUTE}
+        <Delta />
+      {:else if contextColumn === LeaderboardContextColumn.PERCENT}
+        <PieChart /> %
       {/if}
     </div>
   </div>
