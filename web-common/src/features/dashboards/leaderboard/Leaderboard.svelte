--- conflicted
+++ resolved
@@ -99,15 +99,9 @@
     metricViewName,
     {
       dimensionName: dimensionName,
-<<<<<<< HEAD
-      measureNames: [measure.name],
+      measureNames: [measure?.name],
       timeStart: $timeControlsStore.timeStart,
       timeEnd: $timeControlsStore.timeEnd,
-=======
-      measureNames: [measure?.name],
-      timeStart: hasTimeSeries ? timeStart : undefined,
-      timeEnd: hasTimeSeries ? timeEnd : undefined,
->>>>>>> da2957f2
       filter: filterForDimension,
       limit: "250",
       offset: "0",
@@ -159,25 +153,15 @@
     });
 
   // Compose the comparison /toplist query
-<<<<<<< HEAD
-  $: showTimeComparison = $timeControlsStore.showComparison;
-  $: showPercentOfTotal = $dashboardStore?.showPercentOfTotal;
-  let showContext: "time" | "percent" | false = false;
-  $: showContext = showTimeComparison
-    ? "time"
-    : showPercentOfTotal
-    ? "percent"
-    : false;
-=======
   $: showTimeComparison =
     $dashboardStore?.leaderboardContextColumn ===
-      LeaderboardContextColumn.DELTA_CHANGE && $dashboardStore?.showComparison;
+      LeaderboardContextColumn.DELTA_CHANGE &&
+    $timeControlsStore?.showComparison;
   $: showPercentOfTotal =
     $dashboardStore?.leaderboardContextColumn ===
     LeaderboardContextColumn.PERCENT;
 
   $: showContext = $dashboardStore?.leaderboardContextColumn;
->>>>>>> da2957f2
 
   // add all sliced and active values to the include filter.
   $: currentVisibleValues =
@@ -195,15 +179,9 @@
     metricViewName,
     {
       dimensionName: dimensionName,
-<<<<<<< HEAD
-      measureNames: [measure.name],
+      measureNames: [measure?.name],
       timeStart: $timeControlsStore.comparisonTimeStart,
       timeEnd: $timeControlsStore.comparisonTimeEnd,
-=======
-      measureNames: [measure?.name],
-      timeStart: comparisonTimeStart,
-      timeEnd: comparisonTimeEnd,
->>>>>>> da2957f2
       filter: updatedFilters,
       limit: currentVisibleValues.length.toString(),
       offset: "0",
