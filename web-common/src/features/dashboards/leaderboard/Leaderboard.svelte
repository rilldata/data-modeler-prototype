<script lang="ts">
  /**
   * Leaderboard.svelte
   * -------------------------
   * This is the "implemented" feature of the leaderboard, meant to be used
   * in the application itself.
   */
  import Tooltip from "@rilldata/web-common/components/tooltip/Tooltip.svelte";
  import TooltipContent from "@rilldata/web-common/components/tooltip/TooltipContent.svelte";
  import { cancelDashboardQueries } from "@rilldata/web-common/features/dashboards/dashboard-queries";
  import { LeaderboardContextColumn } from "@rilldata/web-common/features/dashboards/leaderboard-context-column";
  import {
    getFilterForDimension,
    useMetaDimension,
    useMetaMeasure,
  } from "@rilldata/web-common/features/dashboards/selectors";
  import { getStateManagers } from "@rilldata/web-common/features/dashboards/state-managers/state-managers";
  import { useTimeControlStore } from "@rilldata/web-common/features/dashboards/time-controls/time-control-store";
  import {
    createQueryServiceMetricsViewToplist,
    MetricsViewDimension,
    MetricsViewMeasure,
  } from "@rilldata/web-common/runtime-client";
  import { useQueryClient } from "@tanstack/svelte-query";
  import { runtime } from "../../../runtime-client/runtime-store";
<<<<<<< HEAD
  import { metricsExplorerStore, useDashboardStore } from "../dashboard-stores";
=======
  import { SortDirection } from "../proto-state/derived-types";
  import {
    metricsExplorerStore,
    useComparisonRange,
    useDashboardStore,
    useFetchTimeRange,
  } from "../dashboard-stores";
>>>>>>> c2c35071
  import { getFilterForComparsion } from "../dimension-table/dimension-table-utils";
  import type { FormatPreset } from "../humanize-numbers";
  import LeaderboardHeader from "./LeaderboardHeader.svelte";
  import { prepareLeaderboardItemData } from "./leaderboard-utils";
  import LeaderboardListItem from "./LeaderboardListItem.svelte";

  export let metricViewName: string;
  export let dimensionName: string;
  /** The reference value is the one that the bar in the LeaderboardListItem
   * gets scaled with. For a summable metric, the total is a reference value,
   * or for a count(*) metric, the reference value is the total number of rows.
   */
  export let referenceValue: number;
  export let unfilteredTotal: number;

  export let formatPreset: FormatPreset;
  export let isSummableMeasure = false;

  let slice = 7;

  const queryClient = useQueryClient();

  $: dashboardStore = useDashboardStore(metricViewName);

  let filterExcludeMode: boolean;
  $: filterExcludeMode =
    $dashboardStore?.dimensionFilterExcludeMode.get(dimensionName) ?? false;
  let filterKey: "exclude" | "include";
  $: filterKey = filterExcludeMode ? "exclude" : "include";

  $: dimensionQuery = useMetaDimension(
    $runtime.instanceId,
    metricViewName,
    dimensionName
  );
  let dimension: MetricsViewDimension;
  $: dimension = $dimensionQuery?.data;
  $: displayName = dimension?.label || dimension?.name;
  $: dimensionColumn = dimension?.column || dimension?.name;

  $: measureQuery = useMetaMeasure(
    $runtime.instanceId,
    metricViewName,
    $dashboardStore?.leaderboardMeasureName
  );
  let measure: MetricsViewMeasure;
  $: measure = $measureQuery?.data;

  $: filterForDimension = getFilterForDimension(
    $dashboardStore?.filters,
    dimensionName
  );

  let activeValues: Array<unknown>;
  $: activeValues =
    $dashboardStore?.filters[filterKey]?.find((d) => d.name === dimension?.name)
      ?.in ?? [];
  $: atLeastOneActive = !!activeValues?.length;

  const timeControlsStore = useTimeControlStore(getStateManagers());

  function toggleFilterMode() {
    cancelDashboardQueries(queryClient, metricViewName);
    metricsExplorerStore.toggleFilterMode(metricViewName, dimensionName);
  }

  function selectDimension(dimensionName) {
    metricsExplorerStore.setMetricDimensionName(metricViewName, dimensionName);
  }

<<<<<<< HEAD
=======
  function toggleSortDirection() {
    metricsExplorerStore.toggleSortDirection(metricViewName);
  }

  $: timeStart = $fetchTimeStore?.start?.toISOString();
  $: timeEnd = $fetchTimeStore?.end?.toISOString();
  $: sortAscending = $dashboardStore.sortDirection === SortDirection.ASCENDING;
>>>>>>> c2c35071
  $: topListQuery = createQueryServiceMetricsViewToplist(
    $runtime.instanceId,
    metricViewName,
    {
      dimensionName: dimensionName,
      measureNames: [measure?.name],
      timeStart: $timeControlsStore.timeStart,
      timeEnd: $timeControlsStore.timeEnd,
      filter: filterForDimension,
      limit: "250",
      offset: "0",
      sort: [
        {
          name: measure?.name,
          ascending: sortAscending,
        },
      ],
    },
    {
      query: {
        enabled: $timeControlsStore.ready && !!filterForDimension,
      },
    }
  );

  let values: { value: number; label: string | number }[] = [];
  let comparisonValues = [];

  /** replace data after fetched. */
  $: if (!$topListQuery?.isFetching) {
    values =
      $topListQuery?.data?.data.map((val) => ({
        value: val[measure?.name],
        label: val[dimensionColumn],
      })) ?? [];
  }

  // get all values that are selected but not visible.
  // we'll put these at the bottom w/ a divider.
  $: selectedValuesThatAreBelowTheFold = activeValues
    ?.filter((label) => {
      return (
        // the value is visible within the fold.
        !values.slice(0, slice).some((value) => {
          return value.label === label;
        })
      );
    })
    .map((label) => {
      const existingValue = values.find((value) => value.label === label);
      // return the existing value, or if it does not exist, just return the label.
      // FIX ME return values for label which are not in the query
      return existingValue ? { ...existingValue } : { label };
    })
    .sort((a, b) => {
      return b.value - a.value;
    });

  // Compose the comparison /toplist query
  $: showTimeComparison =
    $dashboardStore?.leaderboardContextColumn ===
<<<<<<< HEAD
      LeaderboardContextColumn.DELTA_CHANGE &&
    $timeControlsStore?.showComparison;
=======
      LeaderboardContextColumn.DELTA_PERCENT && $dashboardStore?.showComparison;
>>>>>>> c2c35071
  $: showPercentOfTotal =
    $dashboardStore?.leaderboardContextColumn ===
    LeaderboardContextColumn.PERCENT;

  $: showContext = $dashboardStore?.leaderboardContextColumn;

  // add all sliced and active values to the include filter.
  $: currentVisibleValues =
    $topListQuery?.data?.data
      ?.slice(0, slice)
      ?.concat(selectedValuesThatAreBelowTheFold)
      ?.map((v) => v[dimensionColumn]) ?? [];
  $: updatedFilters = getFilterForComparsion(
    filterForDimension,
    dimensionName,
    currentVisibleValues
  );
  $: comparisonTopListQuery = createQueryServiceMetricsViewToplist(
    $runtime.instanceId,
    metricViewName,
    {
      dimensionName: dimensionName,
      measureNames: [measure?.name],
      timeStart: $timeControlsStore.comparisonTimeStart,
      timeEnd: $timeControlsStore.comparisonTimeEnd,
      filter: updatedFilters,
      limit: currentVisibleValues.length.toString(),
      offset: "0",
      sort: [
        {
          name: measure?.name,
          ascending: false,
        },
      ],
    },
    {
      query: {
        enabled: Boolean(showTimeComparison && !!updatedFilters),
      },
    }
  );

  $: if (!$comparisonTopListQuery?.isFetching) {
    comparisonValues =
      $comparisonTopListQuery?.data?.data?.map((val) => ({
        value: val[measure?.name],
        label: val[dimensionColumn],
      })) ?? [];
  }

  let hovered: boolean;

  $: comparisonMap = new Map(comparisonValues?.map((v) => [v.label, v.value]));

  $: aboveTheFoldItems = prepareLeaderboardItemData(
    values.slice(0, slice),
    activeValues,
    comparisonMap
  );

  $: belowTheFoldItems = prepareLeaderboardItemData(
    selectedValuesThatAreBelowTheFold,
    activeValues,
    comparisonMap
  );
</script>

{#if topListQuery}
  <div
    style:width="315px"
    on:mouseenter={() => (hovered = true)}
    on:mouseleave={() => (hovered = false)}
  >
    <LeaderboardHeader
      {showTimeComparison}
      {showPercentOfTotal}
      isFetching={$topListQuery.isFetching}
      {displayName}
      on:toggle-filter-mode={toggleFilterMode}
      {filterExcludeMode}
      {hovered}
      {sortAscending}
      dimensionDescription={dimension?.description}
      on:open-dimension-details={() => selectDimension(dimensionName)}
      on:toggle-sort-direction={toggleSortDirection}
    />
    {#if values}
      <div class="rounded-b border-gray-200 surface text-gray-800">
        <!-- place the leaderboard entries that are above the fold here -->
        {#each aboveTheFoldItems as itemData (itemData.label)}
          <LeaderboardListItem
            {itemData}
            {showContext}
            {atLeastOneActive}
            {filterExcludeMode}
            {unfilteredTotal}
            {isSummableMeasure}
            {referenceValue}
            {formatPreset}
            on:click
            on:keydown
            on:select-item
          />
        {/each}
        <!-- place the selected values that are not above the fold here -->
        {#if selectedValuesThatAreBelowTheFold?.length}
          <hr />
          {#each belowTheFoldItems as itemData (itemData.label)}
            <LeaderboardListItem
              {itemData}
              {showContext}
              {atLeastOneActive}
              {filterExcludeMode}
              {isSummableMeasure}
              {referenceValue}
              {formatPreset}
              on:click
              on:keydown
              on:select-item
            />
          {/each}

          <hr />
        {/if}
        {#if $topListQuery?.isError}
          <div class="text-red-500">
            {$topListQuery?.error}
          </div>
        {:else if values.length === 0}
          <div style:padding-left="30px" class="p-1 ui-copy-disabled">
            no available values
          </div>
        {/if}
        {#if values.length > slice}
          <Tooltip location="right">
            <button
              on:click={() => selectDimension(dimensionName)}
              class="block flex-row w-full text-left transition-color ui-copy-muted"
              style:padding-left="30px"
            >
              (Expand Table)
            </button>
            <TooltipContent slot="tooltip-content"
              >Expand dimension to see more values</TooltipContent
            >
          </Tooltip>
        {/if}
      </div>
    {/if}
  </div>
{/if}<|MERGE_RESOLUTION|>--- conflicted
+++ resolved
@@ -23,17 +23,8 @@
   } from "@rilldata/web-common/runtime-client";
   import { useQueryClient } from "@tanstack/svelte-query";
   import { runtime } from "../../../runtime-client/runtime-store";
-<<<<<<< HEAD
+  import { SortDirection } from "../proto-state/derived-types";
   import { metricsExplorerStore, useDashboardStore } from "../dashboard-stores";
-=======
-  import { SortDirection } from "../proto-state/derived-types";
-  import {
-    metricsExplorerStore,
-    useComparisonRange,
-    useDashboardStore,
-    useFetchTimeRange,
-  } from "../dashboard-stores";
->>>>>>> c2c35071
   import { getFilterForComparsion } from "../dimension-table/dimension-table-utils";
   import type { FormatPreset } from "../humanize-numbers";
   import LeaderboardHeader from "./LeaderboardHeader.svelte";
@@ -104,16 +95,11 @@
     metricsExplorerStore.setMetricDimensionName(metricViewName, dimensionName);
   }
 
-<<<<<<< HEAD
-=======
   function toggleSortDirection() {
     metricsExplorerStore.toggleSortDirection(metricViewName);
   }
 
-  $: timeStart = $fetchTimeStore?.start?.toISOString();
-  $: timeEnd = $fetchTimeStore?.end?.toISOString();
   $: sortAscending = $dashboardStore.sortDirection === SortDirection.ASCENDING;
->>>>>>> c2c35071
   $: topListQuery = createQueryServiceMetricsViewToplist(
     $runtime.instanceId,
     metricViewName,
@@ -175,12 +161,8 @@
   // Compose the comparison /toplist query
   $: showTimeComparison =
     $dashboardStore?.leaderboardContextColumn ===
-<<<<<<< HEAD
-      LeaderboardContextColumn.DELTA_CHANGE &&
+      LeaderboardContextColumn.DELTA_PERCENT &&
     $timeControlsStore?.showComparison;
-=======
-      LeaderboardContextColumn.DELTA_PERCENT && $dashboardStore?.showComparison;
->>>>>>> c2c35071
   $: showPercentOfTotal =
     $dashboardStore?.leaderboardContextColumn ===
     LeaderboardContextColumn.PERCENT;
