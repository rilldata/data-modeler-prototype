<script lang="ts">
  /**
   * Leaderboard.svelte
   * -------------------------
   * This is the "implemented" feature of the leaderboard, meant to be used
   * in the application itself.
   */
  import Tooltip from "@rilldata/web-common/components/tooltip/Tooltip.svelte";
  import TooltipContent from "@rilldata/web-common/components/tooltip/TooltipContent.svelte";
  import {
    getFilterForDimension,
    useMetaDimension,
    useMetaMeasure,
  } from "@rilldata/web-common/features/dashboards/selectors";
  import { getStateManagers } from "@rilldata/web-common/features/dashboards/state-managers/state-managers";
  import { useTimeControlStore } from "@rilldata/web-common/features/dashboards/time-controls/time-control-store";
  import {
    createQueryServiceMetricsViewComparisonToplist,
    MetricsViewDimension,
    MetricsViewMeasure,
  } from "@rilldata/web-common/runtime-client";
  import { runtime } from "../../../runtime-client/runtime-store";
  import { SortDirection } from "../proto-state/derived-types";
  import {
    metricsExplorerStore,
    useDashboardStore,
  } from "web-common/src/features/dashboards/stores/dashboard-stores";
  import type { FormatPreset } from "../humanize-numbers";
  import LeaderboardHeader from "./LeaderboardHeader.svelte";
  import {
    LeaderboardItemData,
    getLabeledComparisonFromComparisonRow,
    prepareLeaderboardItemData,
  } from "./leaderboard-utils";
  import LeaderboardListItem from "./LeaderboardListItem.svelte";
  import {
    getDimensionColumn,
    prepareSortedQueryBody,
  } from "../dashboard-utils";

  export let metricViewName: string;
  export let dimensionName: string;
  /** The reference value is the one that the bar in the LeaderboardListItem
   * gets scaled with. For a summable metric, the total is a reference value,
   * or for a count(*) metric, the reference value is the total number of rows.
   */
  export let referenceValue: number;
  export let unfilteredTotal: number;

  export let formatPreset: FormatPreset;
  export let isSummableMeasure = false;

  let slice = 7;

  $: dashboardStore = useDashboardStore(metricViewName);

  let filterExcludeMode: boolean;
  $: filterExcludeMode =
    $dashboardStore?.dimensionFilterExcludeMode.get(dimensionName) ?? false;
  let filterKey: "exclude" | "include";
  $: filterKey = filterExcludeMode ? "exclude" : "include";

  $: dimensionQuery = useMetaDimension(
    $runtime.instanceId,
    metricViewName,
    dimensionName
  );
  let dimension: MetricsViewDimension;
  $: dimension = $dimensionQuery?.data;
  $: displayName = dimension?.label || dimension?.name;
  $: dimensionColumn = getDimensionColumn(dimension);

  $: measureQuery = useMetaMeasure(
    $runtime.instanceId,
    metricViewName,
    $dashboardStore?.leaderboardMeasureName
  );
  let measure: MetricsViewMeasure;
  $: measure = $measureQuery?.data;

  $: filterForDimension = getFilterForDimension(
    $dashboardStore?.filters,
    dimensionName
  );

  let activeValues: Array<unknown>;
  $: activeValues =
    $dashboardStore?.filters[filterKey]?.find((d) => d.name === dimension?.name)
      ?.in ?? [];
  $: atLeastOneActive = !!activeValues?.length;

  const timeControlsStore = useTimeControlStore(getStateManagers());

  function selectDimension(dimensionName) {
    metricsExplorerStore.setMetricDimensionName(metricViewName, dimensionName);
  }

  function toggleComparisonDimension(dimensionName, isBeingCompared) {
    metricsExplorerStore.setComparisonDimension(
      metricViewName,
      isBeingCompared ? undefined : dimensionName
    );
  }

  function toggleSort(evt) {
    metricsExplorerStore.toggleSort(metricViewName, evt.detail);
  }

  $: isBeingCompared =
    $dashboardStore?.selectedComparisonDimension === dimensionName;

<<<<<<< HEAD
=======
  $: contextColumn = $dashboardStore?.leaderboardContextColumn;

>>>>>>> 14cd4b51
  $: sortAscending = $dashboardStore.sortDirection === SortDirection.ASCENDING;
  $: sortType = $dashboardStore.dashboardSortType;

  $: sortedQueryBody = prepareSortedQueryBody(
    dimensionName,
    [measure?.name],
    $timeControlsStore,
    measure?.name,
    sortType,
    sortAscending,
    filterForDimension
  );

  $: sortedQueryEnabled = $timeControlsStore.ready && !!filterForDimension;

  $: sortedQueryOptions = {
    query: {
      enabled: sortedQueryEnabled,
    },
  };

  $: sortedQuery = createQueryServiceMetricsViewComparisonToplist(
    $runtime.instanceId,
    metricViewName,
    sortedQueryBody,
    sortedQueryOptions
  );

  let aboveTheFold: LeaderboardItemData[] = [];
  let selectedBelowTheFold: LeaderboardItemData[] = [];
  let noAvailableValues = true;
  let showExpandTable = false;
  $: if (!$sortedQuery?.isFetching) {
    const leaderboardData = prepareLeaderboardItemData(
      $sortedQuery?.data?.rows?.map((r) =>
        getLabeledComparisonFromComparisonRow(r, measure.name)
      ) ?? [],
      slice,
      activeValues,
      unfilteredTotal,
      filterExcludeMode
    );

    aboveTheFold = leaderboardData.aboveTheFold;
    selectedBelowTheFold = leaderboardData.selectedBelowTheFold;
    noAvailableValues = leaderboardData.noAvailableValues;
    showExpandTable = leaderboardData.showExpandTable;
  }

  let hovered: boolean;
</script>

{#if sortedQuery}
  <div
    style:width="315px"
    on:mouseenter={() => (hovered = true)}
    on:mouseleave={() => (hovered = false)}
  >
    <LeaderboardHeader
      {contextColumn}
      isFetching={$sortedQuery.isFetching}
      {displayName}
      on:toggle-dimension-comparison={() =>
        toggleComparisonDimension(dimensionName, isBeingCompared)}
      {isBeingCompared}
      {hovered}
      {sortAscending}
      {sortType}
      dimensionDescription={dimension?.description}
      on:open-dimension-details={() => selectDimension(dimensionName)}
      on:toggle-sort={toggleSort}
    />
    {#if aboveTheFold || selectedBelowTheFold}
      <div class="rounded-b border-gray-200 surface text-gray-800">
        <!-- place the leaderboard entries that are above the fold here -->
        {#each aboveTheFold as itemData (itemData.dimensionValue)}
          <LeaderboardListItem
            {itemData}
            {contextColumn}
            {atLeastOneActive}
            {isBeingCompared}
            {filterExcludeMode}
            {isSummableMeasure}
            {referenceValue}
            {formatPreset}
            on:click
            on:keydown
            on:select-item
          />
        {/each}
        <!-- place the selected values that are not above the fold here -->
        {#if selectedBelowTheFold?.length}
          <hr />
          {#each selectedBelowTheFold as itemData (itemData.dimensionValue)}
            <LeaderboardListItem
              {itemData}
              {contextColumn}
              {atLeastOneActive}
              {isBeingCompared}
              {filterExcludeMode}
              {isSummableMeasure}
              {referenceValue}
              {formatPreset}
              on:click
              on:keydown
              on:select-item
            />
          {/each}

          <hr />
        {/if}
        {#if $sortedQuery?.isError}
          <div class="text-red-500">
            {JSON.stringify($sortedQuery?.error)}
          </div>
        {:else if noAvailableValues}
          <div style:padding-left="30px" class="p-1 ui-copy-disabled">
            no available values
          </div>
        {/if}
        {#if showExpandTable}
          <Tooltip location="right">
            <button
              on:click={() => selectDimension(dimensionName)}
              class="block flex-row w-full text-left transition-color ui-copy-muted"
              style:padding-left="30px"
            >
              (Expand Table)
            </button>
            <TooltipContent slot="tooltip-content"
              >Expand dimension to see more values</TooltipContent
            >
          </Tooltip>
        {/if}
      </div>
    {/if}
  </div>
{/if}<|MERGE_RESOLUTION|>--- conflicted
+++ resolved
@@ -109,11 +109,8 @@
   $: isBeingCompared =
     $dashboardStore?.selectedComparisonDimension === dimensionName;
 
-<<<<<<< HEAD
-=======
   $: contextColumn = $dashboardStore?.leaderboardContextColumn;
 
->>>>>>> 14cd4b51
   $: sortAscending = $dashboardStore.sortDirection === SortDirection.ASCENDING;
   $: sortType = $dashboardStore.dashboardSortType;
 
