--- conflicted
+++ resolved
@@ -7,11 +7,7 @@
    */
   import Tooltip from "@rilldata/web-common/components/tooltip/Tooltip.svelte";
   import TooltipContent from "@rilldata/web-common/components/tooltip/TooltipContent.svelte";
-<<<<<<< HEAD
   // import { LeaderboardContextColumn } from "@rilldata/web-common/features/dashboards/leaderboard-context-column";
-=======
-  import { LeaderboardContextColumn } from "@rilldata/web-common/features/dashboards/leaderboard-context-column";
->>>>>>> eff01266
   import {
     getFilterForDimension,
     useMetaDimension,
@@ -90,11 +86,8 @@
 
   $: console.log("activeValues", activeValues);
 
-<<<<<<< HEAD
   const timeControlsStore = useTimeControlStore(getStateManagers());
 
-=======
->>>>>>> eff01266
   function selectDimension(dimensionName) {
     metricsExplorerStore.setMetricDimensionName(metricViewName, dimensionName);
   }
@@ -104,7 +97,6 @@
       metricViewName,
       isBeingCompared ? undefined : dimensionName
     );
-<<<<<<< HEAD
   }
 
   function toggleSort(evt) {
@@ -114,94 +106,11 @@
   $: isBeingCompared =
     $dashboardStore?.selectedComparisonDimension === dimensionName;
 
+  $: isBeingCompared =
+    $dashboardStore?.selectedComparisonDimension === dimensionName;
+
   $: sortAscending = $dashboardStore.sortDirection === SortDirection.ASCENDING;
   $: sortType = $dashboardStore.dashboardSortType;
-=======
-  }
-
-  function toggleSortDirection() {
-    metricsExplorerStore.toggleSortDirection(metricViewName);
-  }
-
-  $: isBeingCompared =
-    $dashboardStore?.selectedComparisonDimension === dimensionName;
-
-  $: sortAscending = $dashboardStore.sortDirection === SortDirection.ASCENDING;
-  $: topListQuery = createQueryServiceMetricsViewToplist(
-    $runtime.instanceId,
-    metricViewName,
-    {
-      dimensionName: dimensionName,
-      measureNames: [measure?.name],
-      timeStart: $timeControlsStore.timeStart,
-      timeEnd: $timeControlsStore.timeEnd,
-      filter: filterForDimension,
-      limit: "250",
-      offset: "0",
-      sort: [
-        {
-          name: measure?.name,
-          ascending: sortAscending,
-        },
-      ],
-    },
-    {
-      query: {
-        enabled: $timeControlsStore.ready && !!filterForDimension,
-      },
-    }
-  );
-
-  let values: { value: number; label: string | number }[] = [];
-  let comparisonValues = [];
-
-  /** replace data after fetched. */
-  $: if (!$topListQuery?.isFetching) {
-    values =
-      $topListQuery?.data?.data.map((val) => ({
-        value: val[measure?.name],
-        label: val[dimensionColumn],
-      })) ?? [];
-  }
-
-  let valuesComparedInExcludeMode = [];
-  $: if (isBeingCompared && filterExcludeMode) {
-    let count = 0;
-    valuesComparedInExcludeMode = values
-      .filter((value) => {
-        if (!activeValues.includes(value.label) && count < 3) {
-          count++;
-          return true;
-        }
-        return false;
-      })
-      .map((value) => value.label);
-  } else {
-    valuesComparedInExcludeMode = [];
-  }
-
-  // get all values that are selected but not visible.
-  // we'll put these at the bottom w/ a divider.
-  $: selectedValuesThatAreBelowTheFold = activeValues
-    ?.concat(valuesComparedInExcludeMode)
-    ?.filter((label) => {
-      return (
-        // the value is visible within the fold.
-        !values.slice(0, slice).some((value) => {
-          return value.label === label;
-        })
-      );
-    })
-    .map((label) => {
-      const existingValue = values.find((value) => value.label === label);
-      // return the existing value, or if it does not exist, just return the label.
-      // FIX ME return values for label which are not in the query
-      return existingValue ? { ...existingValue } : { label };
-    })
-    .sort((a, b) => {
-      return b.value - a.value;
-    });
->>>>>>> eff01266
 
   $: contextColumn = $dashboardStore?.leaderboardContextColumn;
 
@@ -267,30 +176,6 @@
   }
 
   let hovered: boolean;
-<<<<<<< HEAD
-=======
-
-  $: comparisonMap = new Map(comparisonValues?.map((v) => [v.label, v.value]));
-
-  $: aboveTheFoldItems = prepareLeaderboardItemData(
-    values.slice(0, slice),
-    activeValues,
-    comparisonMap,
-    filterExcludeMode
-  );
-
-  $: defaultComparisonsPresentInAboveFold =
-    aboveTheFoldItems?.filter((item) => item.defaultComparedIndex >= 0)
-      ?.length || 0;
-
-  $: belowTheFoldItems = prepareLeaderboardItemData(
-    selectedValuesThatAreBelowTheFold,
-    activeValues,
-    comparisonMap,
-    filterExcludeMode,
-    defaultComparisonsPresentInAboveFold
-  );
->>>>>>> eff01266
 </script>
 
 {#if sortedQuery}
