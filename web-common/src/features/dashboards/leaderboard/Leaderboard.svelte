--- conflicted
+++ resolved
@@ -97,14 +97,9 @@
     metricsExplorerStore.toggleSortDirection(metricViewName);
   }
 
-<<<<<<< HEAD
   $: isBeingCompared =
     $dashboardStore?.selectedComparisonDimension === dimensionName;
 
-  $: timeStart = $fetchTimeStore?.start?.toISOString();
-  $: timeEnd = $fetchTimeStore?.end?.toISOString();
-=======
->>>>>>> ca2fc7ba
   $: sortAscending = $dashboardStore.sortDirection === SortDirection.ASCENDING;
   $: topListQuery = createQueryServiceMetricsViewToplist(
     $runtime.instanceId,
