--- conflicted
+++ resolved
@@ -1,9 +1,7 @@
 <script lang="ts">
-  import LeaderboardHeader from "./LeaderboardHeader.svelte";
-  import LeaderboardRow from "./LeaderboardRow.svelte";
-  import LoadingRows from "./LoadingRows.svelte";
   import Tooltip from "@rilldata/web-common/components/tooltip/Tooltip.svelte";
   import TooltipContent from "@rilldata/web-common/components/tooltip/TooltipContent.svelte";
+  import { DashboardState_LeaderboardSortType } from "@rilldata/web-common/proto/gen/rill/ui/v1/dashboard_pb";
   import type {
     MetricsViewSpecDimensionV2,
     V1Expression,
@@ -16,16 +14,27 @@
     V1Operation,
   } from "@rilldata/web-common/runtime-client";
   import { onMount } from "svelte";
-  import {
-<<<<<<< HEAD
-=======
+  import { getComparisonRequestMeasures } from "../dashboard-utils";
+  import { mergeDimensionAndMeasureFilter } from "../filters/measure-filters/measure-filter-utils";
+  import { SortType } from "../proto-state/derived-types";
+  import {
+    additionalMeasures,
+    getFiltersForOtherDimensions,
+  } from "../selectors";
+  import { getIndependentMeasures } from "../state-managers/selectors/measures";
+  import {
+    createAndExpression,
+    createOrExpression,
+    sanitiseExpression,
+  } from "../stores/filter-utils";
+  import type { DimensionThresholdFilter } from "../stores/metrics-explorer-entity";
+  import {
     cleanUpComparisonValue,
     compareLeaderboardValues,
->>>>>>> 8bf01025
+    getSort,
     prepareLeaderboardItemData,
     type LeaderboardItemData,
   } from "./leaderboard-utils";
-<<<<<<< HEAD
   import {
     LEADERBOARD_DEFAULT_COLUMN_WIDTHS,
     type ColumnWidths,
@@ -33,38 +42,11 @@
   import LeaderboardHeader from "./LeaderboardHeader.svelte";
   import LeaderboardRow from "./LeaderboardRow.svelte";
   import LoadingRows from "./LoadingRows.svelte";
-=======
-  import type { DimensionThresholdFilter } from "../stores/metrics-explorer-entity";
-  import { DashboardState_LeaderboardSortType } from "@rilldata/web-common/proto/gen/rill/ui/v1/dashboard_pb";
-  import { SortType } from "../proto-state/derived-types";
-  import {
-    createAndExpression,
-    createOrExpression,
-    sanitiseExpression,
-  } from "../stores/filter-utils";
-  import { mergeDimensionAndMeasureFilter } from "../filters/measure-filters/measure-filter-utils";
-  import {
-    additionalMeasures,
-    getFiltersForOtherDimensions,
-  } from "../selectors";
-  import { getIndependentMeasures } from "../state-managers/selectors/measures";
-  import { getComparisonRequestMeasures } from "../dashboard-utils";
-  import { getSort } from "./leaderboard-utils";
->>>>>>> 8bf01025
 
   const slice = 7;
   const gutterWidth = 24;
   const queryLimit = 8;
 
-  export let parentElement: HTMLElement;
-<<<<<<< HEAD
-  export let dimensionName: string;
-  export let columnWidths: ColumnWidths = LEADERBOARD_DEFAULT_COLUMN_WIDTHS;
-  export let calculateAllLeaderboardWidths: (
-    dimensionName: string,
-    leaderboardData,
-  ) => void;
-=======
   export let dimension: MetricsViewSpecDimensionV2;
   export let timeRange: V1TimeRange;
   export let comparisonTimeRange: V1TimeRange | undefined;
@@ -83,6 +65,14 @@
   export let filterExcludeMode: boolean;
   export let atLeastOneActive: boolean;
   export let isBeingCompared: boolean;
+  export let parentElement: HTMLElement;
+  export let dimensionName: string;
+  export let columnWidths: ColumnWidths = LEADERBOARD_DEFAULT_COLUMN_WIDTHS;
+  export let calculateAllLeaderboardWidths: (
+    dimensionName: string,
+    aboveTheFold: LeaderboardItemData[],
+    belowTheFold: LeaderboardItemData[],
+  ) => void;
   export let toggleDimensionValueSelection: (
     dimensionName: string,
     dimensionValue: string,
@@ -94,7 +84,6 @@
     | ((value: string | number) => string);
   export let setPrimaryDimension: (dimensionName: string) => void;
   export let toggleSort: (sortType: DashboardState_LeaderboardSortType) => void;
->>>>>>> 8bf01025
 
   const observer = new IntersectionObserver(
     ([entry]) => {
@@ -196,18 +185,9 @@
     | number
     | null;
 
-<<<<<<< HEAD
-  $: firstColumnWidth =
-    !$isTimeComparisonActive && !$isValidPercentOfTotal ? 240 : 164;
-
-  $: if (sortedData && !isFetching) {
-    const leaderboardData = prepareLeaderboardItemData(
-      sortedData?.data ?? [],
-=======
   $: ({ aboveTheFold, belowTheFoldValues, noAvailableValues, showExpandTable } =
     prepareLeaderboardItemData(
       sortedData?.data,
->>>>>>> 8bf01025
       dimensionName,
       activeMeasureName,
       slice,
@@ -215,16 +195,6 @@
       leaderboardTotal,
     ));
 
-<<<<<<< HEAD
-    aboveTheFold = leaderboardData.aboveTheFold;
-    selectedBelowTheFold = leaderboardData.selectedBelowTheFold;
-    noAvailableValues = leaderboardData.noAvailableValues;
-    showExpandTable = leaderboardData.showExpandTable;
-
-    // Calculate column widths for this leaderboard
-    calculateAllLeaderboardWidths(dimensionName, leaderboardData);
-  }
-=======
   $: belowTheFoldDataQuery = createQueryServiceMetricsViewAggregation(
     instanceId,
     metricsViewName,
@@ -256,7 +226,6 @@
       },
     },
   );
->>>>>>> 8bf01025
 
   $: ({ data } = $belowTheFoldDataQuery);
 
@@ -279,21 +248,26 @@
     ),
   );
 
-<<<<<<< HEAD
-  $: columnCount = $isTimeComparisonActive ? 3 : $isValidPercentOfTotal ? 2 : 1;
-=======
   $: firstColumnWidth =
     !comparisonTimeRange && !isValidPercentOfTotal ? 240 : 164;
-
   $: columnCount = comparisonTimeRange ? 3 : isValidPercentOfTotal ? 2 : 1;
->>>>>>> 8bf01025
+
+  // Calculate column widths for this leaderboard
+
+  $: if (aboveTheFold.length || belowTheFoldRows.length) {
+    calculateAllLeaderboardWidths(
+      dimensionName,
+      aboveTheFold,
+      belowTheFoldRows,
+    );
+  }
 
   $: tableWidth =
     firstColumnWidth +
     columnWidths.value +
-    ($isTimeComparisonActive
+    (!!comparisonTimeRange
       ? columnWidths.delta + columnWidths.deltaPercent
-      : $isValidPercentOfTotal
+      : isValidPercentOfTotal
         ? columnWidths.percentOfTotal
         : 0);
 </script>
@@ -310,19 +284,12 @@
     <colgroup>
       <col style:width="{gutterWidth}px" />
       <col style:width="{firstColumnWidth}px" />
-<<<<<<< HEAD
       <col style:width="{columnWidths.value}px" />
-      {#if $isTimeComparisonActive}
+      {#if !!comparisonTimeRange}
         <col style:width="{columnWidths.delta}px" />
         <col style:width="{columnWidths.deltaPercent}px" />
-      {:else if $isValidPercentOfTotal}
+      {:else if isValidPercentOfTotal}
         <col style:width="{columnWidths.percentOfTotal}px" />
-=======
-      <col style:width="{columnWidth}px" />
-      {#if !!comparisonTimeRange}
-        <col style:width="{columnWidth}px" />
-        <col style:width="{columnWidth}px" />
->>>>>>> 8bf01025
       {/if}
     </colgroup>
 
@@ -355,20 +322,12 @@
             {dimensionName}
             {uri}
             {itemData}
-<<<<<<< HEAD
-            isValidPercentOfTotal={$isValidPercentOfTotal}
-            isTimeComparisonActive={$isTimeComparisonActive}
+            {isValidPercentOfTotal}
+            isTimeComparisonActive={!!comparisonTimeRange}
             {columnWidths}
             {gutterWidth}
-=======
-            {isValidPercentOfTotal}
-            isTimeComparisonActive={!!comparisonTimeRange}
-            {columnWidth}
-            {gutterWidth}
-            {firstColumnWidth}
             {toggleDimensionValueSelection}
             {formatter}
->>>>>>> 8bf01025
           />
         {/each}
       {/if}
@@ -379,29 +338,18 @@
           {isSummableMeasure}
           {tableWidth}
           {dimensionName}
-<<<<<<< HEAD
-          uri={dimension?.uri}
-          isValidPercentOfTotal={$isValidPercentOfTotal}
-          isTimeComparisonActive={$isTimeComparisonActive}
-          borderTop={i === 0}
-          borderBottom={i === selectedBelowTheFold.length - 1}
-          {columnWidths}
-          {gutterWidth}
-=======
           {isBeingCompared}
           {uri}
           {filterExcludeMode}
           {atLeastOneActive}
           {isValidPercentOfTotal}
           isTimeComparisonActive={!!comparisonTimeRange}
-          {columnWidth}
+          {columnWidths}
           {gutterWidth}
-          {firstColumnWidth}
           borderTop={i === 0}
           borderBottom={i === belowTheFoldRows.length - 1}
           {toggleDimensionValueSelection}
           {formatter}
->>>>>>> 8bf01025
         />
       {/each}
     </tbody>
