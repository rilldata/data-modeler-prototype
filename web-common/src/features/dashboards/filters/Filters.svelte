<script lang="ts">
<<<<<<< HEAD
  import FilterChips from "./FilterChips.svelte";
  import FiltersContainer from "./FiltersContainer.svelte";
</script>

<FiltersContainer>
  <FilterChips />
</FiltersContainer>
=======
  import { Chip } from "@rilldata/web-common/components/chip";
  import Filter from "@rilldata/web-common/components/icons/Filter.svelte";
  import FilterRemove from "@rilldata/web-common/components/icons/FilterRemove.svelte";
  import MeasureFilter from "@rilldata/web-common/features/dashboards/filters/measure-filters/MeasureFilter.svelte";
  import { getMapFromArray } from "@rilldata/web-common/lib/arrayUtils";
  import type { V1Expression } from "@rilldata/web-common/runtime-client";
  import { flip } from "svelte/animate";
  import { fly } from "svelte/transition";
  import { useMetricsView } from "../selectors/index";
  import { getStateManagers } from "../state-managers/state-managers";
  import FilterButton from "./FilterButton.svelte";
  import DimensionFilter from "./dimension-filters/DimensionFilter.svelte";

  export let readOnly = false;

  /** the height of a row of chips */
  const ROW_HEIGHT = "26px";

  const StateManagers = getStateManagers();
  const {
    actions: {
      dimensionsFilter: {
        toggleDimensionValueSelection,
        removeDimensionFilter,
      },
      measuresFilter: { setMeasureFilter, removeMeasureFilter },
      filters: { clearAllFilters },
    },
    selectors: {
      dimensionFilters: { getDimensionFilterItems, getAllDimensionFilterItems },
      measureFilters: { getMeasureFilterItems, getAllMeasureFilterItems },
    },
  } = StateManagers;

  const metricsView = useMetricsView(StateManagers);

  $: dimensions = $metricsView.data?.dimensions ?? [];
  $: dimensionIdMap = getMapFromArray(
    dimensions,
    (dimension) => dimension.name as string,
  );

  $: measures = $metricsView.data?.measures ?? [];
  $: measureIdMap = getMapFromArray(measures, (m) => m.name as string);

  $: currentDimensionFilters = $getDimensionFilterItems(dimensionIdMap);
  $: allDimensionFilters = $getAllDimensionFilterItems(
    currentDimensionFilters,
    dimensionIdMap,
  );

  $: currentMeasureFilters = $getMeasureFilterItems(measureIdMap);
  $: allMeasureFilters = $getAllMeasureFilterItems(
    currentMeasureFilters,
    measureIdMap,
  );

  // hasFilter only checks for complete filters and excludes temporary ones
  $: hasFilters =
    currentDimensionFilters.length > 0 || currentMeasureFilters.length > 0;

  function handleMeasureFilterApply(
    dimension: string,
    measureName: string,
    oldDimension: string,
    expr: V1Expression,
  ) {
    if (oldDimension && oldDimension !== dimension) {
      removeMeasureFilter(oldDimension, measureName);
    }
    setMeasureFilter(dimension, measureName, expr);
  }
</script>

{#if !readOnly}
  <div
    class:ui-copy-icon={true}
    class:ui-copy-icon-inactive={false}
    class="grid items-center place-items-center"
    style:height={ROW_HEIGHT}
    style:width={ROW_HEIGHT}
  >
    <Filter size="16px" />
  </div>
{/if}
<div class="relative flex flex-row flex-wrap gap-x-2 gap-y-2 items-center">
  {#if !allDimensionFilters.length && !allMeasureFilters.length}
    <div
      in:fly|local={{ duration: 200, x: 8 }}
      class="ui-copy-disabled grid items-center"
      style:min-height={ROW_HEIGHT}
    >
      No filters selected
    </div>
  {:else}
    {#each allDimensionFilters as { name, label, selectedValues } (name)}
      {@const dimension = dimensions.find((d) => d.name === name)}
      <div animate:flip={{ duration: 200 }}>
        {#if dimension?.column}
          <DimensionFilter
            {name}
            {label}
            {selectedValues}
            column={dimension.column}
            {readOnly}
            on:remove={() => removeDimensionFilter(name)}
            on:apply={(event) =>
              toggleDimensionValueSelection(name, event.detail, true)}
          />
        {/if}
      </div>
    {/each}
    {#each allMeasureFilters as { name, label, dimensionName, expr } (name)}
      <div animate:flip={{ duration: 200 }}>
        <MeasureFilter
          {name}
          {label}
          {dimensionName}
          {expr}
          {readOnly}
          on:remove={() => removeMeasureFilter(dimensionName, name)}
          on:apply={({ detail: { dimension, oldDimension, expr } }) =>
            handleMeasureFilterApply(dimension, name, oldDimension, expr)}
        />
      </div>
    {/each}
  {/if}
  {#if !readOnly}
    <FilterButton />
    <!-- if filters are present, place a chip at the end of the flex container 
      that enables clearing all filters -->
    {#if hasFilters}
      <div class="ml-auto">
        <Chip
          bgBaseClass="surface"
          bgHoverClass="hover:bg-gray-100 hover:dark:bg-gray-700"
          textClass="ui-copy-disabled-faint hover:text-gray-500 dark:text-gray-500"
          bgActiveClass="bg-gray-200 dark:bg-gray-600"
          outlineBaseClass="outline-gray-400"
          on:click={clearAllFilters}
        >
          <span slot="icon" class="ui-copy-disabled-faint">
            <FilterRemove size="16px" />
          </span>
          <svelte:fragment slot="body">Clear filters</svelte:fragment>
        </Chip>
      </div>
    {/if}
  {/if}
</div>
>>>>>>> c1ee4123
<|MERGE_RESOLUTION|>--- conflicted
+++ resolved
@@ -1,13 +1,4 @@
 <script lang="ts">
-<<<<<<< HEAD
-  import FilterChips from "./FilterChips.svelte";
-  import FiltersContainer from "./FiltersContainer.svelte";
-</script>
-
-<FiltersContainer>
-  <FilterChips />
-</FiltersContainer>
-=======
   import { Chip } from "@rilldata/web-common/components/chip";
   import Filter from "@rilldata/web-common/components/icons/Filter.svelte";
   import FilterRemove from "@rilldata/web-common/components/icons/FilterRemove.svelte";
@@ -157,5 +148,4 @@
       </div>
     {/if}
   {/if}
-</div>
->>>>>>> c1ee4123
+</div>