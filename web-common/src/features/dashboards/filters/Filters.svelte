<!-- @component
The main feature-set component for dashboard filters
 -->
<script lang="ts">
  import {
    Chip,
    ChipContainer,
    RemovableListChip,
  } from "@rilldata/web-common/components/chip";
  import {
    defaultChipColors,
    excludeChipColors,
  } from "@rilldata/web-common/components/chip/chip-types";
  import Filter from "@rilldata/web-common/components/icons/Filter.svelte";
  import FilterRemove from "@rilldata/web-common/components/icons/FilterRemove.svelte";
<<<<<<< HEAD
=======
  import MeasureFilter from "@rilldata/web-common/features/dashboards/filters/measure-filters/MeasureFilter.svelte";
  import type { V1Expression } from "@rilldata/web-common/runtime-client";
  import { useMetaQuery, getFilterSearchList } from "../selectors/index";
>>>>>>> 7dc3631d
  import { getMapFromArray } from "@rilldata/web-common/lib/arrayUtils";
  import { flip } from "svelte/animate";
  import { fly } from "svelte/transition";
  import { getFilterSearchList, useMetricsView } from "../selectors/index";
  import { getStateManagers } from "../state-managers/state-managers";
  import FilterButton from "./FilterButton.svelte";

  const StateManagers = getStateManagers();
  const {
    dashboardStore,
    actions: {
      dimensionsFilter: {
        toggleDimensionValueSelection,
        toggleDimensionFilterMode,
        removeDimensionFilter,
      },
      measuresFilter: { setMeasureFilter, removeMeasureFilter },
      filters: { clearAllFilters },
    },
    selectors: {
      dimensionFilters: { getDimensionFilterItems, getAllDimensionFilterItems },
      measureFilters: { getMeasureFilterItems, getAllMeasureFilterItems },
    },
  } = StateManagers;

  /** the height of a row of chips */
  const ROW_HEIGHT = "26px";
  /** the minimum container height */
  const MIN_CONTAINER_HEIGHT = "34px";

<<<<<<< HEAD
  const metricsView = useMetricsView(StateManagers);
  $: dimensions = $metricsView.data?.dimensions ?? [];
=======
  const metaQuery = useMetaQuery(StateManagers);
  $: dimensions = $metaQuery.data?.dimensions ?? [];
  $: dimensionIdMap = getMapFromArray(
    dimensions,
    (dimension) => dimension.name as string,
  );
  $: measures = $metaQuery.data?.measures ?? [];
  $: measureIdMap = getMapFromArray(measures, (m) => m.name as string);
>>>>>>> 7dc3631d

  let searchText = "";
  let allValues: Record<string, string[]> = {};
  let activeDimensionName: string;
  let topListQuery: ReturnType<typeof getFilterSearchList> | undefined;

  $: activeColumn =
    dimensions.find((d) => d.name === activeDimensionName)?.column ??
    activeDimensionName;

  $: if (activeDimensionName && dimensionIdMap.has(activeDimensionName)) {
    topListQuery = getFilterSearchList(StateManagers, {
      dimension: activeDimensionName,
      searchText,
      addNull: "null".includes(searchText),
    });
  }

  $: if (!$topListQuery?.isFetching) {
    const topListData = $topListQuery?.data?.data ?? [];
    allValues[activeDimensionName] =
      topListData.map((datum) => datum[activeColumn]) ?? [];
  }

  $: currentDimensionFilters = $getDimensionFilterItems(dimensionIdMap);
  $: allDimensionFilters = $getAllDimensionFilterItems(
    currentDimensionFilters,
    dimensionIdMap,
  );

  $: currentMeasureFilters = $getMeasureFilterItems(measureIdMap);
  $: allMeasureFilters = $getAllMeasureFilterItems(
    currentMeasureFilters,
    measureIdMap,
  );

  // hasFilter only checks for complete filters and excludes temporary ones
  $: hasFilters =
    currentDimensionFilters.length > 0 || currentMeasureFilters.length > 0;

  function setActiveDimension(name: string, value = "") {
    activeDimensionName = name;
    searchText = value;
  }

  function getColorForChip(isInclude: boolean) {
    return isInclude ? defaultChipColors : excludeChipColors;
  }

  function handleMeasureFilterApply(
    dimension: string,
    measureName: string,
    oldDimension: string,
    expr: V1Expression,
  ) {
    if (oldDimension && oldDimension !== dimension) {
      removeMeasureFilter(oldDimension, measureName);
    }
    setMeasureFilter(dimension, measureName, expr);
  }
</script>

<section
  class="pl-2 grid gap-x-2 items-start"
  style:grid-template-columns="max-content auto"
  style:min-height={MIN_CONTAINER_HEIGHT}
>
  <div
    class="grid items-center place-items-center"
    class:ui-copy-icon={hasFilters}
    class:ui-copy-icon-inactive={!hasFilters}
    style:height={ROW_HEIGHT}
    style:width={ROW_HEIGHT}
  >
    <Filter size="16px" />
  </div>

  <ChipContainer>
    {#if !allDimensionFilters.length && !allMeasureFilters.length}
      <div
        in:fly|local={{ duration: 200, x: 8 }}
        class="ui-copy-disabled grid items-center"
        style:min-height={ROW_HEIGHT}
      >
        No filters selected
      </div>
    {:else}
      {#each allDimensionFilters as { name, label, selectedValues } (name)}
        {@const isInclude =
          !$dashboardStore.dimensionFilterExcludeMode.get(name)}
        <div animate:flip={{ duration: 200 }}>
          <RemovableListChip
            on:toggle={() => toggleDimensionFilterMode(name)}
            on:remove={() => {
              removeDimensionFilter(name);
            }}
            on:apply={(event) => {
              toggleDimensionValueSelection(name, event.detail, true);
            }}
            on:search={(event) => {
              setActiveDimension(name, event.detail);
            }}
            on:click={() => {
              setActiveDimension(name, "");
            }}
            on:mount={() => {
              setActiveDimension(name);
            }}
            typeLabel="dimension"
            name={isInclude ? label : `Exclude ${label}`}
            excludeMode={!isInclude}
            colors={getColorForChip(isInclude)}
            label="View filter"
            {selectedValues}
            allValues={allValues[activeDimensionName]}
          >
            <svelte:fragment slot="body-tooltip-content">
              Click to edit the the filters in this dimension
            </svelte:fragment>
          </RemovableListChip>
        </div>
      {/each}
      {#each allMeasureFilters as { name, label, dimensionName, expr } (name)}
        <div animate:flip={{ duration: 200 }}>
          <MeasureFilter
            {name}
            {label}
            {dimensionName}
            {expr}
            on:remove={() => removeMeasureFilter(dimensionName, name)}
            on:apply={({ detail: { dimension, oldDimension, expr } }) =>
              handleMeasureFilterApply(dimension, name, oldDimension, expr)}
          />
        </div>
      {/each}
    {/if}
    <FilterButton
      on:focus={({ detail: { name } }) => {
        setActiveDimension(name);
      }}
      on:hover={({ detail: { name } }) => {
        setActiveDimension(name);
      }}
    />
    <!-- if filters are present, place a chip at the end of the flex container 
      that enables clearing all filters -->
    {#if hasFilters}
      <div class="ml-auto">
        <Chip
          bgBaseClass="surface"
          bgHoverClass="hover:bg-gray-100 hover:dark:bg-gray-700"
          textClass="ui-copy-disabled-faint hover:text-gray-500 dark:text-gray-500"
          bgActiveClass="bg-gray-200 dark:bg-gray-600"
          outlineClass="outline-gray-400"
          on:click={clearAllFilters}
        >
          <span slot="icon" class="ui-copy-disabled-faint">
            <FilterRemove size="16px" />
          </span>
          <svelte:fragment slot="body">Clear filters</svelte:fragment>
        </Chip>
      </div>
    {/if}
  </ChipContainer>
</section><|MERGE_RESOLUTION|>--- conflicted
+++ resolved
@@ -13,13 +13,9 @@
   } from "@rilldata/web-common/components/chip/chip-types";
   import Filter from "@rilldata/web-common/components/icons/Filter.svelte";
   import FilterRemove from "@rilldata/web-common/components/icons/FilterRemove.svelte";
-<<<<<<< HEAD
-=======
   import MeasureFilter from "@rilldata/web-common/features/dashboards/filters/measure-filters/MeasureFilter.svelte";
+  import { getMapFromArray } from "@rilldata/web-common/lib/arrayUtils";
   import type { V1Expression } from "@rilldata/web-common/runtime-client";
-  import { useMetaQuery, getFilterSearchList } from "../selectors/index";
->>>>>>> 7dc3631d
-  import { getMapFromArray } from "@rilldata/web-common/lib/arrayUtils";
   import { flip } from "svelte/animate";
   import { fly } from "svelte/transition";
   import { getFilterSearchList, useMetricsView } from "../selectors/index";
@@ -49,11 +45,7 @@
   /** the minimum container height */
   const MIN_CONTAINER_HEIGHT = "34px";
 
-<<<<<<< HEAD
-  const metricsView = useMetricsView(StateManagers);
-  $: dimensions = $metricsView.data?.dimensions ?? [];
-=======
-  const metaQuery = useMetaQuery(StateManagers);
+  const metaQuery = useMetricsView(StateManagers);
   $: dimensions = $metaQuery.data?.dimensions ?? [];
   $: dimensionIdMap = getMapFromArray(
     dimensions,
@@ -61,7 +53,6 @@
   );
   $: measures = $metaQuery.data?.measures ?? [];
   $: measureIdMap = getMapFromArray(measures, (m) => m.name as string);
->>>>>>> 7dc3631d
 
   let searchText = "";
   let allValues: Record<string, string[]> = {};
