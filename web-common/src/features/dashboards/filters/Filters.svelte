--- conflicted
+++ resolved
@@ -51,13 +51,6 @@
     dimensions.find((d) => d.name === activeDimensionName)?.column ??
     activeDimensionName;
 
-<<<<<<< HEAD
-  $: topListQuery = getFilterSearchList(StateManagers, {
-    dimension: activeDimensionName,
-    searchText,
-    addNull: "null".includes(searchText),
-  });
-=======
   let topListQuery: ReturnType<typeof getFilterSearchList> | undefined;
   $: if (activeDimensionName)
     topListQuery = getFilterSearchList(StateManagers, {
@@ -65,7 +58,6 @@
       searchText,
       addNull: "null".includes(searchText),
     });
->>>>>>> 4c89ab3a
 
   $: if (!$topListQuery?.isFetching && searchText != "") {
     const topListData = $topListQuery?.data?.data ?? [];
@@ -80,10 +72,7 @@
     label: string;
     selectedValues: any[];
     filterType: string;
-<<<<<<< HEAD
-=======
     isHidden: boolean;
->>>>>>> 4c89ab3a
   }[] = [];
 
   $: {
@@ -124,14 +113,11 @@
   function setActiveDimension(name, value) {
     activeDimensionName = name;
     searchText = value;
-<<<<<<< HEAD
-=======
   }
 
   function getColorForChip(isHidden, isInclude) {
     if (isHidden) return hiddenChipColors;
     return isInclude ? defaultChipColors : excludeChipColors;
->>>>>>> 4c89ab3a
   }
 </script>
 
