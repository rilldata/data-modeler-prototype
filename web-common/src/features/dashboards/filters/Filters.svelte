--- conflicted
+++ resolved
@@ -95,7 +95,6 @@
   {/if}
 
   <div class="relative flex flex-row flex-wrap gap-x-2 gap-y-2 items-center">
-<<<<<<< HEAD
     {#if allTimeRange?.start && allTimeRange?.end}
       <SuperPill
         {allTimeRange}
@@ -118,59 +117,20 @@
             on:remove={() => removeDimensionFilter(name)}
             on:apply={(event) =>
               toggleDimensionValueSelection(name, event.detail, true)}
-=======
-    {#if !allDimensionFilters.length && !allMeasureFilters.length}
-      <div
-        in:fly|local={{ duration: 200, x: 8 }}
-        class="ui-copy-disabled grid items-center"
-        style:min-height={ROW_HEIGHT}
-      >
-        No filters selected
-      </div>
-    {:else}
-      {#each allDimensionFilters as { name, label, selectedValues } (name)}
-        {@const dimension = dimensions.find(
-          (d) => d.name === name || d.column === name,
-        )}
-        {@const dimensionName = dimension?.name || dimension?.column}
-        <div animate:flip={{ duration: 200 }}>
-          {#if dimensionName}
-            <DimensionFilter
-              {name}
-              {label}
-              {selectedValues}
-              on:remove={() => removeDimensionFilter(name)}
-              on:apply={(event) =>
-                toggleDimensionValueSelection(name, event.detail, true)}
-            />
-          {/if}
-        </div>
-      {/each}
-      {#each allMeasureFilters as { name, label, dimensionName, filter } (name)}
-        <div animate:flip={{ duration: 200 }}>
-          <MeasureFilter
-            {name}
-            {label}
-            {dimensionName}
-            {filter}
-            on:remove={() => removeMeasureFilter(dimensionName, name)}
-            on:apply={({ detail: { dimension, oldDimension, filter } }) =>
-              handleMeasureFilterApply(dimension, name, oldDimension, filter)}
->>>>>>> 901a59c1
           />
         {/if}
       </div>
     {/each}
-    {#each allMeasureFilters as { name, label, dimensionName, expr } (name)}
+    {#each allMeasureFilters as { name, label, dimensionName, filter } (name)}
       <div animate:flip={{ duration: 200 }}>
         <MeasureFilter
           {name}
           {label}
           {dimensionName}
-          {expr}
+          {filter}
           on:remove={() => removeMeasureFilter(dimensionName, name)}
-          on:apply={({ detail: { dimension, oldDimension, expr } }) =>
-            handleMeasureFilterApply(dimension, name, oldDimension, expr)}
+          on:apply={({ detail: { dimension, oldDimension, filter } }) =>
+            handleMeasureFilterApply(dimension, name, oldDimension, filter)}
         />
       </div>
     {/each}
