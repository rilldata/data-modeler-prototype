<!-- @component
The main feature-set component for dashboard filters
 -->
<script lang="ts">
<<<<<<< HEAD
  import ReadOnlyTimeRange from "@rilldata/web-common/features/dashboards/filters/ReadOnlyTimeRange.svelte";
  import type { DimensionThresholdFilter } from "@rilldata/web-common/features/dashboards/stores/metrics-explorer-entity";
=======
  import TimeRangeReadOnly from "@rilldata/web-common/features/dashboards/filters/TimeRangeReadOnly.svelte";
>>>>>>> eba2d6dc
  import { getMapFromArray } from "@rilldata/web-common/lib/arrayUtils";
  import type {
    V1Expression,
    V1TimeRange,
  } from "@rilldata/web-common/runtime-client";
  import { flip } from "svelte/animate";
  import { runtime } from "../../../runtime-client/runtime-store";
  import { useDashboard } from "../selectors";
  import { getDimensionFilters } from "../state-managers/selectors/dimension-filters";
  import { getMeasureAllFilters } from "../state-managers/selectors/measure-filters";
  import DimensionFilterReadOnlyChip from "./dimension-filters/DimensionFilterReadOnlyChip.svelte";
  import MeasureFilterReadOnlyChip from "./measure-filters/MeasureFilterReadOnlyChip.svelte";

  export let metricsViewName: string;
  export let filters: V1Expression | undefined;
<<<<<<< HEAD
  export let dimensionThresholdFilters: DimensionThresholdFilter[];
=======
>>>>>>> eba2d6dc
  export let timeRange: V1TimeRange | undefined;

  $: dashboard = useDashboard($runtime.instanceId, metricsViewName);

  // Get dimension filters
  $: dimensions =
    $dashboard.data?.metricsView?.state?.validSpec?.dimensions ?? [];
  $: dimensionIdMap = getMapFromArray(
    dimensions,
    (dimension) => dimension.name as string,
  );
  $: dimensionFilters = getDimensionFilters(dimensionIdMap, filters);

  // Get measure filters
  $: measures = $dashboard.data?.metricsView?.state?.validSpec?.measures ?? [];
  $: measureIdMap = getMapFromArray(
    measures,
    (measure) => measure.name as string,
  );
  $: measureFilters = getMeasureAllFilters(
    measureIdMap,
    dimensionThresholdFilters,
  );
</script>

<div class="relative flex flex-row flex-wrap gap-x-2 gap-y-2 items-center">
  {#if timeRange}
<<<<<<< HEAD
    <ReadOnlyTimeRange {timeRange} />
=======
    <TimeRangeReadOnly {timeRange} />
>>>>>>> eba2d6dc
  {/if}
  {#if dimensionFilters.length > 0}
    {#each dimensionFilters as { name, label, selectedValues, isInclude } (name)}
      {@const dimension = dimensions.find((d) => d.name === name)}
      <div animate:flip={{ duration: 200 }}>
        {#if dimension?.column}
          <DimensionFilterReadOnlyChip
            label={label ?? name}
            values={selectedValues}
            {isInclude}
          />
        {/if}
      </div>
    {/each}
  {/if}
  {#if measureFilters.length > 0}
    {#each measureFilters as { name, label, dimensionName, expr } (name)}
      <div animate:flip={{ duration: 200 }}>
        <MeasureFilterReadOnlyChip
          label={label ?? name}
          {dimensionName}
          {expr}
        />
      </div>
    {/each}
  {/if}
</div><|MERGE_RESOLUTION|>--- conflicted
+++ resolved
@@ -2,12 +2,8 @@
 The main feature-set component for dashboard filters
  -->
 <script lang="ts">
-<<<<<<< HEAD
-  import ReadOnlyTimeRange from "@rilldata/web-common/features/dashboards/filters/ReadOnlyTimeRange.svelte";
+  import TimeRangeReadOnly from "@rilldata/web-common/features/dashboards/filters/TimeRangeReadOnly.svelte";
   import type { DimensionThresholdFilter } from "@rilldata/web-common/features/dashboards/stores/metrics-explorer-entity";
-=======
-  import TimeRangeReadOnly from "@rilldata/web-common/features/dashboards/filters/TimeRangeReadOnly.svelte";
->>>>>>> eba2d6dc
   import { getMapFromArray } from "@rilldata/web-common/lib/arrayUtils";
   import type {
     V1Expression,
@@ -23,10 +19,7 @@
 
   export let metricsViewName: string;
   export let filters: V1Expression | undefined;
-<<<<<<< HEAD
   export let dimensionThresholdFilters: DimensionThresholdFilter[];
-=======
->>>>>>> eba2d6dc
   export let timeRange: V1TimeRange | undefined;
 
   $: dashboard = useDashboard($runtime.instanceId, metricsViewName);
@@ -54,11 +47,7 @@
 
 <div class="relative flex flex-row flex-wrap gap-x-2 gap-y-2 items-center">
   {#if timeRange}
-<<<<<<< HEAD
-    <ReadOnlyTimeRange {timeRange} />
-=======
     <TimeRangeReadOnly {timeRange} />
->>>>>>> eba2d6dc
   {/if}
   {#if dimensionFilters.length > 0}
     {#each dimensionFilters as { name, label, selectedValues, isInclude } (name)}
