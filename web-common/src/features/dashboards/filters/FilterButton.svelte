<script context="module" lang="ts">
  import { getStateManagers } from "../state-managers/state-managers";
  import Tooltip from "@rilldata/web-common/components/tooltip/Tooltip.svelte";
  import TooltipContent from "@rilldata/web-common/components/tooltip/TooltipContent.svelte";
  import Add from "@rilldata/web-common/components/icons/Add.svelte";
  import SearchableFilterDropdown from "@rilldata/web-common/components/searchable-filter-menu/SearchableFilterDropdown.svelte";
  import WithTogglableFloatingElement from "@rilldata/web-common/components/floating-element/WithTogglableFloatingElement.svelte";
  import { getDisplayName } from "@rilldata/web-common/features/dashboards/filters/getDisplayName";
</script>

<script lang="ts">
  import type { SearchableFilterSelectableGroup } from "@rilldata/web-common/components/searchable-filter-menu/SearchableFilterSelectableItem";

  const {
    selectors: {
      dimensions: { allDimensions },
      dimensionFilters: { dimensionHasFilter },
    },
    actions: {
      filters: { setTemporaryFilterName },
    },
  } = getStateManagers();

<<<<<<< HEAD
  $: selectableItems =
    $allDimensions
      ?.map((d) => ({
        name: d.name as string,
        label: getDisplayName(d),
      }))
      .filter((d) => !$dimensionHasFilter(d.name)) ?? [];
=======
  function filterExists(name: string, exclude: boolean): boolean {
    const selected = exclude
      ? $getAllFilters?.exclude
      : $getAllFilters?.include;

    return selected?.find((f) => f.name === name) !== undefined;
  }

  $: selectableGroups = [
    <SearchableFilterSelectableGroup>{
      items:
        $allDimensions
          ?.map((d) => ({
            name: d.name as string,
            label: d.label as string,
          }))
          .filter((d) => {
            const exclude = $isFilterExcludeMode(d.name);
            return !filterExists(d.name, exclude);
          }) ?? [],
    },
  ];
>>>>>>> cd2a4fd6
</script>

<WithTogglableFloatingElement
  alignment="start"
  distance={8}
  let:active
  let:toggleFloatingElement
>
  <Tooltip distance={8} suppress={active}>
    <button class:active on:click={toggleFloatingElement}>
      <Add size="17px" />
    </button>
    <TooltipContent slot="tooltip-content">Add filter</TooltipContent>
  </Tooltip>

  <SearchableFilterDropdown
    allowMultiSelect={false}
    let:toggleFloatingElement
    on:click-outside={toggleFloatingElement}
    on:escape={toggleFloatingElement}
    on:focus
    on:hover
    on:item-clicked={(e) => {
      toggleFloatingElement();
      setTemporaryFilterName(e.detail.name);
    }}
<<<<<<< HEAD
    {selectableItems}
=======
    {selectableGroups}
>>>>>>> cd2a4fd6
    selectedItems={[]}
    slot="floating-element"
  />
</WithTogglableFloatingElement>

<style lang="postcss">
  button {
    @apply w-[34px] h-[26px] rounded-2xl;
    @apply flex items-center justify-center;
    @apply border border-dashed border-slate-300;
  }

  button:hover {
    @apply bg-slate-100;
  }

  button:active,
  .active {
    @apply bg-slate-200;
  }
</style><|MERGE_RESOLUTION|>--- conflicted
+++ resolved
@@ -6,11 +6,10 @@
   import SearchableFilterDropdown from "@rilldata/web-common/components/searchable-filter-menu/SearchableFilterDropdown.svelte";
   import WithTogglableFloatingElement from "@rilldata/web-common/components/floating-element/WithTogglableFloatingElement.svelte";
   import { getDisplayName } from "@rilldata/web-common/features/dashboards/filters/getDisplayName";
+  import type { SearchableFilterSelectableGroup } from "@rilldata/web-common/components/searchable-filter-menu/SearchableFilterSelectableItem";
 </script>
 
 <script lang="ts">
-  import type { SearchableFilterSelectableGroup } from "@rilldata/web-common/components/searchable-filter-menu/SearchableFilterSelectableItem";
-
   const {
     selectors: {
       dimensions: { allDimensions },
@@ -21,38 +20,17 @@
     },
   } = getStateManagers();
 
-<<<<<<< HEAD
-  $: selectableItems =
-    $allDimensions
-      ?.map((d) => ({
-        name: d.name as string,
-        label: getDisplayName(d),
-      }))
-      .filter((d) => !$dimensionHasFilter(d.name)) ?? [];
-=======
-  function filterExists(name: string, exclude: boolean): boolean {
-    const selected = exclude
-      ? $getAllFilters?.exclude
-      : $getAllFilters?.include;
-
-    return selected?.find((f) => f.name === name) !== undefined;
-  }
-
   $: selectableGroups = [
     <SearchableFilterSelectableGroup>{
       items:
         $allDimensions
           ?.map((d) => ({
             name: d.name as string,
-            label: d.label as string,
+            label: getDisplayName(d),
           }))
-          .filter((d) => {
-            const exclude = $isFilterExcludeMode(d.name);
-            return !filterExists(d.name, exclude);
-          }) ?? [],
+          .filter((d) => !$dimensionHasFilter(d.name)) ?? [],
     },
   ];
->>>>>>> cd2a4fd6
 </script>
 
 <WithTogglableFloatingElement
@@ -79,11 +57,7 @@
       toggleFloatingElement();
       setTemporaryFilterName(e.detail.name);
     }}
-<<<<<<< HEAD
-    {selectableItems}
-=======
     {selectableGroups}
->>>>>>> cd2a4fd6
     selectedItems={[]}
     slot="floating-element"
   />
