import type { QueryServiceMetricsViewComparisonBody, MetricsViewDimension, V1MetricsViewFilter, MetricsViewSpecMeasureV2, V1MetricsViewAggregationMeasure } from "@rilldata/web-common/runtime-client";
import type { TimeControlState } from "./time-controls/time-control-store";
import { getQuerySortType } from "./leaderboard/leaderboard-utils";
import { SortType } from "./proto-state/derived-types";

export function isSummableMeasure(measure: MetricsViewSpecMeasureV2): boolean {
  return measure?.expression.toLowerCase()?.includes("count(") || measure?.expression?.toLowerCase()?.includes("sum(");
}

/**
 * Returns a sanitized column name appropriate for use in e.g. filters.
 *
 * Even though this is a one-liner, we externalize it as a function
 * becuase it is used in a few places and we want to make sure we
 * are consistent in how we handle this.
 */
export function getDimensionColumn(dimension: MetricsViewDimension) {
  return dimension?.column || dimension?.name;
}

export function prepareSortedQueryBody(
  dimensionName: string,
  measureNames: string[],
  timeControls: TimeControlState,
  sortMeasureName: string,
  sortType: SortType,
  sortAscending: boolean,
  filterForDimension: V1MetricsViewFilter
<<<<<<< HEAD
): QueryServiceMetricsViewComparisonBody {
=======
): QueryServiceMetricsViewComparisonToplistBody {
  let comparisonTimeRange = {
    start: timeControls.comparisonTimeStart,
    end: timeControls.comparisonTimeEnd,
  };

  // FIXME: As a temporary way of enabling sorting by dimension values,
  // Benjamin and Egor put in a patch that will allow us to use the
  // dimension name as the measure name. This will need to be updated
  // once they have stabilized the API.
  if (sortType === SortType.DIMENSION) {
    sortMeasureName = dimensionName;
    // note also that we need to remove the comparison time range
    // when sorting by dimension values, or the query errors
    comparisonTimeRange = undefined;
  }

>>>>>>> 9a0411dd
  const querySortType = getQuerySortType(sortType);

  return {
    dimension: {
      name: dimensionName,
    },
    measures: measureNames.map(
      (n) =>
        <V1MetricsViewAggregationMeasure>{
          name: n,
        }
    ),
    timeRange: {
      start: timeControls.timeStart,
      end: timeControls.timeEnd,
    },
    comparisonTimeRange,
    sort: [
      {
        desc: !sortAscending,
        name: sortMeasureName,
        type: querySortType,
      },
    ],
    filter: filterForDimension,
    limit: "250",
    offset: "0",
  };
}<|MERGE_RESOLUTION|>--- conflicted
+++ resolved
@@ -26,10 +26,7 @@
   sortType: SortType,
   sortAscending: boolean,
   filterForDimension: V1MetricsViewFilter
-<<<<<<< HEAD
 ): QueryServiceMetricsViewComparisonBody {
-=======
-): QueryServiceMetricsViewComparisonToplistBody {
   let comparisonTimeRange = {
     start: timeControls.comparisonTimeStart,
     end: timeControls.comparisonTimeEnd,
@@ -46,7 +43,6 @@
     comparisonTimeRange = undefined;
   }
 
->>>>>>> 9a0411dd
   const querySortType = getQuerySortType(sortType);
 
   return {
