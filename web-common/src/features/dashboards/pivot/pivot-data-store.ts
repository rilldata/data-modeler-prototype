--- conflicted
+++ resolved
@@ -337,13 +337,10 @@
           }
         }
 
-<<<<<<< HEAD
         const rowPage = config.pivot.rowPage;
         const rowOffset = (rowPage - 1) * NUM_ROWS_PER_PAGE;
 
-=======
         // Get sort order for the anchor dimension
->>>>>>> 929d919f
         const rowDimensionAxisQuery = getAxisForDimensions(
           ctx,
           config,
@@ -440,8 +437,6 @@
               sortAccessor,
               rowDimensionValues,
               timeRange,
-              NUM_ROWS_PER_PAGE.toString(),
-              rowOffset.toString(),
             );
 
             let initialTableCellQuery:
