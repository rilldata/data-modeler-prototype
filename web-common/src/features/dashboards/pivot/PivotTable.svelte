--- conflicted
+++ resolved
@@ -233,9 +233,6 @@
 
     percentOfChangeDuringResize = (scrollLeft + offset) / totalLength;
   }
-<<<<<<< HEAD
-  let resizing = false;
-=======
 
   let showTooltip = false;
   let hoverPosition: DOMRect;
@@ -285,7 +282,7 @@
   function isElement(target: EventTarget | null): target is HTMLElement {
     return target instanceof HTMLElement;
   }
->>>>>>> 623db9ab
+  let resizing = false;
 </script>
 
 <div
@@ -298,7 +295,6 @@
   on:scroll={() => handleScroll(containerRefElement)}
   class:pointer-events-none={resizing}
 >
-<<<<<<< HEAD
   <div
     class="w-full absolute top-0 z-50 flex pointer-events-none"
     style:width="{totalLength + firstColumnWidth}px"
@@ -358,14 +354,11 @@
       </div>
     {/each}
   </div>
-  <table style:width="{totalLength}px">
-=======
   <table
     style:width="{totalLength}px"
     on:click={modified({ shift: handleClick })}
     role="presentation"
   >
->>>>>>> 623db9ab
     {#if firstColumnName && firstColumnWidth}
       <colgroup>
         <col
