<script lang="ts">
  import ArrowDown from "@rilldata/web-common/components/icons/ArrowDown.svelte";
  import { getStateManagers } from "@rilldata/web-common/features/dashboards/state-managers/state-managers";
  import { metricsExplorerStore } from "@rilldata/web-common/features/dashboards/stores/dashboard-stores";
  import {
    TableOptions,
    createSvelteTable,
    flexRender,
    getCoreRowModel,
    getExpandedRowModel,
  } from "@tanstack/svelte-table";
  import {
    createVirtualizer,
    defaultRangeExtractor,
  } from "@tanstack/svelte-virtual";
  import type { Readable } from "svelte/motion";
  import { derived } from "svelte/store";
  import type { PivotDataRow, PivotDataStore } from "./types";
<<<<<<< HEAD
  import {
    createVirtualizer,
    defaultRangeExtractor,
  } from "@tanstack/svelte-virtual";
=======
>>>>>>> de65733d

  export let pivotDataStore: PivotDataStore;

  const OVERSCAN = 80;
  const ROW_HEIGHT = 24;
  const HEADER_HEIGHT = 30;

  const stateManagers = getStateManagers();
  const { dashboardStore, metricsViewName } = stateManagers;

  const pivotDashboardStore = derived(dashboardStore, (dashboard) => {
    return dashboard?.pivot;
  });

  const options: Readable<TableOptions<PivotDataRow>> = derived(
    [pivotDashboardStore, pivotDataStore],
    ([pivotConfig, pivotData]) => ({
      data: pivotData.data,
      columns: pivotData.columnDef,
      state: {
        expanded: pivotConfig.expanded,
        sorting: pivotConfig.sorting,
      },
      onExpandedChange: handleExpandedChange,
      getSubRows: (row) => row.subRows,
      onSortingChange: handleSorting,
      getExpandedRowModel: getExpandedRowModel(),
      getCoreRowModel: getCoreRowModel(),
      enableSortingRemoval: false,
      enableExpanding: true,
    }),
  );

  const table = createSvelteTable(options);

  let containerRefElement: HTMLDivElement;
  let stickyRows = [0];

  $: assembled = $pivotDataStore.assembled;
  $: expanded = $dashboardStore?.pivot?.expanded ?? {};
  $: sorting = $dashboardStore?.pivot?.sorting ?? [];

  $: headerGroups = $table.getHeaderGroups();
  $: measureCount = $dashboardStore.pivot?.columns?.measure?.length ?? 0;
  $: rows = $table.getRowModel().rows;
  $: totalHeaderHeight = headerGroups.length * HEADER_HEIGHT;

  $: virtualizer = createVirtualizer<HTMLDivElement, HTMLTableRowElement>({
    count: rows.length,
    getScrollElement: () => containerRefElement,
    estimateSize: () => ROW_HEIGHT,
    overscan: OVERSCAN,
<<<<<<< HEAD
=======
    initialOffset: rowScrollOffset,
>>>>>>> de65733d
    rangeExtractor: (range) => {
      const next = new Set([...stickyRows, ...defaultRangeExtractor(range)]);

      return [...next].sort((a, b) => a - b);
    },
  });

  $: virtualRows = $virtualizer.getVirtualItems();
  $: totalRowSize = $virtualizer.getTotalSize();

<<<<<<< HEAD
=======
  let rowScrollOffset = 0;
  $: rowScrollOffset = $virtualizer?.scrollOffset || 0;

>>>>>>> de65733d
  // In this virtualization model, we create buffer rows before and after our real data
  // This maintains the "correct" scroll position when the user scrolls
  $: [before, after] = virtualRows.length
    ? [
        (virtualRows[1]?.start ?? virtualRows[0].start) - ROW_HEIGHT,
        totalRowSize - virtualRows[virtualRows.length - 1].end,
      ]
    : [0, 0];

  function handleExpandedChange(updater) {
    expanded = updater(expanded);
    metricsExplorerStore.setPivotExpanded($metricsViewName, expanded);
  }

  function handleSorting(updater) {
    if (updater instanceof Function) {
      sorting = updater(sorting);
    } else {
      sorting = updater;
    }
    metricsExplorerStore.setPivotSort($metricsViewName, sorting);
  }
</script>

<div
  style:--row-height="{ROW_HEIGHT}px"
  style:--header-length="{totalHeaderHeight}px"
  class="overflow-scroll h-fit max-h-full border rounded-md bg-white"
  bind:this={containerRefElement}
>
  <div style:height="{totalRowSize + totalHeaderHeight}px">
    <table>
      <thead>
        {#each headerGroups as headerGroup}
          <tr>
            {#each headerGroup.headers as header}
              {@const sortDirection = header.column.getIsSorted()}
<<<<<<< HEAD
              <th colSpan={header.colSpan}>
=======
              <th
                colSpan={header.colSpan}
                class:with-row-dimension={rows.length > 1}
              >
>>>>>>> de65733d
                <div class="header-cell" style:height="{HEADER_HEIGHT}px">
                  {#if !header.isPlaceholder}
                    <button
                      class="flex items-center gap-x-1"
                      class:cursor-pointer={header.column.getCanSort()}
                      class:select-none={header.column.getCanSort()}
                      on:click={header.column.getToggleSortingHandler()}
                    >
                      {header.column.columnDef.header}
                      {#if sortDirection}
                        <span
                          class="transition-transform -mr-1"
                          class:-rotate-180={sortDirection === "desc"}
                        >
                          <ArrowDown />
                        </span>
                      {/if}
                    </button>
                  {:else}
                    <button class="w-full h-full"></button>
                  {/if}
                </div>
              </th>
            {/each}
          </tr>
        {/each}
      </thead>
      <tbody>
        <tr>
          <td colspan={headerGroups.length} style:height="{before}px"> </td>
        </tr>
        {#each virtualRows as row (row.index)}
          {@const cells = rows[row.index].getVisibleCells()}
          <tr>
            {#each cells as cell, i (cell.id)}
              {@const result =
                typeof cell.column.columnDef.cell === "function"
                  ? cell.column.columnDef.cell(cell.getContext())
                  : cell.column.columnDef.cell}
              <td
<<<<<<< HEAD
=======
                class:with-row-dimension={rows.length > 1}
>>>>>>> de65733d
                class="ui-copy-number"
                class:border-right={i % measureCount === 0 && i}
              >
                <div class="cell">
                  {#if result?.component && result?.props}
                    <svelte:component
                      this={result.component}
                      {...result.props}
                      {assembled}
                    />
                  {:else if typeof result === "string" || typeof result === "number"}
                    {result}
                  {:else}
                    <svelte:component
                      this={flexRender(
                        cell.column.columnDef.cell,
                        cell.getContext(),
                      )}
                    />
                  {/if}
                </div>
              </td>
            {/each}
          </tr>
        {/each}
        <tr>
          <td colspan={headerGroups.length} style:height="{after}px"></td>
        </tr>
      </tbody>
    </table>
  </div>
</div>

<style lang="postcss">
  table {
    @apply bg-white;
  }

  * {
    @apply border-slate-200;
  }

  /* Pin header */
  thead {
    @apply sticky top-0;
    @apply z-10;
  }

  .header-cell {
    @apply w-full h-full;
    @apply bg-white;
    @apply px-2;
    @apply flex items-center justify-start;
    @apply border-r border-b;
    @apply text-left;
    @apply text-ellipsis whitespace-nowrap overflow-hidden;
  }

  /* The leftmost header cells have no bottom border unless they're the last row */
<<<<<<< HEAD
  thead > tr:not(:last-of-type) > th:first-of-type > .header-cell {
=======
  thead
    > tr:not(:last-of-type)
    > .with-row-dimension:first-of-type
    > .header-cell {
>>>>>>> de65733d
    @apply border-b-0;
  }

  thead > tr:last-of-type > th > .header-cell {
    @apply text-right;
  }

  th {
    @apply p-0 m-0;
  }

  td {
    @apply border-none;
    @apply text-right;
    @apply p-0 m-0;
  }

<<<<<<< HEAD
  tr > th:first-of-type,
  tr > td:first-of-type {
=======
  tr > .with-row-dimension:first-of-type,
  tr > .with-row-dimension:first-of-type {
>>>>>>> de65733d
    @apply sticky left-0 z-0;
    @apply bg-white;
  }

  tr > td:first-of-type:not(:last-of-type) > .cell {
    @apply border-r font-medium;
  }

  th,
  td {
    @apply whitespace-nowrap text-xs;
  }

  .cell {
    @apply p-1 px-2;
    height: var(--row-height);
  }

  tbody > tr:nth-of-type(2) {
    @apply bg-slate-100 sticky z-10 font-semibold;
    top: var(--header-length);
  }

  .border-right {
    border-right: solid black 1px;
    @apply border-gray-200;
  }

  tbody > tr:first-of-type > td:first-of-type > .cell {
    @apply font-bold;
  }

  td:last-of-type,
  th:last-of-type > .header-cell {
    @apply border-r-0;
  }

  tr:hover,
  tr:hover .cell {
    @apply bg-slate-100;
  }
</style><|MERGE_RESOLUTION|>--- conflicted
+++ resolved
@@ -16,13 +16,6 @@
   import type { Readable } from "svelte/motion";
   import { derived } from "svelte/store";
   import type { PivotDataRow, PivotDataStore } from "./types";
-<<<<<<< HEAD
-  import {
-    createVirtualizer,
-    defaultRangeExtractor,
-  } from "@tanstack/svelte-virtual";
-=======
->>>>>>> de65733d
 
   export let pivotDataStore: PivotDataStore;
 
@@ -75,10 +68,7 @@
     getScrollElement: () => containerRefElement,
     estimateSize: () => ROW_HEIGHT,
     overscan: OVERSCAN,
-<<<<<<< HEAD
-=======
     initialOffset: rowScrollOffset,
->>>>>>> de65733d
     rangeExtractor: (range) => {
       const next = new Set([...stickyRows, ...defaultRangeExtractor(range)]);
 
@@ -89,12 +79,9 @@
   $: virtualRows = $virtualizer.getVirtualItems();
   $: totalRowSize = $virtualizer.getTotalSize();
 
-<<<<<<< HEAD
-=======
   let rowScrollOffset = 0;
   $: rowScrollOffset = $virtualizer?.scrollOffset || 0;
 
->>>>>>> de65733d
   // In this virtualization model, we create buffer rows before and after our real data
   // This maintains the "correct" scroll position when the user scrolls
   $: [before, after] = virtualRows.length
@@ -132,14 +119,10 @@
           <tr>
             {#each headerGroup.headers as header}
               {@const sortDirection = header.column.getIsSorted()}
-<<<<<<< HEAD
-              <th colSpan={header.colSpan}>
-=======
               <th
                 colSpan={header.colSpan}
                 class:with-row-dimension={rows.length > 1}
               >
->>>>>>> de65733d
                 <div class="header-cell" style:height="{HEADER_HEIGHT}px">
                   {#if !header.isPlaceholder}
                     <button
@@ -180,10 +163,7 @@
                   ? cell.column.columnDef.cell(cell.getContext())
                   : cell.column.columnDef.cell}
               <td
-<<<<<<< HEAD
-=======
                 class:with-row-dimension={rows.length > 1}
->>>>>>> de65733d
                 class="ui-copy-number"
                 class:border-right={i % measureCount === 0 && i}
               >
@@ -243,14 +223,10 @@
   }
 
   /* The leftmost header cells have no bottom border unless they're the last row */
-<<<<<<< HEAD
-  thead > tr:not(:last-of-type) > th:first-of-type > .header-cell {
-=======
   thead
     > tr:not(:last-of-type)
     > .with-row-dimension:first-of-type
     > .header-cell {
->>>>>>> de65733d
     @apply border-b-0;
   }
 
@@ -268,13 +244,8 @@
     @apply p-0 m-0;
   }
 
-<<<<<<< HEAD
-  tr > th:first-of-type,
-  tr > td:first-of-type {
-=======
   tr > .with-row-dimension:first-of-type,
   tr > .with-row-dimension:first-of-type {
->>>>>>> de65733d
     @apply sticky left-0 z-0;
     @apply bg-white;
   }
