<script lang="ts">
  import { getStateManagers } from "@rilldata/web-common/features/dashboards/state-managers/state-managers";
  import { metricsExplorerStore } from "@rilldata/web-common/features/dashboards/stores/dashboard-stores";
  import {
    TableOptions,
    createSvelteTable,
    flexRender,
    getCoreRowModel,
    getExpandedRowModel,
  } from "@tanstack/svelte-table";
  import type { Readable } from "svelte/motion";
  import { derived } from "svelte/store";
  import type { PivotDataRow, PivotDataStore } from "./types";
  import { ChevronDown } from "lucide-svelte";
  import { getMeasureCountInColumn } from "./pivot-utils";

  export let pivotDataStore: PivotDataStore;

  const stateManagers = getStateManagers();
<<<<<<< HEAD
  const {
    dashboardStore,
    metricsViewName,
    selectors: {
      measures: { visibleMeasures },
    },
  } = stateManagers;
=======
  const { dashboardStore, metricsViewName } = stateManagers;

  $: assembled = $pivotDataStore.assembled;
  $: expanded = $dashboardStore?.pivot?.expanded ?? {};
  $: sorting = $dashboardStore?.pivot?.sorting ?? [];
  // $: columnPage = $dashboardStore.pivot.columnPage;
  // $: totalColumns = $pivotDataStore.totalColumns;

  function handleExpandedChange(updater) {
    expanded = updater(expanded);
    metricsExplorerStore.setPivotExpanded($metricsViewName, expanded);
  }

  function handleSorting(updater) {
    if (updater instanceof Function) {
      sorting = updater(sorting);
    } else {
      sorting = updater;
    }
    metricsExplorerStore.setPivotSort($metricsViewName, sorting);
  }
>>>>>>> b7ac36b3

  const pivotDashboardStore = derived(dashboardStore, (dashboard) => {
    return dashboard?.pivot;
  });

  const options: Readable<TableOptions<PivotDataRow>> = derived(
    [pivotDashboardStore, pivotDataStore],
    ([pivotConfig, pivotData]) => ({
      data: pivotData.data,
      columns: pivotData.columnDef,
      state: {
        expanded: pivotConfig.expanded,
        sorting: pivotConfig.sorting,
      },
      onExpandedChange: handleExpandedChange,
      getSubRows: (row) => row.subRows,
      onSortingChange: handleSorting,
      getExpandedRowModel: getExpandedRowModel(),
      getCoreRowModel: getCoreRowModel(),
      enableSortingRemoval: false,
      enableExpanding: true,
    }),
  );

  const table = createSvelteTable(options);

  let containerRefElement: HTMLDivElement;

  $: assembled = $pivotDataStore.assembled;
  $: expanded = $dashboardStore?.pivot?.expanded ?? {};
  $: sorting = $dashboardStore?.pivot?.sorting ?? [];
  $: columnPage = $dashboardStore.pivot.columnPage;
  $: totalColumns = $pivotDataStore.totalColumns;

  $: headerGroups = $table.getHeaderGroups();

  $: measureCount = getMeasureCountInColumn(
    $dashboardStore.pivot,
    $visibleMeasures,
  );

<<<<<<< HEAD
  $: console.log(columnPage, totalColumns);

  function handleExpandedChange(updater) {
    expanded = updater(expanded);
    metricsExplorerStore.setPivotExpanded($metricsViewName, expanded);
  }

  function handleSorting(updater) {
    if (updater instanceof Function) {
      sorting = updater(sorting);
    } else {
      sorting = updater;
    }
    metricsExplorerStore.setPivotSort($metricsViewName, sorting);
  }
=======
  let containerRefElement;
>>>>>>> b7ac36b3

  // TODO: Ideally we would like to handle page changes by knowing the scroll
  // position of the container and getting x0, x1, y0, y1 from the table
  // Called when the user scrolls and possibly on mount to fetch more data as the user scrolls
  const handleScroll = (containerRefElement?: HTMLDivElement | null) => {
    if (containerRefElement) {
      // const { scrollWidth, scrollLeft, clientWidth } = containerRefElement;
      // const rightEndDistance = scrollWidth - scrollLeft - clientWidth;
      // const leftEndDistance = scrollLeft;
      // // Distance threshold (in pixels) for triggering data fetch
      // const threshold = 500;
      // // Fetch more data when scrolling near the right end
      // if (
      //   rightEndDistance < threshold &&
      //   !$pivotDataStore.isFetching &&
      //   30 * columnPage < totalColumns
      // ) {
      //   metricsExplorerStore.setPivotColumnPage(
      //     $metricsViewName,
      //     columnPage + 1,
      //   );
      // }
      // // Decrease page number when scrolling near the left end
      // else if (
      //   leftEndDistance < threshold &&
      //   columnPage > 1 // Ensure we don't go below the first page
      // ) {
      //   metricsExplorerStore.setPivotColumnPage(
      //     $metricsViewName,
      //     columnPage - 1,
      //   );
      // }
    }
  };
</script>

<div
  class="overflow-scroll h-fit max-h-full border rounded-md bg-white"
  bind:this={containerRefElement}
  on:scroll={() => handleScroll(containerRefElement)}
>
  <table class="overflow-scroll">
    <thead>
      {#each headerGroups as headerGroup}
        <tr>
          {#each headerGroup.headers as header}
            <th colSpan={header.colSpan}>
              <div class="header-cell">
                {#if !header.isPlaceholder}
                  <button
                    class:cursor-pointer={header.column.getCanSort()}
                    class:select-none={header.column.getCanSort()}
                    on:click={header.column.getToggleSortingHandler()}
                  >
                    {header.column.columnDef.header}
                    {#if header.column.getIsSorted()}
                      {#if header.column.getIsSorted().toString() === "asc"}
                        <span>▼</span>
                        <ChevronDown />
                      {:else}
                        <span>▲</span>
                      {/if}
                    {/if}
                  </button>
                {:else}
                  <button class="w-full h-full"></button>
                {/if}
              </div>
            </th>
          {/each}
        </tr>
      {/each}
    </thead>
    <tbody>
      {#each $table.getRowModel().rows as row}
        <tr>
          {#each row.getVisibleCells() as cell, i}
            {@const result =
              typeof cell.column.columnDef.cell === "function"
                ? cell.column.columnDef.cell(cell.getContext())
                : cell.column.columnDef.cell}
            <td
              class="ui-copy-number"
              class:border-right={i % measureCount === 0 && i}
            >
              <div class="cell">
                {#if result?.component && result?.props}
                  <svelte:component
                    this={result.component}
                    {...result.props}
                    {assembled}
                  />
                {:else if typeof result === "string" || typeof result === "number"}
                  {result}
                {:else}
                  <svelte:component
                    this={flexRender(
                      cell.column.columnDef.cell,
                      cell.getContext(),
                    )}
                  />
                {/if}
              </div>
            </td>
          {/each}
        </tr>
      {/each}
    </tbody>
  </table>
</div>

<style lang="postcss">
  table {
    @apply bg-white;
  }

  * {
    @apply border-slate-200;
  }

  thead {
    @apply sticky top-0;
    @apply z-10;
  }

  .header-cell {
    @apply w-full h-full;
    @apply bg-white;
    @apply p-2 px-2;
    @apply border-r border-b;
    @apply text-left;
  }

  thead > tr:first-of-type > th:first-of-type > .header-cell {
    @apply border-b-0;
  }

  thead > tr:last-of-type > th > div {
    @apply text-right;
  }

  th {
    @apply p-0 m-0;
  }

  td {
    @apply border-none;
    @apply text-right;
    @apply p-0 m-0;
  }

  tr > th:first-of-type,
  tr > td:first-of-type {
    @apply sticky left-0;
    @apply bg-white;
  }

  tr > td:first-of-type > .cell {
    @apply border-r font-medium;
  }

  th,
  td {
    @apply whitespace-nowrap text-xs;
  }

  .cell {
    @apply p-1 px-2;
  }

  tbody > tr:first-of-type {
    @apply bg-slate-100;
  }

  .border-right {
    border-right: solid black 1px;
    @apply border-gray-200;
  }

  tbody > tr:first-of-type > td:first-of-type > .cell {
    @apply font-bold;
  }

  td:last-of-type,
  th:last-of-type > .header-cell {
    @apply border-r-0;
  }
</style><|MERGE_RESOLUTION|>--- conflicted
+++ resolved
@@ -17,7 +17,6 @@
   export let pivotDataStore: PivotDataStore;
 
   const stateManagers = getStateManagers();
-<<<<<<< HEAD
   const {
     dashboardStore,
     metricsViewName,
@@ -25,29 +24,6 @@
       measures: { visibleMeasures },
     },
   } = stateManagers;
-=======
-  const { dashboardStore, metricsViewName } = stateManagers;
-
-  $: assembled = $pivotDataStore.assembled;
-  $: expanded = $dashboardStore?.pivot?.expanded ?? {};
-  $: sorting = $dashboardStore?.pivot?.sorting ?? [];
-  // $: columnPage = $dashboardStore.pivot.columnPage;
-  // $: totalColumns = $pivotDataStore.totalColumns;
-
-  function handleExpandedChange(updater) {
-    expanded = updater(expanded);
-    metricsExplorerStore.setPivotExpanded($metricsViewName, expanded);
-  }
-
-  function handleSorting(updater) {
-    if (updater instanceof Function) {
-      sorting = updater(sorting);
-    } else {
-      sorting = updater;
-    }
-    metricsExplorerStore.setPivotSort($metricsViewName, sorting);
-  }
->>>>>>> b7ac36b3
 
   const pivotDashboardStore = derived(dashboardStore, (dashboard) => {
     return dashboard?.pivot;
@@ -79,18 +55,14 @@
   $: assembled = $pivotDataStore.assembled;
   $: expanded = $dashboardStore?.pivot?.expanded ?? {};
   $: sorting = $dashboardStore?.pivot?.sorting ?? [];
-  $: columnPage = $dashboardStore.pivot.columnPage;
-  $: totalColumns = $pivotDataStore.totalColumns;
+  // $: columnPage = $dashboardStore.pivot.columnPage;
+  // $: totalColumns = $pivotDataStore.totalColumns;
 
   $: headerGroups = $table.getHeaderGroups();
-
   $: measureCount = getMeasureCountInColumn(
     $dashboardStore.pivot,
     $visibleMeasures,
   );
-
-<<<<<<< HEAD
-  $: console.log(columnPage, totalColumns);
 
   function handleExpandedChange(updater) {
     expanded = updater(expanded);
@@ -105,9 +77,6 @@
     }
     metricsExplorerStore.setPivotSort($metricsViewName, sorting);
   }
-=======
-  let containerRefElement;
->>>>>>> b7ac36b3
 
   // TODO: Ideally we would like to handle page changes by knowing the scroll
   // position of the container and getting x0, x1, y0, y1 from the table
