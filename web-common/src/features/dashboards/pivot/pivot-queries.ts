--- conflicted
+++ resolved
@@ -215,10 +215,6 @@
     mergedFilter,
     config.measureFilter,
     sortBy,
-<<<<<<< HEAD
-    "1000",
-=======
     "300",
->>>>>>> de65733d
   );
 }