--- conflicted
+++ resolved
@@ -1,5 +1,6 @@
 import type { DashboardFetchMocks } from "@rilldata/web-common/features/dashboards/dashboard-fetch-mocks";
 import { createStateManagers } from "@rilldata/web-common/features/dashboards/state-managers/state-managers";
+import { getDefaultMetricsExplorerEntity } from "@rilldata/web-common/features/dashboards/stores/dashboard-store-defaults";
 import { metricsExplorerStore } from "@rilldata/web-common/features/dashboards/stores/dashboard-stores";
 import { LeaderboardContextColumn } from "@rilldata/web-common/features/dashboards/leaderboard-context-column";
 import {
@@ -197,32 +198,10 @@
   whereFilter: V1Expression = createAndExpression([]),
   timeRange: DashboardTimeControls = AD_BIDS_DEFAULT_TIME_RANGE,
 ): MetricsExplorerEntity {
-  return {
-    name,
-
-    visibleDimensionKeys: new Set(
-      metrics.dimensions?.map((d) => d.name as string),
-    ),
-    allDimensionsVisible: true,
-    visibleMeasureKeys: new Set(metrics.measures?.map((m) => m.name as string)),
-    allMeasuresVisible: true,
-
-    whereFilter,
-    havingFilter: createAndExpression([]),
-<<<<<<< HEAD
-    dimensionThresholdFilters: [],
-=======
->>>>>>> e38be3ff
-    dimensionFilterExcludeMode: new Map(),
-
-    leaderboardMeasureName: metrics.measures?.[0]?.name ?? "",
-    leaderboardContextColumn: LeaderboardContextColumn.HIDDEN,
-
-    selectedTimeRange: timeRange,
-
-    dashboardSortType: undefined,
-    sortDirection: undefined,
-  };
+  const explorer = getDefaultMetricsExplorerEntity(name, metrics, undefined);
+  explorer.whereFilter = whereFilter;
+  explorer.selectedTimeRange = timeRange;
+  return explorer;
 }
 
 export function createAdBidsMirrorInStore(metrics: V1MetricsViewSpec) {
