--- conflicted
+++ resolved
@@ -175,7 +175,6 @@
     update((state) => {
       if (state.entities[name]) return state;
 
-<<<<<<< HEAD
       state.entities[name] = {
         ...getDefaultMetricsExplorerEntity(
           name,
@@ -185,15 +184,6 @@
         ),
         ...initState,
       };
-=======
-      state.entities[name] = getDefaultMetricsExplorerEntity(
-        name,
-        metricsView,
-        explore,
-        fullTimeRange,
-      );
-
->>>>>>> 7abd37b9
       state.entities[name] = restorePersistedDashboardState(
         state.entities[name],
       );
