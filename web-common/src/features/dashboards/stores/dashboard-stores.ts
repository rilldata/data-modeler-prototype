import { LeaderboardContextColumn } from "@rilldata/web-common/features/dashboards/leaderboard-context-column";
import { getDashboardStateFromUrl } from "@rilldata/web-common/features/dashboards/proto-state/fromProto";
import { getProtoFromDashboardState } from "@rilldata/web-common/features/dashboards/proto-state/toProto";
import { getWhereFilterExpressionIndex } from "@rilldata/web-common/features/dashboards/state-managers/selectors/dimension-filters";
import {
  getDefaultMetricsExplorerEntity,
  restorePersistedDashboardState,
} from "@rilldata/web-common/features/dashboards/stores/dashboard-store-defaults";
import {
  createAndExpression,
  filterExpressions,
  forEachIdentifier,
} from "@rilldata/web-common/features/dashboards/stores/filter-utils";
import type { MetricsExplorerEntity } from "@rilldata/web-common/features/dashboards/stores/metrics-explorer-entity";
import { getMapFromArray } from "@rilldata/web-common/lib/arrayUtils";
import type {
  DashboardTimeControls,
  ScrubRange,
  TimeRange,
} from "@rilldata/web-common/lib/time/types";
import type {
  V1Expression,
  V1MetricsView,
  V1MetricsViewSpec,
  V1MetricsViewTimeRangeResponse,
  V1TimeGrain,
} from "@rilldata/web-common/runtime-client";
import {
  V1Operation,
  type V1StructType,
} from "@rilldata/web-common/runtime-client";
import type { ExpandedState, SortingState } from "@tanstack/svelte-table";
import { Readable, derived, writable } from "svelte/store";
import { SortType } from "web-common/src/features/dashboards/proto-state/derived-types";
import { PivotChipType, type PivotChipData } from "../pivot/types";
import type { PivotRows, PivotColumns } from "../pivot/types";

export interface MetricsExplorerStoreType {
  entities: Record<string, MetricsExplorerEntity>;
}
const { update, subscribe } = writable({
  entities: {},
} as MetricsExplorerStoreType);

function updateMetricsExplorerProto(metricsExplorer: MetricsExplorerEntity) {
  metricsExplorer.proto = getProtoFromDashboardState(metricsExplorer);
}

export const updateMetricsExplorerByName = (
  name: string,
  callback: (metricsExplorer: MetricsExplorerEntity) => void,
) => {
  update((state) => {
    if (!state.entities[name]) {
      return state;
    }

    callback(state.entities[name]);
    // every change triggers a proto update
    updateMetricsExplorerProto(state.entities[name]);
    return state;
  });
};

function includeExcludeModeFromFilters(filters: V1Expression | undefined) {
  const map = new Map<string, boolean>();
  if (!filters) return map;
  forEachIdentifier(filters, (e, ident) => {
    if (e.cond?.op === V1Operation.OPERATION_NIN) {
      map.set(ident, true);
    }
  });
  return map;
}

function syncMeasures(
  metricsView: V1MetricsView,
  metricsExplorer: MetricsExplorerEntity,
) {
  const measuresMap = getMapFromArray(
    metricsView.measures,
    (measure) => measure.name,
  );

  // sync measures with selected leaderboard measure.
  if (
    metricsView.measures.length &&
    (!metricsExplorer.leaderboardMeasureName ||
      !measuresMap.has(metricsExplorer.leaderboardMeasureName))
  ) {
    metricsExplorer.leaderboardMeasureName = metricsView.measures[0].name;
  } else if (!metricsView.measures.length) {
    metricsExplorer.leaderboardMeasureName = undefined;
  }

  if (metricsExplorer.allMeasuresVisible) {
    // this makes sure that the visible keys is in sync with list of measures
    metricsExplorer.visibleMeasureKeys = new Set(
      metricsView.measures.map((measure) => measure.name),
    );
  } else {
    // remove any keys from visible measure if it doesn't exist anymore
    for (const measureKey of metricsExplorer.visibleMeasureKeys) {
      if (!measuresMap.has(measureKey)) {
        metricsExplorer.visibleMeasureKeys.delete(measureKey);
      }
    }
    // If there are no visible measures, make the first measure visible
    if (
      metricsView.measures.length &&
      metricsExplorer.visibleMeasureKeys.size === 0
    ) {
      metricsExplorer.visibleMeasureKeys = new Set([
        metricsView.measures[0].name,
      ]);
    }

    // check if current leaderboard measure is visible,
    // if not set it to first visible measure
    if (
      metricsExplorer.visibleMeasureKeys.size &&
      !metricsExplorer.visibleMeasureKeys.has(
        metricsExplorer.leaderboardMeasureName,
      )
    ) {
      const firstVisibleMeasure = metricsView.measures
        .map((measure) => measure.name)
        .find((key) => metricsExplorer.visibleMeasureKeys.has(key));
      metricsExplorer.leaderboardMeasureName = firstVisibleMeasure;
    }
  }
}

function syncDimensions(
  metricsView: V1MetricsView,
  metricsExplorer: MetricsExplorerEntity,
) {
  // Having a map here improves the lookup for existing dimension name
  const dimensionsMap = getMapFromArray(
    metricsView.dimensions,
    (dimension) => dimension.name,
  );
  metricsExplorer.whereFilter =
    filterExpressions(metricsExplorer.whereFilter, (e) => {
      if (!e.cond?.exprs?.length) return true;
      return dimensionsMap.has(e.cond.exprs[0].ident);
    }) ?? createAndExpression([]);

  if (
    metricsExplorer.selectedDimensionName &&
    !dimensionsMap.has(metricsExplorer.selectedDimensionName)
  ) {
    metricsExplorer.selectedDimensionName = undefined;
  }

  if (metricsExplorer.allDimensionsVisible) {
    // this makes sure that the visible keys is in sync with list of dimensions
    metricsExplorer.visibleDimensionKeys = new Set(
      metricsView.dimensions.map((dimension) => dimension.name),
    );
  } else {
    // remove any keys from visible dimension if it doesn't exist anymore
    for (const dimensionKey of metricsExplorer.visibleDimensionKeys) {
      if (!dimensionsMap.has(dimensionKey)) {
        metricsExplorer.visibleDimensionKeys.delete(dimensionKey);
      }
    }
  }
}

const metricViewReducers = {
  init(
    name: string,
    metricsView: V1MetricsViewSpec,
    fullTimeRange: V1MetricsViewTimeRangeResponse | undefined,
  ) {
    update((state) => {
      if (state.entities[name]) return state;

      state.entities[name] = getDefaultMetricsExplorerEntity(
        name,
        metricsView,
        fullTimeRange,
      );
      state.entities[name] = restorePersistedDashboardState(
        state.entities[name],
      );

      updateMetricsExplorerProto(state.entities[name]);

      return state;
    });
  },

  syncFromUrl(
    name: string,
    urlState: string,
    metricsView: V1MetricsView,
    schema: V1StructType,
  ) {
    if (!urlState || !metricsView) return;
    // not all data for MetricsExplorerEntity will be filled out here.
    // Hence, it is a Partial<MetricsExplorerEntity>
    const partial = getDashboardStateFromUrl(urlState, metricsView, schema);
    if (!partial) return;

    updateMetricsExplorerByName(name, (metricsExplorer) => {
      for (const key in partial) {
        metricsExplorer[key] = partial[key];
      }
      // this hack is needed since what is shown for comparison is not a single source
      // TODO: use an enum and get rid of this
      if (!partial.showTimeComparison) {
        metricsExplorer.showTimeComparison = false;
      }
      metricsExplorer.dimensionFilterExcludeMode =
        includeExcludeModeFromFilters(partial.whereFilter);
    });
  },

  sync(name: string, metricsView: V1MetricsView) {
    if (!name || !metricsView || !metricsView.measures) return;
    updateMetricsExplorerByName(name, (metricsExplorer) => {
      // remove references to non existent measures
      syncMeasures(metricsView, metricsExplorer);

      // remove references to non existent dimensions
      syncDimensions(metricsView, metricsExplorer);
    });
  },

  setPivotMode(name: string, mode: boolean) {
    updateMetricsExplorerByName(name, (metricsExplorer) => {
      metricsExplorer.pivot = { ...metricsExplorer.pivot, active: mode };
    });
  },

  setPivotRows(name: string, value: PivotChipData[]) {
    updateMetricsExplorerByName(name, (metricsExplorer) => {
      const dimensions: PivotChipData[] = [];

      value.forEach((val) => {
        if (val.type !== PivotChipType.Measure) {
          dimensions.push(val);
        }
      });

      metricsExplorer.pivot.rows = {
        dimension: dimensions,
      };
    });
  },

  setPivotColumns(name: string, value: PivotChipData[]) {
    updateMetricsExplorerByName(name, (metricsExplorer) => {
      const dimensions: PivotChipData[] = [];
      const measures: PivotChipData[] = [];

      value.forEach((val) => {
        if (val.type === PivotChipType.Measure) {
          measures.push(val);
        } else {
          dimensions.push(val);
        }
      });

      metricsExplorer.pivot.columns = {
        dimension: dimensions,
        measure: measures,
      };
    });
  },

  addPivotField(name: string, value: PivotChipData, rows: boolean) {
    updateMetricsExplorerByName(name, (metricsExplorer) => {
      if (value.type === PivotChipType.Measure) {
        metricsExplorer.pivot.columns.measure.push(value);
      } else {
        if (rows) {
          metricsExplorer.pivot.rows.dimension.push(value);
        } else {
          metricsExplorer.pivot.columns.dimension.push(value);
        }
      }
    });
  },

  setPivotExpanded(name: string, expanded: ExpandedState) {
    updateMetricsExplorerByName(name, (metricsExplorer) => {
      metricsExplorer.pivot = { ...metricsExplorer.pivot, expanded };
    });
  },

  setPivotSort(name: string, sorting: SortingState) {
    updateMetricsExplorerByName(name, (metricsExplorer) => {
      metricsExplorer.pivot = { ...metricsExplorer.pivot, sorting };
    });
  },

  setPivotColumnPage(name: string, pageNumber: number) {
    updateMetricsExplorerByName(name, (metricsExplorer) => {
      metricsExplorer.pivot = {
        ...metricsExplorer.pivot,
        columnPage: pageNumber,
      };
    });
  },

  createPivot(name: string, rows: PivotRows, columns: PivotColumns) {
    updateMetricsExplorerByName(name, (metricsExplorer) => {
      metricsExplorer.pivot = {
        ...metricsExplorer.pivot,
        active: true,
        rows,
        columns,
        expanded: {},
        sorting: [],
        columnPage: 1,
      };
    });
  },

<<<<<<< HEAD
  setExpandedMeasureName(name: string, measureName: string) {
=======
  /**
   * DEPRECATED!!!
   * use setLeaderboardMeasureName via:
   * getStateManagers().actions.setLeaderboardMeasureName
   *
   * Still used in tests, so we can't remove it yet, but don't use
   * it in production code.
   */
  setLeaderboardMeasureName(name: string, measureName: string) {
    console.warn(
      "setLeaderboardMeasureName is deprecated. Use setLeaderboardMeasureName via `getStateManagers().actions.setLeaderboardMeasureName`. Still used in tests, so we can't remove it yet, but don't use it in production code.",
    );
    updateMetricsExplorerByName(name, (metricsExplorer) => {
      metricsExplorer.leaderboardMeasureName = measureName;
    });
  },

  setExpandedMeasureName(name: string, measureName: string | undefined) {
>>>>>>> a5ee6cbc
    updateMetricsExplorerByName(name, (metricsExplorer) => {
      metricsExplorer.expandedMeasureName = measureName;

      // If going into TDD view and already having a comparison dimension,
      // then set the pinIndex
      if (metricsExplorer.selectedComparisonDimension) {
        metricsExplorer.pinIndex = getPinIndexForDimension(
          metricsExplorer,
          metricsExplorer.selectedComparisonDimension,
        );
      }
    });
  },

  setPinIndex(name: string, index: number) {
    updateMetricsExplorerByName(name, (metricsExplorer) => {
      metricsExplorer.pinIndex = index;
    });
  },

  setSelectedTimeRange(name: string, timeRange: DashboardTimeControls) {
    updateMetricsExplorerByName(name, (metricsExplorer) => {
      setSelectedScrubRange(metricsExplorer, undefined);
      metricsExplorer.selectedTimeRange = timeRange;
    });
  },

  setSelectedScrubRange(name: string, scrubRange: ScrubRange | undefined) {
    updateMetricsExplorerByName(name, (metricsExplorer) => {
      setSelectedScrubRange(metricsExplorer, scrubRange);
    });
  },

  setMetricDimensionName(name: string, dimensionName: string | null) {
    updateMetricsExplorerByName(name, (metricsExplorer) => {
      metricsExplorer.selectedDimensionName = dimensionName;
    });
  },

  setComparisonDimension(name: string, dimensionName: string) {
    updateMetricsExplorerByName(name, (metricsExplorer) => {
      if (dimensionName === undefined) {
        setDisplayComparison(metricsExplorer, true);
      } else {
        setDisplayComparison(metricsExplorer, false);
      }
      metricsExplorer.selectedComparisonDimension = dimensionName;
      metricsExplorer.pinIndex = getPinIndexForDimension(
        metricsExplorer,
        dimensionName,
      );
    });
  },

  disableAllComparisons(name: string) {
    updateMetricsExplorerByName(name, (metricsExplorer) => {
      metricsExplorer.selectedComparisonDimension = undefined;
      setDisplayComparison(metricsExplorer, false);
    });
  },

  setSelectedComparisonRange(
    name: string,
    comparisonTimeRange: DashboardTimeControls,
  ) {
    updateMetricsExplorerByName(name, (metricsExplorer) => {
      setDisplayComparison(metricsExplorer, true);
      metricsExplorer.selectedComparisonTimeRange = comparisonTimeRange;
    });
  },

  setTimeZone(name: string, zoneIANA: string) {
    updateMetricsExplorerByName(name, (metricsExplorer) => {
      // Reset scrub when timezone changes
      setSelectedScrubRange(metricsExplorer, undefined);

      metricsExplorer.selectedTimezone = zoneIANA;
    });
  },

  setSearchText(name: string, searchText: string) {
    updateMetricsExplorerByName(name, (metricsExplorer) => {
      metricsExplorer.dimensionSearchText = searchText;
    });
  },

  displayTimeComparison(name: string, showTimeComparison: boolean) {
    updateMetricsExplorerByName(name, (metricsExplorer) => {
      setDisplayComparison(metricsExplorer, showTimeComparison);
    });
  },

  selectTimeRange(
    name: string,
    timeRange: TimeRange,
    timeGrain: V1TimeGrain,
    comparisonTimeRange: DashboardTimeControls | undefined,
  ) {
    updateMetricsExplorerByName(name, (metricsExplorer) => {
      if (!timeRange.name) return;

      // Reset scrub when range changes
      setSelectedScrubRange(metricsExplorer, undefined);

      metricsExplorer.selectedTimeRange = {
        ...timeRange,
        interval: timeGrain,
      };

      metricsExplorer.selectedComparisonTimeRange = comparisonTimeRange;

      setDisplayComparison(
        metricsExplorer,
        metricsExplorer.selectedComparisonTimeRange !== undefined &&
          metricsExplorer.selectedComparisonDimension === undefined,
      );
    });
  },

  remove(name: string) {
    update((state) => {
      delete state.entities[name];
      return state;
    });
  },
};

export const metricsExplorerStore: Readable<MetricsExplorerStoreType> &
  typeof metricViewReducers = {
  subscribe,
  ...metricViewReducers,
};

export function useDashboardStore(
  name: string,
): Readable<MetricsExplorerEntity> {
  return derived(metricsExplorerStore, ($store) => {
    return $store.entities[name];
  });
}

export function setDisplayComparison(
  metricsExplorer: MetricsExplorerEntity,
  showTimeComparison: boolean,
) {
  metricsExplorer.showTimeComparison = showTimeComparison;
  if (showTimeComparison && !metricsExplorer.selectedComparisonTimeRange) {
    metricsExplorer.selectedComparisonTimeRange = {} as any;
  }

  if (showTimeComparison) {
    metricsExplorer.selectedComparisonDimension = undefined;
  }

  // if setting showTimeComparison===true and not currently
  //  showing any context column, then show DELTA_PERCENT
  if (
    showTimeComparison &&
    metricsExplorer.leaderboardContextColumn === LeaderboardContextColumn.HIDDEN
  ) {
    metricsExplorer.leaderboardContextColumn =
      LeaderboardContextColumn.DELTA_PERCENT;
  }

  // if setting showTimeComparison===false and currently
  //  showing DELTA_PERCENT, then hide context column
  if (
    !showTimeComparison &&
    metricsExplorer.leaderboardContextColumn ===
      LeaderboardContextColumn.DELTA_PERCENT
  ) {
    metricsExplorer.leaderboardContextColumn = LeaderboardContextColumn.HIDDEN;
  }
}

export function sortTypeForContextColumnType(
  contextCol: LeaderboardContextColumn,
): SortType {
  const sortType = {
    [LeaderboardContextColumn.DELTA_PERCENT]: SortType.DELTA_PERCENT,
    [LeaderboardContextColumn.DELTA_ABSOLUTE]: SortType.DELTA_ABSOLUTE,
    [LeaderboardContextColumn.PERCENT]: SortType.PERCENT,
    [LeaderboardContextColumn.HIDDEN]: SortType.VALUE,
  }[contextCol];

  // Note: the above map needs to be EXHAUSTIVE over
  // LeaderboardContextColumn variants. If we ever add a new
  // context column type, we need to add it to the map above.
  // Otherwise, we will throw an error here.
  if (!sortType) {
    throw new Error(`Invalid context column type: ${contextCol}`);
  }
  return sortType;
}

function setSelectedScrubRange(
  metricsExplorer: MetricsExplorerEntity,
  scrubRange: ScrubRange | undefined,
) {
  if (scrubRange === undefined) {
    metricsExplorer.lastDefinedScrubRange = undefined;
  } else if (!scrubRange.isScrubbing && scrubRange?.start && scrubRange?.end) {
    metricsExplorer.lastDefinedScrubRange = scrubRange;
  }

  metricsExplorer.selectedScrubRange = scrubRange;
}

function getPinIndexForDimension(
  metricsExplorer: MetricsExplorerEntity,
  dimensionName: string,
) {
  const dimensionEntryIndex = getWhereFilterExpressionIndex({
    dashboard: metricsExplorer,
  })(dimensionName);
  if (dimensionEntryIndex === undefined || dimensionEntryIndex === -1)
    return -1;

  const dimExpr =
    metricsExplorer.whereFilter.cond?.exprs?.[dimensionEntryIndex];
  if (!dimExpr?.cond?.exprs?.length) return -1;

  // 1st entry in the expression is the identifier. hence the -2 here.
  return dimExpr.cond.exprs.length - 2;
}<|MERGE_RESOLUTION|>--- conflicted
+++ resolved
@@ -320,28 +320,7 @@
     });
   },
 
-<<<<<<< HEAD
-  setExpandedMeasureName(name: string, measureName: string) {
-=======
-  /**
-   * DEPRECATED!!!
-   * use setLeaderboardMeasureName via:
-   * getStateManagers().actions.setLeaderboardMeasureName
-   *
-   * Still used in tests, so we can't remove it yet, but don't use
-   * it in production code.
-   */
-  setLeaderboardMeasureName(name: string, measureName: string) {
-    console.warn(
-      "setLeaderboardMeasureName is deprecated. Use setLeaderboardMeasureName via `getStateManagers().actions.setLeaderboardMeasureName`. Still used in tests, so we can't remove it yet, but don't use it in production code.",
-    );
-    updateMetricsExplorerByName(name, (metricsExplorer) => {
-      metricsExplorer.leaderboardMeasureName = measureName;
-    });
-  },
-
   setExpandedMeasureName(name: string, measureName: string | undefined) {
->>>>>>> a5ee6cbc
     updateMetricsExplorerByName(name, (metricsExplorer) => {
       metricsExplorer.expandedMeasureName = measureName;
 
