import { LeaderboardContextColumn } from "@rilldata/web-common/features/dashboards/leaderboard-context-column";
import { getDashboardStateFromUrl } from "@rilldata/web-common/features/dashboards/proto-state/fromProto";
import { getProtoFromDashboardState } from "@rilldata/web-common/features/dashboards/proto-state/toProto";
import { getDefaultMetricsExplorerEntity } from "@rilldata/web-common/features/dashboards/stores/dashboard-store-defaults";
import type { MetricsExplorerEntity } from "@rilldata/web-common/features/dashboards/stores/metrics-explorer-entity";
import {
  getMapFromArray,
  removeIfExists,
} from "@rilldata/web-common/lib/arrayUtils";
import type {
  DashboardTimeControls,
  ScrubRange,
  TimeRange,
} from "@rilldata/web-common/lib/time/types";
import type {
  V1ColumnTimeRangeResponse,
  V1MetricsView,
  V1MetricsViewFilter,
  V1MetricsViewSpec,
  V1TimeGrain,
} from "@rilldata/web-common/runtime-client";
import { derived, Readable, writable } from "svelte/store";
import {
  SortDirection,
  SortType,
} from "web-common/src/features/dashboards/proto-state/derived-types";

export interface MetricsExplorerStoreType {
  entities: Record<string, MetricsExplorerEntity>;
}
const { update, subscribe } = writable({
  entities: {},
} as MetricsExplorerStoreType);

function updateMetricsExplorerProto(metricsExplorer: MetricsExplorerEntity) {
  metricsExplorer.proto = getProtoFromDashboardState(metricsExplorer);
}

export const updateMetricsExplorerByName = (
  name: string,
  callback: (metricsExplorer: MetricsExplorerEntity) => void,
) => {
  update((state) => {
    if (!state.entities[name]) {
      return state;
    }

    callback(state.entities[name]);
    // every change triggers a proto update
    updateMetricsExplorerProto(state.entities[name]);
    return state;
  });
};

function includeExcludeModeFromFilters(filters: V1MetricsViewFilter) {
  const map = new Map<string, boolean>();
  filters?.exclude.forEach((cond) => map.set(cond.name, true));
  return map;
}

function syncMeasures(
  metricsView: V1MetricsView,
  metricsExplorer: MetricsExplorerEntity,
) {
  const measuresMap = getMapFromArray(
    metricsView.measures,
    (measure) => measure.name,
  );

  // sync measures with selected leaderboard measure.
  if (
    metricsView.measures.length &&
    (!metricsExplorer.leaderboardMeasureName ||
      !measuresMap.has(metricsExplorer.leaderboardMeasureName))
  ) {
    metricsExplorer.leaderboardMeasureName = metricsView.measures[0].name;
  } else if (!metricsView.measures.length) {
    metricsExplorer.leaderboardMeasureName = undefined;
  }
<<<<<<< HEAD
  // TODO: how does this differ from visibleMeasureKeys?
  metricsExplorer.selectedMeasureNames = metricsView.measures.map(
    (measure) => measure.name,
  );
=======
>>>>>>> fadc7f1b

  if (metricsExplorer.allMeasuresVisible) {
    // this makes sure that the visible keys is in sync with list of measures
    metricsExplorer.visibleMeasureKeys = new Set(
      metricsView.measures.map((measure) => measure.name),
    );
  } else {
    // remove any keys from visible measure if it doesn't exist anymore
    for (const measureKey of metricsExplorer.visibleMeasureKeys) {
      if (!measuresMap.has(measureKey)) {
        metricsExplorer.visibleMeasureKeys.delete(measureKey);
      }
    }
    // If there are no visible measures, make the first measure visible
    if (
      metricsView.measures.length &&
      metricsExplorer.visibleMeasureKeys.size === 0
    ) {
      metricsExplorer.visibleMeasureKeys = new Set([
        metricsView.measures[0].name,
      ]);
    }

    // check if current leaderboard measure is visible,
    // if not set it to first visible measure
    if (
      metricsExplorer.visibleMeasureKeys.size &&
      !metricsExplorer.visibleMeasureKeys.has(
        metricsExplorer.leaderboardMeasureName,
      )
    ) {
      const firstVisibleMeasure = metricsView.measures
        .map((measure) => measure.name)
        .find((key) => metricsExplorer.visibleMeasureKeys.has(key));
      metricsExplorer.leaderboardMeasureName = firstVisibleMeasure;
    }
  }
}

function syncDimensions(
  metricsView: V1MetricsView,
  metricsExplorer: MetricsExplorerEntity,
) {
  // Having a map here improves the lookup for existing dimension name
  const dimensionsMap = getMapFromArray(
    metricsView.dimensions,
    (dimension) => dimension.name,
  );
  metricsExplorer.filters.include = metricsExplorer.filters.include.filter(
    (filter) => dimensionsMap.has(filter.name),
  );
  metricsExplorer.filters.exclude = metricsExplorer.filters.exclude.filter(
    (filter) => dimensionsMap.has(filter.name),
  );

  if (
    metricsExplorer.selectedDimensionName &&
    !dimensionsMap.has(metricsExplorer.selectedDimensionName)
  ) {
    metricsExplorer.selectedDimensionName = undefined;
  }

  if (metricsExplorer.allDimensionsVisible) {
    // this makes sure that the visible keys is in sync with list of dimensions
    metricsExplorer.visibleDimensionKeys = new Set(
      metricsView.dimensions.map((dimension) => dimension.name),
    );
  } else {
    // remove any keys from visible dimension if it doesn't exist anymore
    for (const dimensionKey of metricsExplorer.visibleDimensionKeys) {
      if (!dimensionsMap.has(dimensionKey)) {
        metricsExplorer.visibleDimensionKeys.delete(dimensionKey);
      }
    }
  }
}

const metricViewReducers = {
  init(
    name: string,
    metricsView: V1MetricsViewSpec,
    fullTimeRange: V1ColumnTimeRangeResponse | undefined,
  ) {
    update((state) => {
      if (state.entities[name]) return state;

      state.entities[name] = getDefaultMetricsExplorerEntity(
        name,
        metricsView,
        fullTimeRange,
      );

      updateMetricsExplorerProto(state.entities[name]);
      return state;
    });
  },

  syncFromUrl(name: string, urlState: string, metricsView: V1MetricsView) {
    if (!urlState || !metricsView) return;
    // not all data for MetricsExplorerEntity will be filled out here.
    // Hence, it is a Partial<MetricsExplorerEntity>
    const partial = getDashboardStateFromUrl(urlState, metricsView);
    if (!partial) return;

    updateMetricsExplorerByName(name, (metricsExplorer) => {
      for (const key in partial) {
        metricsExplorer[key] = partial[key];
      }
      // this hack is needed since what is shown for comparison is not a single source
      // TODO: use an enum and get rid of this
      if (!partial.showTimeComparison) {
        metricsExplorer.showTimeComparison = false;
      }
      metricsExplorer.dimensionFilterExcludeMode =
        includeExcludeModeFromFilters(partial.filters);
    });
  },

  sync(name: string, metricsView: V1MetricsView) {
    if (!name || !metricsView || !metricsView.measures) return;
    updateMetricsExplorerByName(name, (metricsExplorer) => {
      // remove references to non existent measures
      syncMeasures(metricsView, metricsExplorer);

      // remove references to non existent dimensions
      syncDimensions(metricsView, metricsExplorer);
    });
  },

  setLeaderboardMeasureName(name: string, measureName: string) {
    updateMetricsExplorerByName(name, (metricsExplorer) => {
      metricsExplorer.leaderboardMeasureName = measureName;
    });
  },

  setExpandedMeasureName(name: string, measureName: string) {
    updateMetricsExplorerByName(name, (metricsExplorer) => {
      metricsExplorer.expandedMeasureName = measureName;

      // If going into TDD view and already having a comparison dimension,
      // then set the pinIndex
      if (metricsExplorer.selectedComparisonDimension) {
        metricsExplorer.pinIndex = getPinIndexForDimension(
          metricsExplorer,
          metricsExplorer.selectedComparisonDimension,
        );
      }
    });
  },

  setPinIndex(name: string, index: number) {
    updateMetricsExplorerByName(name, (metricsExplorer) => {
      metricsExplorer.pinIndex = index;
    });
  },

  setSortDescending(name: string) {
    updateMetricsExplorerByName(name, (metricsExplorer) => {
      metricsExplorer.sortDirection = SortDirection.DESCENDING;
    });
  },

  setSortAscending(name: string) {
    updateMetricsExplorerByName(name, (metricsExplorer) => {
      metricsExplorer.sortDirection = SortDirection.ASCENDING;
    });
  },

  toggleSort(name: string, sortType?: SortType) {
    updateMetricsExplorerByName(name, (metricsExplorer) => {
      // if sortType is not provided,  or if it is provided
      // and is the same as the current sort type,
      // then just toggle the current sort direction
      if (
        sortType === undefined ||
        metricsExplorer.dashboardSortType === sortType
      ) {
        metricsExplorer.sortDirection =
          metricsExplorer.sortDirection === SortDirection.ASCENDING
            ? SortDirection.DESCENDING
            : SortDirection.ASCENDING;
      } else {
        // if the sortType is different from the current sort type,
        //  then update the sort type and set the sort direction
        // to descending
        metricsExplorer.dashboardSortType = sortType;
        metricsExplorer.sortDirection = SortDirection.DESCENDING;
      }
    });
  },

  setSortDirection(name: string, direction: SortDirection) {
    updateMetricsExplorerByName(name, (metricsExplorer) => {
      metricsExplorer.sortDirection = direction;
    });
  },

  setSelectedTimeRange(name: string, timeRange: DashboardTimeControls) {
    updateMetricsExplorerByName(name, (metricsExplorer) => {
      setSelectedScrubRange(metricsExplorer, undefined);
      metricsExplorer.selectedTimeRange = timeRange;
    });
  },

  setSelectedScrubRange(name: string, scrubRange: ScrubRange) {
    updateMetricsExplorerByName(name, (metricsExplorer) => {
      setSelectedScrubRange(metricsExplorer, scrubRange);
    });
  },

  setMetricDimensionName(name: string, dimensionName: string | null) {
    updateMetricsExplorerByName(name, (metricsExplorer) => {
      metricsExplorer.selectedDimensionName = dimensionName;
    });
  },

  setComparisonDimension(name: string, dimensionName: string) {
    updateMetricsExplorerByName(name, (metricsExplorer) => {
      if (dimensionName === undefined) {
        setDisplayComparison(metricsExplorer, true);
      } else {
        setDisplayComparison(metricsExplorer, false);
      }
      metricsExplorer.selectedComparisonDimension = dimensionName;
      metricsExplorer.pinIndex = getPinIndexForDimension(
        metricsExplorer,
        dimensionName,
      );
    });
  },

  disableAllComparisons(name: string) {
    updateMetricsExplorerByName(name, (metricsExplorer) => {
      metricsExplorer.selectedComparisonDimension = undefined;
      setDisplayComparison(metricsExplorer, false);
    });
  },

  setSelectedComparisonRange(
    name: string,
    comparisonTimeRange: DashboardTimeControls,
  ) {
    updateMetricsExplorerByName(name, (metricsExplorer) => {
      setDisplayComparison(metricsExplorer, true);
      metricsExplorer.selectedComparisonTimeRange = comparisonTimeRange;
    });
  },

  setTimeZone(name: string, zoneIANA: string) {
    updateMetricsExplorerByName(name, (metricsExplorer) => {
      // Reset scrub when timezone changes
      setSelectedScrubRange(metricsExplorer, undefined);

      metricsExplorer.selectedTimezone = zoneIANA;
    });
  },

  setSearchText(name: string, searchText: string) {
    updateMetricsExplorerByName(name, (metricsExplorer) => {
      metricsExplorer.dimensionSearchText = searchText;
    });
  },

  displayTimeComparison(name: string, showTimeComparison: boolean) {
    updateMetricsExplorerByName(name, (metricsExplorer) => {
      setDisplayComparison(metricsExplorer, showTimeComparison);
    });
  },

  selectTimeRange(
    name: string,
    timeRange: TimeRange,
    timeGrain: V1TimeGrain,
    comparisonTimeRange: DashboardTimeControls | undefined,
  ) {
    updateMetricsExplorerByName(name, (metricsExplorer) => {
      if (!timeRange.name) return;

      // Reset scrub when range changes
      setSelectedScrubRange(metricsExplorer, undefined);

      metricsExplorer.selectedTimeRange = {
        ...timeRange,
        interval: timeGrain,
      };

      metricsExplorer.selectedComparisonTimeRange = comparisonTimeRange;

      setDisplayComparison(
        metricsExplorer,
        metricsExplorer.selectedComparisonTimeRange !== undefined &&
          metricsExplorer.selectedComparisonDimension === undefined,
      );
    });
  },

  setContextColumn(name: string, contextColumn: LeaderboardContextColumn) {
    updateMetricsExplorerByName(name, (metricsExplorer) => {
      const initialSort = sortTypeForContextColumnType(
        metricsExplorer.leaderboardContextColumn,
      );
      switch (contextColumn) {
        case LeaderboardContextColumn.DELTA_ABSOLUTE:
        case LeaderboardContextColumn.DELTA_PERCENT: {
          // if there is no time comparison, then we can't show
          // these context columns, so return with no change
          if (metricsExplorer.showTimeComparison === false) return;

          metricsExplorer.leaderboardContextColumn = contextColumn;
          break;
        }
        default:
          metricsExplorer.leaderboardContextColumn = contextColumn;
      }

      // if we have changed the context column, and the leaderboard is
      // sorted by the context column from before we made the change,
      // then we also need to change
      // the sort type to match the new context column
      if (metricsExplorer.dashboardSortType === initialSort) {
        metricsExplorer.dashboardSortType =
          sortTypeForContextColumnType(contextColumn);
      }
    });
  },

  selectItemsInFilter(
    name: string,
    dimensionName: string,
    values: string[],
  ): number {
    let newValuesSelected = 0;
    updateMetricsExplorerByName(name, (metricsExplorer) => {
      const relevantFilterKey = metricsExplorer.dimensionFilterExcludeMode.get(
        dimensionName,
      )
        ? "exclude"
        : "include";

      const filters = metricsExplorer?.filters[relevantFilterKey];
      // if there are no filters, or if the dimension name is not defined,
      // there we cannot update anything.
      if (filters === undefined || dimensionName === undefined) {
        return;
      }

      const dimensionEntryIndex = filters?.findIndex(
        (filter) => filter.name === dimensionName,
      );

      if (dimensionEntryIndex >= 0) {
        // preserve old selections and add only new ones
        const oldValues = filters[dimensionEntryIndex].in as string[];
        const newValues = values.filter((v) => !oldValues.includes(v));
        newValuesSelected = newValues.length;
        filters[dimensionEntryIndex].in?.push(...newValues);
      } else {
        newValuesSelected = values.length;
        filters?.push({
          name: dimensionName,
          in: values,
        });
      }
    });
    return newValuesSelected;
  },

  deselectItemsInFilter(name: string, dimensionName: string, values: string[]) {
    updateMetricsExplorerByName(name, (metricsExplorer) => {
      const relevantFilterKey = metricsExplorer.dimensionFilterExcludeMode.get(
        dimensionName,
      )
        ? "exclude"
        : "include";

      const filters = metricsExplorer?.filters[relevantFilterKey];
      // if there are no filters, or if the dimension name is not defined,
      // there we cannot update anything.
      if (filters === undefined || dimensionName === undefined) {
        return;
      }

      const dimensionEntryIndex = filters.findIndex(
        (filter) => filter.name === dimensionName,
      );

      if (dimensionEntryIndex >= 0) {
        // remove only deselected values
        const oldValues = filters[dimensionEntryIndex].in as string[];
        const newValues = oldValues.filter((v) => !values.includes(v));

        if (newValues.length) {
          filters[dimensionEntryIndex].in = newValues;
        } else {
          filters.splice(dimensionEntryIndex, 1);
        }
      }
    });
  },

  toggleFilter(
    name: string,
    dimensionName: string | undefined,
    dimensionValue: string,
  ) {
    updateMetricsExplorerByName(name, (metricsExplorer) => {
      const relevantFilterKey = metricsExplorer.dimensionFilterExcludeMode.get(
        dimensionName ?? "",
      )
        ? "exclude"
        : "include";

      const filters = metricsExplorer?.filters[relevantFilterKey];
      // if there are no filters, or if the dimension name is not defined,
      // there we cannot update anything.
      if (filters === undefined || dimensionName === undefined) {
        return;
      }

      const dimensionEntryIndex =
        filters.findIndex((filter) => filter.name === dimensionName) ?? -1;

      if (dimensionEntryIndex >= 0) {
        const filtersIn = filters[dimensionEntryIndex].in;
        if (filtersIn === undefined) return;

        const index = filtersIn?.findIndex(
          (value) => value === dimensionValue,
        ) as number;
        if (index >= 0) {
          filtersIn?.splice(index, 1);
          if (filtersIn.length === 0) {
            filters.splice(dimensionEntryIndex, 1);
          }

          // Only decrement pinIndex if the removed value was before the pinned value
          if (metricsExplorer.pinIndex >= index) {
            metricsExplorer.pinIndex--;
          }
          return;
        }
        filtersIn.push(dimensionValue);
      } else {
        filters.push({
          name: dimensionName,
          in: [dimensionValue],
        });
      }
    });
  },

  clearFilters(name: string) {
    updateMetricsExplorerByName(name, (metricsExplorer) => {
      metricsExplorer.filters.include = [];
      metricsExplorer.filters.exclude = [];
      metricsExplorer.dimensionFilterExcludeMode.clear();
      metricsExplorer.pinIndex = -1;
    });
  },

  clearFilterForDimension(
    name: string,
    dimensionName: string,
    include: boolean,
  ) {
    updateMetricsExplorerByName(name, (metricsExplorer) => {
      if (include) {
        removeIfExists(
          metricsExplorer.filters.include,
          (dimensionValues) => dimensionValues.name === dimensionName,
        );
      } else {
        removeIfExists(
          metricsExplorer.filters.exclude,
          (dimensionValues) => dimensionValues.name === dimensionName,
        );
      }
    });
  },

  /**
   * Toggle a dimension filter between include/exclude modes
   */
  toggleFilterMode(name: string, dimensionName: string) {
    updateMetricsExplorerByName(name, (metricsExplorer) => {
      const exclude =
        metricsExplorer.dimensionFilterExcludeMode.get(dimensionName);
      metricsExplorer.dimensionFilterExcludeMode.set(dimensionName, !exclude);

      const relevantFilterKey = exclude ? "exclude" : "include";
      const otherFilterKey = exclude ? "include" : "exclude";

      const otherFilterEntryIndex = metricsExplorer.filters[
        relevantFilterKey
      ].findIndex((filter) => filter.name === dimensionName);
      // if relevant filter is not present then return
      if (otherFilterEntryIndex === -1) return;

      // push relevant filters to other filter
      metricsExplorer.filters[otherFilterKey].push(
        metricsExplorer.filters[relevantFilterKey][otherFilterEntryIndex],
      );
      // remove entry from relevant filter
      metricsExplorer.filters[relevantFilterKey].splice(
        otherFilterEntryIndex,
        1,
      );
    });
  },

  remove(name: string) {
    update((state) => {
      delete state.entities[name];
      return state;
    });
  },
};

export const metricsExplorerStore: Readable<MetricsExplorerStoreType> &
  typeof metricViewReducers = {
  subscribe,
  ...metricViewReducers,
};

export function useDashboardStore(
  name: string,
): Readable<MetricsExplorerEntity> {
  return derived(metricsExplorerStore, ($store) => {
    return $store.entities[name];
  });
}

export function setDisplayComparison(
  metricsExplorer: MetricsExplorerEntity,
  showTimeComparison: boolean,
) {
  metricsExplorer.showTimeComparison = showTimeComparison;

  if (showTimeComparison) {
    metricsExplorer.selectedComparisonDimension = undefined;
  }

  // if setting showTimeComparison===true and not currently
  //  showing any context column, then show DELTA_PERCENT
  if (
    showTimeComparison &&
    metricsExplorer.leaderboardContextColumn === LeaderboardContextColumn.HIDDEN
  ) {
    metricsExplorer.leaderboardContextColumn =
      LeaderboardContextColumn.DELTA_PERCENT;
  }

  // if setting showTimeComparison===false and currently
  //  showing DELTA_PERCENT, then hide context column
  if (
    !showTimeComparison &&
    metricsExplorer.leaderboardContextColumn ===
      LeaderboardContextColumn.DELTA_PERCENT
  ) {
    metricsExplorer.leaderboardContextColumn = LeaderboardContextColumn.HIDDEN;
  }
}

export function sortTypeForContextColumnType(
  contextCol: LeaderboardContextColumn,
): SortType {
  const sortType = {
    [LeaderboardContextColumn.DELTA_PERCENT]: SortType.DELTA_PERCENT,
    [LeaderboardContextColumn.DELTA_ABSOLUTE]: SortType.DELTA_ABSOLUTE,
    [LeaderboardContextColumn.PERCENT]: SortType.PERCENT,
    [LeaderboardContextColumn.HIDDEN]: SortType.VALUE,
  }[contextCol];

  // Note: the above map needs to be EXHAUSTIVE over
  // LeaderboardContextColumn variants. If we ever add a new
  // context column type, we need to add it to the map above.
  // Otherwise, we will throw an error here.
  if (!sortType) {
    throw new Error(`Invalid context column type: ${contextCol}`);
  }
  return sortType;
}

function setSelectedScrubRange(
  metricsExplorer: MetricsExplorerEntity,
  scrubRange: ScrubRange,
) {
  if (scrubRange === undefined) {
    metricsExplorer.lastDefinedScrubRange = undefined;
  } else if (!scrubRange.isScrubbing && scrubRange?.start && scrubRange?.end) {
    metricsExplorer.lastDefinedScrubRange = scrubRange;
  }

  metricsExplorer.selectedScrubRange = scrubRange;
}

function getPinIndexForDimension(
  metricsExplorer: MetricsExplorerEntity,
  dimensionName: string,
) {
  const relevantFilterKey = metricsExplorer.dimensionFilterExcludeMode.get(
    dimensionName,
  )
    ? "exclude"
    : "include";

  const dimensionEntryIndex = metricsExplorer.filters[
    relevantFilterKey
  ].findIndex((filter) => filter.name === dimensionName);

  if (dimensionEntryIndex >= 0) {
    return (
      metricsExplorer.filters[relevantFilterKey][dimensionEntryIndex]?.in
        ?.length - 1
    );
  }

  return -1;
}<|MERGE_RESOLUTION|>--- conflicted
+++ resolved
@@ -77,13 +77,6 @@
   } else if (!metricsView.measures.length) {
     metricsExplorer.leaderboardMeasureName = undefined;
   }
-<<<<<<< HEAD
-  // TODO: how does this differ from visibleMeasureKeys?
-  metricsExplorer.selectedMeasureNames = metricsView.measures.map(
-    (measure) => measure.name,
-  );
-=======
->>>>>>> fadc7f1b
 
   if (metricsExplorer.allMeasuresVisible) {
     // this makes sure that the visible keys is in sync with list of measures
