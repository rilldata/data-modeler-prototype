import { LeaderboardContextColumn } from "@rilldata/web-common/features/dashboards/leaderboard-context-column";
import { getDashboardStateFromUrl } from "@rilldata/web-common/features/dashboards/proto-state/fromProto";
import { getProtoFromDashboardState } from "@rilldata/web-common/features/dashboards/proto-state/toProto";
import { getWhereFilterExpressionIndex } from "@rilldata/web-common/features/dashboards/state-managers/selectors/dimension-filters";
import { getDefaultMetricsExplorerEntity } from "@rilldata/web-common/features/dashboards/stores/dashboard-store-defaults";
import {
  createAndExpression,
  filterExpressions,
  forEachIdentifier,
} from "@rilldata/web-common/features/dashboards/stores/filter-utils";
import type { MetricsExplorerEntity } from "@rilldata/web-common/features/dashboards/stores/metrics-explorer-entity";
import { getMapFromArray } from "@rilldata/web-common/lib/arrayUtils";
import type {
  DashboardTimeControls,
  ScrubRange,
  TimeRange,
} from "@rilldata/web-common/lib/time/types";
<<<<<<< HEAD
=======
import {
  V1Operation,
  type V1StructType,
} from "@rilldata/web-common/runtime-client";
>>>>>>> 7f5a608e
import type {
  V1Expression,
  V1MetricsView,
  V1MetricsViewSpec,
  V1MetricsViewTimeRangeResponse,
  V1TimeGrain,
} from "@rilldata/web-common/runtime-client";
import { V1Operation } from "@rilldata/web-common/runtime-client";
import type { ExpandedState, SortingState } from "@tanstack/svelte-table";
import { Readable, derived, writable } from "svelte/store";
import {
  SortDirection,
  SortType,
} from "web-common/src/features/dashboards/proto-state/derived-types";

export interface MetricsExplorerStoreType {
  entities: Record<string, MetricsExplorerEntity>;
}
const { update, subscribe } = writable({
  entities: {},
} as MetricsExplorerStoreType);

function updateMetricsExplorerProto(metricsExplorer: MetricsExplorerEntity) {
  metricsExplorer.proto = getProtoFromDashboardState(metricsExplorer);
}

export const updateMetricsExplorerByName = (
  name: string,
  callback: (metricsExplorer: MetricsExplorerEntity) => void,
) => {
  update((state) => {
    if (!state.entities[name]) {
      return state;
    }

    callback(state.entities[name]);
    // every change triggers a proto update
    updateMetricsExplorerProto(state.entities[name]);
    return state;
  });
};

function includeExcludeModeFromFilters(filters: V1Expression | undefined) {
  const map = new Map<string, boolean>();
  if (!filters) return map;
  forEachIdentifier(filters, (e, ident) => {
    if (e.cond?.op === V1Operation.OPERATION_NIN) {
      map.set(ident, true);
    }
  });
  return map;
}

function syncMeasures(
  metricsView: V1MetricsView,
  metricsExplorer: MetricsExplorerEntity,
) {
  const measuresMap = getMapFromArray(
    metricsView.measures,
    (measure) => measure.name,
  );

  // sync measures with selected leaderboard measure.
  if (
    metricsView.measures.length &&
    (!metricsExplorer.leaderboardMeasureName ||
      !measuresMap.has(metricsExplorer.leaderboardMeasureName))
  ) {
    metricsExplorer.leaderboardMeasureName = metricsView.measures[0].name;
  } else if (!metricsView.measures.length) {
    metricsExplorer.leaderboardMeasureName = undefined;
  }

  if (metricsExplorer.allMeasuresVisible) {
    // this makes sure that the visible keys is in sync with list of measures
    metricsExplorer.visibleMeasureKeys = new Set(
      metricsView.measures.map((measure) => measure.name),
    );
  } else {
    // remove any keys from visible measure if it doesn't exist anymore
    for (const measureKey of metricsExplorer.visibleMeasureKeys) {
      if (!measuresMap.has(measureKey)) {
        metricsExplorer.visibleMeasureKeys.delete(measureKey);
      }
    }
    // If there are no visible measures, make the first measure visible
    if (
      metricsView.measures.length &&
      metricsExplorer.visibleMeasureKeys.size === 0
    ) {
      metricsExplorer.visibleMeasureKeys = new Set([
        metricsView.measures[0].name,
      ]);
    }

    // check if current leaderboard measure is visible,
    // if not set it to first visible measure
    if (
      metricsExplorer.visibleMeasureKeys.size &&
      !metricsExplorer.visibleMeasureKeys.has(
        metricsExplorer.leaderboardMeasureName,
      )
    ) {
      const firstVisibleMeasure = metricsView.measures
        .map((measure) => measure.name)
        .find((key) => metricsExplorer.visibleMeasureKeys.has(key));
      metricsExplorer.leaderboardMeasureName = firstVisibleMeasure;
    }
  }
}

function syncDimensions(
  metricsView: V1MetricsView,
  metricsExplorer: MetricsExplorerEntity,
) {
  // Having a map here improves the lookup for existing dimension name
  const dimensionsMap = getMapFromArray(
    metricsView.dimensions,
    (dimension) => dimension.name,
  );
  metricsExplorer.whereFilter =
    filterExpressions(metricsExplorer.whereFilter, (e) => {
      if (!e.cond?.exprs?.length) return true;
      return dimensionsMap.has(e.cond.exprs[0].ident);
    }) ?? createAndExpression([]);

  if (
    metricsExplorer.selectedDimensionName &&
    !dimensionsMap.has(metricsExplorer.selectedDimensionName)
  ) {
    metricsExplorer.selectedDimensionName = undefined;
  }

  if (metricsExplorer.allDimensionsVisible) {
    // this makes sure that the visible keys is in sync with list of dimensions
    metricsExplorer.visibleDimensionKeys = new Set(
      metricsView.dimensions.map((dimension) => dimension.name),
    );
  } else {
    // remove any keys from visible dimension if it doesn't exist anymore
    for (const dimensionKey of metricsExplorer.visibleDimensionKeys) {
      if (!dimensionsMap.has(dimensionKey)) {
        metricsExplorer.visibleDimensionKeys.delete(dimensionKey);
      }
    }
  }
}

const metricViewReducers = {
  init(
    name: string,
    metricsView: V1MetricsViewSpec,
    fullTimeRange: V1MetricsViewTimeRangeResponse | undefined,
  ) {
    update((state) => {
      if (state.entities[name]) return state;

      state.entities[name] = getDefaultMetricsExplorerEntity(
        name,
        metricsView,
        fullTimeRange,
      );

      updateMetricsExplorerProto(state.entities[name]);
      return state;
    });
  },

  syncFromUrl(
    name: string,
    urlState: string,
    metricsView: V1MetricsView,
    schema: V1StructType,
  ) {
    if (!urlState || !metricsView) return;
    // not all data for MetricsExplorerEntity will be filled out here.
    // Hence, it is a Partial<MetricsExplorerEntity>
    const partial = getDashboardStateFromUrl(urlState, metricsView, schema);
    if (!partial) return;

    updateMetricsExplorerByName(name, (metricsExplorer) => {
      for (const key in partial) {
        metricsExplorer[key] = partial[key];
      }
      // this hack is needed since what is shown for comparison is not a single source
      // TODO: use an enum and get rid of this
      if (!partial.showTimeComparison) {
        metricsExplorer.showTimeComparison = false;
      }
      metricsExplorer.dimensionFilterExcludeMode =
        includeExcludeModeFromFilters(partial.whereFilter);
    });
  },

  sync(name: string, metricsView: V1MetricsView) {
    if (!name || !metricsView || !metricsView.measures) return;
    updateMetricsExplorerByName(name, (metricsExplorer) => {
      // remove references to non existent measures
      syncMeasures(metricsView, metricsExplorer);

      // remove references to non existent dimensions
      syncDimensions(metricsView, metricsExplorer);
    });
  },

  setPivotMode(name: string, mode: boolean) {
    updateMetricsExplorerByName(name, (metricsExplorer) => {
      metricsExplorer.pivot = { ...metricsExplorer.pivot, active: mode };
    });
  },

  setPivotRows(name: string, values: string[]) {
    updateMetricsExplorerByName(name, (metricsExplorer) => {
      metricsExplorer.pivot = { ...metricsExplorer.pivot, rows: values };
    });
  },

  setPivotColumns(name: string, values: string[]) {
    updateMetricsExplorerByName(name, (metricsExplorer) => {
      metricsExplorer.pivot = { ...metricsExplorer.pivot, columns: values };
    });
  },

  setPivotExpanded(name: string, expanded: ExpandedState) {
    updateMetricsExplorerByName(name, (metricsExplorer) => {
      metricsExplorer.pivot = { ...metricsExplorer.pivot, expanded };
    });
  },

  setPivotSort(name: string, sorting: SortingState) {
    updateMetricsExplorerByName(name, (metricsExplorer) => {
      metricsExplorer.pivot = { ...metricsExplorer.pivot, sorting };
    });
  },

  setPivotColumnPage(name: string, pageNumber: number) {
    updateMetricsExplorerByName(name, (metricsExplorer) => {
      metricsExplorer.pivot = {
        ...metricsExplorer.pivot,
        columnPage: pageNumber,
      };
    });
  },

  /**
   * DEPRECATED!!!
   * use setLeaderboardMeasureName via:
   * getStateManagers().actions.setLeaderboardMeasureName
   *
   * Still used in tests, so we can't remove it yet, but don't use
   * it in production code.
   */
  setLeaderboardMeasureName(name: string, measureName: string) {
    console.warn(
      "setLeaderboardMeasureName is deprecated. Use setLeaderboardMeasureName via `getStateManagers().actions.setLeaderboardMeasureName`. Still used in tests, so we can't remove it yet, but don't use it in production code.",
    );
    updateMetricsExplorerByName(name, (metricsExplorer) => {
      metricsExplorer.leaderboardMeasureName = measureName;
    });
  },

  setExpandedMeasureName(name: string, measureName: string) {
    updateMetricsExplorerByName(name, (metricsExplorer) => {
      metricsExplorer.expandedMeasureName = measureName;

      // If going into TDD view and already having a comparison dimension,
      // then set the pinIndex
      if (metricsExplorer.selectedComparisonDimension) {
        metricsExplorer.pinIndex = getPinIndexForDimension(
          metricsExplorer,
          metricsExplorer.selectedComparisonDimension,
        );
      }
    });
  },

  setPinIndex(name: string, index: number) {
    updateMetricsExplorerByName(name, (metricsExplorer) => {
      metricsExplorer.pinIndex = index;
    });
  },

  setSortDescending(name: string) {
    updateMetricsExplorerByName(name, (metricsExplorer) => {
      metricsExplorer.sortDirection = SortDirection.DESCENDING;
    });
  },

  setSortAscending(name: string) {
    updateMetricsExplorerByName(name, (metricsExplorer) => {
      metricsExplorer.sortDirection = SortDirection.ASCENDING;
    });
  },

  toggleSort(name: string, sortType?: SortType) {
    updateMetricsExplorerByName(name, (metricsExplorer) => {
      // if sortType is not provided,  or if it is provided
      // and is the same as the current sort type,
      // then just toggle the current sort direction
      if (
        sortType === undefined ||
        metricsExplorer.dashboardSortType === sortType
      ) {
        metricsExplorer.sortDirection =
          metricsExplorer.sortDirection === SortDirection.ASCENDING
            ? SortDirection.DESCENDING
            : SortDirection.ASCENDING;
      } else {
        // if the sortType is different from the current sort type,
        //  then update the sort type and set the sort direction
        // to descending
        metricsExplorer.dashboardSortType = sortType;
        metricsExplorer.sortDirection = SortDirection.DESCENDING;
      }
    });
  },

  setSortDirection(name: string, direction: SortDirection) {
    updateMetricsExplorerByName(name, (metricsExplorer) => {
      metricsExplorer.sortDirection = direction;
    });
  },

  setSelectedTimeRange(name: string, timeRange: DashboardTimeControls) {
    updateMetricsExplorerByName(name, (metricsExplorer) => {
      setSelectedScrubRange(metricsExplorer, undefined);
      metricsExplorer.selectedTimeRange = timeRange;
    });
  },

  setSelectedScrubRange(name: string, scrubRange: ScrubRange) {
    updateMetricsExplorerByName(name, (metricsExplorer) => {
      setSelectedScrubRange(metricsExplorer, scrubRange);
    });
  },

  setMetricDimensionName(name: string, dimensionName: string | null) {
    updateMetricsExplorerByName(name, (metricsExplorer) => {
      metricsExplorer.selectedDimensionName = dimensionName;
    });
  },

  setComparisonDimension(name: string, dimensionName: string) {
    updateMetricsExplorerByName(name, (metricsExplorer) => {
      if (dimensionName === undefined) {
        setDisplayComparison(metricsExplorer, true);
      } else {
        setDisplayComparison(metricsExplorer, false);
      }
      metricsExplorer.selectedComparisonDimension = dimensionName;
      metricsExplorer.pinIndex = getPinIndexForDimension(
        metricsExplorer,
        dimensionName,
      );
    });
  },

  disableAllComparisons(name: string) {
    updateMetricsExplorerByName(name, (metricsExplorer) => {
      metricsExplorer.selectedComparisonDimension = undefined;
      setDisplayComparison(metricsExplorer, false);
    });
  },

  setSelectedComparisonRange(
    name: string,
    comparisonTimeRange: DashboardTimeControls,
  ) {
    updateMetricsExplorerByName(name, (metricsExplorer) => {
      setDisplayComparison(metricsExplorer, true);
      metricsExplorer.selectedComparisonTimeRange = comparisonTimeRange;
    });
  },

  setTimeZone(name: string, zoneIANA: string) {
    updateMetricsExplorerByName(name, (metricsExplorer) => {
      // Reset scrub when timezone changes
      setSelectedScrubRange(metricsExplorer, undefined);

      metricsExplorer.selectedTimezone = zoneIANA;
    });
  },

  setSearchText(name: string, searchText: string) {
    updateMetricsExplorerByName(name, (metricsExplorer) => {
      metricsExplorer.dimensionSearchText = searchText;
    });
  },

  displayTimeComparison(name: string, showTimeComparison: boolean) {
    updateMetricsExplorerByName(name, (metricsExplorer) => {
      setDisplayComparison(metricsExplorer, showTimeComparison);
    });
  },

  selectTimeRange(
    name: string,
    timeRange: TimeRange,
    timeGrain: V1TimeGrain,
    comparisonTimeRange: DashboardTimeControls | undefined,
  ) {
    updateMetricsExplorerByName(name, (metricsExplorer) => {
      if (!timeRange.name) return;

      // Reset scrub when range changes
      setSelectedScrubRange(metricsExplorer, undefined);

      metricsExplorer.selectedTimeRange = {
        ...timeRange,
        interval: timeGrain,
      };

      metricsExplorer.selectedComparisonTimeRange = comparisonTimeRange;

      setDisplayComparison(
        metricsExplorer,
        metricsExplorer.selectedComparisonTimeRange !== undefined &&
          metricsExplorer.selectedComparisonDimension === undefined,
      );
    });
  },

  setContextColumn(name: string, contextColumn: LeaderboardContextColumn) {
    updateMetricsExplorerByName(name, (metricsExplorer) => {
      const initialSort = sortTypeForContextColumnType(
        metricsExplorer.leaderboardContextColumn,
      );
      switch (contextColumn) {
        case LeaderboardContextColumn.DELTA_ABSOLUTE:
        case LeaderboardContextColumn.DELTA_PERCENT: {
          // if there is no time comparison, then we can't show
          // these context columns, so return with no change
          if (metricsExplorer.showTimeComparison === false) return;

          metricsExplorer.leaderboardContextColumn = contextColumn;
          break;
        }
        default:
          metricsExplorer.leaderboardContextColumn = contextColumn;
      }

      // if we have changed the context column, and the leaderboard is
      // sorted by the context column from before we made the change,
      // then we also need to change
      // the sort type to match the new context column
      if (metricsExplorer.dashboardSortType === initialSort) {
        metricsExplorer.dashboardSortType =
          sortTypeForContextColumnType(contextColumn);
      }
    });
  },

  remove(name: string) {
    update((state) => {
      delete state.entities[name];
      return state;
    });
  },
};

export const metricsExplorerStore: Readable<MetricsExplorerStoreType> &
  typeof metricViewReducers = {
  subscribe,
  ...metricViewReducers,
};

export function useDashboardStore(
  name: string,
): Readable<MetricsExplorerEntity> {
  return derived(metricsExplorerStore, ($store) => {
    return $store.entities[name];
  });
}

export function setDisplayComparison(
  metricsExplorer: MetricsExplorerEntity,
  showTimeComparison: boolean,
) {
  metricsExplorer.showTimeComparison = showTimeComparison;
  if (showTimeComparison && !metricsExplorer.selectedComparisonTimeRange) {
    metricsExplorer.selectedComparisonTimeRange = {} as any;
  }

  if (showTimeComparison) {
    metricsExplorer.selectedComparisonDimension = undefined;
  }

  // if setting showTimeComparison===true and not currently
  //  showing any context column, then show DELTA_PERCENT
  if (
    showTimeComparison &&
    metricsExplorer.leaderboardContextColumn === LeaderboardContextColumn.HIDDEN
  ) {
    metricsExplorer.leaderboardContextColumn =
      LeaderboardContextColumn.DELTA_PERCENT;
  }

  // if setting showTimeComparison===false and currently
  //  showing DELTA_PERCENT, then hide context column
  if (
    !showTimeComparison &&
    metricsExplorer.leaderboardContextColumn ===
      LeaderboardContextColumn.DELTA_PERCENT
  ) {
    metricsExplorer.leaderboardContextColumn = LeaderboardContextColumn.HIDDEN;
  }
}

export function sortTypeForContextColumnType(
  contextCol: LeaderboardContextColumn,
): SortType {
  const sortType = {
    [LeaderboardContextColumn.DELTA_PERCENT]: SortType.DELTA_PERCENT,
    [LeaderboardContextColumn.DELTA_ABSOLUTE]: SortType.DELTA_ABSOLUTE,
    [LeaderboardContextColumn.PERCENT]: SortType.PERCENT,
    [LeaderboardContextColumn.HIDDEN]: SortType.VALUE,
  }[contextCol];

  // Note: the above map needs to be EXHAUSTIVE over
  // LeaderboardContextColumn variants. If we ever add a new
  // context column type, we need to add it to the map above.
  // Otherwise, we will throw an error here.
  if (!sortType) {
    throw new Error(`Invalid context column type: ${contextCol}`);
  }
  return sortType;
}

function setSelectedScrubRange(
  metricsExplorer: MetricsExplorerEntity,
  scrubRange: ScrubRange,
) {
  if (scrubRange === undefined) {
    metricsExplorer.lastDefinedScrubRange = undefined;
  } else if (!scrubRange.isScrubbing && scrubRange?.start && scrubRange?.end) {
    metricsExplorer.lastDefinedScrubRange = scrubRange;
  }

  metricsExplorer.selectedScrubRange = scrubRange;
}

function getPinIndexForDimension(
  metricsExplorer: MetricsExplorerEntity,
  dimensionName: string,
) {
  const dimensionEntryIndex = getWhereFilterExpressionIndex({
    dashboard: metricsExplorer,
  })(dimensionName);
  if (dimensionEntryIndex === undefined || dimensionEntryIndex === -1)
    return -1;

  const dimExpr =
    metricsExplorer.whereFilter.cond?.exprs?.[dimensionEntryIndex];
  if (!dimExpr?.cond?.exprs?.length) return -1;

  // 1st entry in the expression is the identifier. hence the -2 here.
  return dimExpr.cond.exprs.length - 2;
}<|MERGE_RESOLUTION|>--- conflicted
+++ resolved
@@ -15,13 +15,6 @@
   ScrubRange,
   TimeRange,
 } from "@rilldata/web-common/lib/time/types";
-<<<<<<< HEAD
-=======
-import {
-  V1Operation,
-  type V1StructType,
-} from "@rilldata/web-common/runtime-client";
->>>>>>> 7f5a608e
 import type {
   V1Expression,
   V1MetricsView,
@@ -29,7 +22,10 @@
   V1MetricsViewTimeRangeResponse,
   V1TimeGrain,
 } from "@rilldata/web-common/runtime-client";
-import { V1Operation } from "@rilldata/web-common/runtime-client";
+import {
+  V1Operation,
+  type V1StructType,
+} from "@rilldata/web-common/runtime-client";
 import type { ExpandedState, SortingState } from "@tanstack/svelte-table";
 import { Readable, derived, writable } from "svelte/store";
 import {
