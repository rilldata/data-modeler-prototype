import { LeaderboardContextColumn } from "@rilldata/web-common/features/dashboards/leaderboard-context-column";
import { getDashboardStateFromUrl } from "@rilldata/web-common/features/dashboards/proto-state/fromProto";
import { getProtoFromDashboardState } from "@rilldata/web-common/features/dashboards/proto-state/toProto";
import { setContextColumn } from "@rilldata/web-common/features/dashboards/state-managers/actions/context-columns";
import { getWhereFilterExpressionIndex } from "@rilldata/web-common/features/dashboards/state-managers/selectors/dimension-filters";
import { AdvancedMeasureCorrector } from "@rilldata/web-common/features/dashboards/stores/AdvancedMeasureCorrector";
import {
  getDefaultMetricsExplorerEntity,
  restorePersistedDashboardState,
} from "@rilldata/web-common/features/dashboards/stores/dashboard-store-defaults";
import {
  createAndExpression,
  filterExpressions,
  forEachIdentifier,
} from "@rilldata/web-common/features/dashboards/stores/filter-utils";
import type { MetricsExplorerEntity } from "@rilldata/web-common/features/dashboards/stores/metrics-explorer-entity";
import { getPersistentDashboardStore } from "@rilldata/web-common/features/dashboards/stores/persistent-dashboard-state";
import { TDDChart } from "@rilldata/web-common/features/dashboards/time-dimension-details/types";
import { getMapFromArray } from "@rilldata/web-common/lib/arrayUtils";
import type {
  DashboardTimeControls,
  ScrubRange,
  TimeRange,
} from "@rilldata/web-common/lib/time/types";
import { DashboardState_ActivePage } from "@rilldata/web-common/proto/gen/rill/ui/v1/dashboard_pb";
import type {
  V1Expression,
  V1MetricsViewSpec,
  V1MetricsViewTimeRangeResponse,
  V1TimeGrain,
} from "@rilldata/web-common/runtime-client";
import {
  V1Operation,
  type V1StructType,
} from "@rilldata/web-common/runtime-client";
import type { ExpandedState, SortingState } from "@tanstack/svelte-table";
import { Readable, derived, writable } from "svelte/store";
import { SortType } from "web-common/src/features/dashboards/proto-state/derived-types";
import type { PivotColumns, PivotRows } from "../pivot/types";
import { PivotChipType, type PivotChipData } from "../pivot/types";

export interface MetricsExplorerStoreType {
  entities: Record<string, MetricsExplorerEntity>;
}
const { update, subscribe } = writable({
  entities: {},
} as MetricsExplorerStoreType);

function updateMetricsExplorerProto(metricsExplorer: MetricsExplorerEntity) {
  metricsExplorer.proto = getProtoFromDashboardState(metricsExplorer);
}

export const updateMetricsExplorerByName = (
  name: string,
  callback: (metricsExplorer: MetricsExplorerEntity) => void,
) => {
  update((state) => {
    if (!state.entities[name]) {
      return state;
    }

    callback(state.entities[name]);
    // every change triggers a proto update
    updateMetricsExplorerProto(state.entities[name]);
    return state;
  });
};

function includeExcludeModeFromFilters(filters: V1Expression | undefined) {
  const map = new Map<string, boolean>();
  if (!filters) return map;
  forEachIdentifier(filters, (e, ident) => {
    if (e.cond?.op === V1Operation.OPERATION_NIN) {
      map.set(ident, true);
    }
  });
  return map;
}

function syncMeasures(
  metricsView: V1MetricsViewSpec,
  metricsExplorer: MetricsExplorerEntity,
) {
  const measuresMap = getMapFromArray(
    metricsView.measures,
    (measure) => measure.name,
  );

  // sync measures with selected leaderboard measure.
  if (
    metricsView.measures.length &&
    (!metricsExplorer.leaderboardMeasureName ||
      !measuresMap.has(metricsExplorer.leaderboardMeasureName))
  ) {
    metricsExplorer.leaderboardMeasureName = metricsView.measures[0].name;
  } else if (!metricsView.measures.length) {
    metricsExplorer.leaderboardMeasureName = undefined;
  }

  if (metricsExplorer.allMeasuresVisible) {
    // this makes sure that the visible keys is in sync with list of measures
    metricsExplorer.visibleMeasureKeys = new Set(
      metricsView.measures.map((measure) => measure.name),
    );
  } else {
    // remove any keys from visible measure if it doesn't exist anymore
    for (const measureKey of metricsExplorer.visibleMeasureKeys) {
      if (!measuresMap.has(measureKey)) {
        metricsExplorer.visibleMeasureKeys.delete(measureKey);
      }
    }
    // If there are no visible measures, make the first measure visible
    if (
      metricsView.measures.length &&
      metricsExplorer.visibleMeasureKeys.size === 0
    ) {
      metricsExplorer.visibleMeasureKeys = new Set([
        metricsView.measures[0].name,
      ]);
    }

    // check if current leaderboard measure is visible,
    // if not set it to first visible measure
    if (
      metricsExplorer.visibleMeasureKeys.size &&
      !metricsExplorer.visibleMeasureKeys.has(
        metricsExplorer.leaderboardMeasureName,
      )
    ) {
      const firstVisibleMeasure = metricsView.measures
        .map((measure) => measure.name)
        .find((key) => metricsExplorer.visibleMeasureKeys.has(key));
      metricsExplorer.leaderboardMeasureName = firstVisibleMeasure;
    }
  }
}

function syncDimensions(
  metricsView: V1MetricsViewSpec,
  metricsExplorer: MetricsExplorerEntity,
) {
  // Having a map here improves the lookup for existing dimension name
  const dimensionsMap = getMapFromArray(
    metricsView.dimensions,
    (dimension) => dimension.name,
  );
  metricsExplorer.whereFilter =
    filterExpressions(metricsExplorer.whereFilter, (e) => {
      if (!e.cond?.exprs?.length) return true;
      return dimensionsMap.has(e.cond.exprs[0].ident);
    }) ?? createAndExpression([]);

  if (
    metricsExplorer.selectedDimensionName &&
    !dimensionsMap.has(metricsExplorer.selectedDimensionName)
  ) {
    metricsExplorer.selectedDimensionName = undefined;
    metricsExplorer.activePage = DashboardState_ActivePage.DEFAULT;
  }

  if (metricsExplorer.allDimensionsVisible) {
    // this makes sure that the visible keys is in sync with list of dimensions
    metricsExplorer.visibleDimensionKeys = new Set(
      metricsView.dimensions.map((dimension) => dimension.name),
    );
  } else {
    // remove any keys from visible dimension if it doesn't exist anymore
    for (const dimensionKey of metricsExplorer.visibleDimensionKeys) {
      if (!dimensionsMap.has(dimensionKey)) {
        metricsExplorer.visibleDimensionKeys.delete(dimensionKey);
      }
    }
  }
}

const metricViewReducers = {
  init(
    name: string,
    metricsView: V1MetricsViewSpec,
    fullTimeRange: V1MetricsViewTimeRangeResponse | undefined,
  ) {
    update((state) => {
      if (state.entities[name]) return state;

      state.entities[name] = getDefaultMetricsExplorerEntity(
        name,
        metricsView,
        fullTimeRange,
      );
      state.entities[name] = restorePersistedDashboardState(
        state.entities[name],
      );

      updateMetricsExplorerProto(state.entities[name]);

      return state;
    });
  },

  syncFromUrl(
    name: string,
    urlState: string,
    metricsView: V1MetricsViewSpec,
    schema: V1StructType,
  ) {
    if (!urlState || !metricsView) return;
    // not all data for MetricsExplorerEntity will be filled out here.
    // Hence, it is a Partial<MetricsExplorerEntity>
    const partial = getDashboardStateFromUrl(urlState, metricsView, schema);
    if (!partial) return;

    updateMetricsExplorerByName(name, (metricsExplorer) => {
      for (const key in partial) {
        metricsExplorer[key] = partial[key];
      }
      // this hack is needed since what is shown for comparison is not a single source
      // TODO: use an enum and get rid of this
      if (!partial.showTimeComparison) {
        metricsExplorer.showTimeComparison = false;
      }
      metricsExplorer.dimensionFilterExcludeMode =
        includeExcludeModeFromFilters(partial.whereFilter);
      AdvancedMeasureCorrector.correct(metricsExplorer, metricsView);
    });
  },

  sync(name: string, metricsView: V1MetricsViewSpec) {
    if (!name || !metricsView || !metricsView.measures) return;
    updateMetricsExplorerByName(name, (metricsExplorer) => {
      // remove references to non existent measures
      syncMeasures(metricsView, metricsExplorer);

      // remove references to non existent dimensions
      syncDimensions(metricsView, metricsExplorer);
    });
  },

  setPivotMode(name: string, mode: boolean) {
    updateMetricsExplorerByName(name, (metricsExplorer) => {
      metricsExplorer.pivot = { ...metricsExplorer.pivot, active: mode };
      if (mode) {
        metricsExplorer.activePage = DashboardState_ActivePage.PIVOT;
      } else if (metricsExplorer.selectedDimensionName) {
        metricsExplorer.activePage = DashboardState_ActivePage.DIMENSION_TABLE;
      } else if (metricsExplorer.tdd.expandedMeasureName) {
        metricsExplorer.activePage =
          DashboardState_ActivePage.TIME_DIMENSIONAL_DETAIL;
      } else {
        metricsExplorer.activePage = DashboardState_ActivePage.DEFAULT;
      }
    });
  },

  setPivotRows(name: string, value: PivotChipData[]) {
    updateMetricsExplorerByName(name, (metricsExplorer) => {
      metricsExplorer.pivot.rowPage = 1;

      const dimensions: PivotChipData[] = [];

      value.forEach((val) => {
        if (val.type !== PivotChipType.Measure) {
          dimensions.push(val);
        }
      });

      if (metricsExplorer.pivot.sorting.length) {
        const accessor = metricsExplorer.pivot.sorting[0].id;
        const anchorDimension = dimensions?.[0]?.id;
        if (accessor !== anchorDimension) {
          metricsExplorer.pivot.sorting = [];
        }
      }

      metricsExplorer.pivot.rows = {
        dimension: dimensions,
      };
    });
  },

  setPivotColumns(name: string, value: PivotChipData[]) {
    updateMetricsExplorerByName(name, (metricsExplorer) => {
      metricsExplorer.pivot.rowPage = 1;
      metricsExplorer.pivot.expanded = {};

      const dimensions: PivotChipData[] = [];
      const measures: PivotChipData[] = [];

      value.forEach((val) => {
        if (val.type === PivotChipType.Measure) {
          measures.push(val);
        } else {
          dimensions.push(val);
        }
      });

      // Reset sorting if the sorting field is not in the pivot columns
      if (metricsExplorer.pivot.sorting.length) {
        const accessor = metricsExplorer.pivot.sorting[0].id;
        const anchorDimension = metricsExplorer.pivot.rows.dimension?.[0].id;
        if (accessor !== anchorDimension) {
          metricsExplorer.pivot.sorting = [];
        }
      }
      metricsExplorer.pivot.columns = {
        dimension: dimensions,
        measure: measures,
      };
    });
  },

  addPivotField(name: string, value: PivotChipData, rows: boolean) {
    updateMetricsExplorerByName(name, (metricsExplorer) => {
      metricsExplorer.pivot.rowPage = 1;
      if (value.type === PivotChipType.Measure) {
        metricsExplorer.pivot.columns.measure.push(value);
      } else {
        if (rows) {
          metricsExplorer.pivot.rows.dimension.push(value);
        } else {
          metricsExplorer.pivot.columns.dimension.push(value);
        }
      }
    });
  },

  setPivotExpanded(name: string, expanded: ExpandedState) {
    updateMetricsExplorerByName(name, (metricsExplorer) => {
      metricsExplorer.pivot = { ...metricsExplorer.pivot, expanded };
    });
  },

  setPivotComparison(name: string, enableComparison: boolean) {
    updateMetricsExplorerByName(name, (metricsExplorer) => {
      metricsExplorer.pivot = { ...metricsExplorer.pivot, enableComparison };
    });
  },

  setPivotSort(name: string, sorting: SortingState) {
    updateMetricsExplorerByName(name, (metricsExplorer) => {
      metricsExplorer.pivot = {
        ...metricsExplorer.pivot,
        sorting,
        rowPage: 1,
        expanded: {},
      };
    });
  },

  setPivotColumnPage(name: string, pageNumber: number) {
    updateMetricsExplorerByName(name, (metricsExplorer) => {
      metricsExplorer.pivot = {
        ...metricsExplorer.pivot,
        columnPage: pageNumber,
      };
    });
  },

  setPivotRowPage(name: string, pageNumber: number) {
    updateMetricsExplorerByName(name, (metricsExplorer) => {
      metricsExplorer.pivot = {
        ...metricsExplorer.pivot,
        rowPage: pageNumber,
      };
    });
  },

  createPivot(name: string, rows: PivotRows, columns: PivotColumns) {
    updateMetricsExplorerByName(name, (metricsExplorer) => {
      metricsExplorer.pivot = {
        ...metricsExplorer.pivot,
        active: true,
        rows,
        columns,
        expanded: {},
        sorting: [],
        columnPage: 1,
        rowPage: 1,
      };
    });
  },

  setExpandedMeasureName(name: string, measureName: string | undefined) {
    updateMetricsExplorerByName(name, (metricsExplorer) => {
      metricsExplorer.tdd.expandedMeasureName = measureName;
      if (measureName) {
        metricsExplorer.activePage =
          DashboardState_ActivePage.TIME_DIMENSIONAL_DETAIL;
      } else {
        metricsExplorer.activePage = DashboardState_ActivePage.DEFAULT;
      }

      // If going into TDD view and already having a comparison dimension,
      // then set the pinIndex
      if (metricsExplorer.selectedComparisonDimension) {
        metricsExplorer.tdd.pinIndex = getPinIndexForDimension(
          metricsExplorer,
          metricsExplorer.selectedComparisonDimension,
        );
      }
    });
  },

  setPinIndex(name: string, index: number) {
    updateMetricsExplorerByName(name, (metricsExplorer) => {
      metricsExplorer.tdd.pinIndex = index;
    });
  },

  setTDDChartType(name: string, type: TDDChart) {
    updateMetricsExplorerByName(name, (metricsExplorer) => {
      metricsExplorer.tdd.chartType = type;
    });
  },

  setSelectedTimeRange(name: string, timeRange: DashboardTimeControls) {
    updateMetricsExplorerByName(name, (metricsExplorer) => {
      setSelectedScrubRange(metricsExplorer, undefined);
      metricsExplorer.selectedTimeRange = timeRange;
    });
  },

  setSelectedScrubRange(name: string, scrubRange: ScrubRange | undefined) {
    updateMetricsExplorerByName(name, (metricsExplorer) => {
      setSelectedScrubRange(metricsExplorer, scrubRange);
    });
  },

  setMetricDimensionName(name: string, dimensionName: string | null) {
    updateMetricsExplorerByName(name, (metricsExplorer) => {
      metricsExplorer.selectedDimensionName = dimensionName;
      if (dimensionName) {
        metricsExplorer.activePage = DashboardState_ActivePage.DIMENSION_TABLE;
      } else {
        metricsExplorer.activePage = DashboardState_ActivePage.DEFAULT;
      }
    });
  },

  setComparisonDimension(name: string, dimensionName: string) {
    updateMetricsExplorerByName(name, (metricsExplorer) => {
      metricsExplorer.selectedComparisonDimension = dimensionName;
      metricsExplorer.tdd.pinIndex = getPinIndexForDimension(
        metricsExplorer,
        dimensionName,
      );
    });
  },

  disableAllComparisons(name: string) {
    updateMetricsExplorerByName(name, (metricsExplorer) => {
      metricsExplorer.selectedComparisonDimension = undefined;
    });
  },

  setSelectedComparisonRange(
    name: string,
    comparisonTimeRange: DashboardTimeControls,
    metricsViewSpec: V1MetricsViewSpec,
  ) {
    updateMetricsExplorerByName(name, (metricsExplorer) => {
      metricsExplorer.selectedComparisonTimeRange = comparisonTimeRange;
      AdvancedMeasureCorrector.correct(metricsExplorer, metricsViewSpec);
    });
  },

  setTimeZone(name: string, zoneIANA: string) {
    updateMetricsExplorerByName(name, (metricsExplorer) => {
      // Reset scrub when timezone changes
      setSelectedScrubRange(metricsExplorer, undefined);

      metricsExplorer.selectedTimezone = zoneIANA;
    });
  },

  setSearchText(name: string, searchText: string) {
    updateMetricsExplorerByName(name, (metricsExplorer) => {
      metricsExplorer.dimensionSearchText = searchText;
    });
  },

  displayTimeComparison(name: string, showTimeComparison: boolean) {
    updateMetricsExplorerByName(name, (metricsExplorer) => {
      metricsExplorer.showTimeComparison = showTimeComparison;
    });
  },

  selectTimeRange(
    name: string,
    timeRange: TimeRange,
    timeGrain: V1TimeGrain,
    comparisonTimeRange: DashboardTimeControls | undefined,
    metricsViewSpec: V1MetricsViewSpec,
  ) {
    updateMetricsExplorerByName(name, (metricsExplorer) => {
      if (!timeRange.name) return;

      // Reset scrub when range changes
      setSelectedScrubRange(metricsExplorer, undefined);

      metricsExplorer.selectedTimeRange = {
        ...timeRange,
        interval: timeGrain,
      };

      metricsExplorer.selectedComparisonTimeRange = comparisonTimeRange;

      AdvancedMeasureCorrector.correct(metricsExplorer, metricsViewSpec);
    });
  },

  remove(name: string) {
    update((state) => {
      delete state.entities[name];
      return state;
    });
  },
};

export const metricsExplorerStore: Readable<MetricsExplorerStoreType> &
  typeof metricViewReducers = {
  subscribe,
  ...metricViewReducers,
};

export function useDashboardStore(
  name: string,
): Readable<MetricsExplorerEntity> {
  return derived(metricsExplorerStore, ($store) => {
    return $store.entities[name];
  });
}

<<<<<<< HEAD
=======
export function setDisplayComparison(
  metricsExplorer: MetricsExplorerEntity,
  showTimeComparison: boolean,
) {
  metricsExplorer.showTimeComparison = showTimeComparison;
  if (showTimeComparison && !metricsExplorer.selectedComparisonTimeRange) {
    metricsExplorer.selectedComparisonTimeRange = {} as any;
  }

  if (showTimeComparison) {
    metricsExplorer.selectedComparisonDimension = undefined;
  }

  // if setting showTimeComparison===true and not currently
  //  showing any context column, then show DELTA_PERCENT
  if (
    showTimeComparison &&
    metricsExplorer.leaderboardContextColumn === LeaderboardContextColumn.HIDDEN
  ) {
    setContextColumn(
      {
        dashboard: metricsExplorer,
        persistentDashboardStore: getPersistentDashboardStore(),
      },
      LeaderboardContextColumn.DELTA_PERCENT,
    );
  }

  // if setting showTimeComparison===false and currently
  //  showing DELTA_PERCENT, then hide context column
  if (
    !showTimeComparison &&
    metricsExplorer.leaderboardContextColumn ===
      LeaderboardContextColumn.DELTA_PERCENT
  ) {
    setContextColumn(
      {
        dashboard: metricsExplorer,
        persistentDashboardStore: getPersistentDashboardStore(),
      },
      LeaderboardContextColumn.HIDDEN,
    );
  }
}

>>>>>>> 1d6bfcad
export function sortTypeForContextColumnType(
  contextCol: LeaderboardContextColumn,
): SortType {
  const sortType = {
    [LeaderboardContextColumn.DELTA_PERCENT]: SortType.DELTA_PERCENT,
    [LeaderboardContextColumn.DELTA_ABSOLUTE]: SortType.DELTA_ABSOLUTE,
    [LeaderboardContextColumn.PERCENT]: SortType.PERCENT,
    [LeaderboardContextColumn.HIDDEN]: SortType.VALUE,
  }[contextCol];

  // Note: the above map needs to be EXHAUSTIVE over
  // LeaderboardContextColumn variants. If we ever add a new
  // context column type, we need to add it to the map above.
  // Otherwise, we will throw an error here.
  if (!sortType) {
    throw new Error(`Invalid context column type: ${contextCol}`);
  }
  return sortType;
}

function setSelectedScrubRange(
  metricsExplorer: MetricsExplorerEntity,
  scrubRange: ScrubRange | undefined,
) {
  if (scrubRange === undefined) {
    metricsExplorer.lastDefinedScrubRange = undefined;
  } else if (!scrubRange.isScrubbing && scrubRange?.start && scrubRange?.end) {
    metricsExplorer.lastDefinedScrubRange = scrubRange;
  }

  metricsExplorer.selectedScrubRange = scrubRange;
}

function getPinIndexForDimension(
  metricsExplorer: MetricsExplorerEntity,
  dimensionName: string,
) {
  const dimensionEntryIndex = getWhereFilterExpressionIndex({
    dashboard: metricsExplorer,
  })(dimensionName);
  if (dimensionEntryIndex === undefined || dimensionEntryIndex === -1)
    return -1;

  const dimExpr =
    metricsExplorer.whereFilter.cond?.exprs?.[dimensionEntryIndex];
  if (!dimExpr?.cond?.exprs?.length) return -1;

  // 1st entry in the expression is the identifier. hence the -2 here.
  return dimExpr.cond.exprs.length - 2;
}<|MERGE_RESOLUTION|>--- conflicted
+++ resolved
@@ -530,54 +530,6 @@
   });
 }
 
-<<<<<<< HEAD
-=======
-export function setDisplayComparison(
-  metricsExplorer: MetricsExplorerEntity,
-  showTimeComparison: boolean,
-) {
-  metricsExplorer.showTimeComparison = showTimeComparison;
-  if (showTimeComparison && !metricsExplorer.selectedComparisonTimeRange) {
-    metricsExplorer.selectedComparisonTimeRange = {} as any;
-  }
-
-  if (showTimeComparison) {
-    metricsExplorer.selectedComparisonDimension = undefined;
-  }
-
-  // if setting showTimeComparison===true and not currently
-  //  showing any context column, then show DELTA_PERCENT
-  if (
-    showTimeComparison &&
-    metricsExplorer.leaderboardContextColumn === LeaderboardContextColumn.HIDDEN
-  ) {
-    setContextColumn(
-      {
-        dashboard: metricsExplorer,
-        persistentDashboardStore: getPersistentDashboardStore(),
-      },
-      LeaderboardContextColumn.DELTA_PERCENT,
-    );
-  }
-
-  // if setting showTimeComparison===false and currently
-  //  showing DELTA_PERCENT, then hide context column
-  if (
-    !showTimeComparison &&
-    metricsExplorer.leaderboardContextColumn ===
-      LeaderboardContextColumn.DELTA_PERCENT
-  ) {
-    setContextColumn(
-      {
-        dashboard: metricsExplorer,
-        persistentDashboardStore: getPersistentDashboardStore(),
-      },
-      LeaderboardContextColumn.HIDDEN,
-    );
-  }
-}
-
->>>>>>> 1d6bfcad
 export function sortTypeForContextColumnType(
   contextCol: LeaderboardContextColumn,
 ): SortType {
