--- conflicted
+++ resolved
@@ -19,12 +19,8 @@
   V1MetricsViewTimeRangeResponse,
   V1TimeGrain,
 } from "@rilldata/web-common/runtime-client";
-<<<<<<< HEAD
 import type { ExpandedState, SortingState } from "@tanstack/svelte-table";
-import { derived, Readable, writable } from "svelte/store";
-=======
 import { Readable, derived, writable } from "svelte/store";
->>>>>>> 676fac94
 import {
   SortDirection,
   SortType,
