import type { LeaderboardContextColumn } from "@rilldata/web-common/features/dashboards/leaderboard-context-column";
import type {
  SortDirection,
  SortType,
} from "@rilldata/web-common/features/dashboards/proto-state/derived-types";
import type {
  DashboardTimeControls,
  ScrubRange,
} from "@rilldata/web-common/lib/time/types";
import type { V1MetricsViewFilter } from "@rilldata/web-common/runtime-client";

export interface MetricsExplorerEntity {
  name: string;
  /**
   * selected measure names to be shown
   */
  selectedMeasureNames: Array<string>;

  /**
   * This array controls which measures are visible in
   * explorer on the client. Note that this will need to be
   * updated to include all measure keys upon initialization
   * or else all measure will be hidden
   */
  visibleMeasureKeys: Set<string>;

  /**
   * While the `visibleMeasureKeys` has the list of visible measures,
   * this is explicitly needed to fill the state.
   * TODO: clean this up when we refactor how url state is synced
   */
  allMeasuresVisible: boolean;

  /**
   * This array controls which dimensions are visible in
   * explorer on the client.Note that if this is null, all
   * dimensions will be visible (this is needed to default to all visible
   * when there are not existing keys in the URL or saved on the
   * server)
   */
  visibleDimensionKeys: Set<string>;

  /**
   * While the `visibleDimensionKeys` has the list of all visible dimensions,
   * this is explicitly needed to fill the state.
   * TODO: clean this up when we refactor how url state is synced
   */
  allDimensionsVisible: boolean;

  /**
   * This is the name of the primary active measure in the dashboard.
   * This is the measure that will be shown in leaderboards, and
   * will be used for sorting the leaderboard and dimension detail table.
   * This "name" is the internal name of the measure from the YAML,
   * not the human readable name.
   */
  leaderboardMeasureName: string;

<<<<<<< HEAD
  // the name of the measure that is currently being expanded
  expandedMeasureName?: string;

  // This is the sort type that will be used for the leaderboard
  // and dimension detail table. See SortType for more details.
=======
  /**
   * This is the sort type that will be used for the leaderboard
   * and dimension detail table. See SortType for more details.
   */
>>>>>>> 960729ee
  dashboardSortType: SortType;

  /**
   * This is the sort direction that will be used for the leaderboard
   * and dimension detail table.
   */
  sortDirection: SortDirection;

  filters: V1MetricsViewFilter;

  /**
   * stores whether a dimension is in include/exclude filter mode
   * false/absence = include, true = exclude
   */
  dimensionFilterExcludeMode: Map<string, boolean>;

  /**
   * user selected time range
   */
  selectedTimeRange?: DashboardTimeControls;

  /**
   * user selected scrub range
   */
  selectedScrubRange?: ScrubRange;
  lastDefinedScrubRange?: ScrubRange;

  selectedComparisonTimeRange?: DashboardTimeControls;
  selectedComparisonDimension?: string;

  /**
   * user selected timezone
   */
  selectedTimezone?: string;

<<<<<<< HEAD
  // search text state for dimension tables
  dimensionSearchText?: string;

  // flag to show/hide time comparison based on user preference.
  // This controls whether a time comparison is shown in e.g.
  // the line charts and bignums.
  // It does NOT affect the leaderboard context column.
=======
  /**
   * flag to show/hide time comparison based on user preference.
   * This controls whether a time comparison is shown in e.g.
   * the line charts and bignums.
   * It does NOT affect the leaderboard context column.
   */
>>>>>>> 960729ee
  showTimeComparison?: boolean;

  /**
   * state of context column in the leaderboard
   */
  leaderboardContextColumn: LeaderboardContextColumn;

  /**
   * user selected dimension
   */
  selectedDimensionName?: string;

  proto?: string;
}<|MERGE_RESOLUTION|>--- conflicted
+++ resolved
@@ -56,18 +56,16 @@
    */
   leaderboardMeasureName: string;
 
-<<<<<<< HEAD
-  // the name of the measure that is currently being expanded
+  /***
+   * The name of the measure that is currently being expanded
+   * in the Time Detailed Dimension view
+   */
   expandedMeasureName?: string;
 
-  // This is the sort type that will be used for the leaderboard
-  // and dimension detail table. See SortType for more details.
-=======
   /**
    * This is the sort type that will be used for the leaderboard
    * and dimension detail table. See SortType for more details.
    */
->>>>>>> 960729ee
   dashboardSortType: SortType;
 
   /**
@@ -103,22 +101,17 @@
    */
   selectedTimezone?: string;
 
-<<<<<<< HEAD
-  // search text state for dimension tables
+  /**
+   * Search text state for dimension tables
+   */
   dimensionSearchText?: string;
 
-  // flag to show/hide time comparison based on user preference.
-  // This controls whether a time comparison is shown in e.g.
-  // the line charts and bignums.
-  // It does NOT affect the leaderboard context column.
-=======
   /**
    * flag to show/hide time comparison based on user preference.
    * This controls whether a time comparison is shown in e.g.
    * the line charts and bignums.
    * It does NOT affect the leaderboard context column.
    */
->>>>>>> 960729ee
   showTimeComparison?: boolean;
 
   /**
