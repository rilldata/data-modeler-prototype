<script lang="ts">
  import { goto } from "$app/navigation";
  import { page } from "$app/stores";
  import Cancel from "@rilldata/web-common/components/icons/Cancel.svelte";
  import EditIcon from "@rilldata/web-common/components/icons/EditIcon.svelte";
  import Explore from "@rilldata/web-common/components/icons/Explore.svelte";
  import MetricsIcon from "@rilldata/web-common/components/icons/Metrics.svelte";
  import Model from "@rilldata/web-common/components/icons/Model.svelte";
<<<<<<< HEAD
  import { MenuItem } from "@rilldata/web-common/components/menu";
  import { Divider } from "@rilldata/web-common/components/menu/index.js";
  import GenerateChartYAMLPrompt from "@rilldata/web-common/features/charts/prompt/GenerateChartYAMLPrompt.svelte";
=======
>>>>>>> b4cb475f
  import { useDashboardFileNames } from "@rilldata/web-common/features/dashboards/selectors";
  import { deleteFileArtifact } from "@rilldata/web-common/features/entity-management/actions";
  import {
    getFileAPIPathFromNameAndType,
    getFilePathFromNameAndType,
  } from "@rilldata/web-common/features/entity-management/entity-mappers";
  import {
    FileArtifactsData,
    fileArtifactsStore,
  } from "@rilldata/web-common/features/entity-management/file-artifacts-store";
  import { getName } from "@rilldata/web-common/features/entity-management/name-utils";
  import { EntityType } from "@rilldata/web-common/features/entity-management/types";
  import { featureFlags } from "@rilldata/web-common/features/feature-flags";
  import { SourceModelValidationStatus } from "@rilldata/web-common/features/metrics-views/errors.js";
  import { useModelFileNames } from "@rilldata/web-common/features/models/selectors";
  import { useSourceFileNames } from "@rilldata/web-common/features/sources/selectors";
  import { appScreen } from "@rilldata/web-common/layout/app-store";
  import { BehaviourEventMedium } from "@rilldata/web-common/metrics/service/BehaviourEventTypes";
  import {
    MetricsEventScreenName,
    MetricsEventSpace,
  } from "@rilldata/web-common/metrics/service/MetricsTypes";
  import {
    createRuntimeServicePutFile,
    runtimeServiceGetFile,
  } from "@rilldata/web-common/runtime-client";
  import { WandIcon } from "lucide-svelte";
  import { slide } from "svelte/transition";
  import { flip } from "svelte/animate";
  import { LIST_SLIDE_DURATION as duration } from "../../layout/config";
  import NavigationEntry from "../../layout/navigation/NavigationEntry.svelte";
  import NavigationHeader from "../../layout/navigation/NavigationHeader.svelte";
  import { behaviourEvent } from "../../metrics/initMetrics";
  import { runtime } from "../../runtime-client/runtime-store";
  import AddAssetButton from "../entity-management/AddAssetButton.svelte";
  import RenameAssetModal from "../entity-management/RenameAssetModal.svelte";
  import type { V1ReconcileError } from "@rilldata/web-common/runtime-client";
  import NavigationMenuItem from "@rilldata/web-common/layout/navigation/NavigationMenuItem.svelte";
  import NavigationMenuSeparator from "@rilldata/web-common/layout/navigation/NavigationMenuSeparator.svelte";

  $: instanceId = $runtime.instanceId;

  $: sourceNames = useSourceFileNames(instanceId);
  $: modelNames = useModelFileNames(instanceId);
  $: dashboardNames = useDashboardFileNames(instanceId);

  const MetricsSourceSelectionError = (
    errors: Array<V1ReconcileError> | undefined,
  ): string => {
    return (
      errors?.find((error) => error?.propertyPath?.length === 0)?.message ?? ""
    );
  };

  const createDashboard = createRuntimeServicePutFile();

  const { readOnly, customDashboards } = featureFlags;

  let showMetricsDefs = true;

  let showRenameMetricsDefinitionModal = false;
  let renameMetricsDefName: string | null = null;

  async function getDashboardArtifact(
    instanceId: string,
    metricViewName: string,
  ) {
    const filePath = getFilePathFromNameAndType(
      metricViewName,
      EntityType.MetricsDefinition,
    );
    const resp = await runtimeServiceGetFile(instanceId, filePath);
    const metricYAMLString = resp.blob as string;
    fileArtifactsStore.setJSONRep(filePath, metricYAMLString);
  }

  const openRenameMetricsDefModal = (metricsDefName: string) => {
    showRenameMetricsDefinitionModal = true;
    renameMetricsDefName = metricsDefName;
  };

  const dispatchAddEmptyMetricsDef = async () => {
    if (!showMetricsDefs) {
      showMetricsDefs = true;
    }
    const newDashboardName = getName("dashboard", $dashboardNames?.data ?? []);
    await $createDashboard.mutateAsync({
      instanceId,
      path: getFileAPIPathFromNameAndType(
        newDashboardName,
        EntityType.MetricsDefinition,
      ),
      data: {
        blob: "",
        create: true,
        createOnly: true,
      },
    });

    await goto(`/dashboard/${newDashboardName}`);
  };

  const editModel = async (dashboardName: string) => {
    await getDashboardArtifact(instanceId, dashboardName);

    const dashboardData = getDashboardData(
      $fileArtifactsStore.entities,
      dashboardName,
    );
    const sourceModelName = dashboardData.jsonRepresentation?.model as string;

    const previousActiveEntity = $appScreen?.type;
    await goto(`/model/${sourceModelName}`);
    await behaviourEvent.fireNavigationEvent(
      sourceModelName,
      BehaviourEventMedium.Menu,
      MetricsEventSpace.LeftPanel,
      previousActiveEntity,
      MetricsEventScreenName.Model,
    );
  };

  const editMetrics = async (dashboardName: string) => {
    await goto(`/dashboard/${dashboardName}/edit`);

    const previousActiveEntity = $appScreen?.type;
    await behaviourEvent.fireNavigationEvent(
      dashboardName,
      BehaviourEventMedium.Menu,
      MetricsEventSpace.LeftPanel,
      previousActiveEntity,
      MetricsEventScreenName.MetricsDefinition,
    );
  };

  const deleteMetricsDef = async (dashboardName: string) => {
    await getDashboardArtifact(instanceId, dashboardName);

    const dashboardData = getDashboardData(
      $fileArtifactsStore.entities,
      dashboardName,
    );
    await deleteFileArtifact(
      instanceId,
      dashboardName,
      EntityType.MetricsDefinition,
      $dashboardNames?.data ?? [],
    );

    // redirect to model when metric is deleted
    const sourceModelName = dashboardData?.jsonRepresentation?.model as string;
    if ($appScreen?.name === dashboardName) {
      if (sourceModelName) {
        await goto(`/model/${sourceModelName}`);

        await behaviourEvent.fireNavigationEvent(
          sourceModelName,
          BehaviourEventMedium.Menu,
          MetricsEventSpace.LeftPanel,
          MetricsEventScreenName.MetricsDefinition,
          MetricsEventScreenName.Model,
        );
      } else {
        await goto("/");
      }
    }
  };

  const getDashboardData = (
    entities: Record<string, FileArtifactsData>,
    name: string,
  ) => {
    const dashboardPath = getFilePathFromNameAndType(
      name,
      EntityType.MetricsDefinition,
    );
    return entities[dashboardPath];
  };

  $: canAddDashboard = $readOnly === false;

  $: hasSourceAndModelButNoDashboards =
    $sourceNames?.data &&
    $modelNames?.data &&
    $sourceNames?.data?.length > 0 &&
    $modelNames?.data?.length > 0 &&
    $dashboardNames?.data?.length === 0;

  let showGenerateChartModal = false;
  let generateChartMetricsView = "";
  function openGenerateChartModal(metricsView: string) {
    showGenerateChartModal = true;
    generateChartMetricsView = metricsView;
  }
</script>

<div class="h-fit flex flex-col">
  <NavigationHeader bind:show={showMetricsDefs}>Dashboards</NavigationHeader>
  {#if showMetricsDefs}
    <ol transition:slide={{ duration }} id="assets-metrics-list">
      {#if $dashboardNames.data}
        {#each $dashboardNames.data as dashboardName (dashboardName)}
          {@const dashboardData = getDashboardData(
            $fileArtifactsStore.entities,
            dashboardName,
          )}
<<<<<<< HEAD
          {@const hasSourceError =
            selectionError !== SourceModelValidationStatus.OK &&
            selectionError !== ""}
          <MenuItem
            icon
            disabled={hasSourceError}
            on:select={() => editModel(dashboardName)}
          >
            <Model slot="icon" />
            Edit model
            <svelte:fragment slot="description">
              {#if hasSourceError}
                {selectionError}
              {/if}
            </svelte:fragment>
          </MenuItem>
          <MenuItem
            icon
            disabled={hasSourceError}
            on:select={() => editMetrics(dashboardName)}
          >
            <MetricsIcon slot="icon" />
            Edit metrics
          </MenuItem>
          {#if customDashboards}
            <MenuItem
              disabled={!!dashboardData?.errors?.length}
              icon
              on:select={() => openGenerateChartModal(dashboardName)}
            >
              <Explore slot="icon" />
              <div class="flex gap-x-2 items-center">
                Generate chart with AI
                <WandIcon class="w-3 h-3" />
              </div>
              <svelte:fragment slot="description">
                {#if hasSourceError}
                  Dashboard has errors
                {/if}
              </svelte:fragment>
            </MenuItem>
          {/if}
          <Divider />
          <MenuItem
            icon
            on:select={() => openRenameMetricsDefModal(dashboardName)}
          >
            <EditIcon slot="icon" />
            Rename...</MenuItem
          >
          <MenuItem icon on:select={() => deleteMetricsDef(dashboardName)}>
            <Cancel slot="icon" />
            Delete</MenuItem
          >
        </svelte:fragment>
      </NavigationEntry>
    {/each}
    {#if canAddDashboard}
      <AddAssetButton
        id="add-dashboard"
        label="Add dashboard"
        bold={hasSourceAndModelButNoDashboards ?? false}
        on:click={() => dispatchAddEmptyMetricsDef()}
      />
    {/if}
  </div>
  {#if showRenameMetricsDefinitionModal && renameMetricsDefName}
    <RenameAssetModal
      entityType={EntityType.MetricsDefinition}
      closeModal={() => (showRenameMetricsDefinitionModal = false)}
      currentAssetName={renameMetricsDefName}
    />
  {/if}
{/if}

{#if showGenerateChartModal}
  <GenerateChartYAMLPrompt
    bind:open={showGenerateChartModal}
    metricsView={generateChartMetricsView}
=======
          <li animate:flip={{ duration }} aria-label={dashboardName}>
            <NavigationEntry
              showContextMenu={!$readOnly}
              name={dashboardName}
              href={`/dashboard/${dashboardName}`}
              open={$page.url.pathname === `/dashboard/${dashboardName}` ||
                $page.url.pathname === `/dashboard/${dashboardName}/edit`}
            >
              <svelte:fragment slot="menu-items">
                {@const selectionError = MetricsSourceSelectionError(
                  dashboardData?.errors,
                )}
                {@const hasSourceError =
                  selectionError !== SourceModelValidationStatus.OK &&
                  selectionError !== ""}
                <NavigationMenuItem
                  disabled={hasSourceError}
                  on:click={() => editModel(dashboardName)}
                >
                  <Model slot="icon" />
                  Edit model
                  <svelte:fragment slot="description">
                    {#if hasSourceError}
                      {selectionError}
                    {/if}
                  </svelte:fragment>
                </NavigationMenuItem>
                <NavigationMenuItem
                  disabled={hasSourceError}
                  on:click={() => editMetrics(dashboardName)}
                >
                  <MetricsIcon slot="icon" />
                  Edit metrics
                </NavigationMenuItem>
                <NavigationMenuSeparator />
                <NavigationMenuItem
                  on:click={() => openRenameMetricsDefModal(dashboardName)}
                >
                  <EditIcon slot="icon" />
                  Rename...
                </NavigationMenuItem>
                <NavigationMenuItem
                  on:click={() => deleteMetricsDef(dashboardName)}
                >
                  <Cancel slot="icon" />
                  Delete
                </NavigationMenuItem>
              </svelte:fragment>
            </NavigationEntry>
          </li>
        {/each}
        {#if canAddDashboard}
          <AddAssetButton
            id="add-dashboard"
            label="Add dashboard"
            bold={hasSourceAndModelButNoDashboards ?? false}
            on:click={() => dispatchAddEmptyMetricsDef()}
          />
        {/if}
      {/if}
    </ol>
  {/if}
</div>

{#if showRenameMetricsDefinitionModal && renameMetricsDefName}
  <RenameAssetModal
    entityType={EntityType.MetricsDefinition}
    closeModal={() => (showRenameMetricsDefinitionModal = false)}
    currentAssetName={renameMetricsDefName}
>>>>>>> b4cb475f
  />
{/if}<|MERGE_RESOLUTION|>--- conflicted
+++ resolved
@@ -6,12 +6,7 @@
   import Explore from "@rilldata/web-common/components/icons/Explore.svelte";
   import MetricsIcon from "@rilldata/web-common/components/icons/Metrics.svelte";
   import Model from "@rilldata/web-common/components/icons/Model.svelte";
-<<<<<<< HEAD
-  import { MenuItem } from "@rilldata/web-common/components/menu";
-  import { Divider } from "@rilldata/web-common/components/menu/index.js";
   import GenerateChartYAMLPrompt from "@rilldata/web-common/features/charts/prompt/GenerateChartYAMLPrompt.svelte";
-=======
->>>>>>> b4cb475f
   import { useDashboardFileNames } from "@rilldata/web-common/features/dashboards/selectors";
   import { deleteFileArtifact } from "@rilldata/web-common/features/entity-management/actions";
   import {
@@ -218,87 +213,6 @@
             $fileArtifactsStore.entities,
             dashboardName,
           )}
-<<<<<<< HEAD
-          {@const hasSourceError =
-            selectionError !== SourceModelValidationStatus.OK &&
-            selectionError !== ""}
-          <MenuItem
-            icon
-            disabled={hasSourceError}
-            on:select={() => editModel(dashboardName)}
-          >
-            <Model slot="icon" />
-            Edit model
-            <svelte:fragment slot="description">
-              {#if hasSourceError}
-                {selectionError}
-              {/if}
-            </svelte:fragment>
-          </MenuItem>
-          <MenuItem
-            icon
-            disabled={hasSourceError}
-            on:select={() => editMetrics(dashboardName)}
-          >
-            <MetricsIcon slot="icon" />
-            Edit metrics
-          </MenuItem>
-          {#if customDashboards}
-            <MenuItem
-              disabled={!!dashboardData?.errors?.length}
-              icon
-              on:select={() => openGenerateChartModal(dashboardName)}
-            >
-              <Explore slot="icon" />
-              <div class="flex gap-x-2 items-center">
-                Generate chart with AI
-                <WandIcon class="w-3 h-3" />
-              </div>
-              <svelte:fragment slot="description">
-                {#if hasSourceError}
-                  Dashboard has errors
-                {/if}
-              </svelte:fragment>
-            </MenuItem>
-          {/if}
-          <Divider />
-          <MenuItem
-            icon
-            on:select={() => openRenameMetricsDefModal(dashboardName)}
-          >
-            <EditIcon slot="icon" />
-            Rename...</MenuItem
-          >
-          <MenuItem icon on:select={() => deleteMetricsDef(dashboardName)}>
-            <Cancel slot="icon" />
-            Delete</MenuItem
-          >
-        </svelte:fragment>
-      </NavigationEntry>
-    {/each}
-    {#if canAddDashboard}
-      <AddAssetButton
-        id="add-dashboard"
-        label="Add dashboard"
-        bold={hasSourceAndModelButNoDashboards ?? false}
-        on:click={() => dispatchAddEmptyMetricsDef()}
-      />
-    {/if}
-  </div>
-  {#if showRenameMetricsDefinitionModal && renameMetricsDefName}
-    <RenameAssetModal
-      entityType={EntityType.MetricsDefinition}
-      closeModal={() => (showRenameMetricsDefinitionModal = false)}
-      currentAssetName={renameMetricsDefName}
-    />
-  {/if}
-{/if}
-
-{#if showGenerateChartModal}
-  <GenerateChartYAMLPrompt
-    bind:open={showGenerateChartModal}
-    metricsView={generateChartMetricsView}
-=======
           <li animate:flip={{ duration }} aria-label={dashboardName}>
             <NavigationEntry
               showContextMenu={!$readOnly}
@@ -333,6 +247,22 @@
                   <MetricsIcon slot="icon" />
                   Edit metrics
                 </NavigationMenuItem>
+                {#if customDashboards}
+                  <NavigationMenuItem
+                    on:click={() => openGenerateChartModal(dashboardName)}
+                  >
+                    <Explore slot="icon" />
+                    <div class="flex gap-x-2 items-center">
+                      Generate chart with AI
+                      <WandIcon class="w-3 h-3" />
+                    </div>
+                    <svelte:fragment slot="description">
+                      {#if hasSourceError}
+                        Dashboard has errors
+                      {/if}
+                    </svelte:fragment>
+                  </NavigationMenuItem>
+                {/if}
                 <NavigationMenuSeparator />
                 <NavigationMenuItem
                   on:click={() => openRenameMetricsDefModal(dashboardName)}
@@ -368,6 +298,12 @@
     entityType={EntityType.MetricsDefinition}
     closeModal={() => (showRenameMetricsDefinitionModal = false)}
     currentAssetName={renameMetricsDefName}
->>>>>>> b4cb475f
+  />
+{/if}
+
+{#if showGenerateChartModal}
+  <GenerateChartYAMLPrompt
+    bind:open={showGenerateChartModal}
+    metricsView={generateChartMetricsView}
   />
 {/if}