<script lang="ts">
  import { goto } from "$app/navigation";
  import { page } from "$app/stores";
  import Cancel from "@rilldata/web-common/components/icons/Cancel.svelte";
  import EditIcon from "@rilldata/web-common/components/icons/EditIcon.svelte";
  import Explore from "@rilldata/web-common/components/icons/Explore.svelte";
  import MetricsIcon from "@rilldata/web-common/components/icons/Metrics.svelte";
  import Model from "@rilldata/web-common/components/icons/Model.svelte";
<<<<<<< HEAD
  import GenerateChartYAMLPrompt from "@rilldata/web-common/features/charts/prompt/GenerateChartYAMLPrompt.svelte";
  import { useDashboardFileNames } from "@rilldata/web-common/features/dashboards/selectors";
=======
  import {
    useDashboardFileNames,
    useValidDashboards,
  } from "@rilldata/web-common/features/dashboards/selectors";
>>>>>>> a8f24f1e
  import { deleteFileArtifact } from "@rilldata/web-common/features/entity-management/actions";
  import {
    getFileAPIPathFromNameAndType,
    getFilePathFromNameAndType,
  } from "@rilldata/web-common/features/entity-management/entity-mappers";
  import {
    FileArtifactsData,
    fileArtifactsStore,
  } from "@rilldata/web-common/features/entity-management/file-artifacts-store";
  import { getName } from "@rilldata/web-common/features/entity-management/name-utils";
  import { EntityType } from "@rilldata/web-common/features/entity-management/types";
  import { featureFlags } from "@rilldata/web-common/features/feature-flags";
  import { SourceModelValidationStatus } from "@rilldata/web-common/features/metrics-views/errors.js";
  import { useModelFileNames } from "@rilldata/web-common/features/models/selectors";
  import { useSourceFileNames } from "@rilldata/web-common/features/sources/selectors";
  import { appScreen } from "@rilldata/web-common/layout/app-store";
  import NavigationMenuItem from "@rilldata/web-common/layout/navigation/NavigationMenuItem.svelte";
  import NavigationMenuSeparator from "@rilldata/web-common/layout/navigation/NavigationMenuSeparator.svelte";
  import { BehaviourEventMedium } from "@rilldata/web-common/metrics/service/BehaviourEventTypes";
  import {
    MetricsEventScreenName,
    MetricsEventSpace,
  } from "@rilldata/web-common/metrics/service/MetricsTypes";
  import type { V1ReconcileError } from "@rilldata/web-common/runtime-client";
  import {
    createRuntimeServicePutFile,
    runtimeServiceGetFile,
  } from "@rilldata/web-common/runtime-client";
<<<<<<< HEAD
  import { WandIcon } from "lucide-svelte";
  import { slide } from "svelte/transition";
=======
>>>>>>> a8f24f1e
  import { flip } from "svelte/animate";
  import { slide } from "svelte/transition";
  import { LIST_SLIDE_DURATION as duration } from "../../layout/config";
  import NavigationEntry from "../../layout/navigation/NavigationEntry.svelte";
  import NavigationHeader from "../../layout/navigation/NavigationHeader.svelte";
  import { behaviourEvent } from "../../metrics/initMetrics";
  import { runtime } from "../../runtime-client/runtime-store";
  import AddAssetButton from "../entity-management/AddAssetButton.svelte";
  import RenameAssetModal from "../entity-management/RenameAssetModal.svelte";
  import { ResourceKind } from "../entity-management/resource-selectors";

  $: instanceId = $runtime.instanceId;

  $: sourceNames = useSourceFileNames(instanceId);
  $: modelNames = useModelFileNames(instanceId);
  $: dashboardNames = useDashboardFileNames(instanceId);
  $: dashboards = useValidDashboards(instanceId);

  const MetricsSourceSelectionError = (
    errors: Array<V1ReconcileError> | undefined,
  ): string => {
    return (
      errors?.find((error) => error?.propertyPath?.length === 0)?.message ?? ""
    );
  };

  const createDashboard = createRuntimeServicePutFile();

  const { readOnly, customDashboards } = featureFlags;

  let showMetricsDefs = true;

  let showRenameMetricsDefinitionModal = false;
  let renameMetricsDefName: string | null = null;

  async function getDashboardArtifact(
    instanceId: string,
    metricViewName: string,
  ) {
    const filePath = getFilePathFromNameAndType(
      metricViewName,
      EntityType.MetricsDefinition,
    );
    const resp = await runtimeServiceGetFile(instanceId, filePath);
    const metricYAMLString = resp.blob as string;
    fileArtifactsStore.setJSONRep(filePath, metricYAMLString);
  }

  const openRenameMetricsDefModal = (metricsDefName: string) => {
    showRenameMetricsDefinitionModal = true;
    renameMetricsDefName = metricsDefName;
  };

  const dispatchAddEmptyMetricsDef = async () => {
    if (!showMetricsDefs) {
      showMetricsDefs = true;
    }
    const newDashboardName = getName("dashboard", $dashboardNames?.data ?? []);
    await $createDashboard.mutateAsync({
      instanceId,
      path: getFileAPIPathFromNameAndType(
        newDashboardName,
        EntityType.MetricsDefinition,
      ),
      data: {
        blob: "",
        create: true,
        createOnly: true,
      },
    });

    await goto(`/dashboard/${newDashboardName}`);
  };

  /**
   * Get the name of the dashboard's underlying model (if any).
   * Note that not all dashboards have an underlying model. Some dashboards are
   * underpinned by a source/table.
   */
  function getReferenceModelNameForDashboard(
    dashboardName: string,
  ): string | undefined {
    // Get the dashboard resource from the dashboard list
    const dashboard = $dashboards.data?.filter(
      (dashboard) => dashboard.meta?.name?.name === dashboardName,
    )[0];

    // Get the model reference (if any) from the dashboard resource
    const modelRef = dashboard?.meta?.refs?.filter(
      (ref) => ref?.kind === ResourceKind.Model,
    )[0];

    // Return the model name (if any)
    if (!modelRef) return undefined;
    return modelRef?.name;
  }

  const editModel = async (modelName: string) => {
    const previousActiveEntity = $appScreen?.type;
    await goto(`/model/${modelName}`);
    await behaviourEvent.fireNavigationEvent(
      modelName,
      BehaviourEventMedium.Menu,
      MetricsEventSpace.LeftPanel,
      previousActiveEntity,
      MetricsEventScreenName.Model,
    );
  };

  const editMetrics = async (dashboardName: string) => {
    await goto(`/dashboard/${dashboardName}/edit`);

    const previousActiveEntity = $appScreen?.type;
    await behaviourEvent.fireNavigationEvent(
      dashboardName,
      BehaviourEventMedium.Menu,
      MetricsEventSpace.LeftPanel,
      previousActiveEntity,
      MetricsEventScreenName.MetricsDefinition,
    );
  };

  const deleteMetricsDef = async (dashboardName: string) => {
    await getDashboardArtifact(instanceId, dashboardName);

    const dashboardData = getDashboardData(
      $fileArtifactsStore.entities,
      dashboardName,
    );
    await deleteFileArtifact(
      instanceId,
      dashboardName,
      EntityType.MetricsDefinition,
      $dashboardNames?.data ?? [],
    );

    // redirect to model when metric is deleted
    const sourceModelName = dashboardData?.jsonRepresentation?.model as string;
    if ($appScreen?.name === dashboardName) {
      if (sourceModelName) {
        await goto(`/model/${sourceModelName}`);

        await behaviourEvent.fireNavigationEvent(
          sourceModelName,
          BehaviourEventMedium.Menu,
          MetricsEventSpace.LeftPanel,
          MetricsEventScreenName.MetricsDefinition,
          MetricsEventScreenName.Model,
        );
      } else {
        await goto("/");
      }
    }
  };

  const getDashboardData = (
    entities: Record<string, FileArtifactsData>,
    name: string,
  ) => {
    const dashboardPath = getFilePathFromNameAndType(
      name,
      EntityType.MetricsDefinition,
    );
    return entities[dashboardPath];
  };

  $: canAddDashboard = $readOnly === false;

  $: hasSourceAndModelButNoDashboards =
    $sourceNames?.data &&
    $modelNames?.data &&
    $sourceNames?.data?.length > 0 &&
    $modelNames?.data?.length > 0 &&
    $dashboardNames?.data?.length === 0;

  let showGenerateChartModal = false;
  let generateChartMetricsView = "";
  function openGenerateChartModal(metricsView: string) {
    showGenerateChartModal = true;
    generateChartMetricsView = metricsView;
  }
</script>

<div class="h-fit flex flex-col">
  <NavigationHeader bind:show={showMetricsDefs}>Dashboards</NavigationHeader>
  {#if showMetricsDefs}
    <ol transition:slide={{ duration }} id="assets-metrics-list">
      {#if $dashboardNames.data}
        {#each $dashboardNames.data as dashboardName (dashboardName)}
          {@const dashboardData = getDashboardData(
            $fileArtifactsStore.entities,
            dashboardName,
          )}
          {@const referenceModelName =
            getReferenceModelNameForDashboard(dashboardName)}
          <li animate:flip={{ duration }} aria-label={dashboardName}>
            <NavigationEntry
              showContextMenu={!$readOnly}
              name={dashboardName}
              href={`/dashboard/${dashboardName}`}
              open={$page.url.pathname === `/dashboard/${dashboardName}` ||
                $page.url.pathname === `/dashboard/${dashboardName}/edit`}
            >
              <svelte:fragment slot="menu-items">
                {@const selectionError = MetricsSourceSelectionError(
                  dashboardData?.errors,
                )}
                {@const hasSourceError =
                  selectionError !== SourceModelValidationStatus.OK &&
                  selectionError !== ""}
                {#if referenceModelName}
                  <NavigationMenuItem
                    disabled={hasSourceError}
                    on:click={() => editModel(referenceModelName)}
                  >
                    <Model slot="icon" />
                    Edit model
                    <svelte:fragment slot="description">
                      {#if hasSourceError}
                        {selectionError}
                      {/if}
                    </svelte:fragment>
                  </NavigationMenuItem>
                {/if}
                <NavigationMenuItem
                  disabled={hasSourceError}
                  on:click={() => editMetrics(dashboardName)}
                >
                  <MetricsIcon slot="icon" />
                  Edit metrics
                </NavigationMenuItem>
                {#if customDashboards}
                  <NavigationMenuItem
                    on:click={() => openGenerateChartModal(dashboardName)}
                  >
                    <Explore slot="icon" />
                    <div class="flex gap-x-2 items-center">
                      Generate chart with AI
                      <WandIcon class="w-3 h-3" />
                    </div>
                    <svelte:fragment slot="description">
                      {#if hasSourceError}
                        Dashboard has errors
                      {/if}
                    </svelte:fragment>
                  </NavigationMenuItem>
                {/if}
                <NavigationMenuSeparator />
                <NavigationMenuItem
                  on:click={() => openRenameMetricsDefModal(dashboardName)}
                >
                  <EditIcon slot="icon" />
                  Rename...
                </NavigationMenuItem>
                <NavigationMenuItem
                  on:click={() => deleteMetricsDef(dashboardName)}
                >
                  <Cancel slot="icon" />
                  Delete
                </NavigationMenuItem>
              </svelte:fragment>
            </NavigationEntry>
          </li>
        {/each}
        {#if canAddDashboard}
          <AddAssetButton
            id="add-dashboard"
            label="Add dashboard"
            bold={hasSourceAndModelButNoDashboards ?? false}
            on:click={() => dispatchAddEmptyMetricsDef()}
          />
        {/if}
      {/if}
    </ol>
  {/if}
</div>

{#if showRenameMetricsDefinitionModal && renameMetricsDefName}
  <RenameAssetModal
    entityType={EntityType.MetricsDefinition}
    closeModal={() => (showRenameMetricsDefinitionModal = false)}
    currentAssetName={renameMetricsDefName}
  />
{/if}

{#if showGenerateChartModal}
  <GenerateChartYAMLPrompt
    bind:open={showGenerateChartModal}
    metricsView={generateChartMetricsView}
  />
{/if}<|MERGE_RESOLUTION|>--- conflicted
+++ resolved
@@ -6,15 +6,11 @@
   import Explore from "@rilldata/web-common/components/icons/Explore.svelte";
   import MetricsIcon from "@rilldata/web-common/components/icons/Metrics.svelte";
   import Model from "@rilldata/web-common/components/icons/Model.svelte";
-<<<<<<< HEAD
   import GenerateChartYAMLPrompt from "@rilldata/web-common/features/charts/prompt/GenerateChartYAMLPrompt.svelte";
-  import { useDashboardFileNames } from "@rilldata/web-common/features/dashboards/selectors";
-=======
   import {
     useDashboardFileNames,
     useValidDashboards,
   } from "@rilldata/web-common/features/dashboards/selectors";
->>>>>>> a8f24f1e
   import { deleteFileArtifact } from "@rilldata/web-common/features/entity-management/actions";
   import {
     getFileAPIPathFromNameAndType,
@@ -43,11 +39,7 @@
     createRuntimeServicePutFile,
     runtimeServiceGetFile,
   } from "@rilldata/web-common/runtime-client";
-<<<<<<< HEAD
   import { WandIcon } from "lucide-svelte";
-  import { slide } from "svelte/transition";
-=======
->>>>>>> a8f24f1e
   import { flip } from "svelte/animate";
   import { slide } from "svelte/transition";
   import { LIST_SLIDE_DURATION as duration } from "../../layout/config";
