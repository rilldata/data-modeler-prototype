--- conflicted
+++ resolved
@@ -70,22 +70,8 @@
       },
     });
 
-<<<<<<< HEAD
     await goto(`/files/dashboards/${newDashboardName}`);
-  };
-
-  $: canAddDashboard = $readOnly === false;
-
-  $: hasSourceAndModelButNoDashboards =
-    $sourceNames?.data &&
-    $modelNames?.data &&
-    $sourceNames?.data?.length > 0 &&
-    $modelNames?.data?.length > 0 &&
-    $dashboardNames?.data?.length === 0;
-=======
-    await goto(`/dashboard/${newDashboardName}`);
   }
->>>>>>> 9784fb5d
 
   function openGenerateChartModal(metricsView: string) {
     showGenerateChartModal = true;
