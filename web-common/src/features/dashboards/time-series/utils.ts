import { adjustOffsetForZone } from "@rilldata/web-common/lib/convertTimestampPreview";
import { bisectData } from "@rilldata/web-common/components/data-graphic/utils";
import { roundToNearestTimeUnit } from "./round-to-nearest-time-unit";
import { getDurationMultiple, getOffset } from "../../../lib/time/transforms";
import { removeZoneOffset } from "../../../lib/time/timezone";
<<<<<<< HEAD
import { TimeOffsetType, TimeGrain } from "../../../lib/time/types";
import { DateTime, DateTimeUnit } from "luxon";
=======
import { TimeOffsetType } from "../../../lib/time/types";
import type { V1MetricsViewFilter } from "@rilldata/web-common/runtime-client";
>>>>>>> 4d675eae

/** sets extents to 0 if it makes sense; otherwise, inflates each extent component */
export function niceMeasureExtents(
  [smallest, largest]: [number, number],
  inflator: number
) {
  if (smallest === 0 && largest === 0) {
    return [0, 1];
  }
  return [
    smallest < 0 ? smallest * inflator : 0,
    largest > 0 ? largest * inflator : 0,
  ];
}

export function toComparisonKeys(d, offsetDuration: string, zone: string) {
  return Object.keys(d).reduce((acc, key) => {
    if (key === "records") {
      Object.entries(d.records).forEach(([key, value]) => {
        acc[`comparison.${key}`] = value;
      });
    } else if (`comparison.${key}` === "comparison.ts") {
      acc[`comparison.${key}`] = adjustOffsetForZone(d[key], zone);
      acc["comparison.ts_position"] = getOffset(
        acc["comparison.ts"],
        offsetDuration,
        TimeOffsetType.ADD
      );
    } else {
      acc[`comparison.${key}`] = d[key];
    }
    return acc;
  }, {});
}

export function prepareTimeSeries(
  original,
  comparison,
<<<<<<< HEAD
  timeGrain: TimeGrain,
  zone: string,
  start: string,
  end: string,
  compStart?: string,
  compEnd?: string
): any[] {
  let i = 0;
  let j = 0;
  let k = 0;
  const dtu = timeGrain.label as DateTimeUnit;
  let dtStart = DateTime.fromISO(start, { zone }).startOf(dtu);
  const dtEnd = DateTime.fromISO(end, { zone }).startOf(dtu);
  let dtCompStart = DateTime.fromISO(compStart, { zone }).startOf(dtu);
  const dtCompEnd = DateTime.fromISO(compEnd, { zone }).startOf(dtu);

  const result = [];
=======
  timeGrainDuration: string,
  zone: string
) {
  return original?.map((originalPt, i) => {
    const comparisonPt = comparison?.[i];
>>>>>>> 4d675eae

  const offsetDuration = getDurationMultiple(timeGrain.duration, 0.5);
  while (dtStart < dtEnd || dtCompStart < dtCompEnd) {
    const ts = adjustOffsetForZone(dtStart.toISO(), zone);
    const ts_position = getOffset(ts, offsetDuration, TimeOffsetType.ADD);
    result.push({
      ts,
      ts_position,
    });

    if (
      i < original.length &&
      dtStart.equals(DateTime.fromISO(original[i].ts, { zone }))
    ) {
      result[j] = {
        ...result[j],
        ...original[i].records,
      };
      i++;
    }
    if (comparison) {
      if (
        k < comparison.length &&
        dtCompStart.equals(DateTime.fromISO(comparison[k].ts, { zone }))
      ) {
        result[j] = {
          ...result[j],
          ...toComparisonKeys(comparison[k], offsetDuration, zone),
        };
        k++;
      } else {
        result[j] = {
          ...result[j],
          ...toComparisonKeys(
            {
              ts: dtCompStart.toISO(),
            },
            offsetDuration,
            zone
          ),
        };
      }
    }

    switch (dtu) {
      case "year":
        dtStart = dtStart.plus({ years: 1 });
        dtCompStart = dtCompStart.plus({ years: 1 });
        break;
      case "quarter":
        dtStart = dtStart.plus({ quarters: 1 });
        dtCompStart = dtCompStart.plus({ quarters: 1 });
        break;
      case "month":
        dtStart = dtStart.plus({ months: 1 });
        dtCompStart = dtCompStart.plus({ months: 1 });
        break;
      case "week":
        dtStart = dtStart.plus({ weeks: 1 });
        dtCompStart = dtCompStart.plus({ weeks: 1 });
        break;
      case "day":
        dtStart = dtStart.plus({ days: 1 });
        dtCompStart = dtCompStart.plus({ days: 1 });
        break;
      case "hour":
        dtStart = dtStart.plus({ hours: 1 });
        dtCompStart = dtCompStart.plus({ hours: 1 });
        break;
      case "minute":
        dtStart = dtStart.plus({ minutes: 1 });
        dtCompStart = dtCompStart.plus({ minutes: 1 });
        break;
      case "second":
        dtStart = dtStart.plus({ seconds: 1 });
        dtCompStart = dtCompStart.plus({ seconds: 1 });
        break;
      case "millisecond":
        dtStart = dtStart.plus({ milliseconds: 1 });
        dtCompStart = dtCompStart.plus({ milliseconds: 1 });
        break;
    }
    j++;
  }

  return result;
}

export function getBisectedTimeFromCordinates(
  value,
  scaleStore,
  accessor,
  data,
  grainLabel
) {
  const roundedValue = roundToNearestTimeUnit(
    scaleStore.invert(value),
    grainLabel
  );
  return bisectData(roundedValue, "center", accessor, data)[accessor];
}

/**
 *  The dates in the charts are in the local timezone, this util method
 *  removes the selected timezone offset and adds the local offset
 */
export function localToTimeZoneOffset(dt: Date, zone: string) {
  const utcDate = new Date(dt.getTime() - dt.getTimezoneOffset() * 60000);
  return removeZoneOffset(utcDate, zone);
}

// Return start and end of the time range that is ordered.
export function getOrderedStartEnd(start: Date, stop: Date) {
  const startMs = start?.getTime();
  const stopMs = stop?.getTime();

  if (startMs > stopMs) {
    return { start: stop, end: start };
  } else {
    return { start, end: stop };
  }
}

export function getFilterForComparedDimension(
  dimensionName: string,
  filters: V1MetricsViewFilter,
  topListValues: string[],
  surface
) {
  // Check if we have an excluded filter for the dimension
  const excludedFilter = filters.exclude.find((d) => d.name === dimensionName);

  let excludedValues = [];
  if (excludedFilter) {
    excludedValues = excludedFilter.in;
  }
  let includedValues;

  if (surface === "table") {
    // TODO : make this configurable
    includedValues = topListValues?.slice(0, 250);
  } else {
    // Remove excluded values from top list
    includedValues = topListValues
      ?.filter((d) => !excludedValues.includes(d))
      ?.slice(0, 3);
  }

  // Add dimension to filter
  const updatedFilter = {
    ...filters,
    include: [
      ...filters.include,
      {
        name: dimensionName,
        in: [],
      },
    ],
  };

  return { includedValues, updatedFilter };
}<|MERGE_RESOLUTION|>--- conflicted
+++ resolved
@@ -3,13 +3,8 @@
 import { roundToNearestTimeUnit } from "./round-to-nearest-time-unit";
 import { getDurationMultiple, getOffset } from "../../../lib/time/transforms";
 import { removeZoneOffset } from "../../../lib/time/timezone";
-<<<<<<< HEAD
-import { TimeOffsetType, TimeGrain } from "../../../lib/time/types";
-import { DateTime, DateTimeUnit } from "luxon";
-=======
 import { TimeOffsetType } from "../../../lib/time/types";
 import type { V1MetricsViewFilter } from "@rilldata/web-common/runtime-client";
->>>>>>> 4d675eae
 
 /** sets extents to 0 if it makes sense; otherwise, inflates each extent component */
 export function niceMeasureExtents(
@@ -48,35 +43,14 @@
 export function prepareTimeSeries(
   original,
   comparison,
-<<<<<<< HEAD
-  timeGrain: TimeGrain,
-  zone: string,
-  start: string,
-  end: string,
-  compStart?: string,
-  compEnd?: string
-): any[] {
-  let i = 0;
-  let j = 0;
-  let k = 0;
-  const dtu = timeGrain.label as DateTimeUnit;
-  let dtStart = DateTime.fromISO(start, { zone }).startOf(dtu);
-  const dtEnd = DateTime.fromISO(end, { zone }).startOf(dtu);
-  let dtCompStart = DateTime.fromISO(compStart, { zone }).startOf(dtu);
-  const dtCompEnd = DateTime.fromISO(compEnd, { zone }).startOf(dtu);
-
-  const result = [];
-=======
   timeGrainDuration: string,
   zone: string
 ) {
   return original?.map((originalPt, i) => {
     const comparisonPt = comparison?.[i];
->>>>>>> 4d675eae
-
-  const offsetDuration = getDurationMultiple(timeGrain.duration, 0.5);
-  while (dtStart < dtEnd || dtCompStart < dtCompEnd) {
-    const ts = adjustOffsetForZone(dtStart.toISO(), zone);
+
+    const ts = adjustOffsetForZone(originalPt.ts, zone);
+    const offsetDuration = getDurationMultiple(timeGrainDuration, 0.5);
     const ts_position = getOffset(ts, offsetDuration, TimeOffsetType.ADD);
     result.push({
       ts,
