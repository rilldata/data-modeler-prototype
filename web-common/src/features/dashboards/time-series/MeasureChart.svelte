--- conflicted
+++ resolved
@@ -133,15 +133,9 @@
     return value >= min && value <= max;
   }
 
-<<<<<<< HEAD
   // $: if (scrubbing) {
   //   scrubEnd = alwaysBetween(internalXMin, internalXMax, mouseoverValue?.x);
   // }
-
-  let something = true;
-  $: setTimeout(() => {
-    something = !something;
-  }, 1000);
 
   function startScrub(event) {
     scrubbing = true;
@@ -173,10 +167,6 @@
       start: Math.min(scrubStart, scrubEnd),
       stop: Math.max(scrubStart, scrubEnd),
     });
-=======
-  $: if (scrubbing) {
-    scrubEnd = alwaysBetween(internalXMin, internalXMax, mouseoverValue);
->>>>>>> 4325ff4b
   }
 </script>
 
