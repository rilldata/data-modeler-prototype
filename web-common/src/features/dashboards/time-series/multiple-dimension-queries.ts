import { measureFilterResolutionsStore } from "@rilldata/web-common/features/dashboards/filters/measure-filters/measure-filter-utils";
import { selectedDimensionValues } from "@rilldata/web-common/features/dashboards/state-managers/selectors/dimension-filters";
import {
  createAndExpression,
  createInExpression,
  filterExpressions,
  matchExpressionByName,
  sanitiseExpression,
} from "@rilldata/web-common/features/dashboards/stores/filter-utils";
import { Readable, derived, writable } from "svelte/store";

import {
  CHECKMARK_COLORS,
  LINE_COLORS,
} from "@rilldata/web-common/features/dashboards/config";
import { getDimensionFilterWithSearch } from "@rilldata/web-common/features/dashboards/dimension-table/dimension-table-utils";
import {
  SortDirection,
  SortType,
} from "@rilldata/web-common/features/dashboards/proto-state/derived-types";
import type { StateManagers } from "@rilldata/web-common/features/dashboards/state-managers/state-managers";
import { useTimeControlStore } from "@rilldata/web-common/features/dashboards/time-controls/time-control-store";
import type { TimeSeriesDatum } from "@rilldata/web-common/features/dashboards/time-series/timeseries-data-store";
import { TIME_GRAIN } from "@rilldata/web-common/lib/time/config";
import {
  V1Expression,
  createQueryServiceMetricsViewAggregation,
} from "@rilldata/web-common/runtime-client";
import { getFilterForComparedDimension, prepareTimeSeries } from "./utils";

export interface DimensionDataItem {
  value: string | null;
  total?: number;
  strokeClass: string;
  fillClass: string;
  data: TimeSeriesDatum[];
  isFetching: boolean;
}

/***
 * Returns a list of dimension values which for which to fetch
 * timeseries data for a given dimension.
 *
 * For Overview Page -
 * Use the included values if present,
 * otherwise fetch the top values for the dimension
 *
 * For Time Dimension Detail Page -
 * Fetch all the top n values for the dimension
 * and further filter using search text if present
 */

export function getDimensionValuesForComparison(
  ctx: StateManagers,
  measures: string[],
  surface: "chart" | "table",
): Readable<{
  values: string[];
  filter: V1Expression;
  totals?: number[];
}> {
  return derived(
    [
      ctx.runtime,
      ctx.metricsViewName,
      ctx.dashboardStore,
      useTimeControlStore(ctx),
      measureFilterResolutionsStore(ctx),
    ],
    (
      [runtime, name, dashboardStore, timeControls, measureFilterResolution],
      set,
    ) => {
      const isValidMeasureList =
        measures?.length > 0 && measures?.every((m) => m !== undefined);

      if (!isValidMeasureList) return;

      const dimensionName = dashboardStore?.selectedComparisonDimension;
      const isInTimeDimensionView = dashboardStore?.expandedMeasureName;

      // Values to be compared
      let comparisonValues: string[] = [];
      if (surface === "chart") {
        let dimensionValues = selectedDimensionValues({
          dashboard: dashboardStore,
        })(dimensionName);
        if (measureFilterResolution.filter) {
          // if there is a measure filter for this dimension. remove values not in that filter
          const dimVals = measureFilterResolution.filter.cond?.exprs?.find(
            (e) => matchExpressionByName(e, dimensionName),
          )?.cond?.exprs;
          if (dimVals?.length) {
            dimensionValues = dimensionValues.filter(
              (d) => dimVals.findIndex((dimVal) => dimVal.val === d) >= 0,
            );
          }
        }

        if (dimensionValues?.length) {
          // For TDD view max 11 allowed, for overview max 7 allowed
          comparisonValues = dimensionValues.slice(
            0,
            isInTimeDimensionView ? 11 : 7,
          );
        }
        return derived(
          [writable(comparisonValues), writable(dashboardStore?.whereFilter)],
          ([values, filter]) => {
            return {
              values,
              filter,
            };
          },
        ).subscribe(set);
      } else if (surface === "table") {
        let sortBy = isInTimeDimensionView
          ? dashboardStore.expandedMeasureName
          : dashboardStore.leaderboardMeasureName;
        if (dashboardStore?.dashboardSortType === SortType.DIMENSION) {
          sortBy = dimensionName;
        }

        return derived(
          createQueryServiceMetricsViewAggregation(
            runtime.instanceId,
            name,
            {
              measures: measures.map((measure) => ({ name: measure })),
              dimensions: [{ name: dimensionName }],
              where: sanitiseExpression(
                getDimensionFilterWithSearch(
                  dashboardStore?.whereFilter,
                  dashboardStore?.dimensionSearchText ?? "",
                  dimensionName,
                ),
                measureFilterResolution.filter,
              ),
              timeStart: timeControls.timeStart,
              timeEnd: timeControls.timeEnd,
              sort: [
                {
                  desc:
                    dashboardStore.sortDirection === SortDirection.DESCENDING,
                  name: sortBy,
                },
              ],
              limit: "250",
              offset: "0",
            },
            {
              query: {
                enabled:
                  timeControls.ready &&
                  !!dashboardStore?.selectedComparisonDimension &&
                  measureFilterResolution.ready,
                queryClient: ctx.queryClient,
              },
            },
          ),
          (topListData) => {
            if (topListData?.isFetching || !dimensionName)
              return {
                values: [],
                filter: dashboardStore?.whereFilter,
              };
            const columnName =
              topListData?.data?.schema?.fields?.[0]?.name || dimensionName;
            const totalValues = topListData?.data?.data?.map(
              (d) => d[measures[0]],
            ) as number[];
            const topListValues = topListData?.data?.data?.map(
              (d) => d[columnName],
            ) as string[];

            const computedFilter = getFilterForComparedDimension(
              dimensionName,
              dashboardStore?.whereFilter,
              topListValues,
            );

            return {
              totals: totalValues,
              values: computedFilter?.includedValues,
              filter: computedFilter?.updatedFilter,
            };
          },
        ).subscribe(set);
      }
    },
  );
}

/***
 * Fetches the timeseries data for a given dimension
 * for a infered set of dimension values and measures
 */
export function getDimensionValueTimeSeries(
  ctx: StateManagers,
  measures: string[],
  surface: "chart" | "table",
): Readable<DimensionDataItem[]> {
  return derived(
    [
      ctx.runtime,
      ctx.metricsViewName,
      ctx.dashboardStore,
      useTimeControlStore(ctx),
      getDimensionValuesForComparison(ctx, measures, surface),
    ],
    (
      [runtime, metricViewName, dashboardStore, timeStore, dimensionValues],
      set,
    ) => {
      const dimensionName = dashboardStore?.selectedComparisonDimension;

      const start = timeStore?.adjustedStart;
      const end = timeStore?.adjustedEnd;
      const timeGrain =
        timeStore?.selectedTimeRange?.interval ?? timeStore?.minTimeGrain;
<<<<<<< HEAD
      const timeZone = dashboardStore?.selectedTimezone;
      const timeDimension = timeStore?.timeDimension;
=======
      const zone = dashboardStore.selectedTimezone;

>>>>>>> d5964a62
      const isValidMeasureList =
        measures?.length > 0 && measures?.every((m) => m !== undefined);

      if (!isValidMeasureList || !dimensionName) return;
      if (dashboardStore?.selectedScrubRange?.isScrubbing) return;

      const topListValues: string[] = dimensionValues?.values;
      // create a copy
      const updatedFilter =
        filterExpressions(dimensionValues?.filter, () => true) ??
        createAndExpression([]);
      // add the value to "in" expression
      updatedFilter.cond?.exprs?.push(
        createInExpression(dimensionName, topListValues),
      );

<<<<<<< HEAD
      const aggQueryForTopList = createQueryServiceMetricsViewAggregation(
        runtime.instanceId,
        metricViewName,
        {
          measures: measures.map((measure) => ({ name: measure })),
          dimensions: [
            { name: dimensionName },
            { name: timeDimension, timeGrain, timeZone },
          ],
          where: sanitiseExpression(updatedFilter, undefined),
          timeStart: start,
          timeEnd: end,
          sort: [
            { desc: false, name: dimensionName },
            { desc: false, name: timeDimension },
          ],
          limit: "10000",
          offset: "0",
        },
        {
          query: {
            enabled: !!timeStore.ready && !!ctx.dashboardStore,
            keepPreviousData: true,
            queryClient: ctx.queryClient,
          },
        },
      );
=======
          return derived(
            [
              writable(value),
              createQueryServiceMetricsViewTimeSeries(
                runtime.instanceId,
                metricViewName,
                {
                  measureNames: measures,
                  where: sanitiseExpression(updatedFilter, undefined),
                  timeStart: start,
                  timeEnd: end,
                  timeGranularity: interval,
                  timeZone: zone,
                },
                {
                  query: {
                    enabled: !!timeStore.ready && !!ctx.dashboardStore,
                    queryClient: ctx.queryClient,
                  },
                },
              ),
            ],
            ([value, timeseries]) => {
              let prepData: TimeSeriesDatum[] = [];
              if (!timeseries?.isFetching && interval) {
                prepData = prepareTimeSeries(
                  timeseries?.data?.data || [],
                  undefined,
                  TIME_GRAIN[interval]?.duration,
                  zone,
                );
              }
>>>>>>> d5964a62

      console.log(dimensionValues);

      return derived(aggQueryForTopList, (topListData) => {
        if (topListData?.isFetching) {
          return topListValues?.map((value) => {
            return {
              value,
              isFetching: true,
              strokeClass: "stroke-" + LINE_COLORS[0],
              fillClass: CHECKMARK_COLORS[0]
                ? "fill-" + CHECKMARK_COLORS[0]
                : "",
              data: [],
            };
          });
        }

        console.log("topListData", topListData?.data?.data);

        return topListValues?.map((value, i) => {
          const prepData = prepareTimeSeries(
            topListData?.data?.data,
            value,
            TIME_GRAIN[timeGrain]?.duration,
            timeZone,
          );

          let total;
          if (surface === "table") {
            total = dimensionValues?.totals?.[i];
          }

          return {
            value,
            total,
            strokeClass: "stroke-" + LINE_COLORS[i],
            fillClass: CHECKMARK_COLORS[i] ? "fill-" + CHECKMARK_COLORS[i] : "",
            data: prepData,
            isFetching: topListData.isFetching,
          };
        });
      }).subscribe(set);
      // return derived(
      //   (dimensionValues?.values ?? [])?.map((value, i) => {
      //     return derived(
      //       [
      //         writable(value),
      //         createQueryServiceMetricsViewTimeSeries(
      //           runtime.instanceId,
      //           metricViewName,
      //           {
      //             measureNames: measures,
      //             where: sanitiseExpression(updatedFilter, undefined),
      //             timeStart: start,
      //             timeEnd: end,
      //             timeGranularity: interval,
      //             timeZone: zone,
      //           },
      //           {
      //             query: {
      //               enabled: !!timeStore.ready && !!ctx.dashboardStore,
      //               queryClient: ctx.queryClient,
      //             },
      //           },
      //         ),
      //       ],
      //       ([value, timeseries]) => {
      //         let prepData = timeseries?.data?.data;
      //         if (!timeseries?.isFetching) {
      //           prepData = prepareTimeSeries(
      //             timeseries?.data?.data,
      //             undefined,
      //             TIME_GRAIN[interval]?.duration,
      //             zone,
      //           );
      //         }

      //         let total;
      //         if (surface === "table") {
      //           total = dimensionValues?.totals[i];
      //         }
      //         return {
      //           value,
      //           total,
      //           strokeClass: "stroke-" + LINE_COLORS[i],
      //           fillClass: CHECKMARK_COLORS[i]
      //             ? "fill-" + CHECKMARK_COLORS[i]
      //             : "",
      //           data: prepData,
      //           isFetching: timeseries.isFetching,
      //         };
      //       },
      //     );
      //   }),

      //   (combos) => {
      //     return combos;
      //   },
      // ).subscribe(set);
    },
  );
}<|MERGE_RESOLUTION|>--- conflicted
+++ resolved
@@ -218,18 +218,14 @@
       const end = timeStore?.adjustedEnd;
       const timeGrain =
         timeStore?.selectedTimeRange?.interval ?? timeStore?.minTimeGrain;
-<<<<<<< HEAD
       const timeZone = dashboardStore?.selectedTimezone;
       const timeDimension = timeStore?.timeDimension;
-=======
-      const zone = dashboardStore.selectedTimezone;
-
->>>>>>> d5964a62
       const isValidMeasureList =
         measures?.length > 0 && measures?.every((m) => m !== undefined);
 
       if (!isValidMeasureList || !dimensionName) return;
-      if (dashboardStore?.selectedScrubRange?.isScrubbing) return;
+      if (!timeDimension || dashboardStore?.selectedScrubRange?.isScrubbing)
+        return;
 
       const topListValues: string[] = dimensionValues?.values;
       // create a copy
@@ -241,7 +237,6 @@
         createInExpression(dimensionName, topListValues),
       );
 
-<<<<<<< HEAD
       const aggQueryForTopList = createQueryServiceMetricsViewAggregation(
         runtime.instanceId,
         metricViewName,
@@ -269,40 +264,6 @@
           },
         },
       );
-=======
-          return derived(
-            [
-              writable(value),
-              createQueryServiceMetricsViewTimeSeries(
-                runtime.instanceId,
-                metricViewName,
-                {
-                  measureNames: measures,
-                  where: sanitiseExpression(updatedFilter, undefined),
-                  timeStart: start,
-                  timeEnd: end,
-                  timeGranularity: interval,
-                  timeZone: zone,
-                },
-                {
-                  query: {
-                    enabled: !!timeStore.ready && !!ctx.dashboardStore,
-                    queryClient: ctx.queryClient,
-                  },
-                },
-              ),
-            ],
-            ([value, timeseries]) => {
-              let prepData: TimeSeriesDatum[] = [];
-              if (!timeseries?.isFetching && interval) {
-                prepData = prepareTimeSeries(
-                  timeseries?.data?.data || [],
-                  undefined,
-                  TIME_GRAIN[interval]?.duration,
-                  zone,
-                );
-              }
->>>>>>> d5964a62
 
       console.log(dimensionValues);
 
