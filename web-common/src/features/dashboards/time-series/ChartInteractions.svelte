<script lang="ts">
  import { Button } from "@rilldata/web-common/components/button";
  import Zoom from "@rilldata/web-common/components/icons/Zoom.svelte";
  import { useMetricsView } from "@rilldata/web-common/features/dashboards/selectors";
  import { getStateManagers } from "@rilldata/web-common/features/dashboards/state-managers/state-managers";
  import { metricsExplorerStore } from "@rilldata/web-common/features/dashboards/stores/dashboard-stores";
  import { getOrderedStartEnd } from "@rilldata/web-common/features/dashboards/time-series/utils";
  import {
    DashboardTimeControls,
    TimeComparisonOption,
    TimeRangePreset,
  } from "@rilldata/web-common/lib/time/types";
  import type { V1TimeGrain } from "@rilldata/web-common/runtime-client";
<<<<<<< HEAD
  import RangeDisplay from "../time-controls/super-pill/components/RangeDisplay.svelte";
  import { Interval } from "luxon";
=======
  import { runtime } from "@rilldata/web-common/runtime-client/runtime-store";
>>>>>>> 901a59c1

  export let metricViewName: string;
  export let showComparison = false;
  export let timeGrain: V1TimeGrain | undefined;

  const StateManagers = getStateManagers();
  const {
    dashboardStore,
    selectors: {
      charts: { canPanLeft, canPanRight, getNewPanRange },
    },
  } = StateManagers;

<<<<<<< HEAD
  $: ({ selectedScrubRange } = $dashboardStore);

  $: selectedSubRange =
    selectedScrubRange?.start && selectedScrubRange?.end
      ? getOrderedStartEnd(selectedScrubRange.start, selectedScrubRange.end)
      : null;

  $: subInterval = selectedSubRange
    ? Interval.fromDateTimes(selectedSubRange.start, selectedSubRange.end)
    : null;
=======
  $: metricsView = useMetricsView($runtime.instanceId, metricViewName);
>>>>>>> 901a59c1

  function onKeyDown(e: KeyboardEvent) {
    const targetTagName = (e.target as HTMLElement).tagName;
    if (["INPUT", "TEXTAREA", "SELECT"].includes(targetTagName)) {
      return;
    }
    if (e.key === "ArrowLeft" && !e.metaKey && !e.altKey) {
      if ($canPanLeft) {
        const panRange = $getNewPanRange("left");
        if (panRange) updatePanRange(panRange.start, panRange.end);
      }
    } else if (e.key === "ArrowRight" && !e.metaKey && !e.altKey) {
      if ($canPanRight) {
        const panRange = $getNewPanRange("right");
        if (panRange) updatePanRange(panRange.start, panRange.end);
      }
    } else if ($dashboardStore?.selectedScrubRange?.end) {
      if (e.key === "z") {
        zoomScrub();
      } else if (
        !$dashboardStore.selectedScrubRange?.isScrubbing &&
        e.key === "Escape"
      ) {
        metricsExplorerStore.setSelectedScrubRange(metricViewName, undefined);
      }
    }
  }

  function updatePanRange(start: Date, end: Date) {
    if (!timeGrain) return;
    const timeRange = {
      name: TimeRangePreset.CUSTOM,
      start: start,
      end: end,
    };

    const comparisonTimeRange = showComparison
      ? ({
          name: TimeComparisonOption.CONTIGUOUS,
        } as DashboardTimeControls) // FIXME wrong typecasting across application
      : undefined;

    metricsExplorerStore.selectTimeRange(
      metricViewName,
      timeRange,
      timeGrain,
      comparisonTimeRange,
      $metricsView.data ?? {},
    );
  }

  function zoomScrub() {
    if (
      $dashboardStore?.selectedScrubRange?.start instanceof Date &&
      $dashboardStore?.selectedScrubRange?.end instanceof Date
    ) {
      const { start, end } = getOrderedStartEnd(
        $dashboardStore.selectedScrubRange.start,
        $dashboardStore.selectedScrubRange.end,
      );
      metricsExplorerStore.setSelectedTimeRange(metricViewName, {
        name: TimeRangePreset.CUSTOM,
        start,
        end,
      });
    }
  }
</script>

{#if $dashboardStore?.selectedScrubRange?.end}
  <div class="absolute flex justify-center left-1/2 -top-8 -translate-x-1/2">
    <Button compact type="plain" on:click={() => zoomScrub()}>
      <div class="flex items-center gap-x-2">
        <span class="flex-none">
          <Zoom size="16px" />
        </span>
        {#if subInterval?.isValid}
          <RangeDisplay interval={subInterval} />
        {/if}
        <span class="font-semibold">(Z)</span>
      </div>
    </Button>
  </div>
{/if}

<!-- Only to be used on singleton components to avoid multiple state dispatches -->
<svelte:window on:keydown={onKeyDown} /><|MERGE_RESOLUTION|>--- conflicted
+++ resolved
@@ -11,12 +11,9 @@
     TimeRangePreset,
   } from "@rilldata/web-common/lib/time/types";
   import type { V1TimeGrain } from "@rilldata/web-common/runtime-client";
-<<<<<<< HEAD
+  import { runtime } from "@rilldata/web-common/runtime-client/runtime-store";
   import RangeDisplay from "../time-controls/super-pill/components/RangeDisplay.svelte";
   import { Interval } from "luxon";
-=======
-  import { runtime } from "@rilldata/web-common/runtime-client/runtime-store";
->>>>>>> 901a59c1
 
   export let metricViewName: string;
   export let showComparison = false;
@@ -30,7 +27,8 @@
     },
   } = StateManagers;
 
-<<<<<<< HEAD
+  $: metricsView = useMetricsView($runtime.instanceId, metricViewName);
+
   $: ({ selectedScrubRange } = $dashboardStore);
 
   $: selectedSubRange =
@@ -41,9 +39,6 @@
   $: subInterval = selectedSubRange
     ? Interval.fromDateTimes(selectedSubRange.start, selectedSubRange.end)
     : null;
-=======
-  $: metricsView = useMetricsView($runtime.instanceId, metricViewName);
->>>>>>> 901a59c1
 
   function onKeyDown(e: KeyboardEvent) {
     const targetTagName = (e.target as HTMLElement).tagName;
