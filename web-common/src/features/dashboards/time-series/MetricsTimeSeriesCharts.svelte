--- conflicted
+++ resolved
@@ -18,15 +18,11 @@
   import { useTimeControlStore } from "@rilldata/web-common/features/dashboards/time-controls/time-control-store";
   import { EntityStatus } from "@rilldata/web-common/features/entity-management/types";
   import { TIME_GRAIN } from "@rilldata/web-common/lib/time/config";
-<<<<<<< HEAD
   
   import {
     getAdjustedChartTime,
     getAdjustedFetchTime,
   } from "@rilldata/web-common/lib/time/ranges";
-=======
-  import { getAdjustedChartTime } from "@rilldata/web-common/lib/time/ranges";
->>>>>>> b1e1b600
   import {
     createQueryServiceMetricsViewTimeSeries,
     createQueryServiceMetricsViewTotals,
@@ -117,7 +113,6 @@
     !$metaQuery.isRefetching &&
     $timeControlsStore.ready
   ) {
-<<<<<<< HEAD
     const { start: adjustedStart, end: adjustedEnd } = getAdjustedFetchTime(
       $dashboardStore?.selectedTimeRange?.start,
       $dashboardStore?.selectedTimeRange?.end,
@@ -127,8 +122,6 @@
     ast = adjustedStart;
     ae = adjustedEnd;
 
-=======
->>>>>>> b1e1b600
     timeSeriesQuery = createQueryServiceMetricsViewTimeSeries(
       instanceId,
       metricViewName,
@@ -141,8 +134,7 @@
         timeZone: $dashboardStore?.selectedTimezone,
       }
     );
-<<<<<<< HEAD
-    if (displayComparison) {
+    if (showComparison) {
       const { start: compAdjustedStart, end: compAdjustedEnd } =
         getAdjustedFetchTime(
           $dashboardStore?.selectedComparisonTimeRange?.start,
@@ -153,9 +145,6 @@
       cas = compAdjustedStart;
       cae = compAdjustedEnd;
 
-=======
-    if (showComparison) {
->>>>>>> b1e1b600
       timeSeriesComparisonQuery = createQueryServiceMetricsViewTimeSeries(
         instanceId,
         metricViewName,
