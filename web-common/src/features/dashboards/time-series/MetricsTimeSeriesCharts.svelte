--- conflicted
+++ resolved
@@ -2,15 +2,11 @@
   import SimpleDataGraphic from "@rilldata/web-common/components/data-graphic/elements/SimpleDataGraphic.svelte";
   import { Axis } from "@rilldata/web-common/components/data-graphic/guides";
   import CrossIcon from "@rilldata/web-common/components/icons/CrossIcon.svelte";
-<<<<<<< HEAD
   import SeachableFilterButton from "@rilldata/web-common/components/searchable-filter-menu/SeachableFilterButton.svelte";
   import {
-    MetricsExplorerEntity,
     metricsExplorerStore,
+    useDashboardStore,
   } from "@rilldata/web-common/features/dashboards/dashboard-stores";
-=======
-  import { useDashboardStore } from "@rilldata/web-common/features/dashboards/dashboard-stores";
->>>>>>> 509de8a8
   import {
     humanizeDataType,
     NicelyFormattedTypes,
@@ -221,7 +217,7 @@
     $totalsQuery?.isSuccess &&
     $metaQuery.data?.measures.map((m) => m.label || m?.expression);
 
-  $: visibleMeasures = metricsExplorer?.visibleMeasures ?? [];
+  $: visibleMeasures = $dashboardStore?.visibleMeasures ?? [];
   const toggleMeasureVisibility = (e) =>
     metricsExplorerStore.toggleMeasureVisibility(metricViewName, e.detail);
   const setAllMeasuresNotVisible = () =>
@@ -230,99 +226,18 @@
     metricsExplorerStore.setAllMeasuresVisibility(metricViewName, true);
 </script>
 
-<<<<<<< HEAD
-<WithBisector
-  data={formattedData}
-  callback={(datum) => datum.ts}
-  value={mouseoverValue?.x}
-  let:point
->
-  <TimeSeriesChartContainer {workspaceWidth} start={startValue} end={endValue}>
-    <div class="bg-white sticky  top-0" style="z-index:100; margin-left: -4px;">
-      <SeachableFilterButton
-        selectableItems={availableMeasureLabels}
-        selectedItems={visibleMeasures}
-        on:itemClicked={toggleMeasureVisibility}
-        on:deselectAll={setAllMeasuresNotVisible}
-        on:selectAll={setAllMeasuresVisible}
-        label="Measures"
-        tooltipText="Choose measures to display"
-      />
-    </div>
-    <div class="bg-white sticky left-0 top-0">
-      <!-- top axis element -->
-      <div />
-      {#if metricsExplorer?.selectedTimeRange}
-        <SimpleDataGraphic
-          height={32}
-          top={34}
-          bottom={0}
-          xMin={startValue}
-          xMax={endValue}
-        >
-          <Axis superlabel side="top" />
-        </SimpleDataGraphic>
-      {/if}
-    </div>
-    <!-- bignumbers and line charts -->
-    {#if $metaQuery.data?.measures && $totalsQuery?.isSuccess}
-      {#each $metaQuery.data?.measures.filter((_, i) => visibleMeasures[i]) as measure, index (measure.name)}
-        <!-- FIXME: I can't select the big number by the measure id. -->
-        {@const bigNum = $totalsQuery?.data.data?.[measure.name]}
-        {@const formatPreset =
-          NicelyFormattedTypes[measure?.format] ||
-          NicelyFormattedTypes.HUMANIZE}
-        <!-- FIXME: I can't select a time series by measure id. -->
-        <MeasureBigNumber
-          value={bigNum}
-          description={measure?.description ||
-            measure?.label ||
-            measure?.expression}
-          formatPreset={measure?.format}
-          status={$totalsQuery?.isFetching
-            ? EntityStatus.Running
-            : EntityStatus.Idle}
-        >
-          <svelte:fragment slot="name">
-            {measure?.label || measure?.expression}
-          </svelte:fragment>
-        </MeasureBigNumber>
-        <div class="time-series-body" style:height="125px">
-          {#if $timeSeriesQuery?.isError}
-            <div class="p-5"><CrossIcon /></div>
-          {:else if formattedData}
-            <MeasureChart
-              bind:mouseoverValue
-              data={formattedData}
-              xAccessor="ts"
-              yAccessor={measure.name}
-              xMin={startValue}
-              xMax={endValue}
-              mouseoverTimeFormat={(value) => {
-                /** format the date according to the time grain */
-                return new Date(value).toLocaleDateString(
-                  undefined,
-                  TIME_GRAIN[metricsExplorer?.selectedTimeRange?.interval]
-                    .formatDate
-                );
-              }}
-              numberKind={nicelyFormattedTypesToNumberKind(measure?.format)}
-              mouseoverFormat={(value) =>
-                formatPreset === NicelyFormattedTypes.NONE
-                  ? `${value}`
-                  : humanizeDataType(value, measure?.format, {
-                      excludeDecimalZeros: true,
-                    })}
-            />
-          {:else}
-            <div>
-              <Spinner status={EntityStatus.Running} />
-            </div>
-          {/if}
-        </div>
-      {/each}
-=======
 <TimeSeriesChartContainer {workspaceWidth} start={startValue} end={endValue}>
+  <div class="bg-white sticky  top-0" style="z-index:100; margin-left: -4px;">
+    <SeachableFilterButton
+      selectableItems={availableMeasureLabels}
+      selectedItems={visibleMeasures}
+      on:itemClicked={toggleMeasureVisibility}
+      on:deselectAll={setAllMeasuresNotVisible}
+      on:selectAll={setAllMeasuresVisible}
+      label="Measures"
+      tooltipText="Choose measures to display"
+    />
+  </div>
   <div class="bg-white sticky left-0 top-0" />
   <div class="bg-white sticky left-0 top-0">
     <div style:padding-left="24px" style:height="20px" />
@@ -338,12 +253,11 @@
       >
         <Axis superlabel side="top" />
       </SimpleDataGraphic>
->>>>>>> 509de8a8
     {/if}
   </div>
   <!-- bignumbers and line charts -->
   {#if $metaQuery.data?.measures && $totalsQuery?.isSuccess}
-    {#each $metaQuery.data?.measures as measure, index (measure.name)}
+    {#each $metaQuery.data?.measures.filter((_, i) => visibleMeasures[i]) as measure, index (measure.name)}
       <!-- FIXME: I can't select the big number by the measure id. -->
       {@const bigNum = $totalsQuery?.data.data?.[measure.name]}
       {@const showComparison = isComparisonRangeAvailable}
