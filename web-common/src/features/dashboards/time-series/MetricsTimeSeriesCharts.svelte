--- conflicted
+++ resolved
@@ -232,11 +232,7 @@
     <!-- FIXME: this is pending the remaining state work for show/hide measures and dimensions -->
     {#each renderedMeasures as measure (measure.name)}
       <!-- FIXME: I can't select the big number by the measure id. -->
-<<<<<<< HEAD
-      {@const bigNum = totals?.[measure.name]}
-=======
-      {@const bigNum = $totalsQuery?.data?.data?.[measure.name] ?? 0}
->>>>>>> 5ca04765
+      {@const bigNum = totals?.[measure.name] ?? 0}
       {@const comparisonValue = totalsComparisons?.[measure.name]}
       {@const comparisonPercChange =
         comparisonValue && bigNum !== undefined && bigNum !== null
