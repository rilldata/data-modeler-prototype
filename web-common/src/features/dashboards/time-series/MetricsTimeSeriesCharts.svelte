--- conflicted
+++ resolved
@@ -48,7 +48,8 @@
   const timeControlsStore = useTimeControlStore(getStateManagers());
 
   $: selectedMeasureNames = $dashboardStore?.selectedMeasureNames;
-  $: showComparison = $timeControlsStore.showComparison;
+  $: comparisonDimension = $dashboardStore?.selectedComparisonDimension;
+  $: showComparison = !comparisonDimension && $timeControlsStore.showComparison;
   $: interval =
     $timeControlsStore.selectedTimeRange?.interval ??
     $timeControlsStore.minTimeGrain;
@@ -72,14 +73,6 @@
     }
   );
 
-<<<<<<< HEAD
-  $: displayComparison =
-    showComparison && !$dashboardStore?.selectedComparisonDimension;
-
-  $: comparisonTimeStart = $comparisonStore?.start;
-  $: comparisonTimeEnd = $comparisonStore?.end;
-=======
->>>>>>> ca2fc7ba
   $: totalsComparisonQuery = createQueryServiceMetricsViewTotals(
     instanceId,
     metricViewName,
@@ -119,37 +112,6 @@
     !$metaQuery.isRefetching &&
     $timeControlsStore.ready
   ) {
-<<<<<<< HEAD
-    const { start: adjustedStart, end: adjustedEnd } = getAdjustedFetchTime(
-      $dashboardStore?.selectedTimeRange?.start,
-      $dashboardStore?.selectedTimeRange?.end,
-      $dashboardStore?.selectedTimezone,
-      interval
-    );
-
-    if ($dashboardStore?.selectedComparisonDimension) {
-      const dimensionFilters = $dashboardStore?.filters.include.filter(
-        (filter) => filter.name === $dashboardStore?.selectedComparisonDimension
-      );
-      if (dimensionFilters) includedValues = dimensionFilters[0]?.in;
-      if (includedValues?.length) {
-        allDimQuery = getDimensionValueTimeSeries(
-          instanceId,
-          metricViewName,
-          includedValues,
-          $dashboardStore?.selectedComparisonDimension,
-          selectedMeasureNames,
-          $dashboardStore.filters,
-          adjustedStart,
-          adjustedEnd,
-          interval,
-          $dashboardStore?.selectedTimezone
-        );
-      }
-    }
-
-=======
->>>>>>> ca2fc7ba
     timeSeriesQuery = createQueryServiceMetricsViewTimeSeries(
       instanceId,
       metricViewName,
@@ -215,9 +177,7 @@
     );
   }
 
-  $: dimensionData = $dashboardStore?.selectedComparisonDimension
-    ? $allDimQuery
-    : [];
+  $: dimensionData = comparisonDimension ? $allDimQuery : [];
 
   let mouseoverValue = undefined;
   let startValue: Date;
@@ -235,6 +195,27 @@
 
     startValue = adjustedChartValue?.start;
     endValue = adjustedChartValue?.end;
+
+    if (comparisonDimension) {
+      const dimensionFilters = $dashboardStore?.filters.include.filter(
+        (filter) => filter.name === comparisonDimension
+      );
+      if (dimensionFilters) includedValues = dimensionFilters[0]?.in;
+      if (includedValues?.length) {
+        allDimQuery = getDimensionValueTimeSeries(
+          instanceId,
+          metricViewName,
+          includedValues,
+          comparisonDimension,
+          selectedMeasureNames,
+          $dashboardStore.filters,
+          startValue,
+          endValue,
+          interval,
+          $dashboardStore?.selectedTimezone
+        );
+      }
+    }
   }
 
   $: showHideMeasures = createShowHideMeasuresStore(metricViewName, metaQuery);
