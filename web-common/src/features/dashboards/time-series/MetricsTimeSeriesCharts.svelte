<script lang="ts">
  import SimpleDataGraphic from "@rilldata/web-common/components/data-graphic/elements/SimpleDataGraphic.svelte";
  import { Axis } from "@rilldata/web-common/components/data-graphic/guides";
  import { bisectData } from "@rilldata/web-common/components/data-graphic/utils";
  import CrossIcon from "@rilldata/web-common/components/icons/CrossIcon.svelte";
  import SeachableFilterButton from "@rilldata/web-common/components/searchable-filter-menu/SeachableFilterButton.svelte";
  import { LeaderboardContextColumn } from "@rilldata/web-common/features/dashboards/leaderboard-context-column";
  import { useMetricsView } from "@rilldata/web-common/features/dashboards/selectors";
  import { createShowHideMeasuresStore } from "@rilldata/web-common/features/dashboards/show-hide-selectors";
  import { getStateManagers } from "@rilldata/web-common/features/dashboards/state-managers/state-managers";
  import {
    metricsExplorerStore,
    useDashboardStore,
  } from "@rilldata/web-common/features/dashboards/stores/dashboard-stores";
  import { useTimeControlStore } from "@rilldata/web-common/features/dashboards/time-controls/time-control-store";
  import { chartInteractionColumn } from "@rilldata/web-common/features/dashboards/time-dimension-details/time-dimension-data-store";
  import BackToOverview from "@rilldata/web-common/features/dashboards/time-series/BackToOverview.svelte";
  import { useTimeSeriesDataStore } from "@rilldata/web-common/features/dashboards/time-series/timeseries-data-store";
  import { getOrderedStartEnd } from "@rilldata/web-common/features/dashboards/time-series/utils";
  import { EntityStatus } from "@rilldata/web-common/features/entity-management/types";
  import { adjustOffsetForZone } from "@rilldata/web-common/lib/convertTimestampPreview";
  import { getAdjustedChartTime } from "@rilldata/web-common/lib/time/ranges";
  import { TimeRangePreset } from "@rilldata/web-common/lib/time/types";
  import { TIME_GRAIN } from "../../../lib/time/config";
  import { runtime } from "../../../runtime-client/runtime-store";
  import Spinner from "../../entity-management/Spinner.svelte";
  import MeasureBigNumber from "../big-number/MeasureBigNumber.svelte";
  import MeasureChart from "./MeasureChart.svelte";
  import MeasureZoom from "./MeasureZoom.svelte";
  import TimeSeriesChartContainer from "./TimeSeriesChartContainer.svelte";
  import type { DimensionDataItem } from "./multiple-dimension-queries";
  import type { DomainCoordinates } from "@rilldata/web-common/components/data-graphic/constants/types";

  export let metricViewName;
  export let workspaceWidth: number;

  $: dashboardStore = useDashboardStore(metricViewName);
  $: instanceId = $runtime.instanceId;

  // query the `/meta` endpoint to get the measures and the default time grain
  $: metricsView = useMetricsView(instanceId, metricViewName);

  const {
    selectors: {
      measures: { isMeasureValidPercentOfTotal },
      dimensionFilters: { includedDimensionValues },
    },
  } = getStateManagers();

  $: showHideMeasures = createShowHideMeasuresStore(
    metricViewName,
    metricsView,
  );

  const timeControlsStore = useTimeControlStore(getStateManagers());
  const timeSeriesDataStore = useTimeSeriesDataStore(getStateManagers());

  $: expandedMeasureName = $dashboardStore?.expandedMeasureName;
  $: comparisonDimension = $dashboardStore?.selectedComparisonDimension;
  $: showComparison = !comparisonDimension && $timeControlsStore.showComparison;
  $: interval =
    $timeControlsStore.selectedTimeRange?.interval ??
    $timeControlsStore.minTimeGrain;
  $: isScrubbing = $dashboardStore?.selectedScrubRange?.isScrubbing;

  $: isPercOfTotalAsContextColumn =
    $dashboardStore?.leaderboardContextColumn ===
    LeaderboardContextColumn.PERCENT;
  $: includedValuesForDimension = $includedDimensionValues(
    comparisonDimension as string,
  );

  // List of measures which will be shown on the dashboard
  $: renderedMeasures = $metricsView.data?.measures?.filter(
    expandedMeasureName
      ? (measure) => measure.name === expandedMeasureName
      : (_, i) => $showHideMeasures.selectedItems[i],
  );

  $: totals = $timeSeriesDataStore.total;
  $: totalsComparisons = $timeSeriesDataStore.comparisonTotal;

  let scrubStart;
  let scrubEnd;

  let mouseoverValue: DomainCoordinates | undefined = undefined;
  let startValue: Date;
  let endValue: Date;

  // When changing the timeseries query and the cache is empty, $timeSeriesQuery.data?.data is
  // temporarily undefined as results are fetched.
  // To avoid unmounting TimeSeriesBody, which would cause us to lose our tween animations,
  // we make a copy of the data that avoids `undefined` transition states.
  // TODO: instead, try using svelte-query's `keepPreviousData = True` option.

  let dataCopy;
  let dimensionDataCopy: DimensionDataItem[] = [];
  $: if ($timeSeriesDataStore?.timeSeriesData) {
    dataCopy = $timeSeriesDataStore.timeSeriesData;
  }
  $: formattedData = dataCopy;

  $: if (
    $timeSeriesDataStore?.dimensionChartData?.length ||
    !comparisonDimension ||
    includedValuesForDimension.length === 0
  ) {
    dimensionDataCopy = $timeSeriesDataStore.dimensionChartData || [];
  }
  $: dimensionData = dimensionDataCopy;

  // FIXME: move this logic to a function + write tests.
  $: if ($timeControlsStore.ready) {
    // adjust scrub values for Javascript's timezone changes
    scrubStart = adjustOffsetForZone(
      $dashboardStore?.selectedScrubRange?.start,
      $dashboardStore.selectedTimezone,
    );
    scrubEnd = adjustOffsetForZone(
      $dashboardStore?.selectedScrubRange?.end,
      $dashboardStore.selectedTimezone,
    );

    const slicedData =
      $timeControlsStore.selectedTimeRange?.name === TimeRangePreset.ALL_TIME
        ? formattedData?.slice(1)
        : formattedData?.slice(1, -1);
    chartInteractionColumn.update((state) => {
      const { start, end } = getOrderedStartEnd(scrubStart, scrubEnd);

      const startPos = bisectData(
        start,
        "center",
        "ts_position",
        slicedData,
        true,
      );
      const endPos = bisectData(end, "center", "ts_position", slicedData, true);

      return {
        hover: isScrubbing ? undefined : state.hover,
        scrubStart: startPos,
        scrubEnd: endPos,
      };
    });

    const adjustedChartValue = getAdjustedChartTime(
      $timeControlsStore.selectedTimeRange?.start,
      $timeControlsStore.selectedTimeRange?.end,
      $dashboardStore?.selectedTimezone,
      interval,
      $timeControlsStore.selectedTimeRange?.name,
      $metricsView?.data?.defaultTimeRange,
    );

    if (adjustedChartValue?.start) {
      startValue = adjustedChartValue?.start;
    }
    if (adjustedChartValue?.end) {
      endValue = adjustedChartValue?.end;
    }
  }

  $: if (
    expandedMeasureName &&
    formattedData &&
    $timeControlsStore.selectedTimeRange &&
    !isScrubbing
  ) {
    if (!mouseoverValue?.x || !(mouseoverValue.x instanceof Date)) {
      chartInteractionColumn.update((state) => ({
        ...state,
        hover: undefined,
      }));
    } else {
      const columnNum = bisectData(
        mouseoverValue.x,
        "center",
        "ts_position",
        $timeControlsStore.selectedTimeRange?.name === TimeRangePreset.ALL_TIME
          ? formattedData?.slice(1)
          : formattedData?.slice(1, -1),
        true,
      );

      if ($chartInteractionColumn?.hover !== columnNum)
        chartInteractionColumn.update((state) => ({
          ...state,
          hover: columnNum,
        }));
    }
  }

  const toggleMeasureVisibility = (e) => {
    showHideMeasures.toggleVisibility(e.detail.name);
  };
  const setAllMeasuresNotVisible = () => {
    showHideMeasures.setAllToNotVisible();
  };
  const setAllMeasuresVisible = () => {
    showHideMeasures.setAllToVisible();
  };
</script>

<TimeSeriesChartContainer
  enableFullWidth={Boolean(expandedMeasureName)}
  end={endValue}
  start={startValue}
  {workspaceWidth}
>
  <div class="bg-white sticky top-0 flex pl-1 z-10">
    {#if expandedMeasureName}
      <BackToOverview {metricViewName} />
    {:else}
      <SeachableFilterButton
        label="Measures"
        on:deselect-all={setAllMeasuresNotVisible}
        on:item-clicked={toggleMeasureVisibility}
        on:select-all={setAllMeasuresVisible}
        selectableItems={$showHideMeasures.selectableItems}
        selectedItems={$showHideMeasures.selectedItems}
        tooltipText="Choose measures to display"
      />
    {/if}
  </div>
  <div class="bg-white sticky left-0 top-0 overflow-visible z-10">
    <!-- top axis element -->
    <div />
    <MeasureZoom {metricViewName} />
    {#if $dashboardStore?.selectedTimeRange && startValue && endValue}
      <SimpleDataGraphic
        height={26}
        overflowHidden={false}
        top={29}
        bottom={0}
        xMin={startValue}
        xMax={endValue}
      >
        <Axis superlabel side="top" placement="start" />
      </SimpleDataGraphic>
    {/if}
  </div>
  <!-- bignumbers and line charts -->
  {#if renderedMeasures}
    <!-- FIXME: this is pending the remaining state work for show/hide measures and dimensions -->
    {#each renderedMeasures as measure (measure.name)}
      <!-- FIXME: I can't select the big number by the measure id. -->
      <!-- for bigNum, catch nulls and convert to undefined.  -->
<<<<<<< HEAD

      {@const bigNum = totals?.[measure.name] ?? undefined}
      {@const comparisonValue = totalsComparisons?.[measure.name]}
=======
      {@const bigNum = measure.name ? totals?.[measure.name] : undefined}
      {@const comparisonValue = measure.name
        ? totalsComparisons?.[measure.name]
        : undefined}
>>>>>>> de65733d
      {@const isValidPercTotal = measure.name
        ? $isMeasureValidPercentOfTotal(measure.name)
        : false}

      <MeasureBigNumber
        {measure}
        value={bigNum}
        isMeasureExpanded={!!expandedMeasureName}
        {showComparison}
        comparisonOption={$timeControlsStore?.selectedComparisonTimeRange?.name}
        {comparisonValue}
        status={$timeSeriesDataStore?.isFetching
          ? EntityStatus.Running
          : EntityStatus.Idle}
        on:expand-measure={() => {
          metricsExplorerStore.setExpandedMeasureName(
            metricViewName,
            measure.name,
          );
        }}
      />

      <div style:height="125px">
        {#if $timeSeriesDataStore?.isError}
          <div class="p-5"><CrossIcon /></div>
        {:else if formattedData && interval}
          <MeasureChart
            bind:mouseoverValue
            {measure}
            {isScrubbing}
            {scrubStart}
            {scrubEnd}
            {metricViewName}
            data={formattedData}
            {dimensionData}
            zone={$dashboardStore.selectedTimezone}
            xAccessor="ts_position"
            labelAccessor="ts"
            timeGrain={interval}
            yAccessor={measure.name}
            xMin={startValue}
            xMax={endValue}
            {showComparison}
            validPercTotal={isPercOfTotalAsContextColumn && isValidPercTotal
              ? bigNum
              : null}
            mouseoverTimeFormat={(value) => {
              /** format the date according to the time grain */

              return interval
                ? new Date(value).toLocaleDateString(
                    undefined,
                    TIME_GRAIN[interval].formatDate,
                  )
                : value.toString();
            }}
          />
        {:else}
          <div class="flex items-center justify-center w-24">
            <Spinner status={EntityStatus.Running} />
          </div>
        {/if}
      </div>
    {/each}
  {/if}
</TimeSeriesChartContainer><|MERGE_RESOLUTION|>--- conflicted
+++ resolved
@@ -246,16 +246,10 @@
     {#each renderedMeasures as measure (measure.name)}
       <!-- FIXME: I can't select the big number by the measure id. -->
       <!-- for bigNum, catch nulls and convert to undefined.  -->
-<<<<<<< HEAD
-
-      {@const bigNum = totals?.[measure.name] ?? undefined}
-      {@const comparisonValue = totalsComparisons?.[measure.name]}
-=======
       {@const bigNum = measure.name ? totals?.[measure.name] : undefined}
       {@const comparisonValue = measure.name
         ? totalsComparisons?.[measure.name]
         : undefined}
->>>>>>> de65733d
       {@const isValidPercTotal = measure.name
         ? $isMeasureValidPercentOfTotal(measure.name)
         : false}
