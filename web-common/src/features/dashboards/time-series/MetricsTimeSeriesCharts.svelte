--- conflicted
+++ resolved
@@ -307,9 +307,7 @@
               {dimensionData}
               xMin={startValue}
               xMax={endValue}
-<<<<<<< HEAD
               isTimeComparison={showComparison}
-=======
               on:chart-hover={(e) => {
                 const { dimension, ts } = e.detail;
                 updateChartInteractionStore(
@@ -319,7 +317,6 @@
                   formattedData,
                 );
               }}
->>>>>>> 2b19d112
             />
           {:else if formattedData && interval}
             <MeasureChart
