<script lang="ts">
  import type { DomainCoordinates } from "@rilldata/web-common/components/data-graphic/constants/types";
  import SimpleDataGraphic from "@rilldata/web-common/components/data-graphic/elements/SimpleDataGraphic.svelte";
  import { Axis } from "@rilldata/web-common/components/data-graphic/guides";
  import { bisectData } from "@rilldata/web-common/components/data-graphic/utils";
  import DashboardVisibilityDropdown from "@rilldata/web-common/components/menu/shadcn/DashboardVisibilityDropdown.svelte";
  import { LeaderboardContextColumn } from "@rilldata/web-common/features/dashboards/leaderboard-context-column";
  import ReplacePivotDialog from "@rilldata/web-common/features/dashboards/pivot/ReplacePivotDialog.svelte";
  import {
    PivotChipType,
    type PivotChipData,
  } from "@rilldata/web-common/features/dashboards/pivot/types";
  import { getStateManagers } from "@rilldata/web-common/features/dashboards/state-managers/state-managers";
  import {
    metricsExplorerStore,
    useExploreState,
  } from "@rilldata/web-common/features/dashboards/stores/dashboard-stores";
  import { useTimeControlStore } from "@rilldata/web-common/features/dashboards/time-controls/time-control-store";
  import ChartTypeSelector from "@rilldata/web-common/features/dashboards/time-dimension-details/charts/ChartTypeSelector.svelte";
  import TDDAlternateChart from "@rilldata/web-common/features/dashboards/time-dimension-details/charts/TDDAlternateChart.svelte";
  import { chartInteractionColumn } from "@rilldata/web-common/features/dashboards/time-dimension-details/time-dimension-data-store";
  import { TDDChart } from "@rilldata/web-common/features/dashboards/time-dimension-details/types";
  import BackToExplore from "@rilldata/web-common/features/dashboards/time-series/BackToExplore.svelte";
  import {
    useTimeSeriesDataStore,
    type TimeSeriesDatum,
  } from "@rilldata/web-common/features/dashboards/time-series/timeseries-data-store";
  import { EntityStatus } from "@rilldata/web-common/features/entity-management/types";
  import { adjustOffsetForZone } from "@rilldata/web-common/lib/convertTimestampPreview";
  import { timeGrainToDuration } from "@rilldata/web-common/lib/time/grains";
  import { getAdjustedChartTime } from "@rilldata/web-common/lib/time/ranges";
  import {
    TimeRangePreset,
    type AvailableTimeGrain,
  } from "@rilldata/web-common/lib/time/types";
  import type { MetricsViewSpecMeasureV2 } from "@rilldata/web-common/runtime-client";
  import { TIME_GRAIN } from "../../../lib/time/config";
  import Spinner from "../../entity-management/Spinner.svelte";
  import MeasureBigNumber from "../big-number/MeasureBigNumber.svelte";
  import ChartInteractions from "./ChartInteractions.svelte";
  import MeasureChart from "./MeasureChart.svelte";
  import TimeSeriesChartContainer from "./TimeSeriesChartContainer.svelte";
  import type { DimensionDataItem } from "./multiple-dimension-queries";
  import {
    adjustTimeInterval,
    getOrderedStartEnd,
    updateChartInteractionStore,
  } from "./utils";

  export let exploreName: string;
  export let workspaceWidth: number;

  const {
    selectors: {
      measures: {
        allMeasures,
        visibleMeasures,
        isMeasureValidPercentOfTotal,
        getMeasureByName,
      },
      dimensionFilters: { includedDimensionValues },
    },
    actions: {
      measures: { toggleMeasureVisibility },
    },
    validSpecStore,
  } = getStateManagers();

  const timeControlsStore = useTimeControlStore(getStateManagers());
  const timeSeriesDataStore = useTimeSeriesDataStore(getStateManagers());

  let scrubStart;
  let scrubEnd;

  let mouseoverValue: DomainCoordinates | undefined = undefined;
  let startValue: Date | undefined;
  let endValue: Date | undefined;

  let dataCopy: TimeSeriesDatum[];
  let dimensionDataCopy: DimensionDataItem[] = [];

  $: exploreState = useExploreState(exploreName);

  $: expandedMeasureName = $exploreState?.tdd?.expandedMeasureName;
  $: isInTimeDimensionView = Boolean(expandedMeasureName);

  $: comparisonDimension = $exploreState?.selectedComparisonDimension;
  $: showComparison = Boolean($timeControlsStore.showTimeComparison);
  $: tddChartType = $exploreState?.tdd?.chartType;

  $: interval =
    $timeControlsStore.selectedTimeRange?.interval ??
    $timeControlsStore.minTimeGrain;
  $: isScrubbing = $exploreState?.selectedScrubRange?.isScrubbing;
  $: isAllTime =
    $timeControlsStore.selectedTimeRange?.name === TimeRangePreset.ALL_TIME;
  $: isPercOfTotalAsContextColumn =
    $exploreState?.leaderboardContextColumn ===
    LeaderboardContextColumn.PERCENT;
  $: includedValuesForDimension = $includedDimensionValues(
    comparisonDimension as string,
  );
  $: isAlternateChart = tddChartType !== TDDChart.DEFAULT;

  $: expandedMeasure = $getMeasureByName(expandedMeasureName);
  // List of measures which will be shown on the dashboard
  // List of measures which will be shown on the dashboard
  let renderedMeasures: MetricsViewSpecMeasureV2[];
  $: {
    renderedMeasures = expandedMeasure ? [expandedMeasure] : $visibleMeasures;
  }

  $: totals = $timeSeriesDataStore.total;
  $: totalsComparisons = $timeSeriesDataStore.comparisonTotal;

  // When changing the timeseries query and the cache is empty, $timeSeriesQuery.data?.data is
  // temporarily undefined as results are fetched.
  // To avoid unmounting TimeSeriesBody, which would cause us to lose our tween animations,
  // we make a copy of the data that avoids `undefined` transition states.
  // TODO: instead, try using svelte-query's `keepPreviousData = True` option.

  $: if ($timeSeriesDataStore?.timeSeriesData) {
    dataCopy = $timeSeriesDataStore.timeSeriesData;
  }
  $: formattedData = dataCopy;

  $: if (
    $timeSeriesDataStore?.dimensionChartData?.length ||
    !comparisonDimension ||
    includedValuesForDimension.length === 0
  ) {
    dimensionDataCopy = $timeSeriesDataStore.dimensionChartData || [];
  }
  $: dimensionData = dimensionDataCopy;

  // FIXME: move this logic to a function + write tests.
  $: if ($timeControlsStore.ready && interval) {
    // adjust scrub values for Javascript's timezone changes
    scrubStart = adjustOffsetForZone(
      $exploreState?.selectedScrubRange?.start,
      $exploreState?.selectedTimezone,
      timeGrainToDuration(interval),
    );
    scrubEnd = adjustOffsetForZone(
      $exploreState?.selectedScrubRange?.end,
      $exploreState?.selectedTimezone,
      timeGrainToDuration(interval),
    );

    const slicedData = isAllTime
      ? formattedData?.slice(1)
      : formattedData?.slice(1, -1);

    chartInteractionColumn.update((state) => {
      const { start, end } = getOrderedStartEnd(scrubStart, scrubEnd);

      let startDirection, endDirection;

      if (
        tddChartType === TDDChart.GROUPED_BAR ||
        tddChartType === TDDChart.STACKED_BAR
      ) {
        startDirection = "left";
        endDirection = "right";
      } else {
        startDirection = "center";
        endDirection = "center";
      }

      const { position: startPos } = bisectData(
        start,
        startDirection,
        "ts_position",
        slicedData,
      );

      const { position: endPos } = bisectData(
        end,
        endDirection,
        "ts_position",
        slicedData,
      );

      return {
        yHover: isScrubbing ? undefined : state.yHover,
        xHover: isScrubbing ? undefined : state.xHover,
        scrubStart: startPos,
        scrubEnd: endPos,
      };
    });

    const adjustedChartValue = getAdjustedChartTime(
      $timeControlsStore.selectedTimeRange?.start,
      $timeControlsStore.selectedTimeRange?.end,
      $exploreState?.selectedTimezone,
      interval,
      $timeControlsStore.selectedTimeRange?.name,
      $validSpecStore.data?.explore?.defaultPreset?.timeRange,
      $exploreState?.tdd.chartType,
    );

    if (adjustedChartValue?.start) {
      startValue = adjustedChartValue?.start;
    }
    if (adjustedChartValue?.end) {
      endValue = adjustedChartValue?.end;
    }
  }

  $: if (
    isInTimeDimensionView &&
    formattedData &&
    $timeControlsStore.selectedTimeRange &&
    !isScrubbing
  ) {
    updateChartInteractionStore(
      mouseoverValue?.x,
      undefined,
      isAllTime,
      formattedData,
    );
  }

  $: visibleMeasureNames = $visibleMeasures
    .map(({ name }) => name)
    .filter(isDefined);
  $: allMeasureNames = $allMeasures.map(({ name }) => name).filter(isDefined);
  function isDefined(value: string | undefined): value is string {
    return value !== undefined;
  }

  $: hasTotalsError = Object.hasOwn($timeSeriesDataStore?.error, "totals");
  $: hasTimeseriesError = Object.hasOwn(
    $timeSeriesDataStore?.error,
    "timeseries",
  );

  $: activeTimeGrain = $timeControlsStore.selectedTimeRange?.interval;

  let showReplacePivotModal = false;
  function startPivotForTimeseries() {
    const pivot = $exploreState?.pivot;

    if (
      pivot.rows.dimension.length ||
      pivot.columns.measure.length ||
      pivot.columns.dimension.length
    ) {
      showReplacePivotModal = true;
    } else {
      createPivot();
    }
  }

  function getTimeDimension() {
    return {
      id: $timeControlsStore.selectedTimeRange?.interval,
      title: TIME_GRAIN[activeTimeGrain as AvailableTimeGrain]?.label,
      type: PivotChipType.Time,
    } as PivotChipData;
  }

  function createPivot() {
    showReplacePivotModal = false;

    const measures = renderedMeasures
      .filter((m) => m.name !== undefined)
      .map((m) => {
        return {
          id: m.name as string,
          title: m.displayName || (m.name as string),
          type: PivotChipType.Measure,
        };
      });

    metricsExplorerStore.createPivot(
      exploreName,
      { dimension: [getTimeDimension()] },
      {
        dimension: [],
        measure: measures,
      },
    );
  }
</script>

<TimeSeriesChartContainer
  enableFullWidth={isInTimeDimensionView}
  end={endValue}
  start={startValue}
  {workspaceWidth}
>
  <div class:mb-6={isAlternateChart} class="flex items-center gap-x-1 px-2.5">
    {#if isInTimeDimensionView}
<<<<<<< HEAD
      <BackToOverview />
=======
      <BackToExplore {exploreName} />
>>>>>>> f6e47e7f
      <ChartTypeSelector
        hasComparison={Boolean(
          showComparison || includedValuesForDimension.length,
        )}
        {exploreName}
        chartType={tddChartType}
      />
    {:else}
      <DashboardVisibilityDropdown
        category="Measures"
        tooltipText="Choose measures to display"
        onSelect={(name) => toggleMeasureVisibility(allMeasureNames, name)}
        selectableItems={$allMeasures.map(({ name, displayName }) => ({
          name: name ?? "",
          label: displayName ?? name ?? "",
        }))}
        selectedItems={visibleMeasureNames}
        onToggleSelectAll={() => {
          toggleMeasureVisibility(allMeasureNames);
        }}
      />

      <button
        class="h-6 px-1.5 py-px rounded-sm hover:bg-gray-200 text-gray-700 ml-auto"
        on:click={() => {
          startPivotForTimeseries();
        }}
      >
        Start Pivot
      </button>
    {/if}
  </div>

  <div class="z-10 gap-x-9 flex flex-row pt-4" style:padding-left="118px">
    <div class="relative w-full">
      <ChartInteractions {exploreName} {showComparison} timeGrain={interval} />
      {#if tddChartType === TDDChart.DEFAULT}
        <div class="translate-x-5">
          {#if $exploreState?.selectedTimeRange && startValue && endValue}
            <SimpleDataGraphic
              height={26}
              overflowHidden={false}
              top={29}
              bottom={0}
              right={isInTimeDimensionView ? 10 : 25}
              xMin={startValue}
              xMax={endValue}
            >
              <Axis superlabel side="top" placement="start" />
            </SimpleDataGraphic>
          {/if}
        </div>
      {/if}
    </div>
  </div>

  {#if renderedMeasures}
    <div
      class:pb-4={!isInTimeDimensionView}
      class="flex flex-col gap-y-2 overflow-y-scroll h-full max-h-fit"
    >
      <!-- FIXME: this is pending the remaining state work for show/hide measures and dimensions -->
      {#each renderedMeasures as measure (measure.name)}
        <!-- FIXME: I can't select the big number by the measure id. -->
        <!-- for bigNum, catch nulls and convert to undefined.  -->
        {@const bigNum = measure.name ? totals?.[measure.name] : undefined}
        {@const comparisonValue = measure.name
          ? totalsComparisons?.[measure.name]
          : undefined}
        {@const isValidPercTotal = measure.name
          ? $isMeasureValidPercentOfTotal(measure.name)
          : false}

        <div class="flex flex-row gap-x-4">
          <MeasureBigNumber
            {measure}
            value={bigNum}
            isMeasureExpanded={isInTimeDimensionView}
            {showComparison}
            {comparisonValue}
            errorMessage={$timeSeriesDataStore?.error?.totals}
            status={hasTotalsError
              ? EntityStatus.Error
              : $timeSeriesDataStore?.isFetching
                ? EntityStatus.Running
                : EntityStatus.Idle}
          />

          {#if hasTimeseriesError}
            <div
              class="flex flex-col p-5 items-center justify-center text-xs ui-copy-muted"
            >
              {#if $timeSeriesDataStore.error?.timeseries}
                <span>
                  Error: {$timeSeriesDataStore.error.timeseries}
                </span>
              {:else}
                <span>Unable to fetch data from the API</span>
              {/if}
            </div>
          {:else if expandedMeasureName && tddChartType != TDDChart.DEFAULT}
            <TDDAlternateChart
              timeGrain={interval}
              chartType={tddChartType}
              {expandedMeasureName}
              totalsData={formattedData}
              {dimensionData}
              xMin={startValue}
              xMax={endValue}
              isTimeComparison={showComparison}
              isScrubbing={Boolean(isScrubbing)}
              on:chart-hover={(e) => {
                const { dimension, ts } = e.detail;

                updateChartInteractionStore(
                  ts,
                  dimension,
                  isAllTime,
                  formattedData,
                );
              }}
              on:chart-brush={(e) => {
                const { interval } = e.detail;
                const { start, end } = adjustTimeInterval(
                  interval,
                  $exploreState?.selectedTimezone,
                );

                metricsExplorerStore.setSelectedScrubRange(exploreName, {
                  start,
                  end,
                  isScrubbing: true,
                });
              }}
              on:chart-brush-end={(e) => {
                const { interval } = e.detail;
                const { start, end } = adjustTimeInterval(
                  interval,
                  $exploreState?.selectedTimezone,
                );

                metricsExplorerStore.setSelectedScrubRange(exploreName, {
                  start,
                  end,
                  isScrubbing: false,
                });
              }}
              on:chart-brush-clear={(e) => {
                const { start, end } = e.detail;

                metricsExplorerStore.setSelectedScrubRange(exploreName, {
                  start,
                  end,
                  isScrubbing: false,
                });
              }}
            />
          {:else if formattedData && interval}
            <MeasureChart
              bind:mouseoverValue
              {measure}
              {isInTimeDimensionView}
              {isScrubbing}
              {scrubStart}
              {scrubEnd}
              {exploreName}
              data={formattedData}
              {dimensionData}
              zone={$exploreState?.selectedTimezone}
              xAccessor="ts_position"
              labelAccessor="ts"
              timeGrain={interval}
              yAccessor={measure.name}
              xMin={startValue}
              xMax={endValue}
              {showComparison}
              validPercTotal={isPercOfTotalAsContextColumn && isValidPercTotal
                ? bigNum
                : null}
              mouseoverTimeFormat={(value) => {
                /** format the date according to the time grain */

                return interval
                  ? new Date(value).toLocaleDateString(
                      undefined,
                      TIME_GRAIN[interval].formatDate,
                    )
                  : value.toString();
              }}
            />
          {:else}
            <div class="flex items-center justify-center w-24">
              <Spinner status={EntityStatus.Running} />
            </div>
          {/if}
        </div>
      {/each}
    </div>
  {/if}
</TimeSeriesChartContainer>

<ReplacePivotDialog
  open={showReplacePivotModal}
  onCancel={() => {
    showReplacePivotModal = false;
  }}
  onReplace={createPivot}
/><|MERGE_RESOLUTION|>--- conflicted
+++ resolved
@@ -292,11 +292,7 @@
 >
   <div class:mb-6={isAlternateChart} class="flex items-center gap-x-1 px-2.5">
     {#if isInTimeDimensionView}
-<<<<<<< HEAD
-      <BackToOverview />
-=======
-      <BackToExplore {exploreName} />
->>>>>>> f6e47e7f
+      <BackToExplore />
       <ChartTypeSelector
         hasComparison={Boolean(
           showComparison || includedValuesForDimension.length,
