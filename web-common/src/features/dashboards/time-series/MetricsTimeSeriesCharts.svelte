--- conflicted
+++ resolved
@@ -102,16 +102,6 @@
     !$metaQuery.isRefetching &&
     $timeControlsStore.ready
   ) {
-<<<<<<< HEAD
-=======
-    const { start: adjustedStart, end: adjustedEnd } = getAdjustedFetchTime(
-      $dashboardStore?.selectedTimeRange?.start,
-      $dashboardStore?.selectedTimeRange?.end,
-      $dashboardStore?.selectedTimezone,
-      interval
-    );
-
->>>>>>> b7e4df84
     timeSeriesQuery = createQueryServiceMetricsViewTimeSeries(
       instanceId,
       metricViewName,
@@ -124,19 +114,7 @@
         timeZone: $dashboardStore?.selectedTimezone,
       }
     );
-<<<<<<< HEAD
     if (showComparison) {
-=======
-    if (displayComparison) {
-      const { start: compAdjustedStart, end: compAdjustedEnd } =
-        getAdjustedFetchTime(
-          $dashboardStore?.selectedComparisonTimeRange?.start,
-          $dashboardStore?.selectedComparisonTimeRange?.end,
-          $dashboardStore?.selectedTimezone,
-          interval
-        );
-
->>>>>>> b7e4df84
       timeSeriesComparisonQuery = createQueryServiceMetricsViewTimeSeries(
         instanceId,
         metricViewName,
@@ -185,14 +163,9 @@
   // FIXME: move this logic to a function + write tests.
   $: if ($timeControlsStore.ready) {
     const adjustedChartValue = getAdjustedChartTime(
-<<<<<<< HEAD
       $timeControlsStore.selectedTimeRange?.start,
       $timeControlsStore.selectedTimeRange?.end,
-=======
-      $dashboardStore?.selectedTimeRange?.start,
-      $dashboardStore?.selectedTimeRange?.end,
       $dashboardStore?.selectedTimezone,
->>>>>>> b7e4df84
       interval,
       $timeControlsStore.selectedTimeRange?.name
     );
