--- conflicted
+++ resolved
@@ -26,6 +26,7 @@
   import { runtime } from "../../../runtime-client/runtime-store";
   import Spinner from "../../entity-management/Spinner.svelte";
   import MeasureBigNumber from "../big-number/MeasureBigNumber.svelte";
+  import { extent } from "d3-array";
   import {
     addGrains,
     formatDateByInterval,
@@ -181,7 +182,6 @@
       {#each $metaQuery.data?.measures as measure, index (measure.name)}
         <!-- FIXME: I can't select the big number by the measure id. -->
         {@const bigNum = $totalsQuery?.data.data?.[measure.name]}
-<<<<<<< HEAD
         {@const comparisonValue =
           $comparisonTotalQuery?.data.data?.[measure.name]}
         {@const comparisonPercChange =
@@ -189,8 +189,6 @@
             ? (bigNum - comparisonValue) / comparisonValue
             : undefined}
         {@const yExtents = extent(dataCopy ?? [], (d) => d[`measure_${index}`])}
-=======
->>>>>>> f662461c
         {@const formatPreset =
           NicelyFormattedTypes[measure?.format] ||
           NicelyFormattedTypes.HUMANIZE}
