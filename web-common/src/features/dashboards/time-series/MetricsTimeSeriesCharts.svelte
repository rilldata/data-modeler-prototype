<script lang="ts">
  import type { DomainCoordinates } from "@rilldata/web-common/components/data-graphic/constants/types";
  import SimpleDataGraphic from "@rilldata/web-common/components/data-graphic/elements/SimpleDataGraphic.svelte";
  import { Axis } from "@rilldata/web-common/components/data-graphic/guides";
  import { bisectData } from "@rilldata/web-common/components/data-graphic/utils";
  import CrossIcon from "@rilldata/web-common/components/icons/CrossIcon.svelte";
  import SearchableFilterButton from "@rilldata/web-common/components/searchable-filter-menu/SearchableFilterButton.svelte";
  import { LeaderboardContextColumn } from "@rilldata/web-common/features/dashboards/leaderboard-context-column";
  import { useMetricsView } from "@rilldata/web-common/features/dashboards/selectors";
  import { createShowHideMeasuresStore } from "@rilldata/web-common/features/dashboards/show-hide-selectors";
  import { getStateManagers } from "@rilldata/web-common/features/dashboards/state-managers/state-managers";
  import {
    metricsExplorerStore,
    useDashboardStore,
  } from "@rilldata/web-common/features/dashboards/stores/dashboard-stores";
  import { useTimeControlStore } from "@rilldata/web-common/features/dashboards/time-controls/time-control-store";
  import ChartTypeSelector from "@rilldata/web-common/features/dashboards/time-dimension-details/charts/ChartTypeSelector.svelte";
<<<<<<< HEAD
  import CustomChart from "@rilldata/web-common/features/dashboards/time-dimension-details/charts/CustomChart.svelte";
=======
  import TDDAlternateChart from "@rilldata/web-common/features/dashboards/time-dimension-details/charts/TDDAlternateChart.svelte";
>>>>>>> daea113e
  import { chartInteractionColumn } from "@rilldata/web-common/features/dashboards/time-dimension-details/time-dimension-data-store";
  import { TDDChart } from "@rilldata/web-common/features/dashboards/time-dimension-details/types";
  import BackToOverview from "@rilldata/web-common/features/dashboards/time-series/BackToOverview.svelte";
  import {
    TimeSeriesDatum,
    useTimeSeriesDataStore,
  } from "@rilldata/web-common/features/dashboards/time-series/timeseries-data-store";
  import { getOrderedStartEnd } from "@rilldata/web-common/features/dashboards/time-series/utils";
  import { EntityStatus } from "@rilldata/web-common/features/entity-management/types";
  import { adjustOffsetForZone } from "@rilldata/web-common/lib/convertTimestampPreview";
  import { getAdjustedChartTime } from "@rilldata/web-common/lib/time/ranges";
  import { TimeRangePreset } from "@rilldata/web-common/lib/time/types";
  import { TIME_GRAIN } from "../../../lib/time/config";
  import { runtime } from "../../../runtime-client/runtime-store";
  import Spinner from "../../entity-management/Spinner.svelte";
  import MeasureBigNumber from "../big-number/MeasureBigNumber.svelte";
  import ChartInteractions from "./ChartInteractions.svelte";
  import MeasureChart from "./MeasureChart.svelte";
  import TimeSeriesChartContainer from "./TimeSeriesChartContainer.svelte";
  import type { DimensionDataItem } from "./multiple-dimension-queries";

  export let metricViewName: string;
  export let workspaceWidth: number;

  const {
    selectors: {
      measures: { isMeasureValidPercentOfTotal },
      dimensionFilters: { includedDimensionValues },
    },
  } = getStateManagers();

  const timeControlsStore = useTimeControlStore(getStateManagers());
  const timeSeriesDataStore = useTimeSeriesDataStore(getStateManagers());

  let scrubStart;
  let scrubEnd;

  let mouseoverValue: DomainCoordinates | undefined = undefined;
  let startValue: Date;
  let endValue: Date;

  let dataCopy: TimeSeriesDatum[];
  let dimensionDataCopy: DimensionDataItem[] = [];

  $: dashboardStore = useDashboardStore(metricViewName);
  $: instanceId = $runtime.instanceId;

  // query the `/meta` endpoint to get the measures and the default time grain
  $: metricsView = useMetricsView(instanceId, metricViewName);

  $: showHideMeasures = createShowHideMeasuresStore(
    metricViewName,
    metricsView,
  );

  $: expandedMeasureName = $dashboardStore?.tdd?.expandedMeasureName;
  $: isInTimeDimensionView = Boolean(expandedMeasureName);
  $: comparisonDimension = $dashboardStore?.selectedComparisonDimension;
  $: showComparison = !comparisonDimension && $timeControlsStore.showComparison;
  $: tddChartType = $dashboardStore?.tdd?.chartType;
  $: interval =
    $timeControlsStore.selectedTimeRange?.interval ??
    $timeControlsStore.minTimeGrain;
  $: isScrubbing = $dashboardStore?.selectedScrubRange?.isScrubbing;
  $: isAllTime =
    $timeControlsStore.selectedTimeRange?.name === TimeRangePreset.ALL_TIME;
  $: isPercOfTotalAsContextColumn =
    $dashboardStore?.leaderboardContextColumn ===
    LeaderboardContextColumn.PERCENT;
  $: includedValuesForDimension = $includedDimensionValues(
    comparisonDimension as string,
  );
<<<<<<< HEAD
  $: isCustomChart = tddChartType != TDDChart.DEFAULT;
=======
  $: isAlternateChart = tddChartType != TDDChart.DEFAULT;
>>>>>>> daea113e

  // List of measures which will be shown on the dashboard
  $: renderedMeasures = $metricsView.data?.measures?.filter(
    expandedMeasureName
      ? (measure) => measure.name === expandedMeasureName
      : (_, i) => $showHideMeasures.selectedItems[i],
  );

  $: totals = $timeSeriesDataStore.total;
  $: totalsComparisons = $timeSeriesDataStore.comparisonTotal;

  // When changing the timeseries query and the cache is empty, $timeSeriesQuery.data?.data is
  // temporarily undefined as results are fetched.
  // To avoid unmounting TimeSeriesBody, which would cause us to lose our tween animations,
  // we make a copy of the data that avoids `undefined` transition states.
  // TODO: instead, try using svelte-query's `keepPreviousData = True` option.

  $: if ($timeSeriesDataStore?.timeSeriesData) {
    dataCopy = $timeSeriesDataStore.timeSeriesData;
  }
  $: formattedData = dataCopy;

  $: if (
    $timeSeriesDataStore?.dimensionChartData?.length ||
    !comparisonDimension ||
    includedValuesForDimension.length === 0
  ) {
    dimensionDataCopy = $timeSeriesDataStore.dimensionChartData || [];
  }
  $: dimensionData = dimensionDataCopy;

  // FIXME: move this logic to a function + write tests.
  $: if ($timeControlsStore.ready) {
    // adjust scrub values for Javascript's timezone changes
    scrubStart = adjustOffsetForZone(
      $dashboardStore?.selectedScrubRange?.start,
      $dashboardStore.selectedTimezone,
    );
    scrubEnd = adjustOffsetForZone(
      $dashboardStore?.selectedScrubRange?.end,
      $dashboardStore.selectedTimezone,
    );

    const slicedData = isAllTime
      ? formattedData?.slice(1)
      : formattedData?.slice(1, -1);
    chartInteractionColumn.update((state) => {
      const { start, end } = getOrderedStartEnd(scrubStart, scrubEnd);

      const { position: startPos } = bisectData(
        start,
        "center",
        "ts_position",
        slicedData,
      );
      const { position: endPos } = bisectData(
        end,
        "center",
        "ts_position",
        slicedData,
      );

      return {
        hover: isScrubbing ? undefined : state.hover,
        scrubStart: startPos,
        scrubEnd: endPos,
      };
    });

    const adjustedChartValue = getAdjustedChartTime(
      $timeControlsStore.selectedTimeRange?.start,
      $timeControlsStore.selectedTimeRange?.end,
      $dashboardStore?.selectedTimezone,
      interval,
      $timeControlsStore.selectedTimeRange?.name,
      $metricsView?.data?.defaultTimeRange,
      $dashboardStore?.tdd.chartType,
    );

    if (adjustedChartValue?.start) {
      startValue = adjustedChartValue?.start;
    }
    if (adjustedChartValue?.end) {
      endValue = adjustedChartValue?.end;
    }
  }

  $: if (
    isInTimeDimensionView &&
    formattedData &&
    $timeControlsStore.selectedTimeRange &&
    !isScrubbing
  ) {
    if (!mouseoverValue?.x || !(mouseoverValue.x instanceof Date)) {
      chartInteractionColumn.update((state) => ({
        ...state,
        hover: undefined,
      }));
    } else {
      const { position: columnNum } = bisectData(
        mouseoverValue.x,
        "center",
        "ts_position",
        isAllTime ? formattedData?.slice(1) : formattedData?.slice(1, -1),
      );

      if ($chartInteractionColumn?.hover !== columnNum)
        chartInteractionColumn.update((state) => ({
          ...state,
          hover: columnNum,
        }));
    }
  }

  const toggleMeasureVisibility = (e) => {
    showHideMeasures.toggleVisibility(e.detail.name);
  };
  const setAllMeasuresNotVisible = () => {
    showHideMeasures.setAllToNotVisible();
  };
  const setAllMeasuresVisible = () => {
    showHideMeasures.setAllToVisible();
  };
</script>

<TimeSeriesChartContainer
  enableFullWidth={isInTimeDimensionView}
  end={endValue}
  start={startValue}
  {workspaceWidth}
>
  <div
    class:tdd-chart-header={isInTimeDimensionView}
<<<<<<< HEAD
    class:mb-6={isCustomChart}
=======
    class:mb-6={isAlternateChart}
>>>>>>> daea113e
    class="flex pl-1"
  >
    {#if isInTimeDimensionView}
      <BackToOverview {metricViewName} />
      <ChartTypeSelector
        isDimensional={!!dimensionData.length}
        {metricViewName}
        chartType={tddChartType}
      />
    {:else}
      <SearchableFilterButton
        label="Measures"
        on:deselect-all={setAllMeasuresNotVisible}
        on:item-clicked={toggleMeasureVisibility}
        on:select-all={setAllMeasuresVisible}
        selectableItems={$showHideMeasures.selectableItems}
        selectedItems={$showHideMeasures.selectedItems}
        tooltipText="Choose measures to display"
      />
    {/if}
  </div>

  {#if tddChartType == TDDChart.DEFAULT || !expandedMeasureName}
    <div class="z-10 gap-x-9 flex flex-row pt-4" style:padding-left="118px">
      <div class="relative w-full">
        <ChartInteractions
          {metricViewName}
          {showComparison}
          timeGrain={interval}
        />
        <div class="translate-x-5">
          {#if $dashboardStore?.selectedTimeRange && startValue && endValue}
            <SimpleDataGraphic
              height={26}
              overflowHidden={false}
              top={29}
              bottom={0}
              right={isInTimeDimensionView ? 10 : 25}
              xMin={startValue}
              xMax={endValue}
            >
              <Axis superlabel side="top" placement="start" />
            </SimpleDataGraphic>
          {/if}
        </div>
      </div>
    </div>
  {/if}

  <!-- bignumbers and line charts -->
  {#if renderedMeasures}
    <div class="flex flex-col gap-y-2 overflow-y-scroll h-full max-h-fit pb-4">
      <!-- FIXME: this is pending the remaining state work for show/hide measures and dimensions -->
      {#each renderedMeasures as measure (measure.name)}
        <!-- FIXME: I can't select the big number by the measure id. -->
        <!-- for bigNum, catch nulls and convert to undefined.  -->
        {@const bigNum = measure.name ? totals?.[measure.name] : undefined}
        {@const comparisonValue = measure.name
          ? totalsComparisons?.[measure.name]
          : undefined}
        {@const isValidPercTotal = measure.name
          ? $isMeasureValidPercentOfTotal(measure.name)
          : false}

        <div class="flex flex-row gap-x-7">
          <MeasureBigNumber
            {measure}
            value={bigNum}
            isMeasureExpanded={isInTimeDimensionView}
            {showComparison}
            comparisonOption={$timeControlsStore?.selectedComparisonTimeRange
              ?.name}
            {comparisonValue}
            status={$timeSeriesDataStore?.isFetching
              ? EntityStatus.Running
              : EntityStatus.Idle}
            on:expand-measure={() => {
              metricsExplorerStore.setExpandedMeasureName(
                metricViewName,
                measure.name,
              );
            }}
          />

          {#if $timeSeriesDataStore?.isError}
            <div class="p-5"><CrossIcon /></div>
          {:else if expandedMeasureName && tddChartType != TDDChart.DEFAULT}
<<<<<<< HEAD
            <CustomChart
=======
            <TDDAlternateChart
>>>>>>> daea113e
              timeGrain={interval}
              chartType={tddChartType}
              {expandedMeasureName}
              totalsData={formattedData}
              {dimensionData}
              xMin={startValue}
              xMax={endValue}
            />
          {:else if formattedData && interval}
            <MeasureChart
              bind:mouseoverValue
              {measure}
              {isInTimeDimensionView}
              {isScrubbing}
              {scrubStart}
              {scrubEnd}
              {metricViewName}
              data={formattedData}
              {dimensionData}
              zone={$dashboardStore.selectedTimezone}
              xAccessor="ts_position"
              labelAccessor="ts"
              timeGrain={interval}
              yAccessor={measure.name}
              xMin={startValue}
              xMax={endValue}
              {showComparison}
              validPercTotal={isPercOfTotalAsContextColumn && isValidPercTotal
                ? bigNum
                : null}
              mouseoverTimeFormat={(value) => {
                /** format the date according to the time grain */

                return interval
                  ? new Date(value).toLocaleDateString(
                      undefined,
                      TIME_GRAIN[interval].formatDate,
                    )
                  : value.toString();
              }}
            />
          {:else}
            <div class="flex items-center justify-center w-24">
              <Spinner status={EntityStatus.Running} />
            </div>
          {/if}
        </div>
      {/each}
    </div>
  {/if}
</TimeSeriesChartContainer>

<style lang="postcss">
  .tdd-chart-header {
    @apply bg-slate-50 py-1 px-2 items-center;
    @apply border border-slate-100 rounded-sm;
  }
</style><|MERGE_RESOLUTION|>--- conflicted
+++ resolved
@@ -15,11 +15,7 @@
   } from "@rilldata/web-common/features/dashboards/stores/dashboard-stores";
   import { useTimeControlStore } from "@rilldata/web-common/features/dashboards/time-controls/time-control-store";
   import ChartTypeSelector from "@rilldata/web-common/features/dashboards/time-dimension-details/charts/ChartTypeSelector.svelte";
-<<<<<<< HEAD
-  import CustomChart from "@rilldata/web-common/features/dashboards/time-dimension-details/charts/CustomChart.svelte";
-=======
   import TDDAlternateChart from "@rilldata/web-common/features/dashboards/time-dimension-details/charts/TDDAlternateChart.svelte";
->>>>>>> daea113e
   import { chartInteractionColumn } from "@rilldata/web-common/features/dashboards/time-dimension-details/time-dimension-data-store";
   import { TDDChart } from "@rilldata/web-common/features/dashboards/time-dimension-details/types";
   import BackToOverview from "@rilldata/web-common/features/dashboards/time-series/BackToOverview.svelte";
@@ -92,11 +88,7 @@
   $: includedValuesForDimension = $includedDimensionValues(
     comparisonDimension as string,
   );
-<<<<<<< HEAD
-  $: isCustomChart = tddChartType != TDDChart.DEFAULT;
-=======
   $: isAlternateChart = tddChartType != TDDChart.DEFAULT;
->>>>>>> daea113e
 
   // List of measures which will be shown on the dashboard
   $: renderedMeasures = $metricsView.data?.measures?.filter(
@@ -230,11 +222,7 @@
 >
   <div
     class:tdd-chart-header={isInTimeDimensionView}
-<<<<<<< HEAD
-    class:mb-6={isCustomChart}
-=======
     class:mb-6={isAlternateChart}
->>>>>>> daea113e
     class="flex pl-1"
   >
     {#if isInTimeDimensionView}
@@ -322,11 +310,7 @@
           {#if $timeSeriesDataStore?.isError}
             <div class="p-5"><CrossIcon /></div>
           {:else if expandedMeasureName && tddChartType != TDDChart.DEFAULT}
-<<<<<<< HEAD
-            <CustomChart
-=======
             <TDDAlternateChart
->>>>>>> daea113e
               timeGrain={interval}
               chartType={tddChartType}
               {expandedMeasureName}
