--- conflicted
+++ resolved
@@ -1,21 +1,14 @@
 <script lang="ts">
-<<<<<<< HEAD
-=======
+  import { contexts } from "@rilldata/web-common/components/data-graphic/constants";
   import WithGraphicContexts from "@rilldata/web-common/components/data-graphic/functional-components/WithGraphicContexts.svelte";
+  import type { ScaleStore } from "@rilldata/web-common/components/data-graphic/state/types";
+  import type { PlotConfig } from "@rilldata/web-common/components/data-graphic/utils";
   import {
     ScrubArea0Color,
     ScrubArea1Color,
     ScrubArea2Color,
     ScrubBoxColor,
   } from "@rilldata/web-common/features/dashboards/time-series/chart-colors";
-  import { createEventDispatcher, getContext } from "svelte";
-  import type { PlotConfig } from "@rilldata/web-common/components/data-graphic/utils";
-  import type { Writable } from "svelte/store";
->>>>>>> 23c6926d
-  import { contexts } from "@rilldata/web-common/components/data-graphic/constants";
-  import WithGraphicContexts from "@rilldata/web-common/components/data-graphic/functional-components/WithGraphicContexts.svelte";
-  import type { ScaleStore } from "@rilldata/web-common/components/data-graphic/state/types";
-  import type { PlotConfig } from "@rilldata/web-common/components/data-graphic/utils";
   import { getBisectedTimeFromCordinates } from "@rilldata/web-common/features/dashboards/time-series/utils";
   import { createEventDispatcher, getContext } from "svelte";
   import type { Writable } from "svelte/store";
