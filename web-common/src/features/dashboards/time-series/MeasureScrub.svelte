--- conflicted
+++ resolved
@@ -192,12 +192,6 @@
     });
   }
 
-<<<<<<< HEAD
-=======
-  function onContextMenu() {
-    showContextMenu = true;
-  }
-
   /***
    * prevent unwanted scrub changes when clicked
    * inside a scrub without any cursor move
@@ -209,7 +203,6 @@
     moveEndDelta = 0;
   }
 
->>>>>>> ae2a4a3b
   function onKeyDown(e) {
     // if key Z is pressed, zoom the scrub
     if (e.key === "z") {
