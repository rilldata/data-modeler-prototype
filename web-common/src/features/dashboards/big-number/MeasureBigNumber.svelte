--- conflicted
+++ resolved
@@ -2,11 +2,6 @@
   import { WithTween } from "@rilldata/web-common/components/data-graphic/functional-components";
   import PercentageChange from "@rilldata/web-common/components/data-types/PercentageChange.svelte";
   import Tooltip from "@rilldata/web-common/components/tooltip/Tooltip.svelte";
-<<<<<<< HEAD
-  import { getStateManagers } from "@rilldata/web-common/features/dashboards/state-managers/state-managers";
-  import { getUrlForWebView } from "@rilldata/web-common/features/dashboards/url-state/explore-web-view-store";
-=======
->>>>>>> 671a1a63
   import { ExploreStateURLParams } from "@rilldata/web-common/features/dashboards/url-state/url-params";
   import DelayedSpinner from "@rilldata/web-common/features/entity-management/DelayedSpinner.svelte";
   import { EntityStatus } from "@rilldata/web-common/features/entity-management/types";
@@ -35,8 +30,6 @@
   export let withTimeseries = true;
   export let isMeasureExpanded = false;
 
-  const { defaultExploreState } = getStateManagers();
-
   $: comparisonPercChange =
     comparisonValue && value !== undefined && value !== null
       ? (value - comparisonValue) / comparisonValue
@@ -87,18 +80,7 @@
   $: copyValue = measureValueFormatterUnabridged(value) ?? "no data";
   $: tooltipValue = measureValueFormatterTooltip(value) ?? "no data";
 
-<<<<<<< HEAD
-  $: tddHref = getUrlForWebView(
-    $page.url,
-    V1ExploreWebView.EXPLORE_WEB_VIEW_TIME_DIMENSION,
-    $defaultExploreState,
-    {
-      [ExploreStateURLParams.ExpandedMeasure]: measure.name,
-    } as Record<string, string>,
-  );
-=======
   $: tddHref = `?${ExploreStateURLParams.WebView}=tdd&${ExploreStateURLParams.ExpandedMeasure}=${measure.name}`;
->>>>>>> 671a1a63
 
   function shiftClickHandler(number: string | undefined) {
     if (number === undefined) return;
@@ -117,25 +99,23 @@
 </script>
 
 <Tooltip
-  suppress={suppressTooltip}
+  alignment="start"
   distance={8}
   location="right"
-  alignment="start"
+  suppress={suppressTooltip}
 >
   <BigNumberTooltipContent
+    isMeasureExpanded={useDiv}
+    {measure}
     slot="tooltip-content"
-    {measure}
-    isMeasureExpanded={useDiv}
     value={tooltipValue}
   />
 
   <svelte:element
-    this={useDiv ? "div" : "a"}
-    role={useDiv ? "presentation" : "button"}
-    tabindex={useDiv ? -1 : 0}
     class="group big-number"
+    class:cursor-pointer={!useDiv}
     class:shadow-grad={!useDiv}
-    class:cursor-pointer={!useDiv}
+    href={tddHref}
     on:click={modified({
       shift: () => shiftClickHandler(copyValue),
       click: () => {
@@ -146,7 +126,9 @@
         }, 1000);
       },
     })}
-    href={tddHref}
+    role={useDiv ? "presentation" : "button"}
+    tabindex={useDiv ? -1 : 0}
+    this={useDiv ? "div" : "a"}
   >
     <h2
       class="line-clamp-2 ui-header-primary font-semibold whitespace-normal"
