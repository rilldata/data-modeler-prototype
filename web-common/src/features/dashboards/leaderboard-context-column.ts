--- conflicted
+++ resolved
@@ -5,13 +5,9 @@
   // show percent-of-total
   PERCENT = "percent",
   // show percent change of the value compared to the previous time range
-<<<<<<< HEAD
-  DELTA_PCT = "delta_change",
+  DELTA_PERCENT = "delta_change",
   // show absolute change of the value compared to the previous time range
   DELTA_ABSOLUTE = "delta_absolute",
-=======
-  DELTA_PERCENT = "delta_change",
->>>>>>> ab409a91
   // Do not show the context column
   HIDDEN = "hidden",
 }