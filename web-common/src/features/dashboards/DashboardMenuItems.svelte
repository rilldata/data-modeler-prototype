--- conflicted
+++ resolved
@@ -49,13 +49,8 @@
       referenceModelName,
     );
     if (!artifact) return;
-<<<<<<< HEAD
     const previousScreenName = getScreenNameFromPage();
-    await goto(`/files/${artifact.path}`);
-=======
-    const previousActiveEntity = $appScreen?.type;
     await goto(`/files${artifact.path}`);
->>>>>>> 4dcf47a6
     await behaviourEvent.fireNavigationEvent(
       referenceModelName,
       BehaviourEventMedium.Menu,
@@ -66,14 +61,8 @@
   };
 
   const editMetrics = async () => {
-<<<<<<< HEAD
     const previousScreenName = getScreenNameFromPage();
-    await goto(`/files/${filePath}`);
-=======
     await goto(`/files${filePath}`);
-
-    const previousActiveEntity = $appScreen?.type;
->>>>>>> 4dcf47a6
     await behaviourEvent.fireNavigationEvent(
       ($dashboardQuery.data?.meta?.name as string) ?? "",
       BehaviourEventMedium.Menu,
