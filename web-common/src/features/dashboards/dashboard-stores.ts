import type {
  V1MetricsView,
  V1MetricsViewFilter,
} from "@rilldata/web-common/runtime-client";
import { removeIfExists } from "@rilldata/web-local/lib/util/arrayUtils";
import { derived, Readable, Writable, writable } from "svelte/store";
import type { TimeSeriesTimeRange } from "./time-controls/time-control-types";

export interface LeaderboardValue {
  value: number;
  label: string;
}

export interface LeaderboardValues {
  values: Array<LeaderboardValue>;
  dimensionName: string;
}

export type ActiveValues = Record<string, Array<[unknown, boolean]>>;

export interface MetricsExplorerEntity {
  name: string;
  // selected measure names to be shown
  selectedMeasureNames: Array<string>;
  // this is used to show leaderboard values
  leaderboardMeasureName: string;
  filters: V1MetricsViewFilter;
  // stores whether a dimension is in include/exclude filter mode
  // false/absence = include, true = exclude
  dimensionFilterExcludeMode: Map<string, boolean>;
  // user selected time range
  selectedTimeRange?: TimeSeriesTimeRange;
  // user selected dimension
  selectedDimensionName?: string;
}

export interface MetricsExplorerStoreType {
  entities: Record<string, MetricsExplorerEntity>;
}
const { update, subscribe } = writable({
  entities: {},
} as MetricsExplorerStoreType);

const updateMetricsExplorerByName = (
  name: string,
  callback: (metricsExplorer: MetricsExplorerEntity) => void,
  absenceCallback?: () => MetricsExplorerEntity
) => {
  update((state) => {
    if (!state.entities[name]) {
      if (absenceCallback) {
        state.entities[name] = absenceCallback();
      }
      return state;
    }
    callback(state.entities[name]);
    return state;
  });
};

const metricViewReducers = {
<<<<<<< HEAD
  sync(name: string, metricsView: V1MetricsView) {
    if (!name || !metricsView || !metricsView.measures) return;
=======
  create(
    name: string,
    filters: V1MetricsViewFilter,
    selectedTimeRange: TimeSeriesTimeRange
  ) {
    updateMetricsExplorerByName(
      name,
      (metricsExplorer) => {
        metricsExplorer.filters = filters;
        metricsExplorer.selectedTimeRange = selectedTimeRange;
      },
      () => ({
        name,
        selectedMeasureNames: [],
        leaderboardMeasureName: "",
        filters,
        dimensionFilterExcludeMode: new Map(),
        selectedTimeRange,
      })
    );
  },

  sync(name: string, meta: V1MetricsView) {
    if (!name || !meta || !meta.measures) return;
>>>>>>> 86812837
    updateMetricsExplorerByName(
      name,
      (metricsExplorer) => {
        // sync measures with selected leaderboard measure.
        if (
          metricsView.measures.length &&
          (!metricsExplorer.leaderboardMeasureName ||
            !metricsView.measures.find(
              (measure) =>
                measure.name === metricsExplorer.leaderboardMeasureName
            ))
        ) {
          metricsExplorer.leaderboardMeasureName = metricsView.measures[0].name;
        } else if (!metricsView.measures.length) {
          metricsExplorer.leaderboardMeasureName = undefined;
        }
        metricsExplorer.selectedMeasureNames = metricsView.measures.map(
          (measure) => measure.name
        );
      },
      () => ({
        name,
        selectedMeasureNames: metricsView.measures.map(
          (measure) => measure.name
        ),
        leaderboardMeasureName: metricsView.measures[0]?.name,
        filters: {
          include: [],
          exclude: [],
        },
        dimensionFilterExcludeMode: new Map(),
      })
    );
  },

  setLeaderboardMeasureName(name: string, measureName: string) {
    updateMetricsExplorerByName(name, (metricsExplorer) => {
      metricsExplorer.leaderboardMeasureName = measureName;
    });
  },

  clearLeaderboardMeasureName(name: string) {
    updateMetricsExplorerByName(name, (metricsExplorer) => {
      metricsExplorer.leaderboardMeasureName = undefined;
    });
  },

  setSelectedTimeRange(name: string, timeRange: TimeSeriesTimeRange) {
    updateMetricsExplorerByName(name, (metricsExplorer) => {
      metricsExplorer.selectedTimeRange = timeRange;
    });
  },

  setMetricDimensionName(name: string, dimensionName: string) {
    updateMetricsExplorerByName(name, (metricsExplorer) => {
      metricsExplorer.selectedDimensionName = dimensionName;
    });
  },

  toggleFilter(name: string, dimensionName: string, dimensionValue: string) {
    updateMetricsExplorerByName(name, (metricsExplorer) => {
      const relevantFilterKey = metricsExplorer.dimensionFilterExcludeMode.get(
        dimensionName
      )
        ? "exclude"
        : "include";

      const dimensionEntryIndex = metricsExplorer.filters[
        relevantFilterKey
      ].findIndex((filter) => filter.name === dimensionName);

      if (dimensionEntryIndex >= 0) {
        if (
          removeIfExists(
            metricsExplorer.filters[relevantFilterKey][dimensionEntryIndex].in,
            (value) => value === dimensionValue
          )
        ) {
          if (
            metricsExplorer.filters[relevantFilterKey][dimensionEntryIndex].in
              .length === 0
          ) {
            metricsExplorer.filters[relevantFilterKey].splice(
              dimensionEntryIndex,
              1
            );
          }
          return;
        }

        metricsExplorer.filters[relevantFilterKey][dimensionEntryIndex].in.push(
          dimensionValue
        );
      } else {
        metricsExplorer.filters[relevantFilterKey].push({
          name: dimensionName,
          in: [dimensionValue],
        });
      }
    });
  },

  clearFilters(name: string) {
    updateMetricsExplorerByName(name, (metricsExplorer) => {
      metricsExplorer.filters.include = [];
      metricsExplorer.filters.exclude = [];
      metricsExplorer.dimensionFilterExcludeMode.clear();
    });
  },

  clearFilterForDimension(
    name: string,
    dimensionName: string,
    include: boolean
  ) {
    updateMetricsExplorerByName(name, (metricsExplorer) => {
      if (include) {
        removeIfExists(
          metricsExplorer.filters.include,
          (dimensionValues) => dimensionValues.name === dimensionName
        );
      } else {
        removeIfExists(
          metricsExplorer.filters.exclude,
          (dimensionValues) => dimensionValues.name === dimensionName
        );
      }
    });
  },

  /**
   * Toggle a dimension filter between include/exclude modes
   */
  toggleFilterMode(name: string, dimensionName: string) {
    updateMetricsExplorerByName(name, (metricsExplorer) => {
      const exclude =
        metricsExplorer.dimensionFilterExcludeMode.get(dimensionName);
      metricsExplorer.dimensionFilterExcludeMode.set(dimensionName, !exclude);

      const relevantFilterKey = exclude ? "exclude" : "include";
      const otherFilterKey = exclude ? "include" : "exclude";

      const otherFilterEntryIndex = metricsExplorer.filters[
        relevantFilterKey
      ].findIndex((filter) => filter.name === dimensionName);
      // if relevant filter is not present then return
      if (otherFilterEntryIndex === -1) return;

      // push relevant filters to other filter
      metricsExplorer.filters[otherFilterKey].push(
        metricsExplorer.filters[relevantFilterKey][otherFilterEntryIndex]
      );
      // remove entry from relevant filter
      metricsExplorer.filters[relevantFilterKey].splice(
        otherFilterEntryIndex,
        1
      );
    });
  },
};
export const metricsExplorerStore: Readable<MetricsExplorerStoreType> &
  typeof metricViewReducers = {
  subscribe,

  ...metricViewReducers,
};

export function useDashboardStore(
  name: string
): Readable<MetricsExplorerEntity> {
  const derivedStore = derived(metricsExplorerStore, ($store) => {
    return $store.entities[name];
  });
  return derivedStore;
}

export const calendlyModalStore: Writable<string> = writable("");<|MERGE_RESOLUTION|>--- conflicted
+++ resolved
@@ -59,10 +59,6 @@
 };
 
 const metricViewReducers = {
-<<<<<<< HEAD
-  sync(name: string, metricsView: V1MetricsView) {
-    if (!name || !metricsView || !metricsView.measures) return;
-=======
   create(
     name: string,
     filters: V1MetricsViewFilter,
@@ -85,9 +81,8 @@
     );
   },
 
-  sync(name: string, meta: V1MetricsView) {
-    if (!name || !meta || !meta.measures) return;
->>>>>>> 86812837
+  sync(name: string, metricsView: V1MetricsView) {
+    if (!name || !metricsView || !metricsView.measures) return;
     updateMetricsExplorerByName(
       name,
       (metricsExplorer) => {
