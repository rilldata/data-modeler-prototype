--- conflicted
+++ resolved
@@ -348,7 +348,6 @@
     });
   },
 
-<<<<<<< HEAD
   toggleSort(name: string, sortType?: SortType) {
     updateMetricsExplorerByName(name, (metricsExplorer) => {
       // if sortType is not provided,  or if it is provided
@@ -375,14 +374,6 @@
         metricsExplorer.dashboardSortType = sortType;
         metricsExplorer.sortDirection = SortDirection.DESCENDING;
       }
-=======
-  toggleSortDirection(name: string) {
-    updateMetricsExplorerByName(name, (metricsExplorer) => {
-      metricsExplorer.sortDirection =
-        metricsExplorer.sortDirection === SortDirection.ASCENDING
-          ? SortDirection.DESCENDING
-          : SortDirection.ASCENDING;
->>>>>>> d1ae608e
     });
   },
 
