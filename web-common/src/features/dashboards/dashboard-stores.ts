import type {
  V1MetricsView,
  V1MetricsViewFilter,
} from "@rilldata/web-common/runtime-client";
import { removeIfExists } from "@rilldata/web-local/lib/util/arrayUtils";
<<<<<<< HEAD
import { Readable, Writable, writable } from "svelte/store";
=======
import { derived, Readable, writable } from "svelte/store";
>>>>>>> cb5d763a
import type { TimeSeriesTimeRange } from "./time-controls/time-control-types";

export interface LeaderboardValue {
  value: number;
  label: string;
}

export interface LeaderboardValues {
  values: Array<LeaderboardValue>;
  dimensionName: string;
}

export type ActiveValues = Record<string, Array<[unknown, boolean]>>;

export interface MetricsExplorerEntity {
  name: string;
  // selected measure names to be shown
  selectedMeasureNames: Array<string>;
  // this is used to show leaderboard values
  leaderboardMeasureName: string;
  filters: V1MetricsViewFilter;
  // stores whether a dimension is in include/exclude filter mode
  // false/absence = include, true = exclude
  dimensionFilterExcludeMode: Map<string, boolean>;
  // user selected time range
  selectedTimeRange?: TimeSeriesTimeRange;
  // user selected dimension
  selectedDimensionName?: string;
}

export interface MetricsExplorerStoreType {
  entities: Record<string, MetricsExplorerEntity>;
}
const { update, subscribe } = writable({
  entities: {},
} as MetricsExplorerStoreType);

const updateMetricsExplorerByName = (
  name: string,
  callback: (metricsExplorer: MetricsExplorerEntity) => void,
  absenceCallback?: () => MetricsExplorerEntity
) => {
  update((state) => {
    if (!state.entities[name]) {
      if (absenceCallback) {
        state.entities[name] = absenceCallback();
      }
      return state;
    }
    callback(state.entities[name]);
    return state;
  });
};

const metricViewReducers = {
  sync(name: string, meta: V1MetricsView) {
    if (!name || !meta || !meta.measures) return;
    updateMetricsExplorerByName(
      name,
      (metricsExplorer) => {
        // sync measures with selected leaderboard measure.
        if (
          meta.measures.length &&
          (!metricsExplorer.leaderboardMeasureName ||
            !meta.measures.find(
              (measure) =>
                measure.name === metricsExplorer.leaderboardMeasureName
            ))
        ) {
          metricsExplorer.leaderboardMeasureName = meta.measures[0].name;
        } else if (!meta.measures.length) {
          metricsExplorer.leaderboardMeasureName = undefined;
        }
        metricsExplorer.selectedMeasureNames = meta.measures.map(
          (measure) => measure.name
        );
      },
      () => ({
        name,
        selectedMeasureNames: meta.measures.map((measure) => measure.name),
        leaderboardMeasureName: meta.measures[0]?.name,
        filters: {
          include: [],
          exclude: [],
        },
        dimensionFilterExcludeMode: new Map(),
      })
    );
  },

  setLeaderboardMeasureName(name: string, measureName: string) {
    updateMetricsExplorerByName(name, (metricsExplorer) => {
      metricsExplorer.leaderboardMeasureName = measureName;
    });
  },

  clearLeaderboardMeasureName(name: string) {
    updateMetricsExplorerByName(name, (metricsExplorer) => {
      metricsExplorer.leaderboardMeasureName = undefined;
    });
  },

  setSelectedTimeRange(name: string, timeRange: TimeSeriesTimeRange) {
    updateMetricsExplorerByName(name, (metricsExplorer) => {
      metricsExplorer.selectedTimeRange = timeRange;
    });
  },

  setMetricDimensionName(name: string, dimensionName: string) {
    updateMetricsExplorerByName(name, (metricsExplorer) => {
      metricsExplorer.selectedDimensionName = dimensionName;
    });
  },

  toggleFilter(name: string, dimensionName: string, dimensionValue: string) {
    updateMetricsExplorerByName(name, (metricsExplorer) => {
      const relevantFilterKey = metricsExplorer.dimensionFilterExcludeMode.get(
        dimensionName
      )
        ? "exclude"
        : "include";

      const dimensionEntryIndex = metricsExplorer.filters[
        relevantFilterKey
      ].findIndex((filter) => filter.name === dimensionName);

      if (dimensionEntryIndex >= 0) {
        if (
          removeIfExists(
            metricsExplorer.filters[relevantFilterKey][dimensionEntryIndex].in,
            (value) => value === dimensionValue
          )
        ) {
          if (
            metricsExplorer.filters[relevantFilterKey][dimensionEntryIndex].in
              .length === 0
          ) {
            metricsExplorer.filters[relevantFilterKey].splice(
              dimensionEntryIndex,
              1
            );
          }
          return;
        }

        metricsExplorer.filters[relevantFilterKey][dimensionEntryIndex].in.push(
          dimensionValue
        );
      } else {
        metricsExplorer.filters[relevantFilterKey].push({
          name: dimensionName,
          in: [dimensionValue],
        });
      }
    });
  },

  clearFilters(name: string) {
    updateMetricsExplorerByName(name, (metricsExplorer) => {
      metricsExplorer.filters.include = [];
      metricsExplorer.filters.exclude = [];
      metricsExplorer.dimensionFilterExcludeMode.clear();
    });
  },

  clearFilterForDimension(
    name: string,
    dimensionName: string,
    include: boolean
  ) {
    updateMetricsExplorerByName(name, (metricsExplorer) => {
      if (include) {
        removeIfExists(
          metricsExplorer.filters.include,
          (dimensionValues) => dimensionValues.name === dimensionName
        );
      } else {
        removeIfExists(
          metricsExplorer.filters.exclude,
          (dimensionValues) => dimensionValues.name === dimensionName
        );
      }
    });
  },

  /**
   * Toggle a dimension filter between include/exclude modes
   */
  toggleFilterMode(name: string, dimensionName: string) {
    updateMetricsExplorerByName(name, (metricsExplorer) => {
      const exclude =
        metricsExplorer.dimensionFilterExcludeMode.get(dimensionName);
      metricsExplorer.dimensionFilterExcludeMode.set(dimensionName, !exclude);

      const relevantFilterKey = exclude ? "exclude" : "include";
      const otherFilterKey = exclude ? "include" : "exclude";

      const otherFilterEntryIndex = metricsExplorer.filters[
        relevantFilterKey
      ].findIndex((filter) => filter.name === dimensionName);
      // if relevant filter is not present then return
      if (otherFilterEntryIndex === -1) return;

      // push relevant filters to other filter
      metricsExplorer.filters[otherFilterKey].push(
        metricsExplorer.filters[relevantFilterKey][otherFilterEntryIndex]
      );
      // remove entry from relevant filter
      metricsExplorer.filters[relevantFilterKey].splice(
        otherFilterEntryIndex,
        1
      );
    });
  },
};
export const metricsExplorerStore: Readable<MetricsExplorerStoreType> &
  typeof metricViewReducers = {
  subscribe,

  ...metricViewReducers,
};

<<<<<<< HEAD
export const calendlyModalStore: Writable<string> = writable("");
=======
export function useDashboardStore(
  name: string
): Readable<MetricsExplorerEntity> {
  const derivedStore = derived(metricsExplorerStore, ($store) => {
    return $store.entities[name];
  });
  return derivedStore;
}
>>>>>>> cb5d763a
<|MERGE_RESOLUTION|>--- conflicted
+++ resolved
@@ -3,11 +3,7 @@
   V1MetricsViewFilter,
 } from "@rilldata/web-common/runtime-client";
 import { removeIfExists } from "@rilldata/web-local/lib/util/arrayUtils";
-<<<<<<< HEAD
-import { Readable, Writable, writable } from "svelte/store";
-=======
-import { derived, Readable, writable } from "svelte/store";
->>>>>>> cb5d763a
+import { derived, Readable, Writable, writable } from "svelte/store";
 import type { TimeSeriesTimeRange } from "./time-controls/time-control-types";
 
 export interface LeaderboardValue {
@@ -230,9 +226,6 @@
   ...metricViewReducers,
 };
 
-<<<<<<< HEAD
-export const calendlyModalStore: Writable<string> = writable("");
-=======
 export function useDashboardStore(
   name: string
 ): Readable<MetricsExplorerEntity> {
@@ -241,4 +234,5 @@
   });
   return derivedStore;
 }
->>>>>>> cb5d763a
+
+export const calendlyModalStore: Writable<string> = writable("");