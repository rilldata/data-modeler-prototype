import type { MetricsViewSpecMeasureV2 } from "@rilldata/web-common/runtime-client";
import type { DashboardDataSources } from "./types";

export const allMeasures = ({
  metricsSpecQueryResult,
}: DashboardDataSources): MetricsViewSpecMeasureV2[] => {
  const measures = metricsSpecQueryResult.data?.measures;
  return measures === undefined ? [] : measures;
};

export const visibleMeasures = ({
  metricsSpecQueryResult,
  dashboard,
}: DashboardDataSources): MetricsViewSpecMeasureV2[] => {
  const measures = metricsSpecQueryResult.data?.measures?.filter(
    (d) => d.name && dashboard.visibleMeasureKeys.has(d.name)
  );
  return measures === undefined ? [] : measures;
};

<<<<<<< HEAD
export const measureLabel = ({
  metricsSpecQueryResult,
}: DashboardDataSources): ((m: string) => string) => {
  return (measureName) => {
    const measure = metricsSpecQueryResult.data?.measures?.find(
      (d) => d.name === measureName
    );
    return measure?.label ?? measureName;
=======
export const isMeasureValidPercentOfTotal = ({
  metricsSpecQueryResult,
}: DashboardDataSources): ((measureName: string) => boolean) => {
  return (measureName: string) => {
    const measures = metricsSpecQueryResult.data?.measures;
    const selectedMeasure = measures?.find((m) => m.name === measureName);
    return selectedMeasure?.validPercentOfTotal ?? false;
>>>>>>> 6565c92a
  };
};

export const measureSelectors = {
  /**
   * Gets all visible measures in the dashboard.
   */
  visibleMeasures,

  /**
<<<<<<< HEAD
   * Get label for a measure by name
   */
  measureLabel,
=======
   * Checks if the provided measure is a valid percent of total
   */
  isMeasureValidPercentOfTotal,
>>>>>>> 6565c92a
};<|MERGE_RESOLUTION|>--- conflicted
+++ resolved
@@ -18,7 +18,6 @@
   return measures === undefined ? [] : measures;
 };
 
-<<<<<<< HEAD
 export const measureLabel = ({
   metricsSpecQueryResult,
 }: DashboardDataSources): ((m: string) => string) => {
@@ -27,7 +26,8 @@
       (d) => d.name === measureName
     );
     return measure?.label ?? measureName;
-=======
+    }
+  };
 export const isMeasureValidPercentOfTotal = ({
   metricsSpecQueryResult,
 }: DashboardDataSources): ((measureName: string) => boolean) => {
@@ -35,7 +35,6 @@
     const measures = metricsSpecQueryResult.data?.measures;
     const selectedMeasure = measures?.find((m) => m.name === measureName);
     return selectedMeasure?.validPercentOfTotal ?? false;
->>>>>>> 6565c92a
   };
 };
 
@@ -44,15 +43,12 @@
    * Gets all visible measures in the dashboard.
    */
   visibleMeasures,
-
   /**
-<<<<<<< HEAD
    * Get label for a measure by name
    */
   measureLabel,
-=======
+  /**
    * Checks if the provided measure is a valid percent of total
    */
   isMeasureValidPercentOfTotal,
->>>>>>> 6565c92a
 };