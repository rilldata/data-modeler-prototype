import { getDisplayName } from "@rilldata/web-common/features/dashboards/filters/getDisplayName";
import { filterItemsSortFunction } from "@rilldata/web-common/features/dashboards/state-managers/selectors/filters";
import {
  createAndExpression,
  forEachExpression,
  getValuesInExpression,
  matchExpressionByName,
} from "@rilldata/web-common/features/dashboards/stores/filter-utils";
import {
  MetricsViewSpecDimensionV2,
  V1Operation,
} from "@rilldata/web-common/runtime-client";
import type { V1Expression } from "@rilldata/web-common/runtime-client";
import type { AtLeast } from "../types";
import type { DashboardDataSources } from "./types";

export const getFiltersForOtherDimensions = (
<<<<<<< HEAD
  dashData: AtLeast<DashboardDataSources, "dashboard">
): ((dimName: string) => V1Expression) => {
  return (dimName: string) => {
    const exprIdx = getWhereFilterExpressionIndex(dashData)(dimName);
    if (exprIdx === undefined || exprIdx === -1)
      return dashData.dashboard.whereFilter;

    return createAndExpression(
      dashData.dashboard.whereFilter.cond?.exprs?.filter(
        (e) => !matchExpressionByName(e, dimName)
      ) ?? []
=======
  dashData: AtLeast<DashboardDataSources, "dashboard">,
): ((dimName: string) => V1MetricsViewFilter) => {
  return (dimName: string) =>
    getFiltersForOtherDimensionsUnconnected(
      dashData.dashboard.filters,
      dimName,
>>>>>>> dd04ee81
    );
  };
};

export const selectedDimensionValues = (
  dashData: AtLeast<DashboardDataSources, "dashboard">,
): ((dimName: string) => string[]) => {
  return (dimName: string) => {
    // FIXME: it is possible for this way of accessing the filters
    // to return the same value twice, which would seem to indicate
    // a bug in the way we're setting the filters / active values.
    // Need to investigate further to determine whether this is a
    // problem with the runtime or the client, but for now wrapping
    // it in a set dedupes the values.
    return [
      ...new Set(
<<<<<<< HEAD
        getValuesInExpression(
          getWhereFilterExpression(dashData)(dimName)
        ) as string[]
      ),
    ];
  };
};

=======
        (dashData.dashboard.filters[filterKey]?.find((d) => d.name === dimName)
          ?.in as string[]) ?? [],
      ),
    ];
  };
};

export const getAllFilters = (
  dashData: AtLeast<DashboardDataSources, "dashboard">,
): V1MetricsViewFilter => dashData.dashboard.filters;

>>>>>>> dd04ee81
export const atLeastOneSelection = (
  dashData: AtLeast<DashboardDataSources, "dashboard">,
): ((dimName: string) => boolean) => {
  return (dimName: string) =>
    selectedDimensionValues(dashData)(dimName).length > 0;
};

export const isFilterExcludeMode = (
  dashData: AtLeast<DashboardDataSources, "dashboard">,
): ((dimName: string) => boolean) => {
  return (dimName: string) =>
    dashData.dashboard.dimensionFilterExcludeMode.get(dimName) ?? false;
};

<<<<<<< HEAD
export const dimensionHasFilter = (
  dashData: AtLeast<DashboardDataSources, "dashboard">
) => {
  return (dimName: string) => {
    return getWhereFilterExpression(dashData)(dimName) !== undefined;
  };
};

export const getWhereFilterExpression = (
  dashData: AtLeast<DashboardDataSources, "dashboard">
): ((name: string) => V1Expression | undefined) => {
  return (name: string) =>
    dashData.dashboard.whereFilter.cond?.exprs?.find((e) =>
      matchExpressionByName(e, name)
    );
};

export const getWhereFilterExpressionIndex = (
  dashData: AtLeast<DashboardDataSources, "dashboard">
): ((name: string) => number | undefined) => {
  return (name: string) =>
    dashData.dashboard.whereFilter?.cond?.exprs?.findIndex((e) =>
      matchExpressionByName(e, name)
    );
};

export type DimensionFilterItem = {
  name: string;
  label: string;
  selectedValues: string[];
};
export function getDimensionFilterItems(
  dashData: AtLeast<DashboardDataSources, "dashboard">
) {
  return (dimensionIdMap: Map<string, MetricsViewSpecDimensionV2>) => {
    if (!dashData.dashboard.whereFilter) return [];

    const filteredDimensions = new Array<DimensionFilterItem>();
    const addedDimension = new Set<string>();
    forEachExpression(dashData.dashboard.whereFilter, (e) => {
      if (
        e.cond?.op !== V1Operation.OPERATION_IN &&
        e.cond?.op !== V1Operation.OPERATION_NIN
      ) {
        return;
      }
      const ident = e.cond?.exprs?.[0].ident;
      if (
        ident === undefined ||
        addedDimension.has(ident) ||
        !dimensionIdMap.has(ident)
      ) {
        return;
      }
      const dim = dimensionIdMap.get(ident);
      if (!dim) {
        return;
      }
      addedDimension.add(ident);
      filteredDimensions.push({
        name: ident,
        label: getDisplayName(dim),
        selectedValues: e.cond.exprs?.slice(1).map((e) => e.val) as any[],
      });
    });

    // sort based on name to make sure toggling include/exclude is not jarring
    return filteredDimensions.sort(filterItemsSortFunction);
  };
}

export const getAllDimensionFilterItems = (
  dashData: AtLeast<DashboardDataSources, "dashboard">
) => {
  return (
    dimensionFilterItem: Array<DimensionFilterItem>,
    dimensionIdMap: Map<string, MetricsViewSpecDimensionV2>
  ) => {
    const allDimensionFilterItem = [...dimensionFilterItem];

    // if the temporary filter is a dimension filter add it
    if (
      dashData.dashboard.temporaryFilterName &&
      dimensionIdMap.has(dashData.dashboard.temporaryFilterName)
    ) {
      allDimensionFilterItem.push({
        name: dashData.dashboard.temporaryFilterName,
        label: getDisplayName(
          dimensionIdMap.get(dashData.dashboard.temporaryFilterName)
        ),
        selectedValues: [],
      });
    }

    // sort based on name to make sure toggling include/exclude is not jarring
    return allDimensionFilterItem.sort(filterItemsSortFunction);
  };
=======
const filterModeKey = (
  dashData: AtLeast<DashboardDataSources, "dashboard">,
): ((dimName: string) => "exclude" | "include") => {
  return (dimName: string) =>
    isFilterExcludeMode(dashData)(dimName) ? "exclude" : "include";
};

export const filtersForCurrentExcludeMode = (
  dashData: AtLeast<DashboardDataSources, "dashboard">,
): ((dimName: string) => MetricsViewFilterCond[] | undefined) => {
  return (dimName: string) =>
    dashData.dashboard.filters[filterModeKey(dashData)(dimName)];
>>>>>>> dd04ee81
};

export const dimensionFilterSelectors = {
  /**
   * Returns a function that can be used to get
   * a copy of the dashboard's V1MetricsViewFilter that does not include
   * the filters for the specified dimension name.
   */
  getFiltersForOtherDimensions,

  /**
   * Returns a function that can be used to get the selected values
   * for the specified dimension name.
   */
  selectedDimensionValues,

  /**
   * Returns a function that can be used to get whether the specified
   * dimension has at least one selected value.
   */
  atLeastOneSelection,

  /**
   * Returns a function that can be used to get whether the specified
   * dimension is in exclude mode.
   */
  isFilterExcludeMode,

  /**
   * Check if a dimension has any filter
   */
  dimensionHasFilter,

  /**
   * Get filter items based on currently selected values for a dimension
   */
  getDimensionFilterItems,

  /**
   * Get filter items on dimension along with an empty entry for temporary filter if it is a dimension
   */
  getAllDimensionFilterItems,
};<|MERGE_RESOLUTION|>--- conflicted
+++ resolved
@@ -15,8 +15,7 @@
 import type { DashboardDataSources } from "./types";
 
 export const getFiltersForOtherDimensions = (
-<<<<<<< HEAD
-  dashData: AtLeast<DashboardDataSources, "dashboard">
+  dashData: AtLeast<DashboardDataSources, "dashboard">,
 ): ((dimName: string) => V1Expression) => {
   return (dimName: string) => {
     const exprIdx = getWhereFilterExpressionIndex(dashData)(dimName);
@@ -25,16 +24,8 @@
 
     return createAndExpression(
       dashData.dashboard.whereFilter.cond?.exprs?.filter(
-        (e) => !matchExpressionByName(e, dimName)
-      ) ?? []
-=======
-  dashData: AtLeast<DashboardDataSources, "dashboard">,
-): ((dimName: string) => V1MetricsViewFilter) => {
-  return (dimName: string) =>
-    getFiltersForOtherDimensionsUnconnected(
-      dashData.dashboard.filters,
-      dimName,
->>>>>>> dd04ee81
+        (e) => !matchExpressionByName(e, dimName),
+      ) ?? [],
     );
   };
 };
@@ -51,28 +42,14 @@
     // it in a set dedupes the values.
     return [
       ...new Set(
-<<<<<<< HEAD
         getValuesInExpression(
-          getWhereFilterExpression(dashData)(dimName)
-        ) as string[]
+          getWhereFilterExpression(dashData)(dimName),
+        ) as string[],
       ),
     ];
   };
 };
 
-=======
-        (dashData.dashboard.filters[filterKey]?.find((d) => d.name === dimName)
-          ?.in as string[]) ?? [],
-      ),
-    ];
-  };
-};
-
-export const getAllFilters = (
-  dashData: AtLeast<DashboardDataSources, "dashboard">,
-): V1MetricsViewFilter => dashData.dashboard.filters;
-
->>>>>>> dd04ee81
 export const atLeastOneSelection = (
   dashData: AtLeast<DashboardDataSources, "dashboard">,
 ): ((dimName: string) => boolean) => {
@@ -87,9 +64,8 @@
     dashData.dashboard.dimensionFilterExcludeMode.get(dimName) ?? false;
 };
 
-<<<<<<< HEAD
 export const dimensionHasFilter = (
-  dashData: AtLeast<DashboardDataSources, "dashboard">
+  dashData: AtLeast<DashboardDataSources, "dashboard">,
 ) => {
   return (dimName: string) => {
     return getWhereFilterExpression(dashData)(dimName) !== undefined;
@@ -97,20 +73,20 @@
 };
 
 export const getWhereFilterExpression = (
-  dashData: AtLeast<DashboardDataSources, "dashboard">
+  dashData: AtLeast<DashboardDataSources, "dashboard">,
 ): ((name: string) => V1Expression | undefined) => {
   return (name: string) =>
     dashData.dashboard.whereFilter.cond?.exprs?.find((e) =>
-      matchExpressionByName(e, name)
+      matchExpressionByName(e, name),
     );
 };
 
 export const getWhereFilterExpressionIndex = (
-  dashData: AtLeast<DashboardDataSources, "dashboard">
+  dashData: AtLeast<DashboardDataSources, "dashboard">,
 ): ((name: string) => number | undefined) => {
   return (name: string) =>
     dashData.dashboard.whereFilter?.cond?.exprs?.findIndex((e) =>
-      matchExpressionByName(e, name)
+      matchExpressionByName(e, name),
     );
 };
 
@@ -120,7 +96,7 @@
   selectedValues: string[];
 };
 export function getDimensionFilterItems(
-  dashData: AtLeast<DashboardDataSources, "dashboard">
+  dashData: AtLeast<DashboardDataSources, "dashboard">,
 ) {
   return (dimensionIdMap: Map<string, MetricsViewSpecDimensionV2>) => {
     if (!dashData.dashboard.whereFilter) return [];
@@ -160,11 +136,11 @@
 }
 
 export const getAllDimensionFilterItems = (
-  dashData: AtLeast<DashboardDataSources, "dashboard">
+  dashData: AtLeast<DashboardDataSources, "dashboard">,
 ) => {
   return (
     dimensionFilterItem: Array<DimensionFilterItem>,
-    dimensionIdMap: Map<string, MetricsViewSpecDimensionV2>
+    dimensionIdMap: Map<string, MetricsViewSpecDimensionV2>,
   ) => {
     const allDimensionFilterItem = [...dimensionFilterItem];
 
@@ -176,7 +152,7 @@
       allDimensionFilterItem.push({
         name: dashData.dashboard.temporaryFilterName,
         label: getDisplayName(
-          dimensionIdMap.get(dashData.dashboard.temporaryFilterName)
+          dimensionIdMap.get(dashData.dashboard.temporaryFilterName),
         ),
         selectedValues: [],
       });
@@ -185,20 +161,6 @@
     // sort based on name to make sure toggling include/exclude is not jarring
     return allDimensionFilterItem.sort(filterItemsSortFunction);
   };
-=======
-const filterModeKey = (
-  dashData: AtLeast<DashboardDataSources, "dashboard">,
-): ((dimName: string) => "exclude" | "include") => {
-  return (dimName: string) =>
-    isFilterExcludeMode(dashData)(dimName) ? "exclude" : "include";
-};
-
-export const filtersForCurrentExcludeMode = (
-  dashData: AtLeast<DashboardDataSources, "dashboard">,
-): ((dimName: string) => MetricsViewFilterCond[] | undefined) => {
-  return (dimName: string) =>
-    dashData.dashboard.filters[filterModeKey(dashData)(dimName)];
->>>>>>> dd04ee81
 };
 
 export const dimensionFilterSelectors = {
