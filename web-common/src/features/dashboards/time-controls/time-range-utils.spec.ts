<<<<<<< HEAD
import { V1TimeGrain } from "../../../runtime-client";
import { TimeRangeName } from "./time-control-types";
import {
  getDefaultTimeGrain,
  getDefaultTimeRangeName,
  getSelectableTimeGrains,
  getSelectableTimeRangeNames,
  makeTimeRange,
} from "./time-range-utils";
=======
import { TimeGrain } from "./time-control-types";
import { getDefaultTimeGrain, getTimeGrainOptions } from "./time-range-utils";
>>>>>>> cb5d763a

describe("getTimeGrainOptions", () => {
  it("should return an array of available time grains", () => {
    const timeGrains = getTimeGrainOptions(
      new Date("2020-03-01"),
      new Date("2020-03-31")
    );
    expect(timeGrains).toEqual([
      {
        enabled: false,
        timeGrain: "minute",
      },
      {
        enabled: true,
        timeGrain: "hour",
      },
      {
        enabled: true,
        timeGrain: "day",
      },
      {
        enabled: true,
        timeGrain: "week",
      },
      {
        enabled: false,
        timeGrain: "month",
      },
      {
        enabled: false,
        timeGrain: "year",
      },
    ]);
  });
});

describe("getDefaultTimeGrain", () => {
  it("should return the default time grain (for a LastX time range)", () => {
<<<<<<< HEAD
    const timeGrain = getDefaultTimeGrain(TimeRangeName.Last30Days, {
      start: "2020-03-01",
      end: "2020-03-31",
    });
    expect(timeGrain).toEqual(V1TimeGrain.TIME_GRAIN_DAY);
  });
  it("should return the default time grain (for an AllTime time range", () => {
    const timeGrain = getDefaultTimeGrain(TimeRangeName.AllTime, {
      start: "2010-03-01",
      end: "2020-03-31",
    });
    expect(timeGrain).toEqual(V1TimeGrain.TIME_GRAIN_MONTH);
  });
  it("should return the default time grain (for an AllTime time range", () => {
    const timeGrain = getDefaultTimeGrain(TimeRangeName.AllTime, {
      start: "2010-03-01",
      end: "2030-03-31",
    });
    expect(timeGrain).toEqual(V1TimeGrain.TIME_GRAIN_YEAR);
  });
});

describe("makeTimeRange", () => {
  it("should create a TimeRange object representing the Last Two Weeks", () => {
    expect(
      makeTimeRange(TimeRangeName.Last2Weeks, V1TimeGrain.TIME_GRAIN_DAY, {
        start: "2022-01-01T11:00:01",
        end: "2022-03-31T20:00:01",
      })
    ).toEqual({
      name: TimeRangeName.Last2Weeks,
      start: "2022-03-17T00:00:00.000Z",
      end: "2022-04-01T00:00:00.000Z",
      interval: "day",
    });
  });
=======
    const timeGrain = getDefaultTimeGrain(
      new Date("2020-03-01"),
      new Date("2020-03-31")
    );
    expect(timeGrain).toEqual(TimeGrain.OneDay);
  });
  it("should return the default time grain (for an AllTime time range", () => {
    const timeGrain = getDefaultTimeGrain(
      new Date("2010-03-01"),
      new Date("2020-03-31")
    );
    expect(timeGrain).toEqual(TimeGrain.OneMonth);
  });
  it("should return the default time grain (for an AllTime time range", () => {
    const timeGrain = getDefaultTimeGrain(
      new Date("2010-03-01"),
      new Date("2030-03-31")
    );
    expect(timeGrain).toEqual(TimeGrain.OneYear);
  });
>>>>>>> cb5d763a
});<|MERGE_RESOLUTION|>--- conflicted
+++ resolved
@@ -1,17 +1,5 @@
-<<<<<<< HEAD
 import { V1TimeGrain } from "../../../runtime-client";
-import { TimeRangeName } from "./time-control-types";
-import {
-  getDefaultTimeGrain,
-  getDefaultTimeRangeName,
-  getSelectableTimeGrains,
-  getSelectableTimeRangeNames,
-  makeTimeRange,
-} from "./time-range-utils";
-=======
-import { TimeGrain } from "./time-control-types";
 import { getDefaultTimeGrain, getTimeGrainOptions } from "./time-range-utils";
->>>>>>> cb5d763a
 
 describe("getTimeGrainOptions", () => {
   it("should return an array of available time grains", () => {
@@ -50,63 +38,24 @@
 
 describe("getDefaultTimeGrain", () => {
   it("should return the default time grain (for a LastX time range)", () => {
-<<<<<<< HEAD
-    const timeGrain = getDefaultTimeGrain(TimeRangeName.Last30Days, {
-      start: "2020-03-01",
-      end: "2020-03-31",
-    });
-    expect(timeGrain).toEqual(V1TimeGrain.TIME_GRAIN_DAY);
-  });
-  it("should return the default time grain (for an AllTime time range", () => {
-    const timeGrain = getDefaultTimeGrain(TimeRangeName.AllTime, {
-      start: "2010-03-01",
-      end: "2020-03-31",
-    });
-    expect(timeGrain).toEqual(V1TimeGrain.TIME_GRAIN_MONTH);
-  });
-  it("should return the default time grain (for an AllTime time range", () => {
-    const timeGrain = getDefaultTimeGrain(TimeRangeName.AllTime, {
-      start: "2010-03-01",
-      end: "2030-03-31",
-    });
-    expect(timeGrain).toEqual(V1TimeGrain.TIME_GRAIN_YEAR);
-  });
-});
-
-describe("makeTimeRange", () => {
-  it("should create a TimeRange object representing the Last Two Weeks", () => {
-    expect(
-      makeTimeRange(TimeRangeName.Last2Weeks, V1TimeGrain.TIME_GRAIN_DAY, {
-        start: "2022-01-01T11:00:01",
-        end: "2022-03-31T20:00:01",
-      })
-    ).toEqual({
-      name: TimeRangeName.Last2Weeks,
-      start: "2022-03-17T00:00:00.000Z",
-      end: "2022-04-01T00:00:00.000Z",
-      interval: "day",
-    });
-  });
-=======
     const timeGrain = getDefaultTimeGrain(
       new Date("2020-03-01"),
       new Date("2020-03-31")
     );
-    expect(timeGrain).toEqual(TimeGrain.OneDay);
+    expect(timeGrain).toEqual(V1TimeGrain.TIME_GRAIN_DAY);
   });
   it("should return the default time grain (for an AllTime time range", () => {
     const timeGrain = getDefaultTimeGrain(
       new Date("2010-03-01"),
       new Date("2020-03-31")
     );
-    expect(timeGrain).toEqual(TimeGrain.OneMonth);
+    expect(timeGrain).toEqual(V1TimeGrain.TIME_GRAIN_MONTH);
   });
   it("should return the default time grain (for an AllTime time range", () => {
     const timeGrain = getDefaultTimeGrain(
       new Date("2010-03-01"),
       new Date("2030-03-31")
     );
-    expect(timeGrain).toEqual(TimeGrain.OneYear);
+    expect(timeGrain).toEqual(V1TimeGrain.TIME_GRAIN_YEAR);
   });
->>>>>>> cb5d763a
 });