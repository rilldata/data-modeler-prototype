import type { MetricsExplorerEntity } from "@rilldata/web-common/features/dashboards/stores/metrics-explorer-entity";
import type { TimeControlState } from "@rilldata/web-common/features/dashboards/time-controls/time-control-store";
import {
  TimeComparisonOption,
  TimeRangePreset,
} from "@rilldata/web-common/lib/time/types";
import {
<<<<<<< HEAD
  type V1MetricsViewSpec,
=======
  V1ExploreSpec,
>>>>>>> 539ac0d9
  V1TimeGrain,
  type V1TimeRange,
} from "@rilldata/web-common/runtime-client";

// Temporary fix to split previous complete ranges to duration and round to grain to get it working on backend
// TODO: Eventually we should support this in the backend.
export const PreviousCompleteRangeMap: Partial<
  Record<TimeRangePreset, V1TimeRange>
> = {
  [TimeRangePreset.YESTERDAY_COMPLETE]: {
    isoDuration: "P1D",
    roundToGrain: V1TimeGrain.TIME_GRAIN_DAY,
  },
  [TimeRangePreset.PREVIOUS_WEEK_COMPLETE]: {
    isoDuration: "P1W",
    roundToGrain: V1TimeGrain.TIME_GRAIN_WEEK,
  },
  [TimeRangePreset.PREVIOUS_MONTH_COMPLETE]: {
    isoDuration: "P1M",
    roundToGrain: V1TimeGrain.TIME_GRAIN_MONTH,
  },
  [TimeRangePreset.PREVIOUS_QUARTER_COMPLETE]: {
    isoDuration: "P3M",
    roundToGrain: V1TimeGrain.TIME_GRAIN_QUARTER,
  },
  [TimeRangePreset.PREVIOUS_YEAR_COMPLETE]: {
    isoDuration: "P1Y",
    roundToGrain: V1TimeGrain.TIME_GRAIN_YEAR,
  },
};

/**
 * Maps selectedTimeRange to V1TimeRange.
 */
export function mapTimeRange(
  timeControlState: TimeControlState,
  explore: V1ExploreSpec,
) {
  if (!timeControlState.selectedTimeRange?.name) return undefined;

  const timeRange: V1TimeRange = {};
  switch (timeControlState.selectedTimeRange.name) {
    case TimeRangePreset.DEFAULT:
      timeRange.isoDuration = explore.presets?.[0]?.timeRange;
      break;

    case TimeRangePreset.CUSTOM:
      timeRange.start = timeControlState.timeStart;
      timeRange.end = timeControlState.timeEnd;
      break;

    default:
      if (timeControlState.selectedTimeRange.name in PreviousCompleteRangeMap) {
        const prevCompleteTimeRange: V1TimeRange | undefined =
          PreviousCompleteRangeMap[timeControlState.selectedTimeRange.name];
        // Backend doesn't support previous complete ranges since it has offset built in.
        // We add the offset manually as a workaround for now
        timeRange.isoDuration = prevCompleteTimeRange?.isoDuration;
        timeRange.isoOffset = prevCompleteTimeRange?.isoOffset;
        timeRange.roundToGrain = prevCompleteTimeRange?.roundToGrain;
      } else {
        timeRange.isoDuration = timeControlState.selectedTimeRange.name;
      }
      break;
  }

  return timeRange;
}

/**
 * Maps selectedComparisonTimeRange to V1TimeRange if time comparison is enabled.
 */
export function mapComparisonTimeRange(
  dashboardState: MetricsExplorerEntity,
  timeControlState: TimeControlState,
  timeRange: V1TimeRange | undefined,
) {
  if (
    !timeRange ||
    dashboardState.selectedComparisonDimension ||
    !timeControlState.showTimeComparison ||
    !timeControlState.selectedComparisonTimeRange?.name
  ) {
    return undefined;
  }

  const comparisonTimeRange: V1TimeRange = {};
  switch (timeControlState.selectedComparisonTimeRange.name) {
    default:
      comparisonTimeRange.isoOffset =
        timeControlState.selectedComparisonTimeRange.name;
      comparisonTimeRange.isoDuration = timeRange.isoDuration;
      break;
    case TimeComparisonOption.CONTIGUOUS:
      comparisonTimeRange.isoOffset = comparisonTimeRange.isoDuration =
        timeRange.isoDuration;
      break;

    case TimeComparisonOption.CUSTOM:
      comparisonTimeRange.start = timeControlState.comparisonTimeStart;
      comparisonTimeRange.end = timeControlState.comparisonTimeEnd;
      break;
  }
  return comparisonTimeRange;
}<|MERGE_RESOLUTION|>--- conflicted
+++ resolved
@@ -5,11 +5,7 @@
   TimeRangePreset,
 } from "@rilldata/web-common/lib/time/types";
 import {
-<<<<<<< HEAD
-  type V1MetricsViewSpec,
-=======
-  V1ExploreSpec,
->>>>>>> 539ac0d9
+  type V1ExploreSpec,
   V1TimeGrain,
   type V1TimeRange,
 } from "@rilldata/web-common/runtime-client";
