--- conflicted
+++ resolved
@@ -15,13 +15,8 @@
   import Chip from "@rilldata/web-common/components/chip/core/Chip.svelte";
   import type { TimeRange } from "@rilldata/web-common/lib/time/types";
 
-<<<<<<< HEAD
   export let exploreName: string;
-  export let pill = false;
-=======
-  export let metricsViewName: string;
   export let tdd = false;
->>>>>>> 99d0da03
 
   const ctx = getStateManagers();
   const { dashboardStore, validSpecStore } = ctx;
@@ -29,16 +24,6 @@
 
   let timeGrainOptions: TimeGrain[];
   let open = false;
-
-<<<<<<< HEAD
-  $: metricsView = $validSpecStore.data?.metricsView ?? {};
-=======
-  $: ({ instanceId } = $runtime);
-
-  $: dashboardStore = useDashboardStore(metricsViewName);
-  $: metricsViewQuery = useMetricsView(instanceId, metricsViewName);
-  $: metricsView = $metricsViewQuery.data ?? {};
->>>>>>> 99d0da03
 
   $: ({ minTimeGrain, timeStart, timeEnd, selectedTimeRange } =
     $timeControlsStore);
@@ -97,15 +82,11 @@
     comparisonTimeRange: DashboardTimeControls | undefined,
   ) {
     metricsExplorerStore.selectTimeRange(
-<<<<<<< HEAD
       exploreName,
-=======
-      metricsViewName,
->>>>>>> 99d0da03
       timeRange,
       timeGrain,
       comparisonTimeRange,
-      metricsView,
+      $validSpecStore.data?.metricsView ?? {},
     );
   }
 </script>
