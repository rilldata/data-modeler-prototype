<script lang="ts">
  import IconSpaceFixer from "@rilldata/web-common/components/button/IconSpaceFixer.svelte";
  import CaretDownIcon from "@rilldata/web-common/components/icons/CaretDownIcon.svelte";
  import WithSelectMenu from "@rilldata/web-common/components/menu/wrappers/WithSelectMenu.svelte";
  import { createEventDispatcher } from "svelte";
<<<<<<< HEAD
  import type { V1TimeGrain } from "../../../runtime-client";
  import { prettyTimeGrain, TimeGrainOption } from "./time-range-utils";

  export let selectedTimeGrain: V1TimeGrain;
  export let availableTimeGrains: V1TimeGrain[];
  export let selectableTimeGrains: TimeGrainOption[];
=======
  import { useDashboardStore } from "../dashboard-stores";
  import type { TimeGrain } from "./time-control-types";
  import { prettyTimeGrain, TimeGrainOption } from "./time-range-utils";

  export let metricViewName: string;
  export let timeGrainOptions: TimeGrainOption[];
>>>>>>> cb5d763a

  const dispatch = createEventDispatcher();
  const EVENT_NAME = "select-time-grain";

<<<<<<< HEAD
  $: options = selectableTimeGrains
    ? selectableTimeGrains.map(({ timeGrain, enabled }) => {
        const isTimeGrainAvailable =
          !availableTimeGrains.length ||
          availableTimeGrains.includes(timeGrain);
        return {
          main: prettyTimeGrain(timeGrain),
          disabled: !enabled || !isTimeGrainAvailable,
          key: timeGrain,
          description: !enabled
            ? "not valid for this time range"
            : !isTimeGrainAvailable
            ? "not available"
            : undefined,
        };
      })
=======
  $: dashboardStore = useDashboardStore(metricViewName);
  $: activeTimeGrain = $dashboardStore?.selectedTimeRange?.interval;

  $: timeGrains = timeGrainOptions
    ? timeGrainOptions.map(({ timeGrain, enabled }) => ({
        main: prettyTimeGrain(timeGrain),
        disabled: !enabled,
        key: timeGrain,
        description: !enabled ? "not valid for this time range" : undefined,
      }))
>>>>>>> cb5d763a
    : undefined;

  const onTimeGrainSelect = (timeGrain: V1TimeGrain) => {
    dispatch(EVENT_NAME, { timeGrain });
  };
</script>

{#if activeTimeGrain && timeGrainOptions}
  <WithSelectMenu
    distance={8}
    options={timeGrains}
    selection={{
      main: prettyTimeGrain(activeTimeGrain),
      key: activeTimeGrain,
    }}
    on:select={(event) => onTimeGrainSelect(event.detail.key)}
    let:toggleMenu
    let:active
  >
    <button
      class="px-3 py-2 rounded flex flex-row gap-x-2 hover:bg-gray-200 hover:dark:bg-gray-600"
      on:click={toggleMenu}
    >
      <span class="font-bold"
        >by {prettyTimeGrain(activeTimeGrain)} increments</span
      >
      <IconSpaceFixer pullRight>
        <div class="transition-transform" class:-rotate-180={active}>
          <CaretDownIcon size="16px" />
        </div>
      </IconSpaceFixer>
    </button>
  </WithSelectMenu>
{/if}<|MERGE_RESOLUTION|>--- conflicted
+++ resolved
@@ -3,43 +3,16 @@
   import CaretDownIcon from "@rilldata/web-common/components/icons/CaretDownIcon.svelte";
   import WithSelectMenu from "@rilldata/web-common/components/menu/wrappers/WithSelectMenu.svelte";
   import { createEventDispatcher } from "svelte";
-<<<<<<< HEAD
   import type { V1TimeGrain } from "../../../runtime-client";
-  import { prettyTimeGrain, TimeGrainOption } from "./time-range-utils";
-
-  export let selectedTimeGrain: V1TimeGrain;
-  export let availableTimeGrains: V1TimeGrain[];
-  export let selectableTimeGrains: TimeGrainOption[];
-=======
   import { useDashboardStore } from "../dashboard-stores";
-  import type { TimeGrain } from "./time-control-types";
   import { prettyTimeGrain, TimeGrainOption } from "./time-range-utils";
 
   export let metricViewName: string;
   export let timeGrainOptions: TimeGrainOption[];
->>>>>>> cb5d763a
 
   const dispatch = createEventDispatcher();
   const EVENT_NAME = "select-time-grain";
 
-<<<<<<< HEAD
-  $: options = selectableTimeGrains
-    ? selectableTimeGrains.map(({ timeGrain, enabled }) => {
-        const isTimeGrainAvailable =
-          !availableTimeGrains.length ||
-          availableTimeGrains.includes(timeGrain);
-        return {
-          main: prettyTimeGrain(timeGrain),
-          disabled: !enabled || !isTimeGrainAvailable,
-          key: timeGrain,
-          description: !enabled
-            ? "not valid for this time range"
-            : !isTimeGrainAvailable
-            ? "not available"
-            : undefined,
-        };
-      })
-=======
   $: dashboardStore = useDashboardStore(metricViewName);
   $: activeTimeGrain = $dashboardStore?.selectedTimeRange?.interval;
 
@@ -50,7 +23,6 @@
         key: timeGrain,
         description: !enabled ? "not valid for this time range" : undefined,
       }))
->>>>>>> cb5d763a
     : undefined;
 
   const onTimeGrainSelect = (timeGrain: V1TimeGrain) => {
