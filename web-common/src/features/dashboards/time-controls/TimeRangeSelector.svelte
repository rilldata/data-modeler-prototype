<script lang="ts">
  import IconSpaceFixer from "@rilldata/web-common/components/button/IconSpaceFixer.svelte";
  import Calendar from "@rilldata/web-common/components/icons/Calendar.svelte";
  import CaretDownIcon from "@rilldata/web-common/components/icons/CaretDownIcon.svelte";
  import { useMetaQuery } from "@rilldata/web-common/features/dashboards/selectors/index";
  import { getStateManagers } from "@rilldata/web-common/features/dashboards/state-managers/state-managers";
  import DefaultTimeRangeMenuItem from "@rilldata/web-common/features/dashboards/time-controls/DefaultTimeRangeMenuItem.svelte";
  import TimeRangeScrubChip from "@rilldata/web-common/features/dashboards/time-controls/TimeRangeScrubChip.svelte";
  import { useTimeControlStore } from "@rilldata/web-common/features/dashboards/time-controls/time-control-store";
  import { getOrderedStartEnd } from "@rilldata/web-common/features/dashboards/time-series/utils";
  import {
    ALL_TIME,
    DEFAULT_TIME_RANGES,
  } from "@rilldata/web-common/lib/time/config";
  import { prettyFormatTimeRange } from "@rilldata/web-common/lib/time/ranges";
  import { humaniseISODuration } from "@rilldata/web-common/lib/time/ranges/iso-ranges";
  import {
    DashboardTimeControls,
    TimeRange,
    TimeRangePreset,
  } from "@rilldata/web-common/lib/time/types";
  import type { TimeComparisonOption } from "@rilldata/web-common/lib/time/types";
  import { createEventDispatcher } from "svelte";
  import { slide } from "svelte/transition";
  import { useDashboardStore } from "web-common/src/features/dashboards/stores/dashboard-stores";
  import { LIST_SLIDE_DURATION } from "../../../layout/config";
  import type { V1TimeGrain } from "../../../runtime-client";
  import CustomTimeRangeInput from "./CustomTimeRangeInput.svelte";
  import * as DropdownMenu from "@rilldata/web-common/components/dropdown-menu/";

  export let metricViewName: string;
  export let boundaryStart: Date;
  export let boundaryEnd: Date;
  export let minTimeGrain: V1TimeGrain;
  export let selectedRange: DashboardTimeControls;

  const dispatch = createEventDispatcher();
  const ctx = getStateManagers();
  const timeControlsStore = useTimeControlStore(ctx);
  const metaQuery = useMetaQuery(ctx);
  const {
    selectors: {
      timeRangeSelectors: { timeRangeSelectorState },
    },
  } = ctx;

  let open = false;
  let isCustomRangeOpen = false;

  $: dashboardStore = useDashboardStore(metricViewName);
  $: hasSubRangeSelected = $dashboardStore?.selectedScrubRange?.end;

  $: currentSelection = $dashboardStore?.selectedTimeRange?.name;
  $: intermediateSelection = currentSelection;

  function setIntermediateSelection(
    timeRangeName: TimeRangePreset | TimeComparisonOption,
  ) {
    return () => {
      intermediateSelection = timeRangeName;
    };
  }

  function onSelectRelativeTimeRange(
    timeRange: TimeRange,
<<<<<<< HEAD
    closeMenu?: () => void,
=======
    closeMenu: () => void,
>>>>>>> 0540a5de
  ) {
    dispatch("select-time-range", {
      name: timeRange.name,
      start: timeRange.start,
      end: timeRange.end,
    });
    if (closeMenu) {
      closeMenu();
    }
  }

<<<<<<< HEAD
  function onSelectCustomTimeRange(startDate: string, endDate: string) {
=======
  function onSelectCustomTimeRange(
    startDate: string,
    endDate: string,
    closeMenu: () => void,
  ) {
>>>>>>> 0540a5de
    setIntermediateSelection(TimeRangePreset.CUSTOM)();

    dispatch("select-time-range", {
      name: TimeRangePreset.CUSTOM,
      start: startDate,
      end: endDate,
    });
  }

  function zoomScrub(toggleFloatingElement) {
    const { start, end } = getOrderedStartEnd(
      $dashboardStore?.selectedScrubRange?.start,
      $dashboardStore?.selectedScrubRange?.end,
    );
    onSelectRelativeTimeRange(
      {
        name: TimeRangePreset.CUSTOM,
        start,
        end,
      },
      toggleFloatingElement,
    );
    dispatch("remove-scrub");
  }

  function handleMenuOpen() {
    if (intermediateSelection !== TimeRangePreset.CUSTOM) {
      isCustomRangeOpen = false;
    }
  }

  function toggleFloatingElement() {
    open = !open;
  }
</script>

<DropdownMenu.Root
  bind:open
  onOpenChange={handleMenuOpen}
  closeOnItemClick={false}
>
  <DropdownMenu.Trigger asChild let:builder>
    {#if hasSubRangeSelected}
      <div class="flex" use:builder.action {...builder}>
        <TimeRangeScrubChip
          on:remove={() => dispatch("remove-scrub")}
          active={open}
          start={$dashboardStore?.selectedScrubRange?.start}
          end={$dashboardStore?.selectedScrubRange?.end}
          zone={$dashboardStore?.selectedTimezone}
        />
      </div>
    {:else}
      <button
        use:builder.action
        {...builder}
        class:bg-gray-200={open}
        class="flex items-center gap-x-2 rounded px-3 py-2 hover:bg-gray-200 hover:dark:bg-gray-600"
        aria-label="Select time range"
      >
        <span class="ui-copy-icon"><Calendar size="16px" /></span>
        <b>
          <!-- This conditional shouldn't be necessary because there should always be a selected (at least default) time range -->
          {#if intermediateSelection === TimeRangePreset.CUSTOM}
            Custom range
          {:else if currentSelection}
            {#if currentSelection in DEFAULT_TIME_RANGES}
              {DEFAULT_TIME_RANGES[currentSelection].label}
            {:else}
              Last {humaniseISODuration(currentSelection)}
            {/if}
          {:else}
            Select a time range
          {/if}
        </b>

        <p>
          {prettyFormatTimeRange(
            $timeControlsStore?.selectedTimeRange?.start,
            $timeControlsStore?.selectedTimeRange?.end,
            $timeControlsStore?.selectedTimeRange?.name,
            $dashboardStore?.selectedTimezone,
          )}
        </p>

        <IconSpaceFixer pullRight>
          <div class="transition-transform" class:-rotate-180={open}>
            <CaretDownIcon size="14px" />
          </div>
        </IconSpaceFixer>
      </button>
    {/if}
  </DropdownMenu.Trigger>

  <DropdownMenu.Content class="w-[300px]" align="start">
    {@const allTime = {
      name: TimeRangePreset.ALL_TIME,
      label: ALL_TIME.label,
      start: boundaryStart,
      end: new Date(boundaryEnd.getTime() + 1), // end is exclusive
    }}

    {#if hasSubRangeSelected}
      <DropdownMenu.Item
        class="justify-between"
        on:mouseenter={setIntermediateSelection(TimeRangePreset.CUSTOM)}
        on:click={() => {
          // toggleFloatingElement();
          zoomScrub(toggleFloatingElement);
        }}
      >
        <span> Zoom to subrange </span>
        <span class="ui-copy-muted">Z</span>
      </DropdownMenu.Item>
      <DropdownMenu.Separator class="bg-gray-200" />
    {/if}

    <DropdownMenu.Item
      on:mouseenter={setIntermediateSelection(allTime.name)}
      on:click={() => onSelectRelativeTimeRange(allTime, toggleFloatingElement)}
    >
      <span class:font-bold={intermediateSelection === allTime.name}>
        {allTime.label}
      </span>
    </DropdownMenu.Item>

    {#if $timeRangeSelectorState.showDefaultItem}
      <DefaultTimeRangeMenuItem
        on:before-select={setIntermediateSelection(
          $metaQuery.data?.defaultTimeRange,
        )}
        on:select={() =>
<<<<<<< HEAD
          onSelectRelativeTimeRange($timeControlsStore.defaultTimeRange)}
=======
          onSelectRelativeTimeRange(
            $timeControlsStore.defaultTimeRange,
            toggleFloatingElement,
          )}
>>>>>>> 0540a5de
        selected={intermediateSelection === $metaQuery.data?.defaultTimeRange}
        isoDuration={$metaQuery.data?.defaultTimeRange}
      />
    {/if}

    {#if $timeRangeSelectorState.latestWindowTimeRanges?.length}
      <DropdownMenu.Separator class="bg-gray-200" />
      {#each $timeRangeSelectorState.latestWindowTimeRanges as timeRange}
        {#if timeRange.name}
          <DropdownMenu.Item
            on:click={() =>
              onSelectRelativeTimeRange(timeRange, toggleFloatingElement)}
            on:mouseenter={setIntermediateSelection(timeRange.name)}
          >
            <span class:font-bold={intermediateSelection === timeRange.name}>
              {timeRange.label}
            </span>
          </DropdownMenu.Item>
        {/if}
      {/each}
    {/if}

    {#if $timeRangeSelectorState.periodToDateRanges?.length}
      <DropdownMenu.Separator class="bg-gray-200" />
      {#each $timeRangeSelectorState.periodToDateRanges as timeRange}
        {#if timeRange.name}
          <DropdownMenu.Item
            on:click={() =>
              onSelectRelativeTimeRange(timeRange, toggleFloatingElement)}
            on:mouseenter={setIntermediateSelection(timeRange.name)}
          >
            <span class:font-bold={intermediateSelection === timeRange.name}>
              {timeRange.label}
            </span>
          </DropdownMenu.Item>
        {/if}
      {/each}
    {/if}

    <DropdownMenu.Separator class="bg-gray-200" />

    <DropdownMenu.Item
      class="justify-between"
      on:click={() => {
        setIntermediateSelection(TimeRangePreset.CUSTOM)();
        isCustomRangeOpen = !isCustomRangeOpen;
      }}
    >
      <span class:font-bold={intermediateSelection === TimeRangePreset.CUSTOM}>
        Custom range
      </span>

      <div
        class="transition-transform duration-100"
        class:-rotate-180={isCustomRangeOpen}
      >
        <CaretDownIcon size="14px" />
      </div>
    </DropdownMenu.Item>

    {#if isCustomRangeOpen}
      <div transition:slide={{ duration: LIST_SLIDE_DURATION }}>
        <CustomTimeRangeInput
          {boundaryStart}
          {boundaryEnd}
          {minTimeGrain}
          zone={$dashboardStore?.selectedTimezone}
          defaultDate={selectedRange}
<<<<<<< HEAD
          on:apply={(e) => {
            toggleFloatingElement();
            onSelectCustomTimeRange(e.detail.startDate, e.detail.endDate);
          }}
=======
          on:apply={(e) =>
            onSelectCustomTimeRange(
              e.detail.startDate,
              e.detail.endDate,
              toggleFloatingElement,
            )}
          on:close-calendar={onCalendarClose}
>>>>>>> 0540a5de
        />
      </div>
    {/if}
  </DropdownMenu.Content>
</DropdownMenu.Root><|MERGE_RESOLUTION|>--- conflicted
+++ resolved
@@ -63,11 +63,7 @@
 
   function onSelectRelativeTimeRange(
     timeRange: TimeRange,
-<<<<<<< HEAD
     closeMenu?: () => void,
-=======
-    closeMenu: () => void,
->>>>>>> 0540a5de
   ) {
     dispatch("select-time-range", {
       name: timeRange.name,
@@ -79,15 +75,7 @@
     }
   }
 
-<<<<<<< HEAD
   function onSelectCustomTimeRange(startDate: string, endDate: string) {
-=======
-  function onSelectCustomTimeRange(
-    startDate: string,
-    endDate: string,
-    closeMenu: () => void,
-  ) {
->>>>>>> 0540a5de
     setIntermediateSelection(TimeRangePreset.CUSTOM)();
 
     dispatch("select-time-range", {
@@ -100,6 +88,7 @@
   function zoomScrub(toggleFloatingElement) {
     const { start, end } = getOrderedStartEnd(
       $dashboardStore?.selectedScrubRange?.start,
+      $dashboardStore?.selectedScrubRange?.end,
       $dashboardStore?.selectedScrubRange?.end,
     );
     onSelectRelativeTimeRange(
@@ -108,6 +97,7 @@
         start,
         end,
       },
+      toggleFloatingElement,
       toggleFloatingElement,
     );
     dispatch("remove-scrub");
@@ -170,6 +160,7 @@
             $timeControlsStore?.selectedTimeRange?.end,
             $timeControlsStore?.selectedTimeRange?.name,
             $dashboardStore?.selectedTimezone,
+            $dashboardStore?.selectedTimezone,
           )}
         </p>
 
@@ -218,16 +209,10 @@
       <DefaultTimeRangeMenuItem
         on:before-select={setIntermediateSelection(
           $metaQuery.data?.defaultTimeRange,
+          $metaQuery.data?.defaultTimeRange,
         )}
         on:select={() =>
-<<<<<<< HEAD
           onSelectRelativeTimeRange($timeControlsStore.defaultTimeRange)}
-=======
-          onSelectRelativeTimeRange(
-            $timeControlsStore.defaultTimeRange,
-            toggleFloatingElement,
-          )}
->>>>>>> 0540a5de
         selected={intermediateSelection === $metaQuery.data?.defaultTimeRange}
         isoDuration={$metaQuery.data?.defaultTimeRange}
       />
@@ -296,20 +281,10 @@
           {minTimeGrain}
           zone={$dashboardStore?.selectedTimezone}
           defaultDate={selectedRange}
-<<<<<<< HEAD
           on:apply={(e) => {
             toggleFloatingElement();
             onSelectCustomTimeRange(e.detail.startDate, e.detail.endDate);
           }}
-=======
-          on:apply={(e) =>
-            onSelectCustomTimeRange(
-              e.detail.startDate,
-              e.detail.endDate,
-              toggleFloatingElement,
-            )}
-          on:close-calendar={onCalendarClose}
->>>>>>> 0540a5de
         />
       </div>
     {/if}
