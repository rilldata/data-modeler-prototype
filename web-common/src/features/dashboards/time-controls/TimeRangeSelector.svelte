--- conflicted
+++ resolved
@@ -160,16 +160,10 @@
       </div>
       <span style:transform="translateY(1px)">
         {prettyFormatTimeRange(
-<<<<<<< HEAD
           $timeControlsStore?.selectedTimeRange?.start,
           $timeControlsStore?.selectedTimeRange?.end,
-          $timeControlsStore?.selectedTimeRange?.name
-=======
-          $dashboardStore?.selectedTimeRange?.start,
-          $dashboardStore?.selectedTimeRange?.end,
-          $dashboardStore?.selectedTimeRange?.name,
+          $timeControlsStore?.selectedTimeRange?.name,
           $dashboardStore?.selectedTimezone
->>>>>>> b7e4df84
         )}
       </span>
     </div>
