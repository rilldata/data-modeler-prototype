--- conflicted
+++ resolved
@@ -3,7 +3,6 @@
 import { memoizeMetricsStore } from "@rilldata/web-common/features/dashboards/state-managers/state-managers";
 import type { MetricsExplorerEntity } from "@rilldata/web-common/features/dashboards/stores/metrics-explorer-entity";
 import { getOrderedStartEnd } from "@rilldata/web-common/features/dashboards/time-series/utils";
-import { getLocalUserPreferences } from "@rilldata/web-common/features/dashboards/user-preferences";
 import {
   getComparionRangeForScrub,
   getComparisonRange,
@@ -17,39 +16,24 @@
   getDefaultTimeGrain,
 } from "@rilldata/web-common/lib/time/grains";
 import {
-  ISODurationToTimePreset,
   convertTimeRangePreset,
   getAdjustedFetchTime,
 } from "@rilldata/web-common/lib/time/ranges";
-<<<<<<< HEAD
 import { isoDurationToFullTimeRange } from "@rilldata/web-common/lib/time/ranges/iso-ranges";
-=======
-import type {
-  DashboardTimeControls,
-  TimeRangeType,
-} from "@rilldata/web-common/lib/time/types";
->>>>>>> 614f4093
+import type { DashboardTimeControls } from "@rilldata/web-common/lib/time/types";
 import {
   TimeComparisonOption,
   TimeRange,
   TimeRangePreset,
 } from "@rilldata/web-common/lib/time/types";
-<<<<<<< HEAD
-import type { DashboardTimeControls } from "@rilldata/web-common/lib/time/types";
-=======
->>>>>>> 614f4093
 import {
   V1ColumnTimeRangeResponse,
   V1TimeGrain,
   createQueryServiceColumnTimeRange,
 } from "@rilldata/web-common/runtime-client";
 import type { CreateQueryResult } from "@tanstack/svelte-query";
-<<<<<<< HEAD
-import { derived, get } from "svelte/store";
-=======
->>>>>>> 614f4093
+import { derived } from "svelte/store";
 import type { Readable } from "svelte/store";
-import { derived } from "svelte/store";
 
 export type TimeRangeState = {
   // Selected ranges with start and end filled based on time range type
@@ -134,7 +118,7 @@
         metricsView.data.defaultTimeRange,
         allTimeRange.start,
         allTimeRange.end,
-        get(getLocalUserPreferences()).timeZone
+        metricsExplorer.selectedTimezone
       );
 
       const timeRangeState = calculateTimeRangePartial(
