--- conflicted
+++ resolved
@@ -1,5 +1,4 @@
 <script lang="ts">
-<<<<<<< HEAD
   import * as Elements from "./components";
   import {
     ALL_TIME_RANGE_ALIAS,
@@ -9,9 +8,6 @@
     type RangeBuckets,
     deriveInterval,
   } from "../new-time-controls";
-  import { useMetricsView } from "@rilldata/web-common/features/dashboards/selectors/index";
-=======
->>>>>>> 539ac0d9
   import { getStateManagers } from "@rilldata/web-common/features/dashboards/state-managers/state-managers";
   import { getValidComparisonOption } from "@rilldata/web-common/features/dashboards/time-controls/time-range-store";
   import { getDefaultTimeGrain } from "@rilldata/web-common/lib/time/grains";
@@ -29,15 +25,6 @@
     useExploreStore,
   } from "web-common/src/features/dashboards/stores/dashboard-stores";
   import { initLocalUserPreferenceStore } from "../../user-preferences";
-  import {
-    ALL_TIME_RANGE_ALIAS,
-    CUSTOM_TIME_RANGE_ALIAS,
-    ISODurationString,
-    NamedRange,
-    RangeBuckets,
-    deriveInterval,
-  } from "../new-time-controls";
-  import * as Elements from "./components";
 
   export let allTimeRange: TimeRange;
   export let selectedTimeRange: DashboardTimeControls | undefined;
