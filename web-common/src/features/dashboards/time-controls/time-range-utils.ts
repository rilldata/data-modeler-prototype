--- conflicted
+++ resolved
@@ -426,12 +426,6 @@
   }
 };
 
-<<<<<<< HEAD
-export const floorDate = (
-  date: Date | undefined,
-  timeGrain: TimeGrain
-): Date => {
-=======
 export const toV1TimeGrain = (timeGrain: TimeGrain): V1TimeGrain => {
   switch (timeGrain) {
     case TimeGrain.OneMinute:
@@ -451,8 +445,10 @@
   }
 };
 
-const floorDate = (date: Date | undefined, timeGrain: TimeGrain): Date => {
->>>>>>> ec875020
+export const floorDate = (
+  date: Date | undefined,
+  timeGrain: TimeGrain
+): Date => {
   if (!date) return new Date();
   switch (timeGrain) {
     case TimeGrain.OneMinute: {
