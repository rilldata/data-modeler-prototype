<script lang="ts">
  import Button from "@rilldata/web-common/components/button/Button.svelte";
  import Label from "@rilldata/web-common/components/forms/Label.svelte";
  import Switch from "@rilldata/web-common/components/forms/Switch.svelte";
  import Check from "@rilldata/web-common/components/icons/Check.svelte";
  import UndoIcon from "@rilldata/web-common/components/icons/UndoIcon.svelte";
  import type { Extension } from "@codemirror/state";

  import { EditorView } from "@codemirror/view";
  import { debounce } from "../../lib/create-debouncer";
  import { FILE_SAVE_DEBOUNCE_TIME } from "./config";
  import { FileArtifact } from "../entity-management/file-artifacts";
  import Codespace from "./Codespace.svelte";

  export let fileArtifact: FileArtifact;
  export let extensions: Extension[] = [];
  export let autoSave: boolean = true;
  export let disableAutoSave: boolean = false;
  export let editor: EditorView | null = null;
  export let forceLocalUpdates: boolean = false;
  export let onSave: (content: string) => void = () => {};
  export let onRevert: () => void = () => {};

  $: ({ hasUnsavedChanges, saveLocalContent, revert, localContent } =
    fileArtifact);

  $: debounceSave = debounce(save, FILE_SAVE_DEBOUNCE_TIME);

  async function handleKeydown(e: KeyboardEvent) {
    if (e.key === "s" && (e.ctrlKey || e.metaKey)) {
      e.preventDefault();
      await save();
    }
  }

  async function save() {
    const local = $localContent;
    if (local === null) return;
    onSave(local);
    await saveLocalContent();
  }

  function revertContent() {
    revert(); // Revert fileArtifact to remote content
    onRevert(); // Call revert callback
  }
</script>

<svelte:window on:keydown={handleKeydown} />

<section>
  <div class="editor-container">
    {#key fileArtifact}
      <Codespace
        {extensions}
        {debounceSave}
        {forceLocalUpdates}
        {fileArtifact}
        {autoSave}
        {disableAutoSave}
        bind:editor
      />
    {/key}
  </div>

  <footer>
    <div class="flex gap-x-3">
      {#if !autoSave || disableAutoSave}
<<<<<<< HEAD
        <Button disabled={!$hasUnsavedChanges} on:click={debounceSave}>
=======
        <Button type="subtle" disabled={!hasUnsavedChanges} on:click={save}>
>>>>>>> 56b546ce
          <Check size="14px" />
          Save
        </Button>

        <Button
          type="text"
          disabled={!$hasUnsavedChanges}
          on:click={revertContent}
        >
          <UndoIcon size="14px" />
          Revert changes
        </Button>
      {/if}
    </div>
    <div
      class="flex gap-x-1 items-center h-full bg-white rounded-full"
      class:hidden={disableAutoSave}
    >
      <Switch
        bind:checked={autoSave}
        id="auto-save"
        small
        on:click={() => {
          if (!autoSave) debounceSave();
        }}
      />
      <Label class="font-normal text-xs" for="auto-save">Auto-save</Label>
    </div>
  </footer>
</section>

<style lang="postcss">
  .editor-container {
    @apply size-full overflow-auto p-2 pb-0 flex flex-col;
  }

  footer {
    @apply justify-between items-center flex flex-none;
    @apply h-10 p-2 w-full rounded-b-sm border-t bg-white;
  }

  section {
    @apply size-full flex-col rounded-sm bg-white flex overflow-hidden relative;
  }
</style><|MERGE_RESOLUTION|>--- conflicted
+++ resolved
@@ -66,11 +66,7 @@
   <footer>
     <div class="flex gap-x-3">
       {#if !autoSave || disableAutoSave}
-<<<<<<< HEAD
-        <Button disabled={!$hasUnsavedChanges} on:click={debounceSave}>
-=======
-        <Button type="subtle" disabled={!hasUnsavedChanges} on:click={save}>
->>>>>>> 56b546ce
+        <Button type="subtle" disabled={!$hasUnsavedChanges} on:click={save}>
           <Check size="14px" />
           Save
         </Button>
