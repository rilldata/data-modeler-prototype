--- conflicted
+++ resolved
@@ -15,15 +15,9 @@
 }
 export interface MetricsParams {
   display_name: string;
-  description: string;
   timeseries: string;
-<<<<<<< HEAD
-  time_grains?: Array<string>;
-=======
   smallest_time_grain?: string;
->>>>>>> cb5d763a
   default_time_range?: string;
-  default_time_grain?: string;
   model: string;
 }
 export interface MeasureEntity {
