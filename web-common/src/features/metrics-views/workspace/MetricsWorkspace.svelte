--- conflicted
+++ resolved
@@ -3,35 +3,23 @@
   import { fileArtifactsStore } from "@rilldata/web-common/features/entity-management/file-artifacts-store";
   import { EntityType } from "@rilldata/web-common/features/entity-management/types";
   import {
-<<<<<<< HEAD
-    useRuntimeServicePutFileAndReconcile,
-=======
-    createRuntimeServiceGetCatalogEntry,
+    V1PutFileAndReconcileResponse,
     createRuntimeServicePutFileAndReconcile,
->>>>>>> 933c7bcc
-    V1PutFileAndReconcileResponse,
   } from "@rilldata/web-common/runtime-client";
   import { appStore } from "@rilldata/web-local/lib/application-state-stores/app-store";
   import { invalidateAfterReconcile } from "@rilldata/web-local/lib/svelte-query/invalidation";
-<<<<<<< HEAD
   import { useQueryClient } from "@sveltestack/svelte-query";
   import { setContext } from "svelte";
-=======
-  import { MetricsSourceSelectionError } from "@rilldata/web-local/lib/temp/errors/ErrorMessages";
-  import { useQueryClient } from "@tanstack/svelte-query";
-  import { onMount, setContext } from "svelte";
->>>>>>> 933c7bcc
   import { writable } from "svelte/store";
   import { WorkspaceContainer } from "../../../layout/workspace";
-  import { createResizeListenerActionFactory } from "../../../lib/actions/create-resize-listener-factory";
   import { runtime } from "../../../runtime-client/runtime-store";
   import ConfigInspector from "./ConfigInspector.svelte";
   import MetricsWorkspaceHeader from "./MetricsWorkspaceHeader.svelte";
+  import YAMLEditor from "./YAMLEditor.svelte";
   import {
     createPlaceholderElement,
     rillEditorPlaceholder,
   } from "./rill-editor-placeholder";
-  import YAMLEditor from "./YAMLEditor.svelte";
   // the runtime yaml string
   export let yaml: string;
   export let metricsDefName: string;
@@ -48,18 +36,6 @@
   });
   setContext("rill:metrics-config:errors", configurationErrorStore);
 
-<<<<<<< HEAD
-  // $: dashboardConfig = useRuntimeServiceGetCatalogEntry(
-  //   instanceId,
-  //   metricsDefName
-  // );
-=======
-  $: dashboardConfig = createRuntimeServiceGetCatalogEntry(
-    instanceId,
-    metricsDefName
-  );
->>>>>>> 933c7bcc
-
   const queryClient = useQueryClient();
   const { listenToNodeResize } = createResizeListenerActionFactory();
 
@@ -73,18 +49,8 @@
 
   $: switchToMetrics(metricsDefName);
 
-<<<<<<< HEAD
-  const metricMigrate = useRuntimeServicePutFileAndReconcile();
-
-  async function callReconcileAndUpdateYaml(
-    instanceId: string,
-    metricsDefName: string,
-    yaml: string
-  ) {
-=======
   const metricMigrate = createRuntimeServicePutFileAndReconcile();
   async function callReconcileAndUpdateYaml(internalYamlString) {
->>>>>>> 933c7bcc
     const filePath = getFilePathFromNameAndType(
       metricsDefName,
       EntityType.MetricsDefinition
@@ -107,7 +73,6 @@
     callReconcileAndUpdateYaml(instanceId, metricsDefName, content);
   }
 
-<<<<<<< HEAD
   const placeholderSet = createPlaceholderElement(yaml);
   const placeholder = rillEditorPlaceholder(placeholderSet.DOMElement);
   $: placeholderSet.set(yaml);
@@ -115,78 +80,6 @@
   placeholderSet.on("test", (event) => {
     console.log(event.detail);
   });
-=======
-  // reset internal representation in case of deviation from runtime YAML
-  $: if (yaml !== $metricsInternalRep.internalYAML) {
-    updateInternalRep();
-  }
-
-  $: measures = $metricsInternalRep.getMeasures();
-  $: dimensions = $metricsInternalRep.getDimensions();
-
-  $: modelName = $metricsInternalRep.getMetricKey("model");
-  $: getModel = createRuntimeServiceGetCatalogEntry(instanceId, modelName);
-  $: model = $getModel.data?.entry?.model;
-
-  function handleCreateMeasure() {
-    $metricsInternalRep.addNewMeasure();
-  }
-  function handleUpdateMeasure(index, name, value) {
-    $metricsInternalRep.updateMeasure(index, name, value);
-  }
-
-  function handleDeleteMeasure(evt) {
-    $metricsInternalRep.deleteMeasure(evt.detail);
-  }
-  function handleMeasureExpressionValidation(_index, _name, _value) {
-    // store.dispatch(
-    //   validateMeasureExpressionApi({
-    //     metricsDefId: metricsDefId,
-    //     measureId: $measures[index].id,
-    //     expression: value,
-    //   })
-    // );
-  }
-
-  function handleCreateDimension() {
-    $metricsInternalRep.addNewDimension();
-  }
-  function handleUpdateDimension(index, name, value) {
-    $metricsInternalRep.updateDimension(index, name, value);
-  }
-  function handleDeleteDimension(evt) {
-    $metricsInternalRep.deleteDimension(evt.detail);
-  }
-
-  let validDimensionSelectorOption = [];
-  $: if (model) {
-    const selectedMetricsDefModelProfile = model?.schema?.fields ?? [];
-    validDimensionSelectorOption = selectedMetricsDefModelProfile
-      .filter((column) => CATEGORICALS.has(column.type.code as string))
-      .map((column) => ({ label: column.name, value: column.name }));
-  } else {
-    validDimensionSelectorOption = [];
-  }
-
-  $: MeasuresColumns = initMeasuresColumns(
-    handleUpdateMeasure,
-    handleMeasureExpressionValidation
-  );
-  $: DimensionColumns = initDimensionColumns(
-    handleUpdateDimension,
-    validDimensionSelectorOption
-  );
-
-  let errors: Array<V1ReconcileError>;
-  $: errors =
-    $fileArtifactsStore.entities[
-      getFilePathFromNameAndType(metricsDefName, EntityType.MetricsDefinition)
-    ]?.errors;
-
-  $: metricsSourceSelectionError = nonStandardError
-    ? nonStandardError
-    : MetricsSourceSelectionError(errors);
->>>>>>> 933c7bcc
 </script>
 
 <WorkspaceContainer inspector={true} assetID={`${metricsDefName}-config`}>
