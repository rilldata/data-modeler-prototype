--- conflicted
+++ resolved
@@ -1,20 +1,5 @@
 <script lang="ts">
-  import { EntityType } from "@rilldata/web-common/features/entity-management/types";
-<<<<<<< HEAD
-  import { appStore } from "@rilldata/web-common/layout/app-store";
   import { setContext } from "svelte";
-=======
-  import {
-    createRuntimeServiceGetCatalogEntry,
-    createRuntimeServicePutFileAndReconcile,
-    V1PutFileAndReconcileResponse,
-    V1ReconcileError,
-  } from "@rilldata/web-common/runtime-client";
-  import { invalidateAfterReconcile } from "@rilldata/web-common/runtime-client/invalidation";
-  import { MetricsSourceSelectionError } from "@rilldata/web-local/lib/temp/errors/ErrorMessages";
-  import { useQueryClient } from "@tanstack/svelte-query";
-  import { onMount, setContext } from "svelte";
->>>>>>> 480ead78
   import { writable } from "svelte/store";
   import { WorkspaceContainer } from "../../../layout/workspace";
   import MetricsWorkspaceHeader from "./MetricsWorkspaceHeader.svelte";
@@ -23,7 +8,6 @@
 
   // the runtime yaml string
   export let metricsDefName: string;
-  export let nonStandardError: string = undefined;
 
   // this store is used to store errors that are not related to the reconciliation/runtime
   // used to prevent the user from going to the dashboard.
@@ -36,143 +20,6 @@
     timeColumn: null,
   });
   setContext("rill:metrics-config:errors", configurationErrorStore);
-
-<<<<<<< HEAD
-  const switchToMetrics = async (metricsDefName: string) => {
-    if (!metricsDefName) return;
-
-    appStore.setActiveEntity(metricsDefName, EntityType.MetricsDefinition);
-  };
-
-  $: switchToMetrics(metricsDefName);
-=======
-  $: dashboardConfig = createRuntimeServiceGetCatalogEntry(
-    instanceId,
-    metricsDefName
-  );
-
-  const queryClient = useQueryClient();
-  const { listenToNodeResize } = createResizeListenerActionFactory();
-
-  $: instanceId = $runtime.instanceId;
-
-  const metricMigrate = createRuntimeServicePutFileAndReconcile();
-  async function callReconcileAndUpdateYaml(internalYamlString) {
-    const filePath = getFilePathFromNameAndType(
-      metricsDefName,
-      EntityType.MetricsDefinition
-    );
-    const resp = (await $metricMigrate.mutateAsync({
-      data: {
-        instanceId,
-        path: filePath,
-        blob: internalYamlString,
-        create: false,
-      },
-    })) as V1PutFileAndReconcileResponse;
-    fileArtifactsStore.setErrors(resp.affectedPaths, resp.errors);
-
-    invalidateAfterReconcile(queryClient, $runtime.instanceId, resp);
-  }
-
-  // create initial internal representation
-  let metricsInternalRep = createInternalRepresentation(
-    yaml,
-    callReconcileAndUpdateYaml
-  );
-
-  onMount(() => {
-    // Reconcile on mount
-    callReconcileAndUpdateYaml(yaml);
-  });
-
-  async function updateInternalRep() {
-    const isDifferent =
-      $metricsInternalRep && yaml !== $metricsInternalRep.internalYAML;
-
-    metricsInternalRep = createInternalRepresentation(
-      yaml,
-      callReconcileAndUpdateYaml
-    );
-
-    if (isDifferent) {
-      $metricsInternalRep.regenerateInternalYAML(true);
-    }
-
-    if (errors) $metricsInternalRep.updateErrors(errors);
-  }
-
-  // reset internal representation in case of deviation from runtime YAML
-  $: if (yaml) {
-    updateInternalRep();
-  }
-
-  $: measures = $metricsInternalRep.getMeasures();
-  $: dimensions = $metricsInternalRep.getDimensions();
-
-  $: modelName = $metricsInternalRep.getMetricKey("model");
-  $: getModel = createRuntimeServiceGetCatalogEntry(instanceId, modelName);
-  $: model = $getModel.data?.entry?.model;
-
-  function handleCreateMeasure() {
-    $metricsInternalRep.addNewMeasure();
-  }
-  function handleUpdateMeasure(index, name, value) {
-    $metricsInternalRep.updateMeasure(index, name, value);
-  }
-
-  function handleDeleteMeasure(evt) {
-    $metricsInternalRep.deleteMeasure(evt.detail);
-  }
-  function handleMeasureExpressionValidation(_index, _name, _value) {
-    // store.dispatch(
-    //   validateMeasureExpressionApi({
-    //     metricsDefId: metricsDefId,
-    //     measureId: $measures[index].id,
-    //     expression: value,
-    //   })
-    // );
-  }
-
-  function handleCreateDimension() {
-    $metricsInternalRep.addNewDimension();
-  }
-  function handleUpdateDimension(index, name, value) {
-    $metricsInternalRep.updateDimension(index, name, value);
-  }
-  function handleDeleteDimension(evt) {
-    $metricsInternalRep.deleteDimension(evt.detail);
-  }
-
-  let validDimensionSelectorOption = [];
-  $: if (model) {
-    const selectedMetricsDefModelProfile = model?.schema?.fields ?? [];
-    validDimensionSelectorOption = selectedMetricsDefModelProfile.map(
-      (column) => ({ label: column.name, value: column.name })
-    );
-  } else {
-    validDimensionSelectorOption = [];
-  }
-
-  $: MeasuresColumns = initMeasuresColumns(
-    handleUpdateMeasure,
-    handleMeasureExpressionValidation
-  );
-  $: DimensionColumns = initDimensionColumns(
-    handleUpdateDimension,
-    validDimensionSelectorOption
-  );
-
-  let errors: Array<V1ReconcileError>;
-  $: errors =
-    $fileArtifactsStore.entities[
-      getFilePathFromNameAndType(metricsDefName, EntityType.MetricsDefinition)
-    ]?.errors;
-
-  $: metricsSourceSelectionError = nonStandardError
-    ? nonStandardError
-    : MetricsSourceSelectionError(errors);
->>>>>>> 480ead78
 </script>
 
 <WorkspaceContainer inspector={true} assetID={`${metricsDefName}-config`}>
