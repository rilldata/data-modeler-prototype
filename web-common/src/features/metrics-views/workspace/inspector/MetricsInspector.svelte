--- conflicted
+++ resolved
@@ -11,8 +11,8 @@
   import { LIST_SLIDE_DURATION } from "@rilldata/web-common/layout/config";
   import { createResizeListenerActionFactory } from "@rilldata/web-common/lib/actions/create-resize-listener-factory";
   import {
+    V1Resource,
     createRuntimeServiceGetFile,
-    V1Resource,
   } from "@rilldata/web-common/runtime-client";
   import { runtime } from "@rilldata/web-common/runtime-client/runtime-store";
   import { slide } from "svelte/transition";
@@ -87,13 +87,8 @@
           </CollapsibleSectionTitle>
         </div>
 
-<<<<<<< HEAD
-        {#if showColumns}
+        {#if showColumns && entry?.meta?.name?.name}
           <div transition:slide={{ duration: LIST_SLIDE_DURATION }}>
-=======
-        {#if showColumns && entry?.meta?.name?.name}
-          <div transition:slide|local={{ duration: LIST_SLIDE_DURATION }}>
->>>>>>> 750cf6fe
             <ColumnProfile
               objectName={entry?.meta?.name?.name}
               indentLevel={0}
