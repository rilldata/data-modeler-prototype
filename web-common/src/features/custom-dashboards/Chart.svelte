--- conflicted
+++ resolved
@@ -1,19 +1,11 @@
 <script lang="ts">
   import { useChart } from "@rilldata/web-common/features/charts/selectors";
-<<<<<<< HEAD
   import DashVegaRenderer from "@rilldata/web-common/features/custom-dashboards/DashVegaRenderer.svelte";
-=======
   import { createRuntimeServiceGetChartData } from "@rilldata/web-common/runtime-client/manual-clients";
->>>>>>> bd5a3feb
   import { runtime } from "@rilldata/web-common/runtime-client/runtime-store";
   import { useQueryClient } from "@tanstack/svelte-query";
   import { onDestroy, onMount } from "svelte";
   import type { VisualizationSpec } from "svelte-vega";
-<<<<<<< HEAD
-  import { createRuntimeServiceGetChartData } from "../../runtime-client/manual-clients";
-=======
-  import { useQueryClient } from "@tanstack/svelte-query";
->>>>>>> bd5a3feb
 
   const observer = new ResizeObserver((entries) => {
     for (const entry of entries) {
@@ -25,8 +17,6 @@
   const queryClient = useQueryClient();
 
   export let chartName: string;
-
-  const queryClient = useQueryClient();
 
   let clientHeight: number;
   let clientWidth: number;
