--- conflicted
+++ resolved
@@ -22,9 +22,6 @@
   }
   const debounceUpdateChartContent = debounce(updateChart, QUERY_DEBOUNCE_TIME);
 
-<<<<<<< HEAD
-  let localContent: string | null = null;
-
   $: hasUnsavedChanges = localContent !== null && yaml !== localContent;
 </script>
 
@@ -34,33 +31,16 @@
     remoteContent={yaml}
     bind:localContent
     extensions={FileExtensionToEditorExtension[".yaml"]}
-    autoSave
+    bind:autoSave
     disableAutoSave={false}
     {hasUnsavedChanges}
     on:save={() => {
       if (localContent === null) return;
       debounceUpdateChartContent(localContent);
     }}
+    on:revert={() => {
+      localContent = yaml;
+      onRevert();
+    }}
   />
-=======
-  $: hasUnsavedChanges = yaml !== localContent;
-</script>
-
-<ChartsEditorContainer error={errors[0]}>
-  {#key filePath}
-    <Editor
-      blob={yaml}
-      bind:latest={localContent}
-      extensions={FileExtensionToEditorExtension[".yaml"]}
-      bind:autoSave
-      disableAutoSave={false}
-      {hasUnsavedChanges}
-      on:save={() => debounceUpdateChartContent(localContent)}
-      on:revert={() => {
-        localContent = yaml;
-        onRevert();
-      }}
-    />
-  {/key}
->>>>>>> a6d7b08e
 </ChartsEditorContainer>