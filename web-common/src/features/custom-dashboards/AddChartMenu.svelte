<script lang="ts">
  import {
    ResourceKind,
    useFilteredResources,
  } from "@rilldata/web-common/features/entity-management/resource-selectors";
  import { ChevronDown, Plus, WandIcon } from "lucide-svelte";
  import * as DropdownMenu from "@rilldata/web-common/components/dropdown-menu";
  import { runtime } from "../../runtime-client/runtime-store";
  import { createEventDispatcher } from "svelte";
  import Search from "@rilldata/web-common/components/search/Search.svelte";
  import { featureFlags } from "../feature-flags";

  const { ai } = featureFlags;
  const dispatch = createEventDispatcher();
  let open = false;
  let value = "";

  // We want to get only valid charts here. Hence using ListResources API
  $: chartFileNamesQuery = useFilteredResources(
    $runtime.instanceId,
    ResourceKind.Component,
    (data) => data.resources?.map((r) => r.meta?.name?.name ?? "") ?? [],
  );
  $: chartFileNames = $chartFileNamesQuery.data ?? [];
</script>

<DropdownMenu.Root bind:open typeahead={false}>
  <DropdownMenu.Trigger asChild let:builder>
    <button {...builder} class:open use:builder.action>
      <Plus class="flex items-center justify-center" size="16px" />
      <div class="flex gap-x-1 items-center">
        Add Chart
        <ChevronDown size="14px" />
      </div>
    </button>
  </DropdownMenu.Trigger>
  <DropdownMenu.Content class="flex flex-col gap-y-1 ">
    <DropdownMenu.Group>
<<<<<<< HEAD
      <DropdownMenu.Item disabled>
        Generate chart
        {#if $ai}
          with AI
          <WandIcon class="w-3 h-3" />
        {/if}
      </DropdownMenu.Item>
      <DropdownMenu.Item disabled>Specify new chart</DropdownMenu.Item>
=======
      <DropdownMenu.Item disabled>Generate chart with AI</DropdownMenu.Item>
      <DropdownMenu.Item disabled>Create new chart</DropdownMenu.Item>
>>>>>>> f8f3066b
    </DropdownMenu.Group>
    <DropdownMenu.Separator />
    <div class="px-1">
      <Search bind:value />
    </div>
    <DropdownMenu.Separator />
    <DropdownMenu.Label class="text-[11px] text-gray-500 py-0">
      EXISTING CHARTS
    </DropdownMenu.Label>
    <DropdownMenu.Group>
      {#each chartFileNames.filter( (n) => n.startsWith(value), ) as chartName (chartName)}
        <DropdownMenu.Item
          on:click={() => {
            dispatch("add-chart", { chartName });
          }}
        >
          {chartName}
        </DropdownMenu.Item>
      {/each}
    </DropdownMenu.Group>
  </DropdownMenu.Content>
</DropdownMenu.Root>

<style lang="postcss">
  button {
    @apply w-fit h-8;
    @apply text-primary-600;
    @apply border-primary-300 border-2;
    @apply rounded-sm px-3 font-medium;
    @apply flex gap-x-2 items-center justify-center;
  }

  button:hover {
    @apply bg-primary-50;
  }

  button.open,
  button:active {
    @apply bg-primary-100;
  }
</style><|MERGE_RESOLUTION|>--- conflicted
+++ resolved
@@ -36,7 +36,6 @@
   </DropdownMenu.Trigger>
   <DropdownMenu.Content class="flex flex-col gap-y-1 ">
     <DropdownMenu.Group>
-<<<<<<< HEAD
       <DropdownMenu.Item disabled>
         Generate chart
         {#if $ai}
@@ -44,11 +43,7 @@
           <WandIcon class="w-3 h-3" />
         {/if}
       </DropdownMenu.Item>
-      <DropdownMenu.Item disabled>Specify new chart</DropdownMenu.Item>
-=======
-      <DropdownMenu.Item disabled>Generate chart with AI</DropdownMenu.Item>
       <DropdownMenu.Item disabled>Create new chart</DropdownMenu.Item>
->>>>>>> f8f3066b
     </DropdownMenu.Group>
     <DropdownMenu.Separator />
     <div class="px-1">
