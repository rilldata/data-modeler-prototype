import { getRouteFromName } from "@rilldata/web-common/features/entity-management/entity-mappers";
import { EntityType } from "@rilldata/web-common/features/entity-management/types";
import { useMainEntityFiles } from "../entity-management/file-selectors";
import {
  ResourceKind,
  useResource,
} from "../entity-management/resource-selectors";

export function useCustomDashboardFileNames(instanceId: string) {
  return useMainEntityFiles(instanceId, "custom-dashboards");
}

<<<<<<< HEAD
export function useCustomDashboard(instanceId: string, name: string) {
  return useResource(instanceId, name, ResourceKind.Dashboard);
=======
export function useCustomDashboardRoutes(instanceId: string) {
  return useMainEntityFiles(instanceId, "custom-dashboards", (name) =>
    getRouteFromName(name, EntityType.Dashboard),
  );
>>>>>>> d7fb3c8e
}<|MERGE_RESOLUTION|>--- conflicted
+++ resolved
@@ -10,13 +10,12 @@
   return useMainEntityFiles(instanceId, "custom-dashboards");
 }
 
-<<<<<<< HEAD
 export function useCustomDashboard(instanceId: string, name: string) {
   return useResource(instanceId, name, ResourceKind.Dashboard);
-=======
+}
+
 export function useCustomDashboardRoutes(instanceId: string) {
   return useMainEntityFiles(instanceId, "custom-dashboards", (name) =>
     getRouteFromName(name, EntityType.Dashboard),
   );
->>>>>>> d7fb3c8e
 }