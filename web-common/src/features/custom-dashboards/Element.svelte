<script lang="ts" context="module">
<<<<<<< HEAD
  import { goto } from "$app/navigation";
  import * as ContextMenu from "@rilldata/web-common/components/context-menu";
=======
>>>>>>> 9784fb5d
  import Chart from "@rilldata/web-common/features/custom-dashboards/Chart.svelte";
  import type { V1DashboardComponent } from "@rilldata/web-common/runtime-client";
  import { createEventDispatcher, onMount } from "svelte";
  import { writable } from "svelte/store";
<<<<<<< HEAD
  import ResizeHandle from "./ResizeHandle.svelte";
  import type { Vector } from "./types";
=======
  import * as ContextMenu from "@rilldata/web-common/components/context-menu";
  import type { V1DashboardComponent } from "@rilldata/web-common/runtime-client";
  import { goto } from "$app/navigation";
  import Component from "./Component.svelte";
>>>>>>> 9784fb5d

  const zIndex = writable(0);
</script>

<script lang="ts">
  const dispatch = createEventDispatcher();

  export let i: number;
  export let gapSize: number;
  export let chart: V1DashboardComponent;
  export let selected: boolean;
  export let interacting: boolean;
  export let width: number;
  export let height: number;
  export let top: number;
  export let left: number;
  export let radius: number;
  export let scale: number;

  let localZIndex = 0;

  $: chartName = chart.chart ?? "No chart name";

  $: finalLeft = width < 0 ? left + width : left;
  $: finalTop = height < 0 ? top + height : top;
  $: finalWidth = Math.abs(width);
  $: finalHeight = Math.abs(height);
  $: padding = gapSize;

  onMount(() => {
    localZIndex = $zIndex;
    zIndex.set(++localZIndex);
  });

  function handleMouseDown(e: MouseEvent) {
    if (e.button !== 0) return;
    localZIndex = $zIndex;
    zIndex.set(++localZIndex);
    dispatch("change", {
      e,
      dimensions: [width, height],
      position: [finalLeft, finalTop],
      changeDimensions: [0, 0],
      changePosition: [1, 1],
    });
  }
</script>

<ContextMenu.Root>
  <ContextMenu.Trigger asChild let:builder>
    <Component
      builders={[builder]}
      left={finalLeft}
      top={finalTop}
      {padding}
      {scale}
      {radius}
      {selected}
      {interacting}
      width={finalWidth}
      height={finalHeight}
      {i}
      on:mousedown={handleMouseDown}
      on:contextmenu
      on:change
    >
      <Chart {chartName} />
    </Component>
  </ContextMenu.Trigger>

  <ContextMenu.Content class="z-[100]">
    <ContextMenu.Item>Copy</ContextMenu.Item>
    <ContextMenu.Item>Delete</ContextMenu.Item>
    <ContextMenu.Item
      on:click={async () => {
        await goto(`/files/charts/${chartName}`);
      }}
    >
      Go to {chartName}.yaml
    </ContextMenu.Item>
    <ContextMenu.Item>Show details</ContextMenu.Item>
  </ContextMenu.Content>
</ContextMenu.Root>

<style lang="postcss">
  .wrapper {
    @apply absolute;
  }
</style><|MERGE_RESOLUTION|>--- conflicted
+++ resolved
@@ -1,22 +1,11 @@
 <script lang="ts" context="module">
-<<<<<<< HEAD
   import { goto } from "$app/navigation";
   import * as ContextMenu from "@rilldata/web-common/components/context-menu";
-=======
->>>>>>> 9784fb5d
   import Chart from "@rilldata/web-common/features/custom-dashboards/Chart.svelte";
   import type { V1DashboardComponent } from "@rilldata/web-common/runtime-client";
   import { createEventDispatcher, onMount } from "svelte";
   import { writable } from "svelte/store";
-<<<<<<< HEAD
-  import ResizeHandle from "./ResizeHandle.svelte";
-  import type { Vector } from "./types";
-=======
-  import * as ContextMenu from "@rilldata/web-common/components/context-menu";
-  import type { V1DashboardComponent } from "@rilldata/web-common/runtime-client";
-  import { goto } from "$app/navigation";
   import Component from "./Component.svelte";
->>>>>>> 9784fb5d
 
   const zIndex = writable(0);
 </script>
