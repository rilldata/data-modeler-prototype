<script lang="ts">
  import { replaceState } from "$app/navigation";
  import Button from "@rilldata/web-common/components/button/Button.svelte";
  import Input from "@rilldata/web-common/components/forms/Input.svelte";
  import Tooltip from "@rilldata/web-common/components/tooltip/Tooltip.svelte";
  import TooltipContent from "@rilldata/web-common/components/tooltip/TooltipContent.svelte";
  import Inspector from "@rilldata/web-common/layout/workspace/Inspector.svelte";
  import {
<<<<<<< HEAD
    DEFAULT_TIME_RANGES,
    DEFAULT_TIMEZONES,
=======
    DEFAULT_TIMEZONES,
    DEFAULT_TIME_RANGES,
>>>>>>> 6628ea4b
    LATEST_WINDOW_TIME_RANGES,
    PERIOD_TO_DATE_RANGES,
    PREVIOUS_COMPLETE_DATE_RANGES,
  } from "@rilldata/web-common/lib/time/config";
  import {
    TimeRangePreset,
    type DashboardTimeControls,
  } from "@rilldata/web-common/lib/time/types";
  import type { V1Explore } from "@rilldata/web-common/runtime-client";
  import { runtime } from "@rilldata/web-common/runtime-client/runtime-store";
  import { InfoIcon } from "lucide-svelte";
<<<<<<< HEAD
  import { parseDocument, Scalar, YAMLMap, YAMLSeq } from "yaml";
  import {
    metricsExplorerStore,
    useExploreStore,
=======
  import { Scalar, YAMLMap, YAMLSeq, parseDocument } from "yaml";
  import {
    metricsExplorerStore,
    useExploreState,
>>>>>>> 6628ea4b
  } from "../dashboards/stores/dashboard-stores";
  import ZoneDisplay from "../dashboards/time-controls/super-pill/components/ZoneDisplay.svelte";
  import { FileArtifact } from "../entity-management/file-artifact";
  import {
    ResourceKind,
    useFilteredResources,
  } from "../entity-management/resource-selectors";
  import MeasureDimensionSelector from "../visual-editing/MeasureDimensionSelector.svelte";
  import MultiSelectInput from "../visual-editing/MultiSelectInput.svelte";
  import SidebarWrapper from "../visual-editing/SidebarWrapper.svelte";
  import ThemeInput from "../visual-editing/ThemeInput.svelte";

  const ranges = [
    ...Object.keys(LATEST_WINDOW_TIME_RANGES),
    ...Object.keys(PERIOD_TO_DATE_RANGES),
    ...Object.keys(PREVIOUS_COMPLETE_DATE_RANGES),
  ];

  const itemTypes = ["measures", "dimensions"] as const;

  export let fileArtifact: FileArtifact;
  export let exploreName: string;
  export let exploreResource: V1Explore | undefined;
  export let metricsViewName: string | undefined;
  export let viewingDashboard: boolean;
  export let autoSave: boolean;
  export let switchView: () => void;

  $: ({ instanceId } = $runtime);
  $: ({ localContent, remoteContent, saveContent, path, updateLocalContent } =
    fileArtifact);

  $: exploreSpec = exploreResource?.state?.validSpec;

  $: parsedDocument = parseDocument($localContent ?? $remoteContent ?? "");

  $: metricsViewsQuery = useFilteredResources(
    instanceId,
    ResourceKind.MetricsView,
  );

  $: metricsViews = $metricsViewsQuery?.data ?? [];

  $: metricsViewNames = metricsViews
    .map((view) => view.meta?.name?.name)
    .filter(isString);

  $: measures = metricsViewSpec?.measures ?? [];
  $: dimensions = metricsViewSpec?.dimensions ?? [];

  $: metricsViewResource = metricsViews.find(
    (view) => view.meta?.name?.name === metricsViewName,
  )?.metricsView;

  $: metricsViewSpec = metricsViewResource?.state?.validSpec;

  $: rawTitle = parsedDocument.get("title");
  $: rawDisplayName = parsedDocument.get("display_name");
  $: rawMetricsView = parsedDocument.get("metrics_view");
  $: rawDimensions = parsedDocument.get("dimensions");
  $: rawMeasures = parsedDocument.get("measures");
  $: rawTimeZones = parsedDocument.get("time_zones");
  $: rawTheme = parsedDocument.get("theme");
  $: rawTimeRanges = parsedDocument.get("time_ranges");
  $: rawDefaults = parsedDocument.get("defaults");

  $: timeZones = new Set(
    rawTimeZones instanceof YAMLSeq
      ? rawTimeZones.toJSON().filter(isString)
      : [],
  );

  $: timeRanges = new Set(
    rawTimeRanges instanceof YAMLSeq
      ? rawTimeRanges.toJSON().filter(isString)
      : [],
  );

  $: rawMeasureSequence = getSequenceItems(rawMeasures);
  $: rawDimensionSequence = getSequenceItems(rawDimensions);

  $: title = stringGuard(rawTitle) || stringGuard(rawDisplayName);
  $: metricsView = stringGuard(rawMetricsView);

  $: excludeMode = {
    measures: rawMeasures instanceof YAMLMap && rawMeasures.has("exclude"),
    dimensions:
      rawDimensions instanceof YAMLMap && rawDimensions.has("exclude"),
  };

  $: subsetMeasures = new Set(
    rawMeasureSequence.items.every((item) => item instanceof Scalar)
      ? rawMeasureSequence.items.map((item) => item.toString())
      : [],
  );

  $: subsetDimensions = new Set(
    rawDimensionSequence.items.every((item) => item instanceof Scalar)
      ? rawDimensionSequence.items.map((item) => item.toString())
      : [],
  );

  $: fields = {
    measures: getMeasureOrDimensionState(rawMeasures),
    dimensions: getMeasureOrDimensionState(rawDimensions),
  };

  $: subsets = {
    measures: subsetMeasures,
    dimensions: subsetDimensions,
  };

  $: expressions = {
    measures: measureExpression,
    dimensions: dimensionExpression,
  };

  $: defaults = (
    rawDefaults instanceof YAMLMap ? rawDefaults.toJSON() : {}
  ) as Defaults;

  $: measureExpression =
    rawMeasures instanceof YAMLMap ? rawMeasures?.get("expr") : "";
  $: dimensionExpression =
    rawDimensions instanceof YAMLMap ? rawDimensions?.get("expr") : "";

  $: themesQuery = useFilteredResources(instanceId, ResourceKind.Theme);

  $: themeNames = ($themesQuery?.data ?? [])
    .map((theme) => theme.meta?.name?.name ?? "")
    .filter((string) => !string.endsWith("--theme"));

  $: theme = !rawTheme
    ? undefined
    : typeof rawTheme === "string"
      ? rawTheme
      : rawTheme instanceof YAMLMap
        ? exploreSpec?.embeddedTheme
        : undefined;

  $: exploreStateStore = useExploreState(exploreName);

  $: exploreState = $exploreStateStore;

  $: newDefaults = constructDefaultState(
    exploreState?.showTimeComparison,
    exploreState?.selectedComparisonDimension,
    exploreState?.visibleDimensionKeys,
    exploreState?.visibleMeasureKeys,
    exploreState?.selectedTimeRange,
  );

  $: hasDefaultsSet = rawDefaults instanceof YAMLMap;

  $: viewingDefaults =
    hasDefaultsSet &&
    Object.entries(newDefaults).every(([key, value]) => {
      if (Array.isArray(value) && Array.isArray(defaults[key])) {
        return (
          JSON.stringify(value.sort()) === JSON.stringify(defaults[key].sort())
        );
      }
      return JSON.stringify(value) === JSON.stringify(defaults[key]);
    });

  $: if (exploreSpec) metricsExplorerStore.sync(exploreName, exploreSpec);

  function isString(value: unknown): value is string {
    return typeof value === "string";
  }

  function stringGuard(value: unknown | undefined): string {
    return value && typeof value === "string" ? value : "";
  }

  function getMeasureOrDimensionState(
    node: unknown,
  ): "all" | "subset" | "expression" | null {
    if (node === "*") {
      return "all";
    } else if (
      node instanceof YAMLSeq ||
      (node instanceof YAMLMap && node.has("exclude"))
    ) {
      return "subset";
    } else if (node instanceof YAMLMap && node.has("expr")) {
      return "expression";
    } else {
      return null;
    }
  }

  async function updateProperties(
    newRecord: Record<string, unknown>,
    removeProperties?: Array<string | string[]>,
  ) {
    Object.entries(newRecord).forEach(([property, value]) => {
      if (!value) {
        parsedDocument.delete(property);
      } else {
        parsedDocument.set(property, value);
      }
    });

    if (removeProperties) {
      removeProperties.forEach((prop) => {
        try {
          if (Array.isArray(prop)) {
            parsedDocument.deleteIn(prop);
          } else {
            parsedDocument.delete(prop);
          }
        } catch {
          // ignore
        }
      });
    }

    killState();

    if (autoSave) {
      await saveContent(parsedDocument.toString());
    } else {
      updateLocalContent(parsedDocument.toString(), true);
    }
  }

  function killState() {
    localStorage.removeItem(`${exploreName}-persistentDashboardStore`);

    replaceState(window.location.origin + window.location.pathname, {});
  }

  type Defaults = {
    measures?: string[] | undefined;
    dimensions?: string[] | undefined;
    comparison_mode?: "time" | "dimension" | "none" | undefined;
    comparison_dimension?: string | undefined;
    time_comparison?: boolean | undefined;
    time_range?: string | undefined;
  };

  function constructDefaultState(
    showTimeComparison?: boolean,
    selectedComparisonDimension?: string | undefined,
    visibleDimensionKeys?: Set<string>,
    visibleMeasureKeys?: Set<string>,
    selectedTimeRange?: DashboardTimeControls | undefined,
  ): Defaults {
    const newDefaults: Defaults = {
      measures: undefined,
      dimensions: undefined,
      comparison_mode: undefined,
      comparison_dimension: undefined,
      time_comparison: undefined,
      time_range: undefined,
    };

    if (showTimeComparison) {
      newDefaults.comparison_mode = "time";
    } else if (selectedComparisonDimension) {
      newDefaults.comparison_mode = "dimension";
      newDefaults.comparison_dimension = selectedComparisonDimension;
    }

    if (visibleDimensionKeys?.size) {
      newDefaults.dimensions = Array.from(visibleDimensionKeys);
    }

    if (visibleMeasureKeys?.size) {
      newDefaults.measures = Array.from(visibleMeasureKeys);
    }

    if (
      selectedTimeRange &&
      selectedTimeRange.name !== TimeRangePreset.CUSTOM &&
      selectedTimeRange.name !== TimeRangePreset.ALL_TIME
    ) {
      newDefaults.time_range = selectedTimeRange.name;
    }

    return newDefaults;
  }

  async function onSelectTimeRangeItem(item: string) {
    const deleted = timeRanges.delete(item);
    if (!deleted) {
      timeRanges.add(item);
    }

    const time_ranges = Array.from(timeRanges);

    const properties: Record<string, unknown> = {
      time_ranges,
    };

    if (defaults?.time_range === item) {
      properties.defaults = { ...defaults, time_range: time_ranges[0] };
    }

    await updateProperties(properties);
  }

  function getSequenceItems(node: unknown): YAMLSeq {
    if (node instanceof YAMLMap) {
      const exclude = node.get("exclude");

      if (exclude instanceof YAMLSeq) {
        return exclude;
      } else {
        return new YAMLSeq();
      }
    } else if (node instanceof YAMLSeq) {
      return node;
    } else {
      return new YAMLSeq();
    }
  }
</script>

<Inspector filePath={path}>
  <SidebarWrapper title="Edit dashboard">
    {#if autoSave}
      <p class="text-slate-500 text-sm">Changes below will be auto-saved.</p>
    {/if}

    <Input
      hint="Shown in global header and when deployed to Rill Cloud"
      capitalizeLabel={false}
      textClass="text-sm"
      label="Display name"
      bind:value={title}
      onBlur={async () => {
        await updateProperties({ display_name: title }, ["title"]);
      }}
      onEnter={async () => {
        await updateProperties({ display_name: title });
      }}
    />

    <Input
      hint="View documentation"
      link="https://docs.rilldata.com/reference/project-files/metrics-view"
      lockable
      lockTooltip="Unlock to change metrics view"
      label="Metrics view referenced"
      capitalizeLabel={false}
      bind:value={metricsView}
      sameWidth
      options={metricsViewNames.map((name) => ({
        label: name,
        value: name,
      }))}
      onChange={async () => {
        killState();

        await updateProperties(
          {
            metrics_view: metricsView,
            measures: "*",
            dimensions: "*",
          },
          ["defaults"],
        );
      }}
    />

    {#each itemTypes as type (type)}
      {@const items = type === "measures" ? measures : dimensions}
      <MeasureDimensionSelector
        {type}
        {items}
        expression={expressions[type]}
        selectedItems={subsets[type]}
        excludeMode={excludeMode[type]}
        mode={fields[type]}
        onSelectAll={async () => {
          await updateProperties({ [type]: "*" });
        }}
        onSelectExpression={async () => {
          await updateProperties({ [type]: { expr: "*" } });
        }}
        setItems={async (items, exclude) => {
          const deleteKeys = [["defaults", type]];
          if (type === "dimensions") {
            deleteKeys.push(["defaults", "comparison_dimension"]);
            deleteKeys.push(["defaults", "comparison_mode"]);
          }

          if (exclude) {
            await updateProperties({ [type]: { exclude: items } }, deleteKeys);
          } else {
            await updateProperties({ [type]: items }, deleteKeys);
          }
        }}
        onExpressionBlur={async (value) => {
          const deleteKeys = [["defaults", type]];
          if (type === "dimensions") {
            deleteKeys.push(["defaults", "comparison_dimension"]);
            deleteKeys.push(["defaults", "comparison_mode"]);
          }
          await updateProperties({ [type]: { expr: value } }, deleteKeys);
        }}
        onSelectSubsetItem={async (item) => {
          const deleted = subsets[type].delete(item);
          if (!deleted) {
            subsets[type].add(item);
          }

          const deleteKeys = [["defaults", type]];
          if (type === "dimensions") {
            deleteKeys.push(["defaults", "comparison_dimension"]);
            deleteKeys.push(["defaults", "comparison_mode"]);
          }

          if (excludeMode[type]) {
            await updateProperties(
              { [type]: { exclude: Array.from(subsets[type]) } },
              deleteKeys,
            );
          } else {
            await updateProperties(
              { [type]: Array.from(subsets[type]) },
              deleteKeys,
            );
          }
        }}
      />
    {/each}

    <MultiSelectInput
      label="Time ranges"
      id="visual-explore-range"
      hint="Time range shortcuts available via the dashboard filter bar"
      defaultItems={ranges}
      keyNotSet={!rawTimeRanges}
      selectedItems={timeRanges}
      onSelectCustomItem={onSelectTimeRangeItem}
      setItems={async (time_ranges) => {
        if (time_ranges.length === 0) {
          await updateProperties({ time_ranges }, [["defaults", "time_range"]]);
        } else {
          await updateProperties({ time_ranges });
        }
      }}
      let:item
    >
      {DEFAULT_TIME_RANGES[item]?.label ?? item}
    </MultiSelectInput>

    <MultiSelectInput
      label="Time zones"
      id="visual-explore-zone"
      hint="Time zones selectable via the dashboard filter bar"
      searchableItems={Intl.supportedValuesOf("timeZone")}
      defaultItems={DEFAULT_TIMEZONES}
      keyNotSet={!rawTimeZones}
      selectedItems={timeZones}
      noneOption
      clearKey={async () => {
        await updateProperties({}, ["time_zones"]);
      }}
      onSelectCustomItem={async (item) => {
        const deleted = timeZones.delete(item);
        if (!deleted) timeZones.add(item);

        await updateProperties({ time_zones: Array.from(timeZones) });
      }}
      setItems={async (time_zones) => {
        await updateProperties({ time_zones });
      }}
      let:item
    >
      <ZoneDisplay iana={item} />
    </MultiSelectInput>

    <ThemeInput
      {theme}
      {themeNames}
      onThemeChange={async (value) => {
        if (!value) {
          await updateProperties({}, ["theme"]);
        } else {
          await updateProperties({ theme: value });
        }
      }}
      onColorChange={async (primary, secondary) => {
        await updateProperties({
          theme: {
            colors: {
              primary,
              secondary,
            },
          },
        });
      }}
    />

    <svelte:fragment slot="footer">
      {#if viewingDashboard}
        <footer
          class="flex flex-col gap-y-4 mt-auto border-t px-5 py-5 pb-6 w-full text-sm text-gray-500"
        >
          <p>
            For more options,
            <button on:click={switchView} class="text-primary-600 font-medium">
              edit in YAML
            </button>
          </p>

          <Button
            class="group"
            type="subtle"
            gray={viewingDefaults}
            large
            on:click={async () => {
              if (viewingDefaults) {
                await updateProperties({}, ["defaults"]);
              } else {
                await updateProperties({ defaults: newDefaults });
              }
            }}
          >
            {#if viewingDefaults}
              <span class="flex gap-x-1">
                <p class="group-hover:block hidden">Remove</p>
                <p class="group-hover:hidden">Viewing</p>
                <p>default state</p>
              </span>
            {:else}
              Save dashboard state as default
            {/if}

            <Tooltip distance={8} location="top">
              <InfoIcon
                size="14px"
                strokeWidth={2}
                class={viewingDefaults ? "group-hover:block hidden" : ""}
              />
              <TooltipContent slot="tooltip-content">
                {#if viewingDefaults}
                  Remove default settings for time range, comparison modes and
                  displayed measures/dimensions
                {:else}
                  Overwrite default settings for time range, comparison modes
                  and displayed measures/dimensions with the current dashboard
                  view
                {/if}
              </TooltipContent>
            </Tooltip>
          </Button>
        </footer>
      {/if}
    </svelte:fragment>
  </SidebarWrapper>
</Inspector>

<style lang="postcss">
</style><|MERGE_RESOLUTION|>--- conflicted
+++ resolved
@@ -6,13 +6,8 @@
   import TooltipContent from "@rilldata/web-common/components/tooltip/TooltipContent.svelte";
   import Inspector from "@rilldata/web-common/layout/workspace/Inspector.svelte";
   import {
-<<<<<<< HEAD
-    DEFAULT_TIME_RANGES,
-    DEFAULT_TIMEZONES,
-=======
     DEFAULT_TIMEZONES,
     DEFAULT_TIME_RANGES,
->>>>>>> 6628ea4b
     LATEST_WINDOW_TIME_RANGES,
     PERIOD_TO_DATE_RANGES,
     PREVIOUS_COMPLETE_DATE_RANGES,
@@ -24,17 +19,10 @@
   import type { V1Explore } from "@rilldata/web-common/runtime-client";
   import { runtime } from "@rilldata/web-common/runtime-client/runtime-store";
   import { InfoIcon } from "lucide-svelte";
-<<<<<<< HEAD
-  import { parseDocument, Scalar, YAMLMap, YAMLSeq } from "yaml";
-  import {
-    metricsExplorerStore,
-    useExploreStore,
-=======
   import { Scalar, YAMLMap, YAMLSeq, parseDocument } from "yaml";
   import {
     metricsExplorerStore,
     useExploreState,
->>>>>>> 6628ea4b
   } from "../dashboards/stores/dashboard-stores";
   import ZoneDisplay from "../dashboards/time-controls/super-pill/components/ZoneDisplay.svelte";
   import { FileArtifact } from "../entity-management/file-artifact";
