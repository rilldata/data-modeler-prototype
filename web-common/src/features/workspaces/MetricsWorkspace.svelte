<script lang="ts">
  import { goto } from "$app/navigation";
  import LocalAvatarButton from "@rilldata/web-common/features/authentication/LocalAvatarButton.svelte";
  import { initLocalUserPreferenceStore } from "@rilldata/web-common/features/dashboards/user-preferences";
  import DeployDashboardCta from "@rilldata/web-common/features/dashboards/workspace/DeployDashboardCTA.svelte";
  import { getNameFromFile } from "@rilldata/web-common/features/entity-management/entity-mappers";
  import type { FileArtifact } from "@rilldata/web-common/features/entity-management/file-artifact";
  import { fileArtifacts } from "@rilldata/web-common/features/entity-management/file-artifacts";
  import {
    ResourceKind,
    resourceIsLoading,
  } from "@rilldata/web-common/features/entity-management/resource-selectors";
  import { handleEntityRename } from "@rilldata/web-common/features/entity-management/ui-actions";
  import MetricsInspector from "@rilldata/web-common/features/metrics-views/MetricsInspector.svelte";
  import PreviewButton from "@rilldata/web-common/features/metrics-views/workspace/PreviewButton.svelte";
  import MetricsEditor from "@rilldata/web-common/features/metrics-views/workspace/editor/MetricsEditor.svelte";
  import WorkspaceContainer from "@rilldata/web-common/layout/workspace/WorkspaceContainer.svelte";
  import WorkspaceHeader from "@rilldata/web-common/layout/workspace/WorkspaceHeader.svelte";
  import { queryClient } from "@rilldata/web-common/lib/svelte-query/globalQueryClient";
  import { runtime } from "@rilldata/web-common/runtime-client/runtime-store";
<<<<<<< HEAD
  import VisualMetrics from "./VisualMetrics.svelte";
  import ViewSelector from "../custom-dashboards/ViewSelector.svelte";
=======
  import WorkspaceEditorContainer from "../../layout/workspace/WorkspaceEditorContainer.svelte";
  import {
    useIsModelingSupportedForDefaultOlapDriver,
    useIsModelingSupportedForOlapDriver,
  } from "../connectors/olap/selectors";
>>>>>>> 0c995f3b

  const TOOLTIP_CTA = "Fix this error to enable your dashboard.";

  export let fileArtifact: FileArtifact;

  let previewStatus: string[] = [];

  $: ({ instanceId } = $runtime);
  $: ({
    hasUnsavedChanges,
    autoSave,
    path: filePath,
    remoteContent,

    fileName,
  } = fileArtifact);

  $: metricsViewName = getNameFromFile(filePath);

<<<<<<< HEAD
  $: initLocalUserPreferenceStore(metricsViewName);
  $: isModelingSupportedQuery = canModel(instanceId);
  $: isModelingSupported = $isModelingSupportedQuery;
=======
  $: initLocalUserPreferenceStore(metricViewName);
>>>>>>> 0c995f3b

  $: allErrorsQuery = fileArtifact.getAllErrors(queryClient, instanceId);
  $: allErrors = $allErrorsQuery;
  $: resourceQuery = fileArtifact.getResource(queryClient, instanceId);
  $: ({ data: resourceData, isFetching } = $resourceQuery);
  $: isResourceLoading = resourceIsLoading(resourceData);

  $: connector = resourceData?.metricsView?.state?.validSpec?.connector ?? "";
  $: database = resourceData?.metricsView?.state?.validSpec?.database ?? "";
  $: databaseSchema =
    resourceData?.metricsView?.state?.validSpec?.databaseSchema ?? "";
  $: table = resourceData?.metricsView?.state?.validSpec?.table ?? "";

  $: isModelingSupportedForDefaultOlapDriver =
    useIsModelingSupportedForDefaultOlapDriver(instanceId);
  $: isModelingSupportedForOlapDriver = useIsModelingSupportedForOlapDriver(
    instanceId,
    connector,
  );
  $: isModelingSupported = connector
    ? $isModelingSupportedForOlapDriver
    : $isModelingSupportedForDefaultOlapDriver;

  $: previewDisabled =
    !$remoteContent?.length ||
    !!allErrors?.length ||
    isResourceLoading ||
    isFetching;

  $: if (!$remoteContent?.length) {
    previewStatus = [
      "Your metrics definition is empty. Get started by trying one of the options in the editor.",
    ];
  } else if (allErrors?.length && allErrors[0].message) {
    // content & errors
    previewStatus = [allErrors[0].message, TOOLTIP_CTA];
  } else {
    // preview is available
    previewStatus = ["Explore your metrics dashboard"];
  }

  async function onChangeCallback(
    e: Event & {
      currentTarget: EventTarget & HTMLInputElement;
    },
  ) {
    const newRoute = await handleEntityRename(
      instanceId,
      e.currentTarget,
      filePath,
      fileName,
      fileArtifacts.getNamesForKind(ResourceKind.MetricsView),
    );
    if (newRoute) await goto(newRoute);
  }

  let selectedView: "code" | "viz" = "code";
</script>

<WorkspaceContainer inspector={isModelingSupported && selectedView === "code"}>
  <WorkspaceHeader
    hasUnsavedChanges={$hasUnsavedChanges}
    on:change={onChangeCallback}
    showInspectorToggle={selectedView === "code" && isModelingSupported}
    slot="header"
    titleInput={fileName}
  >
    <div class="flex gap-x-2" slot="cta">
      <PreviewButton
        dashboardName={metricsViewName}
        status={previewStatus}
        disabled={previewDisabled}
      />

      <DeployDashboardCta />
      <LocalAvatarButton />
      <ViewSelector split={false} bind:selectedView />
    </div>
  </WorkspaceHeader>

  <svelte:fragment slot="body">
    {#if selectedView === "code"}
      <MetricsEditor
        bind:autoSave={$autoSave}
        {fileArtifact}
        {filePath}
        {allErrors}
        metricViewName={metricsViewName}
      />
    {:else}
      <VisualMetrics
        {fileArtifact}
        switchView={() => {
          selectedView = "code";
        }}
      />
    {/if}
  </svelte:fragment>

  <MetricsInspector
    {filePath}
    {connector}
    {database}
    {databaseSchema}
    {table}
    slot="inspector"
  />
</WorkspaceContainer><|MERGE_RESOLUTION|>--- conflicted
+++ resolved
@@ -18,16 +18,12 @@
   import WorkspaceHeader from "@rilldata/web-common/layout/workspace/WorkspaceHeader.svelte";
   import { queryClient } from "@rilldata/web-common/lib/svelte-query/globalQueryClient";
   import { runtime } from "@rilldata/web-common/runtime-client/runtime-store";
-<<<<<<< HEAD
   import VisualMetrics from "./VisualMetrics.svelte";
-  import ViewSelector from "../custom-dashboards/ViewSelector.svelte";
-=======
-  import WorkspaceEditorContainer from "../../layout/workspace/WorkspaceEditorContainer.svelte";
+  import ViewSelector from "../canvas-dashboards/ViewSelector.svelte";
   import {
     useIsModelingSupportedForDefaultOlapDriver,
     useIsModelingSupportedForOlapDriver,
   } from "../connectors/olap/selectors";
->>>>>>> 0c995f3b
 
   const TOOLTIP_CTA = "Fix this error to enable your dashboard.";
 
@@ -47,13 +43,7 @@
 
   $: metricsViewName = getNameFromFile(filePath);
 
-<<<<<<< HEAD
   $: initLocalUserPreferenceStore(metricsViewName);
-  $: isModelingSupportedQuery = canModel(instanceId);
-  $: isModelingSupported = $isModelingSupportedQuery;
-=======
-  $: initLocalUserPreferenceStore(metricViewName);
->>>>>>> 0c995f3b
 
   $: allErrorsQuery = fileArtifact.getAllErrors(queryClient, instanceId);
   $: allErrors = $allErrorsQuery;
