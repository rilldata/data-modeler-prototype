<script lang="ts">
  import { goto } from "$app/navigation";
  import { useIsModelingSupportedForCurrentOlapDriver as canModel } from "@rilldata/web-common/features/connectors/olap/selectors";
  import { initLocalUserPreferenceStore } from "@rilldata/web-common/features/dashboards/user-preferences";
  import DeployDashboardCta from "@rilldata/web-common/features/dashboards/workspace/DeployDashboardCTA.svelte";
  import { getNameFromFile } from "@rilldata/web-common/features/entity-management/entity-mappers";
  import type { FileArtifact } from "@rilldata/web-common/features/entity-management/file-artifact";
  import { fileArtifacts } from "@rilldata/web-common/features/entity-management/file-artifacts";
  import {
    ResourceKind,
    resourceIsLoading,
  } from "@rilldata/web-common/features/entity-management/resource-selectors";
  import { handleEntityRename } from "@rilldata/web-common/features/entity-management/ui-actions";
  import MetricsInspector from "@rilldata/web-common/features/metrics-views/MetricsInspector.svelte";
  import PreviewButton from "@rilldata/web-common/features/metrics-views/workspace/PreviewButton.svelte";
  import MetricsEditor from "@rilldata/web-common/features/metrics-views/workspace/editor/MetricsEditor.svelte";
  import WorkspaceContainer from "@rilldata/web-common/layout/workspace/WorkspaceContainer.svelte";
  import WorkspaceHeader from "@rilldata/web-common/layout/workspace/WorkspaceHeader.svelte";
  import { queryClient } from "@rilldata/web-common/lib/svelte-query/globalQueryClient";
  import { runtime } from "@rilldata/web-common/runtime-client/runtime-store";
  import WorkspaceEditorContainer from "../../layout/workspace/WorkspaceEditorContainer.svelte";

  const TOOLTIP_CTA = "Fix this error to enable your dashboard.";

  export let fileArtifact: FileArtifact;

  let previewStatus: string[] = [];

  $: ({ instanceId } = $runtime);
  $: ({
    hasUnsavedChanges,
    autoSave,
    path: filePath,
    remoteContent,
    fileName,
  } = fileArtifact);

  $: metricViewName = getNameFromFile(filePath);

  $: initLocalUserPreferenceStore(metricViewName);
  $: isModelingSupportedQuery = canModel(instanceId);
  $: isModelingSupported = $isModelingSupportedQuery;

  $: allErrorsQuery = fileArtifact.getAllErrors(queryClient, instanceId);
  $: allErrors = $allErrorsQuery;
  $: resourceQuery = fileArtifact.getResource(queryClient, instanceId);
  $: ({ data: resourceData, isFetching } = $resourceQuery);
  $: isResourceLoading = resourceIsLoading(resourceData);

  $: previewDisabled =
    !$remoteContent?.length ||
    !!allErrors?.length ||
    isResourceLoading ||
    isFetching;

  $: if (!$remoteContent?.length) {
    previewStatus = [
      "Your metrics definition is empty. Get started by trying one of the options in the editor.",
    ];
  } else if (allErrors?.length && allErrors[0].message) {
    // content & errors
    previewStatus = [allErrors[0].message, TOOLTIP_CTA];
  } else {
    // preview is available
    previewStatus = ["Explore your metrics dashboard"];
  }

  async function onChangeCallback(
    e: Event & {
      currentTarget: EventTarget & HTMLInputElement;
    },
  ) {
    const newRoute = await handleEntityRename(
      instanceId,
      e.currentTarget,
      filePath,
      fileName,
      fileArtifacts.getNamesForKind(ResourceKind.MetricsView),
    );
    if (newRoute) await goto(newRoute);
  }
</script>

<WorkspaceContainer inspector={isModelingSupported}>
  <WorkspaceHeader
    hasUnsavedChanges={$hasUnsavedChanges}
    on:change={onChangeCallback}
    showInspectorToggle={isModelingSupported}
    slot="header"
    titleInput={fileName}
  >
    <div class="flex gap-x-2" slot="cta">
      <PreviewButton
        dashboardName={metricViewName}
        disabled={previewDisabled}
        status={previewStatus}
      />
      <DeployDashboardCta />
    </div>
  </WorkspaceHeader>

<<<<<<< HEAD
  <MetricsEditor
    {allErrors}
    bind:autoSave={$autoSave}
    {fileArtifact}
    {filePath}
    {metricViewName}
    slot="body"
  />

  <MetricsInspector slot="inspector" yaml={$remoteContent ?? ""} />
</WorkspaceContainer>
=======
  <WorkspaceEditorContainer slot="body">
    <MetricsEditor
      bind:autoSave={$autoSave}
      {fileArtifact}
      {filePath}
      {allErrors}
      {metricViewName}
    />
  </WorkspaceEditorContainer>

  <MetricsInspector {filePath} slot="inspector" />
</WorkspaceContainer>

<DeployDashboardCta
  on:close={() => (showDeployModal = false)}
  open={showDeployModal}
/>
>>>>>>> ec620fed
<|MERGE_RESOLUTION|>--- conflicted
+++ resolved
@@ -99,19 +99,6 @@
     </div>
   </WorkspaceHeader>
 
-<<<<<<< HEAD
-  <MetricsEditor
-    {allErrors}
-    bind:autoSave={$autoSave}
-    {fileArtifact}
-    {filePath}
-    {metricViewName}
-    slot="body"
-  />
-
-  <MetricsInspector slot="inspector" yaml={$remoteContent ?? ""} />
-</WorkspaceContainer>
-=======
   <WorkspaceEditorContainer slot="body">
     <MetricsEditor
       bind:autoSave={$autoSave}
@@ -123,10 +110,4 @@
   </WorkspaceEditorContainer>
 
   <MetricsInspector {filePath} slot="inspector" />
-</WorkspaceContainer>
-
-<DeployDashboardCta
-  on:close={() => (showDeployModal = false)}
-  open={showDeployModal}
-/>
->>>>>>> ec620fed
+</WorkspaceContainer>