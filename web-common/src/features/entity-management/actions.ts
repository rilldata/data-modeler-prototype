--- conflicted
+++ resolved
@@ -5,12 +5,8 @@
   runtimeServiceRenameFile,
 } from "@rilldata/web-common/runtime-client";
 import { httpRequestQueue } from "@rilldata/web-common/runtime-client/http-client";
-<<<<<<< HEAD
-import { removeLeadingSlash } from "./entity-mappers";
-=======
 import { getLabel, removeLeadingSlash } from "./entity-mappers";
 import type { EntityType } from "./types";
->>>>>>> fccb70aa
 
 export async function renameFileArtifact(
   instanceId: string,
@@ -37,30 +33,20 @@
   }
 }
 
-<<<<<<< HEAD
-export async function deleteFileArtifact(instanceId: string, filePath: string) {
-=======
 export async function deleteFileArtifact(
   instanceId: string,
   filePath: string,
   type: EntityType,
   showNotification = true,
 ) {
->>>>>>> fccb70aa
   const name = extractFileName(filePath);
   try {
     await runtimeServiceDeleteFile(instanceId, removeLeadingSlash(filePath));
 
     httpRequestQueue.removeByName(name);
-<<<<<<< HEAD
-    notifications.send({ message: `Deleted ${name}` });
-
-    await goto("/");
-=======
     if (showNotification) {
       notifications.send({ message: `Deleted ${getLabel(type)} ${name}` });
     }
->>>>>>> fccb70aa
   } catch (err) {
     notifications.send({
       message: `Failed to delete ${name}: ${extractMessage(err.response?.data?.message ?? err.message)}`,
