import { EntityType } from "@rilldata/web-common/features/entity-management/types";

export function getFilePathFromPagePath(path: string): string {
  const pathSplits = path.split("/");
  const entityType = pathSplits[1];
  const entityName = pathSplits[2];

  switch (entityType) {
    case "source":
      return `sources/${entityName}.yaml`;
    case "model":
      return `models/${entityName}.sql`;
    case "dashboard":
      return `dashboards/${entityName}.yaml`;
    default:
      throw new Error("type must be either 'source', 'model', or 'dashboard'");
  }
}

export function getFilePathFromNameAndType(
  name: string,
  type: EntityType,
): string {
  switch (type) {
    case EntityType.Table:
      return `sources/${name}.yaml`;
    case EntityType.Model:
      return `models/${name}.sql`;
    case EntityType.MetricsDefinition:
<<<<<<< HEAD
      return `/dashboards/${name}.yaml`;
    case EntityType.Dashboard:
      return `/custom-dashboards/${name}.yaml`;
=======
      return `dashboards/${name}.yaml`;
    case EntityType.Chart:
      return `charts/${name}.yaml`;
>>>>>>> 1283b87f
    default:
      throw new Error("Unrecognized EntityType");
  }
}
// Temporary solution for the issue with leading `/` for these files.
// TODO: find a solution that works across backend and frontend
export function getFileAPIPathFromNameAndType(
  name: string,
  type: EntityType,
): string {
  switch (type) {
    case EntityType.Table:
      return `sources/${name}.yaml`;
    case EntityType.Model:
      return `models/${name}.sql`;
    case EntityType.MetricsDefinition:
      return `dashboards/${name}.yaml`;
    case EntityType.Chart:
      return `charts/${name}.yaml`;
    case EntityType.Dashboard:
      return `custom-dashboards/${name}.yaml`;
    default:
      throw new Error("Unrecognized EntityType");
  }
}

export function getNameFromFile(fileName: string): string {
  // TODO: do we need a library here?
  const splits = fileName.split("/");
  const extensionSplits = splits[splits.length - 1]?.split(".");
  return extensionSplits[0];
}

export function getRouteFromName(name: string, type: EntityType): string {
  if (!name) return "/";
  switch (type) {
    case EntityType.Table:
      return `/source/${name}`;
    case EntityType.Model:
      return `/model/${name}`;
    case EntityType.MetricsDefinition:
      return `/dashboard/${name}`;
    case EntityType.Chart:
      return `/chart/${name}`;
    case EntityType.Dashboard:
      return `/custom-dashboard/${name}`;
    default:
      throw new Error("Unrecognized EntityType");
  }
}

export function getLabel(entityType: EntityType) {
  switch (entityType) {
    case EntityType.Table:
      return "source";
    case EntityType.Model:
      return "model";
    case EntityType.MetricsDefinition:
      return "dashboard";
    case EntityType.Chart:
      return "chart";
    case EntityType.Dashboard:
      return "custom dashboard";
    default:
      throw new Error("Unrecognized EntityType");
  }
}

// Remove a leading slash, if it exists
export function removeLeadingSlash(path: string): string {
  return path.replace(/^\//, "");
}<|MERGE_RESOLUTION|>--- conflicted
+++ resolved
@@ -27,15 +27,11 @@
     case EntityType.Model:
       return `models/${name}.sql`;
     case EntityType.MetricsDefinition:
-<<<<<<< HEAD
-      return `/dashboards/${name}.yaml`;
-    case EntityType.Dashboard:
-      return `/custom-dashboards/${name}.yaml`;
-=======
       return `dashboards/${name}.yaml`;
     case EntityType.Chart:
       return `charts/${name}.yaml`;
->>>>>>> 1283b87f
+    case EntityType.Dashboard:
+      return `/custom-dashboards/${name}.yaml`;
     default:
       throw new Error("Unrecognized EntityType");
   }
