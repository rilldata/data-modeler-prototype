--- conflicted
+++ resolved
@@ -224,11 +224,6 @@
                 }),
               )
               .catch(console.error);
-<<<<<<< HEAD
-
-            // Done
-=======
->>>>>>> 92accad6
             return;
           }
 
