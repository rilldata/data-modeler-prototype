<script lang="ts">
  import { goto } from "$app/navigation";
  import { page } from "$app/stores";
  import Button from "@rilldata/web-common/components/button/Button.svelte";
  import * as DropdownMenu from "@rilldata/web-common/components/dropdown-menu";
  import { getScreenNameFromPage } from "@rilldata/web-common/features/file-explorer/telemetry";
  import { Folder, PlusCircleIcon } from "lucide-svelte";
  import CaretDownIcon from "../../components/icons/CaretDownIcon.svelte";
  import File from "../../components/icons/File.svelte";
  import { behaviourEvent } from "../../metrics/initMetrics";
  import {
    BehaviourEventAction,
    BehaviourEventMedium,
  } from "../../metrics/service/BehaviourEventTypes";
  import { MetricsEventSpace } from "../../metrics/service/MetricsTypes";
  import {
    createRuntimeServiceCreateDirectory,
    createRuntimeServicePutFile,
  } from "../../runtime-client";
  import { runtime } from "../../runtime-client/runtime-store";
  import { useIsModelingSupportedForCurrentOlapDriver } from "../connectors/olap/selectors";
  import { featureFlags } from "../feature-flags";
  import { directoryState } from "../file-explorer/directory-store";
  import { handleEntityCreate } from "../file-explorer/new-files";
  import { addSourceModal } from "../sources/modal/add-source-visibility";
  import { removeLeadingSlash } from "./entity-mappers";
  import {
    useDirectoryNamesInDirectory,
    useFileNamesInDirectory,
  } from "./file-selectors";
  import { getName } from "./name-utils";
  import { resourceIconMapping } from "./resource-icon-mapping";
  import { ResourceKind } from "./resource-selectors";

  let active = false;

  const createFile = createRuntimeServicePutFile();
  const createFolder = createRuntimeServiceCreateDirectory();
  const { customDashboards } = featureFlags;

  $: instanceId = $runtime.instanceId;
  $: currentFile = $page.params.file;
  $: currentDirectory = currentFile
    ? currentFile.split("/").slice(0, -1).join("/")
    : "";

  $: currentDirectoryFileNamesQuery = useFileNamesInDirectory(
    instanceId,
    currentDirectory,
  );
  $: currentDirectoryDirectoryNamesQuery = useDirectoryNamesInDirectory(
    instanceId,
    currentDirectory,
  );

  $: isModelingSupportedForCurrentOlapDriver =
    useIsModelingSupportedForCurrentOlapDriver($runtime.instanceId);

  async function wrapNavigation(toPath: string | undefined) {
    if (!toPath) return;
    const previousScreenName = getScreenNameFromPage();
    await goto(toPath);
    await behaviourEvent?.fireSourceTriggerEvent(
      BehaviourEventAction.Navigate,
      BehaviourEventMedium.Button,
      previousScreenName,
      MetricsEventSpace.LeftPanel,
    );
  }

  /**
   * Open the add source modal
   */
  async function handleAddSource() {
    addSourceModal.open();

    await behaviourEvent?.fireSourceTriggerEvent(
      BehaviourEventAction.SourceAdd,
      BehaviourEventMedium.Button,
      getScreenNameFromPage(),
      MetricsEventSpace.LeftPanel,
    );
  }

  /**
   * Put an example Model file in the `models` directory
   */
  async function handleAddModel() {
    const newRoute = await handleEntityCreate(ResourceKind.Model);
    await wrapNavigation(newRoute);
  }

  /**
   * Put an example Dashboard file in the `dashboards` directory
   */
  async function handleAddDashboard() {
    const newRoute = await handleEntityCreate(ResourceKind.MetricsView);
    await wrapNavigation(newRoute);
  }

  /**
   * Put a folder in the current directory
   */
  async function handleAddFolder() {
    const nextFolderName = getName(
      "untitled_folder",
      $currentDirectoryDirectoryNamesQuery?.data ?? [],
    );
    const path =
      currentDirectory !== ""
        ? `${removeLeadingSlash(currentDirectory)}/${nextFolderName}`
        : nextFolderName;

    await $createFolder.mutateAsync({
      instanceId: instanceId,
      data: {
        path: path,
      },
    });

    // Expand the directory to show the new folder
    const pathWithLeadingSlash = `/${path}`;
    directoryState.expand(pathWithLeadingSlash);
  }

  /**
   * Put a blank file in the current directory
   */
  async function handleAddBlankFile() {
    const nextFileName = getName(
      "untitled_file",
      $currentDirectoryFileNamesQuery?.data ?? [],
    );

    const path =
      currentDirectory !== ""
        ? `${removeLeadingSlash(currentDirectory)}/${nextFileName}`
        : nextFileName;

    await $createFile.mutateAsync({
      instanceId: instanceId,
      data: {
        path,
        blob: undefined,
        create: true,
        createOnly: true,
      },
    });

    await goto(`/files/${path}`);
  }

  /**
   * Put an example API file in the `apis` directory
   */
  async function handleAddAPI() {
    const newRoute = await handleEntityCreate(ResourceKind.API);
    if (newRoute) await goto(newRoute);
  }

  /**
   * Put an example Chart file in the `charts` directory
   */
  async function handleAddChart() {
    const newRoute = await handleEntityCreate(ResourceKind.Component);
    await wrapNavigation(newRoute);
  }

  /**
   * Put an example Custom Dashboard file in the `custom-dashbaords` directory
   */
  async function handleAddCustomDashboard() {
    const newRoute = await handleEntityCreate(ResourceKind.Dashboard);
    await wrapNavigation(newRoute);
  }

  /**
   * Put an example Theme file in the `themes` directory
   */
  async function handleAddTheme() {
    const newRoute = await handleEntityCreate(ResourceKind.Theme);
    await wrapNavigation(newRoute);
  }

  /**
   * Put an example Report file in the `reports` directory
   */
  // async function handleAddReport() {
  //   const newRoute = await handleEntityCreate(ResourceKind.Report);
  //   if (newRoute) await goto(newRoute);
  // }

  /**
   * Put an example Alert file in the `alerts` directory
   */
  // async function handleAddAlert() {
  //   const newRoute = await handleEntityCreate(ResourceKind.Alert);
  //   if (newRoute) await goto(newRoute);
  // }
</script>

<DropdownMenu.Root bind:open={active}>
  <DropdownMenu.Trigger asChild let:builder>
    <Button
      builders={[builder]}
      label="Add Asset"
      class="w-full"
      type="subtle"
      selected={active}
    >
      <PlusCircleIcon size="14px" />
      <div class="flex gap-x-1 items-center">
        Add
        <span class="transition-transform" class:-rotate-180={active}>
          <CaretDownIcon size="10px" />
        </span>
      </div>
    </Button>
  </DropdownMenu.Trigger>
  <DropdownMenu.Content align="start" class="w-[240px]">
    {#if $isModelingSupportedForCurrentOlapDriver}
      <DropdownMenu.Item
        aria-label="Add Source"
        class="flex gap-x-2"
        on:click={handleAddSource}
      >
<<<<<<< HEAD
        <PlusCircleIcon size="14px" />
        <div class="flex gap-x-1 items-center">
          Add
          <span class="transition-transform" class:-rotate-180={active}>
            <CaretDownIcon size="10px" />
          </span>
        </div>
      </button>
    </DropdownMenu.Trigger>
    <DropdownMenu.Content align="start" class="w-[240px]">
      {#if $isModelingSupportedForCurrentOlapDriver}
        <DropdownMenu.Item
          aria-label="Add Source"
          class="flex gap-x-2"
          on:click={handleAddSource}
        >
          <svelte:component
            this={resourceIconMapping[ResourceKind.Source]}
            className="text-gray-900"
            size="16px"
          />
          Data
        </DropdownMenu.Item>
        <DropdownMenu.Item
          aria-label="Add Model"
          class="flex gap-x-2"
          on:click={handleAddModel}
        >
          <svelte:component
            this={resourceIconMapping[ResourceKind.Model]}
            className="text-gray-900"
            size="16px"
          />
          Model
        </DropdownMenu.Item>
      {/if}
=======
        <svelte:component
          this={resourceIconMapping[ResourceKind.Source]}
          className="text-gray-900"
          size="16px"
        />
        Data
      </DropdownMenu.Item>
>>>>>>> 853356ee
      <DropdownMenu.Item
        aria-label="Add Model"
        class="flex gap-x-2"
        on:click={handleAddModel}
      >
        <svelte:component
          this={resourceIconMapping[ResourceKind.Model]}
          className="text-gray-900"
          size="16px"
        />
        Model
      </DropdownMenu.Item>
    {/if}
    <DropdownMenu.Item
      aria-label="Add Dashboard"
      class="flex gap-x-2"
      on:click={handleAddDashboard}
    >
      <svelte:component
        this={resourceIconMapping[ResourceKind.MetricsView]}
        className="text-gray-900"
        size="16px"
      />
      Dashboard
    </DropdownMenu.Item>
    <DropdownMenu.Sub>
      <DropdownMenu.SubTrigger>More</DropdownMenu.SubTrigger>
      <DropdownMenu.SubContent class="w-[240px]">
        <DropdownMenu.Item class="flex gap-x-2" on:click={handleAddFolder}>
          <Folder size="16px" /> Folder
        </DropdownMenu.Item>
        <DropdownMenu.Item class="flex gap-x-2" on:click={handleAddBlankFile}>
          <File size="16px" /> Blank file
        </DropdownMenu.Item>
        <DropdownMenu.Separator />
        <DropdownMenu.Item class="flex gap-x-2" on:click={handleAddAPI}>
          <svelte:component
            this={resourceIconMapping[ResourceKind.API]}
            className="text-gray-900"
            size="16px"
          />
          API
          <DropdownMenu.Separator />
        </DropdownMenu.Item>
        {#if $customDashboards}
          <DropdownMenu.Item class="flex gap-x-2" on:click={handleAddChart}>
            <svelte:component
              this={resourceIconMapping[ResourceKind.Component]}
              className="text-gray-900"
              size="16px"
            />
            Chart
          </DropdownMenu.Item>
          <DropdownMenu.Item
            class="flex gap-x-2"
            on:click={handleAddCustomDashboard}
          >
            <svelte:component
              this={resourceIconMapping[ResourceKind.Dashboard]}
              className="text-gray-900"
              size="16px"
            />
            Custom Dashboard
          </DropdownMenu.Item>
        {/if}
        <DropdownMenu.Item class="flex gap-x-2" on:click={handleAddTheme}>
          <svelte:component
            this={resourceIconMapping[ResourceKind.Theme]}
            className="text-gray-900"
            size="16px"
          />
          Theme
        </DropdownMenu.Item>
        <!-- Temporarily hide Report and Alert options -->
        <!-- <DropdownMenu.Item class="flex gap-x-2" on:click={handleAddReport}>
            <svelte:component
              this={resourceIconMapping[ResourceKind.Report]}
              className="text-gray-900"
              size="16px"
            />
            Report
          </DropdownMenu.Item>
          <DropdownMenu.Item class="flex gap-x-2" on:click={handleAddAlert}>
            <svelte:component
              this={resourceIconMapping[ResourceKind.Alert]}
              className="text-gray-900"
              size="16px"
            />
            Alert
          </DropdownMenu.Item> -->
      </DropdownMenu.SubContent>
    </DropdownMenu.Sub>
  </DropdownMenu.Content>
</DropdownMenu.Root><|MERGE_RESOLUTION|>--- conflicted
+++ resolved
@@ -224,44 +224,6 @@
         class="flex gap-x-2"
         on:click={handleAddSource}
       >
-<<<<<<< HEAD
-        <PlusCircleIcon size="14px" />
-        <div class="flex gap-x-1 items-center">
-          Add
-          <span class="transition-transform" class:-rotate-180={active}>
-            <CaretDownIcon size="10px" />
-          </span>
-        </div>
-      </button>
-    </DropdownMenu.Trigger>
-    <DropdownMenu.Content align="start" class="w-[240px]">
-      {#if $isModelingSupportedForCurrentOlapDriver}
-        <DropdownMenu.Item
-          aria-label="Add Source"
-          class="flex gap-x-2"
-          on:click={handleAddSource}
-        >
-          <svelte:component
-            this={resourceIconMapping[ResourceKind.Source]}
-            className="text-gray-900"
-            size="16px"
-          />
-          Data
-        </DropdownMenu.Item>
-        <DropdownMenu.Item
-          aria-label="Add Model"
-          class="flex gap-x-2"
-          on:click={handleAddModel}
-        >
-          <svelte:component
-            this={resourceIconMapping[ResourceKind.Model]}
-            className="text-gray-900"
-            size="16px"
-          />
-          Model
-        </DropdownMenu.Item>
-      {/if}
-=======
         <svelte:component
           this={resourceIconMapping[ResourceKind.Source]}
           className="text-gray-900"
@@ -269,7 +231,6 @@
         />
         Data
       </DropdownMenu.Item>
->>>>>>> 853356ee
       <DropdownMenu.Item
         aria-label="Add Model"
         class="flex gap-x-2"
