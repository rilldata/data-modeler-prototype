--- conflicted
+++ resolved
@@ -75,20 +75,16 @@
       Dependencies are being reconciled.
     {/if}
   </svelte:fragment>
-<<<<<<< HEAD
-</MenuItem>
+</NavigationMenuItem>
 {#if customDashboards}
-  <MenuItem
+  <NavigationMenuItem
     disabled={disableCreateDashboard}
-    icon
-    on:select={() => {
+    on:click={() => {
       dispatch("generate-chart", {
         table: $modelQuery.data?.model?.state?.table,
         connector: $modelQuery.data?.model?.state?.connector,
       });
-      toggleMenu();
     }}
-    propogateSelect={false}
   >
     <Explore slot="icon" />
     <div class="flex gap-x-2 items-center">
@@ -102,20 +98,13 @@
         Dependencies are being reconciled.
       {/if}
     </svelte:fragment>
-  </MenuItem>
+  </NavigationMenuItem>
 {/if}
-<Divider />
-<MenuItem
-  icon
-  on:select={() => {
-=======
-</NavigationMenuItem>
 
 <NavigationMenuSeparator />
 
 <NavigationMenuItem
   on:click={() => {
->>>>>>> b4cb475f
     dispatch("rename-asset");
   }}
 >
