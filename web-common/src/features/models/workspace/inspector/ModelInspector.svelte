<script lang="ts">
<<<<<<< HEAD
  import ReconcilingSpinner from "@rilldata/web-common/features/entity-management/ReconcilingSpinner.svelte";
  import { createResizeListenerActionFactory } from "@rilldata/web-common/lib/actions/create-resize-listener-factory";
  import { V1ReconcileStatus } from "@rilldata/web-common/runtime-client";
=======
  import { getFilePathFromNameAndType } from "@rilldata/web-common/features/entity-management/entity-mappers";
  import ReconcilingSpinner from "@rilldata/web-common/features/entity-management/ReconcilingSpinner.svelte";
  import { resourceIsLoading } from "@rilldata/web-common/features/entity-management/resource-selectors.js";
  import { getFileHasErrors } from "@rilldata/web-common/features/entity-management/resources-store";
  import { EntityType } from "@rilldata/web-common/features/entity-management/types";
  import { createResizeListenerActionFactory } from "@rilldata/web-common/lib/actions/create-resize-listener-factory";
  import { useQueryClient } from "@tanstack/svelte-query";
>>>>>>> abbc73d6
  import { runtime } from "../../../../runtime-client/runtime-store";
  import { useModel, useModelFileIsEmpty } from "../../selectors";
  import ModelInspectorHeader from "./ModelInspectorHeader.svelte";
  import ModelInspectorModelProfile from "./ModelInspectorModelProfile.svelte";

  export let modelName: string;

<<<<<<< HEAD
  $: modelQuery = useModel($runtime?.instanceId, modelName);
=======
  const queryClient = useQueryClient();

  $: path = getFilePathFromNameAndType(modelName, EntityType.Model);
  $: modelQuery = useModel($runtime?.instanceId, modelName);
  $: modelHasError = getFileHasErrors(queryClient, $runtime?.instanceId, path);
>>>>>>> abbc73d6

  const { observedNode, listenToNodeResize } =
    createResizeListenerActionFactory();

  $: emptyModel = useModelFileIsEmpty($runtime?.instanceId, modelName);
</script>

{#if !$emptyModel?.data}
<<<<<<< HEAD
  {#if $modelQuery?.data?.meta?.reconcileStatus !== V1ReconcileStatus.RECONCILE_STATUS_IDLE}
    <div class="h-10">
      <ReconcilingSpinner />
    </div>
  {:else}
=======
  {#if resourceIsLoading($modelQuery?.data)}
    <div class="mt-6">
      <ReconcilingSpinner />
    </div>
  {:else if !$modelHasError}
>>>>>>> abbc73d6
    <div>
      {#key modelName}
        <div use:listenToNodeResize>
          <ModelInspectorHeader
            {modelName}
            containerWidth={$observedNode?.clientWidth}
          />
          <hr />
          <ModelInspectorModelProfile {modelName} />
        </div>
      {/key}
    </div>
  {/if}
{:else}
  <div class="px-4 py-24 italic ui-copy-disabled text-center">
    Model is empty.
  </div>
{/if}<|MERGE_RESOLUTION|>--- conflicted
+++ resolved
@@ -1,9 +1,4 @@
 <script lang="ts">
-<<<<<<< HEAD
-  import ReconcilingSpinner from "@rilldata/web-common/features/entity-management/ReconcilingSpinner.svelte";
-  import { createResizeListenerActionFactory } from "@rilldata/web-common/lib/actions/create-resize-listener-factory";
-  import { V1ReconcileStatus } from "@rilldata/web-common/runtime-client";
-=======
   import { getFilePathFromNameAndType } from "@rilldata/web-common/features/entity-management/entity-mappers";
   import ReconcilingSpinner from "@rilldata/web-common/features/entity-management/ReconcilingSpinner.svelte";
   import { resourceIsLoading } from "@rilldata/web-common/features/entity-management/resource-selectors.js";
@@ -11,7 +6,6 @@
   import { EntityType } from "@rilldata/web-common/features/entity-management/types";
   import { createResizeListenerActionFactory } from "@rilldata/web-common/lib/actions/create-resize-listener-factory";
   import { useQueryClient } from "@tanstack/svelte-query";
->>>>>>> abbc73d6
   import { runtime } from "../../../../runtime-client/runtime-store";
   import { useModel, useModelFileIsEmpty } from "../../selectors";
   import ModelInspectorHeader from "./ModelInspectorHeader.svelte";
@@ -19,15 +13,11 @@
 
   export let modelName: string;
 
-<<<<<<< HEAD
-  $: modelQuery = useModel($runtime?.instanceId, modelName);
-=======
   const queryClient = useQueryClient();
 
   $: path = getFilePathFromNameAndType(modelName, EntityType.Model);
   $: modelQuery = useModel($runtime?.instanceId, modelName);
   $: modelHasError = getFileHasErrors(queryClient, $runtime?.instanceId, path);
->>>>>>> abbc73d6
 
   const { observedNode, listenToNodeResize } =
     createResizeListenerActionFactory();
@@ -36,19 +26,11 @@
 </script>
 
 {#if !$emptyModel?.data}
-<<<<<<< HEAD
-  {#if $modelQuery?.data?.meta?.reconcileStatus !== V1ReconcileStatus.RECONCILE_STATUS_IDLE}
-    <div class="h-10">
-      <ReconcilingSpinner />
-    </div>
-  {:else}
-=======
   {#if resourceIsLoading($modelQuery?.data)}
     <div class="mt-6">
       <ReconcilingSpinner />
     </div>
   {:else if !$modelHasError}
->>>>>>> abbc73d6
     <div>
       {#key modelName}
         <div use:listenToNodeResize>
