--- conflicted
+++ resolved
@@ -6,10 +6,7 @@
     getFileAPIPathFromNameAndType,
     getFilePathFromNameAndType,
   } from "@rilldata/web-common/features/entity-management/entity-mappers";
-<<<<<<< HEAD
-=======
   import { resourceIsLoading } from "@rilldata/web-common/features/entity-management/resource-selectors.js";
->>>>>>> abbc73d6
   import { getAllErrorsForFile } from "@rilldata/web-common/features/entity-management/resources-store";
   import { EntityType } from "@rilldata/web-common/features/entity-management/types";
   import type { QueryHighlightState } from "@rilldata/web-common/features/models/query-highlight-store";
@@ -17,10 +14,6 @@
     createQueryServiceTableRows,
     createRuntimeServiceGetFile,
     createRuntimeServicePutFile,
-<<<<<<< HEAD
-    V1ReconcileStatus,
-=======
->>>>>>> abbc73d6
   } from "@rilldata/web-common/runtime-client";
   import { isProfilingQuery } from "@rilldata/web-common/runtime-client/query-matcher";
   import { useQueryClient } from "@tanstack/svelte-query";
@@ -173,12 +166,7 @@
           {#if !$modelEmpty?.data}
             <ConnectedPreviewTable
               objectName={$modelQuery?.data?.model?.state?.table}
-<<<<<<< HEAD
-              loading={$modelQuery?.data?.meta?.reconcileStatus !==
-                V1ReconcileStatus.RECONCILE_STATUS_IDLE}
-=======
               loading={resourceIsLoading($modelQuery?.data)}
->>>>>>> abbc73d6
               {limit}
             />
           {/if}
