--- conflicted
+++ resolved
@@ -339,7 +339,6 @@
   $: underlineSelection(selections || []);
 </script>
 
-<<<<<<< HEAD
 <div class="h-full w-full overflow-x-auto" use:listenToNodeResize>
   <div
     bind:this={editorContainer}
@@ -348,22 +347,10 @@
     <div
       class="w-full overflow-x-auto h-full"
       bind:this={editorContainerComponent}
-=======
-<div
-  class="h-full"
-  use:listenToNodeResize
-  on:click={() => {
-    console.log(editor);
-  }}
->
-  <div bind:this={editorContainer} class="editor-container  h-full">
-    <div
-      bind:this={editorContainerComponent}
       on:click={() => {
         /** give the editor focus no matter where we click */
         if (!editor.hasFocus) editor.focus();
       }}
->>>>>>> 722ab8a9
     />
   </div>
 </div>
