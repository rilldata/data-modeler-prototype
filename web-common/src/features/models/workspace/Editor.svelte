<script lang="ts" context="module">
  import { writable } from "svelte/store";

  export const hasUnsavedChanges = writable(false);
</script>

<script lang="ts">
  import {
    acceptCompletion,
    autocompletion,
    closeBrackets,
    closeBracketsKeymap,
    completionKeymap,
  } from "@codemirror/autocomplete";
  import {
    defaultKeymap,
    history,
    historyKeymap,
    indentWithTab,
    insertNewline,
  } from "@codemirror/commands";
  import {
    keywordCompletionSource,
    schemaCompletionSource,
    sql,
  } from "@codemirror/lang-sql";
  import {
    bracketMatching,
    defaultHighlightStyle,
    indentOnInput,
    syntaxHighlighting,
  } from "@codemirror/language";
  import { lintKeymap } from "@codemirror/lint";
  import { highlightSelectionMatches, searchKeymap } from "@codemirror/search";
  import type { SelectionRange } from "@codemirror/state";
  import {
    Compartment,
    EditorState,
    Prec,
    StateEffect,
    StateField,
  } from "@codemirror/state";
  import {
    Decoration,
    DecorationSet,
    EditorView,
    drawSelection,
    dropCursor,
    highlightActiveLine,
    highlightActiveLineGutter,
    highlightSpecialChars,
    keymap,
    lineNumbers,
    rectangularSelection,
  } from "@codemirror/view";
  import { useQueryClient } from "@tanstack/svelte-query";
  import { createEventDispatcher, onMount } from "svelte";
  import { DuckDBSQL } from "../../../components/editor/presets/duckDBDialect";
  import { editorTheme } from "../../../components/editor/theme";
  import { runtime } from "../../../runtime-client/runtime-store";
  import { useAllSourceColumns } from "../../sources/selectors";
  import { useAllModelColumns } from "../selectors";

  import Button from "@rilldata/web-common/components/button/Button.svelte";
  import UndoIcon from "@rilldata/web-common/components/icons/UndoIcon.svelte";
  import Check from "@rilldata/web-common/components/icons/Check.svelte";
  import Switch from "@rilldata/web-common/components/forms/Switch.svelte";
  import Label from "@rilldata/web-common/components/forms/Label.svelte";

  export let content: string;
  export let selections: SelectionRange[] = [];
  export let focusOnMount = false;
  export let autoSave = true;

  const queryClient = useQueryClient();
  const dispatch = createEventDispatcher();

<<<<<<< HEAD
  let latestContent = content;

  let editor: EditorView;
  let editorContainer;
  let editorContainerComponent;

  // AUTOCOMPLETE

  let autocompleteCompartment = new Compartment();
=======
  // Autocomplete: SQL dialect
  const DuckDBSQL: SQLDialect = SQLDialect.define({
    keywords:
      "select from where group by all having order limit sample unnest with window qualify values filter exclude replace like ilike glob as case when then else end in cast left join on not desc asc sum union",
  });
>>>>>>> f86d04df

  const schema: { [table: string]: string[] } = {};

  let lastSavedContent = content;

  let editor: EditorView;
  let editorContainerComponent: HTMLDivElement;
  let autocompleteCompartment = new Compartment();

  $: hasUnsavedChanges.set(content !== lastSavedContent);

  // Autocomplete: source tables
  $: allSourceColumns = useAllSourceColumns(queryClient, $runtime?.instanceId);
  $: if ($allSourceColumns?.length) {
    for (const sourceTable of $allSourceColumns) {
      const sourceIdentifier = sourceTable?.tableName;
      schema[sourceIdentifier] = sourceTable.profileColumns
        ?.filter((c) => c.name !== undefined)
        // CAST SAFETY: already filtered out undefined values
        .map((c) => c.name as string);
    }
  }

  //Auto complete: model tables
  $: allModelColumns = useAllModelColumns(queryClient, $runtime?.instanceId);
  $: if ($allModelColumns?.length) {
    for (const modelTable of $allModelColumns) {
      const modelIdentifier = modelTable?.tableName;
      schema[modelIdentifier] = modelTable.profileColumns
        ?.filter((c) => c.name !== undefined)
        // CAST SAFETY: already filtered out undefined values
        ?.map((c) => c.name as string);
    }
  }

  // reactive statements to dynamically update the editor when inputs change
  $: updateEditorContents(content);
  $: defaultTable = getTableNameFromFromClause(content, schema);
  $: updateAutocompleteSources(schema, defaultTable);
  $: underlineSelection(selections || []);

  function getTableNameFromFromClause(
    sql: string,
    schema: { [table: string]: string[] },
  ): string | undefined {
    if (!sql || !schema) return undefined;

    const fromMatch = sql.toUpperCase().match(/\bFROM\b\s+(\w+)/);
    const tableName = fromMatch ? fromMatch[1] : undefined;

    // Get the tableName from the schema map, so we can use the correct case
    for (const schemaTableName of Object.keys(schema)) {
      if (schemaTableName.toUpperCase() === tableName) {
        return schemaTableName;
      }
    }

    return undefined;
  }

  function makeAutocompleteConfig(
    schema: { [table: string]: string[] },
    defaultTable?: string,
  ) {
    return autocompletion({
      override: [
        keywordCompletionSource(DuckDBSQL),
        schemaCompletionSource({ schema, defaultTable }),
      ],
      icons: false,
    });
  }

  // UNDERLINES

  const addUnderline = StateEffect.define<{
    from: number;
    to: number;
  }>();
  const underlineMark = Decoration.mark({ class: "cm-underline" });
  const underlineField = StateField.define<DecorationSet>({
    create() {
      return Decoration.none;
    },
    update(underlines, tr) {
      underlines = underlines.map(tr.changes);
      underlines = underlines.update({
        filter: () => false,
      });

      for (let e of tr.effects)
        if (e.is(addUnderline)) {
          underlines = underlines.update({
            add: [underlineMark.range(e.value.from, e.value.to)],
          });
        }
      return underlines;
    },
    provide: (f) => EditorView.decorations.from(f),
  });

  onMount(() => {
    editor = new EditorView({
      state: EditorState.create({
        doc: content,
        extensions: [
          editorTheme(),
          lineNumbers(),
          highlightActiveLineGutter(),
          highlightSpecialChars(),
          history(),
          drawSelection(),
          dropCursor(),
          EditorState.allowMultipleSelections.of(true),
          indentOnInput(),
          syntaxHighlighting(defaultHighlightStyle, { fallback: true }),
          bracketMatching(),
          closeBrackets(),
          autocompleteCompartment.of(
            makeAutocompleteConfig(schema, defaultTable),
          ), // a compartment makes the config dynamic
          rectangularSelection(),
          highlightActiveLine(),
          highlightSelectionMatches(),
          keymap.of([
            ...closeBracketsKeymap,
            ...defaultKeymap,
            ...searchKeymap,
            ...historyKeymap,
            ...completionKeymap,
            ...lintKeymap,
            indentWithTab,
          ]),
          Prec.high(
            keymap.of([
              {
                key: "Enter",
                run: insertNewline,
              },
            ]),
          ),
          Prec.highest(
            keymap.of([
              {
                key: "Tab",
                run: acceptCompletion,
              },
            ]),
          ),
          sql({ dialect: DuckDBSQL }),
          keymap.of([indentWithTab]),
          EditorView.updateListener.of((v) => {
            if (v.focusChanged && v.view.hasFocus) {
              dispatch("receive-focus");
            }
            if (v.docChanged) {
              content = v.state.doc.toString();

              if (autoSave) saveContent();
            }
          }),
        ],
      }),
      parent: editorContainerComponent,
    });
    if (focusOnMount) editor.focus();
  });

  // REACTIVE FUNCTIONS

  function updateEditorContents(newContent: string) {
    if (editor && !editor.hasFocus) {
      let curContent = editor.state.doc.toString();
      if (newContent != curContent) {
        // TODO: should we debounce this?
        editor.dispatch({
          changes: {
            from: 0,
            to: curContent.length,
            insert: newContent,
          },
        });
      }
    }
  }

  function updateAutocompleteSources(
    schema: { [table: string]: string[] },
    defaultTable?: string,
  ) {
    if (editor) {
      editor.dispatch({
        effects: autocompleteCompartment.reconfigure(
          makeAutocompleteConfig(schema, defaultTable),
        ),
      });
    }
  }

  // FIXME: resolve type issues incurred when we type selections as SelectionRange[]
  function underlineSelection(selections: any) {
    if (editor) {
      const effects = selections.map(({ from, to }) =>
        addUnderline.of({ from, to }),
      );

      if (!editor.state.field(underlineField, false))
        effects.push(StateEffect.appendConfig.of([underlineField]));
      editor.dispatch({ effects });
      return true;
    }
  }

  function saveContent() {
    lastSavedContent = content;
    dispatch("update", { content });
  }

  function handleKeydown(e: KeyboardEvent) {
    if (e.key === "s" && (e.ctrlKey || e.metaKey)) {
      e.preventDefault();
      saveContent();
    }
  }

  function revertContent() {
    updateEditorContents(lastSavedContent);
    $hasUnsavedChanges = false;
  }
</script>

<svelte:window on:keydown={handleKeydown} />

<section>
  <div class="editor-container">
    <div
      class="size-full"
      role="textbox"
      tabindex="0"
      bind:this={editorContainerComponent}
      on:click={() => {
        /** give the editor focus no matter where we click */
        if (!editor.hasFocus) editor.focus();
      }}
      on:keydown={() => {
        /** no op for now */
      }}
    />
  </div>

  <footer>
    <div class="flex gap-x-3">
      {#if !autoSave}
        <Button disabled={!$hasUnsavedChanges} on:click={saveContent}>
          <Check size="14px" />
          Save
        </Button>

        <Button
          type="text"
          disabled={!$hasUnsavedChanges}
          on:click={revertContent}
        >
          <UndoIcon size="14px" />
          Revert changes
        </Button>
      {/if}
    </div>
    <div class="flex gap-x-1 items-center h-full bg-white rounded-full">
      <Switch small id="auto-save" bind:checked={autoSave} />
      <Label for="auto-save" class="font-normal text-xs">Auto-save</Label>
    </div>
  </footer>
</section>

<style lang="postcss">
  .editor-container {
    @apply size-full overflow-auto p-2 pb-0;
  }

  footer {
    @apply justify-between items-center flex flex-none absolute bottom-0 z-40;
    @apply h-10 p-2 w-full rounded-b-sm border-t bg-white;
  }

  section {
    @apply size-full flex-col rounded-sm bg-white flex overflow-hidden relative;
  }
</style><|MERGE_RESOLUTION|>--- conflicted
+++ resolved
@@ -62,10 +62,10 @@
   import { useAllModelColumns } from "../selectors";
 
   import Button from "@rilldata/web-common/components/button/Button.svelte";
+  import Label from "@rilldata/web-common/components/forms/Label.svelte";
+  import Switch from "@rilldata/web-common/components/forms/Switch.svelte";
+  import Check from "@rilldata/web-common/components/icons/Check.svelte";
   import UndoIcon from "@rilldata/web-common/components/icons/UndoIcon.svelte";
-  import Check from "@rilldata/web-common/components/icons/Check.svelte";
-  import Switch from "@rilldata/web-common/components/forms/Switch.svelte";
-  import Label from "@rilldata/web-common/components/forms/Label.svelte";
 
   export let content: string;
   export let selections: SelectionRange[] = [];
@@ -74,24 +74,6 @@
 
   const queryClient = useQueryClient();
   const dispatch = createEventDispatcher();
-
-<<<<<<< HEAD
-  let latestContent = content;
-
-  let editor: EditorView;
-  let editorContainer;
-  let editorContainerComponent;
-
-  // AUTOCOMPLETE
-
-  let autocompleteCompartment = new Compartment();
-=======
-  // Autocomplete: SQL dialect
-  const DuckDBSQL: SQLDialect = SQLDialect.define({
-    keywords:
-      "select from where group by all having order limit sample unnest with window qualify values filter exclude replace like ilike glob as case when then else end in cast left join on not desc asc sum union",
-  });
->>>>>>> f86d04df
 
   const schema: { [table: string]: string[] } = {};
 
