--- conflicted
+++ resolved
@@ -1,4 +1,5 @@
 <script lang="ts">
+  import { goto } from "$app/navigation";
   import { Button } from "@rilldata/web-common/components/button";
   import PanelCTA from "@rilldata/web-common/components/panel/PanelCTA.svelte";
   import GenerateVegaSpecPrompt from "@rilldata/web-common/features/charts/prompt/GenerateVegaSpecPrompt.svelte";
@@ -7,73 +8,33 @@
   import { extractFileName } from "@rilldata/web-common/features/sources/extract-file-name";
   import { WorkspaceHeader } from "@rilldata/web-common/layout/workspace";
   import { runtime } from "@rilldata/web-common/runtime-client/runtime-store";
-  import { useQueryClient } from "@tanstack/svelte-query";
 
   export let filePath: string;
   $: chartName = extractFileName(filePath);
 
-  const queryClient = useQueryClient();
-
   $: runtimeInstanceId = $runtime.instanceId;
 
-<<<<<<< HEAD
-  const onChangeCallback = async (e) => {
-    return handleEntityRename(
-      queryClient,
+  async function handleNameChange(
+    e: Event & {
+      currentTarget: EventTarget & HTMLInputElement;
+    },
+  ) {
+    const newRoute = await handleEntityRename(
       runtimeInstanceId,
-      e,
+      e.currentTarget,
       filePath,
       EntityType.Chart,
     );
-=======
-  const onChangeCallback = async (
-    e: Event & {
-      currentTarget: EventTarget & HTMLInputElement;
-    },
-  ) => {
-    if (!e.currentTarget.value.match(VALID_NAME_PATTERN)) {
-      notifications.send({
-        message: INVALID_NAME_MESSAGE,
-      });
-      e.currentTarget.value = chartName; // resets the input
-      return;
-    }
-    if (
-      isDuplicateName(
-        e.currentTarget.value,
-        chartName,
-        $allNamesQuery.data ?? [],
-      )
-    ) {
-      notifications.send({
-        message: `Name ${e.currentTarget.value} is already in use`,
-      });
-      e.currentTarget.value = chartName; // resets the input
-      return;
-    }
 
-    try {
-      const toName = e.currentTarget.value;
-      const type = EntityType.Chart;
-      await renameFileArtifact(
-        runtimeInstanceId,
-        getFileAPIPathFromNameAndType(chartName, type),
-        getFileAPIPathFromNameAndType(toName, type),
-        type,
-      );
-      await goto(`/chart/${toName}`, { replaceState: true });
-    } catch (err) {
-      console.error(err.response.data.message);
-    }
->>>>>>> 8a1adda6
-  };
+    if (newRoute) await goto(newRoute);
+  }
 
   $: titleInput = chartName;
 
   let generateOpen = false;
 </script>
 
-<WorkspaceHeader {titleInput} on:change={onChangeCallback}>
+<WorkspaceHeader on:change={handleNameChange} {titleInput}>
   <svelte:fragment slot="cta">
     <PanelCTA side="right">
       <Button on:click={() => (generateOpen = true)}>Generate using AI</Button>
