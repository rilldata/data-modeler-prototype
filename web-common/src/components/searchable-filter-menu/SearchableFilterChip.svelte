<script lang="ts">
  import type { SearchableFilterSelectableItem } from "@rilldata/web-common/components/searchable-filter-menu/SearchableFilterSelectableItem";
  import { fly } from "svelte/transition";
<<<<<<< HEAD
  import { IconSpaceFixer } from "@rilldata/web-common/components/button";
  import { Chip } from "@rilldata/web-common/components/chip";
  import { measureChipColors } from "@rilldata/web-common/components/chip/chip-types";
  import CaretDownIcon from "@rilldata/web-common/components/icons/CaretDownIcon.svelte";
=======
  import WithTogglableFloatingElement from "../floating-element/WithTogglableFloatingElement.svelte";
  import { Chip } from "@rilldata/web-common/components/chip";
>>>>>>> d354081b
  import Tooltip from "../tooltip/Tooltip.svelte";
  import TooltipContent from "../tooltip/TooltipContent.svelte";
  import * as DropdownMenu from "@rilldata/web-common/components/dropdown-menu";
  import SearchableMenuContent from "./SearchableMenuContent.svelte";

  export let selectableItems: SearchableFilterSelectableItem[];
  export let selectedItems: string[];
  export let tooltipText: string;
  export let label: string;
  export let onSelect: (name: string) => void;

  let open = false;
  let searchText = "";
</script>

<DropdownMenu.Root
  bind:open
  typeahead={false}
  onOpenChange={(open) => {
    if (!open) {
      searchText = "";
    }
  }}
>
<<<<<<< HEAD
  <DropdownMenu.Trigger asChild let:builder>
    <Tooltip
      activeDelay={60}
      alignment="start"
      distance={8}
      location="bottom"
      suppress={open}
    >
      <Chip
        {...measureChipColors}
        active={open}
        extraRounded={false}
        {label}
        outline={true}
        builders={[builder]}
      >
        <div class="flex gap-x-2" slot="body">
          <div
            class="font-bold text-ellipsis overflow-hidden whitespace-nowrap ml-2"
          >
            {label}
          </div>

          <div class="flex items-center">
            <IconSpaceFixer pullRight>
              <div class="transition-transform" class:-rotate-180={open}>
                <CaretDownIcon size="14px" />
              </div>
            </IconSpaceFixer>
          </div>
        </div>
      </Chip>
      <div slot="tooltip-content" transition:fly={{ duration: 300, y: 4 }}>
        <TooltipContent maxWidth="400px">
          {tooltipText}
        </TooltipContent>
      </div>
    </Tooltip>
  </DropdownMenu.Trigger>

  <SearchableMenuContent
    bind:searchText
    showSelection
    {onSelect}
=======
  <Tooltip
    activeDelay={60}
    alignment="start"
    distance={8}
    location="bottom"
    suppress={active}
  >
    <Chip
      type="measure"
      {active}
      {label}
      on:click={toggleFloatingElement}
      caret
    >
      <span slot="body" class="font-bold truncate">
        {label}
      </span>
    </Chip>
    <div slot="tooltip-content" transition:fly={{ duration: 300, y: 4 }}>
      <TooltipContent maxWidth="400px">
        {tooltipText}
      </TooltipContent>
    </div>
  </Tooltip>
  <SearchableFilterDropdown
    allowMultiSelect={false}
    let:handleClose
    on:apply
    on:click-outside={handleClose}
    on:deselect-all
    on:escape={handleClose}
    on:item-clicked={(e) => {
      handleClose();
      dispatch("item-clicked", e.detail.name);
    }}
    on:search
    on:select-all
    selectableGroups={[{ name: "", items: selectableItems }]}
>>>>>>> d354081b
    selectedItems={[selectedItems]}
    selectableGroups={[{ name: "", items: selectableItems }]}
  ></SearchableMenuContent>
</DropdownMenu.Root><|MERGE_RESOLUTION|>--- conflicted
+++ resolved
@@ -1,15 +1,8 @@
 <script lang="ts">
   import type { SearchableFilterSelectableItem } from "@rilldata/web-common/components/searchable-filter-menu/SearchableFilterSelectableItem";
   import { fly } from "svelte/transition";
-<<<<<<< HEAD
-  import { IconSpaceFixer } from "@rilldata/web-common/components/button";
   import { Chip } from "@rilldata/web-common/components/chip";
-  import { measureChipColors } from "@rilldata/web-common/components/chip/chip-types";
-  import CaretDownIcon from "@rilldata/web-common/components/icons/CaretDownIcon.svelte";
-=======
-  import WithTogglableFloatingElement from "../floating-element/WithTogglableFloatingElement.svelte";
-  import { Chip } from "@rilldata/web-common/components/chip";
->>>>>>> d354081b
+
   import Tooltip from "../tooltip/Tooltip.svelte";
   import TooltipContent from "../tooltip/TooltipContent.svelte";
   import * as DropdownMenu from "@rilldata/web-common/components/dropdown-menu";
@@ -34,7 +27,6 @@
     }
   }}
 >
-<<<<<<< HEAD
   <DropdownMenu.Trigger asChild let:builder>
     <Tooltip
       activeDelay={60}
@@ -43,28 +35,9 @@
       location="bottom"
       suppress={open}
     >
-      <Chip
-        {...measureChipColors}
-        active={open}
-        extraRounded={false}
-        {label}
-        outline={true}
-        builders={[builder]}
-      >
-        <div class="flex gap-x-2" slot="body">
-          <div
-            class="font-bold text-ellipsis overflow-hidden whitespace-nowrap ml-2"
-          >
-            {label}
-          </div>
-
-          <div class="flex items-center">
-            <IconSpaceFixer pullRight>
-              <div class="transition-transform" class:-rotate-180={open}>
-                <CaretDownIcon size="14px" />
-              </div>
-            </IconSpaceFixer>
-          </div>
+      <Chip type="measure" active={open} {label} builders={[builder]}>
+        <div class="font-bold truncate">
+          {label}
         </div>
       </Chip>
       <div slot="tooltip-content" transition:fly={{ duration: 300, y: 4 }}>
@@ -79,47 +52,7 @@
     bind:searchText
     showSelection
     {onSelect}
-=======
-  <Tooltip
-    activeDelay={60}
-    alignment="start"
-    distance={8}
-    location="bottom"
-    suppress={active}
-  >
-    <Chip
-      type="measure"
-      {active}
-      {label}
-      on:click={toggleFloatingElement}
-      caret
-    >
-      <span slot="body" class="font-bold truncate">
-        {label}
-      </span>
-    </Chip>
-    <div slot="tooltip-content" transition:fly={{ duration: 300, y: 4 }}>
-      <TooltipContent maxWidth="400px">
-        {tooltipText}
-      </TooltipContent>
-    </div>
-  </Tooltip>
-  <SearchableFilterDropdown
-    allowMultiSelect={false}
-    let:handleClose
-    on:apply
-    on:click-outside={handleClose}
-    on:deselect-all
-    on:escape={handleClose}
-    on:item-clicked={(e) => {
-      handleClose();
-      dispatch("item-clicked", e.detail.name);
-    }}
-    on:search
-    on:select-all
-    selectableGroups={[{ name: "", items: selectableItems }]}
->>>>>>> d354081b
     selectedItems={[selectedItems]}
     selectableGroups={[{ name: "", items: selectableItems }]}
-  ></SearchableMenuContent>
+  />
 </DropdownMenu.Root>