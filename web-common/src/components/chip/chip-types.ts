export type ChipColors = {
  bgBaseClass: string;
  bgHoverClass: string;
  bgActiveClass: string;
  outlineBaseClass: string;
  outlineHoverClass: string;
  outlineActiveClass: string;
  textClass: string;
};

/**
 * Use of !important for outlineActive to prevent flicker for hover and active states.
 */
export const defaultChipColors: ChipColors = {
  bgBaseClass: "bg-primary-50 dark:bg-primary-600",
  bgHoverClass: "hover:bg-primary-100 hover:dark:bg-primary-800",
  bgActiveClass: "bg-primary-100 dark:bg-primary-700",
  outlineBaseClass:
    "outline outline-1 outline-primary-100 dark:outline-primary-500",
  outlineHoverClass: "hover:outline-primary-200",
  outlineActiveClass: "!outline-primary-500 dark:outline-primary-500",
  textClass: "text-primary-800 dark:text-primary-50",
};

export const excludeChipColors: ChipColors = {
  bgBaseClass: "bg-gray-50 dark:bg-gray-700",
  bgHoverClass: "hover:bg-gray-100 hover:dark:bg-gray-600",
  bgActiveClass: "bg-gray-100 dark:bg-gray-600",
  outlineBaseClass: "outline outline-1 outline-gray-200",
  outlineHoverClass: "hover:outline-gray-300",
  outlineActiveClass: "!outline-gray-400",
  textClass: "text-gray-600",
};

<<<<<<< HEAD
// TODO: how does these colors fit into the new theme?
=======
>>>>>>> c1ee4123
export const measureChipColors: ChipColors = {
  bgBaseClass: "bg-secondary-50 dark:bg-secondary-600",
  bgHoverClass: "hover:bg-secondary-100 hover:dark:bg-secondary-800",
  bgActiveClass: "bg-secondary-100 dark:bg-secondary-600",
  outlineBaseClass:
    "outline outline-1 outline-secondary-200 dark:outline-secondary-500",
  outlineHoverClass: "hover:outline-secondary-300",
  outlineActiveClass: "!outline-secondary-500 dark:outline-secondary-500",
  textClass: "text-secondary-800",
};

export const timeChipColors: ChipColors = {
  bgBaseClass: "bg-gray-50 dark:bg-gray-700",
  bgHoverClass: "hover:bg-gray-100 hover:dark:bg-gray-600",
  bgActiveClass: "bg-gray-100 dark:bg-gray-600",
  outlineBaseClass: "",
  outlineHoverClass: "",
  outlineActiveClass: "",
  textClass: "text-gray-600",
};

export const specialChipColors: ChipColors = {
  bgBaseClass: "bg-purple-50 dark:bg-purple-600",
  bgHoverClass: "hover:bg-purple-100 hover:dark:bg-purple-800",
  bgActiveClass: "bg-purple-100 dark:bg-purple-600",
  outlineBaseClass:
    "outline outline-1 outline-purple-100 dark:outline-purple-500",
  outlineHoverClass: "hover:outline-purple-200",
  outlineActiveClass: "!outline-purple-500 dark:outline-purple-500",
  textClass: "text-purple-800",
};<|MERGE_RESOLUTION|>--- conflicted
+++ resolved
@@ -32,10 +32,6 @@
   textClass: "text-gray-600",
 };
 
-<<<<<<< HEAD
-// TODO: how does these colors fit into the new theme?
-=======
->>>>>>> c1ee4123
 export const measureChipColors: ChipColors = {
   bgBaseClass: "bg-secondary-50 dark:bg-secondary-600",
   bgHoverClass: "hover:bg-secondary-100 hover:dark:bg-secondary-800",
