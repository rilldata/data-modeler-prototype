--- conflicted
+++ resolved
@@ -11,15 +11,9 @@
 existing elements in the lib as well as changing the type (include, exclude) and enabling list search. The implementation of these parts
 are details left to the consumer of the component; this component should remain pure-ish (only internal state) if possible.
 -->
-<<<<<<< HEAD
 
 <script context="module" lang="ts">
   import { createEventDispatcher, onMount } from "svelte";
-=======
-<script lang="ts">
-  import { createEventDispatcher } from "svelte";
-  import { Writable, writable } from "svelte/store";
->>>>>>> 7537c72e
   import { fly } from "svelte/transition";
   import WithTogglableFloatingElement from "../../floating-element/WithTogglableFloatingElement.svelte";
   import Tooltip from "../../tooltip/Tooltip.svelte";
@@ -29,12 +23,9 @@
   import { Chip } from "../index";
   import RemovableListBody from "./RemovableListBody.svelte";
   import RemovableListMenu from "./RemovableListMenu.svelte";
-<<<<<<< HEAD
   import { clearFilterForDimension } from "@rilldata/web-common/features/dashboards/actions";
   import { getStateManagers } from "@rilldata/web-common/features/dashboards/state-managers/state-managers";
 </script>
-=======
->>>>>>> 7537c72e
 
 <script lang="ts">
   export let name: string;
@@ -119,7 +110,6 @@
   </Tooltip>
   <RemovableListMenu
     slot="floating-element"
-<<<<<<< HEAD
     {excludeMode}
     {allValues}
     {selectedValues}
@@ -140,11 +130,6 @@
     on:keep-alive={() => {
       toggleDimensionValueSelection(dimensionName);
     }}
-=======
-    let:toggleFloatingElement
-    on:escape={toggleFloatingElement}
-    on:click-outside={toggleFloatingElement}
->>>>>>> 7537c72e
     on:apply
     on:search
     on:toggle
