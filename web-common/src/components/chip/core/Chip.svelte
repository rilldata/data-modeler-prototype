--- conflicted
+++ resolved
@@ -36,68 +36,6 @@
 </script>
 
 <div in:slideRight={{ duration: slideDuration }}>
-<<<<<<< HEAD
-  {#if readOnly}
-    <div
-      class="
-      grid items-center
-      py-1 {extraRounded ? 'rounded-2xl' : 'rounded-sm'}
-      {textClass}
-      {active ? bgActiveClass : bgBaseClass}
-      {outline ? outlineBaseClass : ''}
-      {active && outline ? outlineActiveClass : ''} 
-      "
-      style:grid-template-columns="{$$slots.icon || removable
-        ? "max-content"
-        : ""}
-      {$$slots.body ? "max-content" : ""}"
-      aria-label={label}
-    >
-      <!-- body -->
-      {#if $$slots.body}
-        <div class="px-2 text-inherit w-full select-none">
-          <slot name="body" />
-        </div>
-      {/if}
-    </div>
-  {:else}
-    <div
-      class="w-fit
-    grid items-center
-      py-1 {extraRounded ? 'rounded-2xl' : 'rounded-sm'} cursor-pointer
-    {textClass}
-    {bgHoverClass} 
-    {active ? bgActiveClass : bgBaseClass}
-    {outline ? outlineBaseClass + ' ' + outlineHoverClass : ''}
-    {active && outline ? outlineActiveClass : ''} 
-  "
-      style:grid-template-columns="{$$slots.icon || removable
-        ? "max-content"
-        : ""}
-      {$$slots.body ? "max-content" : ""}"
-      aria-label={label}
-      {...getAttrs(builders)}
-      use:builderActions={{ builders }}
-    >
-      <!-- a cancelable element, e.g. filter buttons -->
-      {#if removable}
-        <RemoveChipButton
-          {textClass}
-          tooltipLocation={removeButtonTooltipLocation}
-          tooltipAlignment={removeButtonTooltipAlignment}
-          tooltipDistance={removeButtonTooltipDistance}
-          {supressTooltip}
-          on:remove
-        >
-          <svelte:fragment slot="remove-tooltip">
-            {#if $$slots["remove-tooltip"]}
-              <slot name="remove-tooltip" />
-            {/if}
-          </svelte:fragment>
-        </RemoveChipButton>
-      {:else if $$slots.icon}
-        <!-- if there is a left icon, render it here -->
-=======
   <div
     class="chip {type}"
     class:active
@@ -114,7 +52,6 @@
         distance={12}
         suppress={supressTooltip || !removeTooltipText}
       >
->>>>>>> d354081b
         <button
           class="text-inherit mr-0.5"
           aria-label="Remove"
