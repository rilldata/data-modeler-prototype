--- conflicted
+++ resolved
@@ -6,13 +6,6 @@
   import Tooltip from "../tooltip/Tooltip.svelte";
   import TooltipContent from "../tooltip/TooltipContent.svelte";
   import Select from "./Select.svelte";
-<<<<<<< HEAD
-
-  type InputEvent = {
-    currentTarget: EventTarget & HTMLInputElement;
-  };
-=======
->>>>>>> ce187af1
 
   const voidFunction = () => {};
 
@@ -30,11 +23,6 @@
   export let optional = false;
   export let fields: string[] | undefined = [];
   export let options: string[] | undefined = [];
-<<<<<<< HEAD
-  export let onInput: (e: Event & InputEvent) => void = voidFunction;
-  export let onChange: (e: Event & InputEvent) => void = voidFunction;
-  export let selected: number = -1;
-=======
   export let onInput: (
     newValue: string,
     e: Event & {
@@ -54,7 +42,6 @@
   export let sameWidth = false;
   export let width = "100%";
   export let textClass = "text-xs";
->>>>>>> ce187af1
 
   let showPassword = false;
   let inputElement: HTMLElement | undefined;
@@ -113,39 +100,15 @@
             selected = i;
           }}
           class="-ml-[1px] first-of-type:-ml-0 px-2 border border-gray-300 first-of-type:rounded-l-[2px] last-of-type:rounded-r-[2px]"
-<<<<<<< HEAD
-          class:selected={selected === i}>{field}</button
-        >
-=======
           class:selected={selected === i}
         >
           {field}
         </button>
->>>>>>> ce187af1
       {/each}
     </div>
   {/if}
 
   {#if !options?.length}
-<<<<<<< HEAD
-    <div class="input-wrapper overflow-hidden">
-      <input
-        {id}
-        {type}
-        {placeholder}
-        name={id}
-        value={value ?? ""}
-        autocomplete={autocomplete ? "on" : "off"}
-        bind:this={inputElement}
-        on:change={onChange}
-        on:input={(e) => {
-          value = e.currentTarget.value;
-          onInput(e);
-        }}
-        on:blur={() => (focus = false)}
-        on:focus={() => (focus = true)}
-      />
-=======
     <div
       class="input-wrapper overflow-hidden {textClass}"
       style:font-family={fontFamily}
@@ -187,7 +150,6 @@
           on:focus={() => (focus = true)}
         />
       {/if}
->>>>>>> ce187af1
       {#if secret}
         <button
           class="toggle"
@@ -207,15 +169,6 @@
     </div>
   {:else if options.length}
     <Select
-<<<<<<< HEAD
-      {value}
-      options={options.map((value) => ({ value, label: value })) ?? []}
-      on:change={(e) => {
-        console.log(e);
-        value = e.detail;
-        onInput(e.detail);
-      }}
-=======
       ringFocus
       {sameWidth}
       {id}
@@ -224,7 +177,6 @@
       options={options.map((value) => ({ value, label: value })) ?? []}
       {onChange}
       fontSize={14}
->>>>>>> ce187af1
       {placeholder}
     />
   {/if}
@@ -272,18 +224,10 @@
   }
 
   .input-wrapper {
-<<<<<<< HEAD
-    @apply flex justify-center items-center;
-    @apply h-8 pl-2 w-full;
-
-    @apply border border-gray-300 rounded-[2px];
-    @apply text-xs;
-=======
     @apply flex justify-center items-center pl-2;
     @apply w-full;
     @apply border border-gray-300 rounded-[2px];
 
->>>>>>> ce187af1
     @apply cursor-pointer;
     @apply min-h-8 h-fit;
   }
