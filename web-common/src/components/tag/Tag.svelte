--- conflicted
+++ resolved
@@ -12,17 +12,11 @@
 </script>
 
 <div
-<<<<<<< HEAD
-  class="px-2 h-[21px] border rounded-[20px] items-center inline-flex shrink-0 {getColorClass(
+  class="px-2 h-[21px] border rounded-[20px] items-center justify-center inline-flex shrink-0 {getColorClass(
     color
   )}"
 >
   <span class="text-xs font-normal">
-=======
-  class="px-2 h-[21px] bg-gray-100 border border-gray-300 rounded-[20px] items-center justify-center inline-flex shrink-0"
->
-  <span class="text-gray-600 text-sm font-normal">
->>>>>>> 94916a57
     <slot />
   </span>
 </div>