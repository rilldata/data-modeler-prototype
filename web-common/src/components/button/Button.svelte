<script lang="ts">
  import { builderActions, getAttrs, type Builder } from "bits-ui";
  import { createEventDispatcher } from "svelte";

  type ButtonType =
    | "primary"
    | "secondary"
    | "plain"
    | "subtle"
    | "ghost"
    | "dashed"
    | "link"
    | "text"
    | "add";

  export let type: ButtonType = "plain";
  export let status: "info" | "error" = "info";
  export let disabled = false;
  export let compact = false;
  export let submitForm = false;
  export let form = "";
  export let label: string | undefined | null = null;
  export let square = false;
  export let circle = false;
  export let selected = false;
  export let large = false;
  export let small = false;
  export let wide = false;
  export let noStroke = false;
  export let rounded = false;
  export let href: string | null = null;
  export let rel: string | undefined = undefined;
  export let builders: Builder[] = [];
  export let loading = false;
  export let target: string | undefined = undefined;
  export let fit = false;
<<<<<<< HEAD
  export let gray = false;
=======
  export let noWrap = false;
>>>>>>> 58f35c95
  // needed to set certain style that could be overridden by the style block in this component
  export let forcedStyle = "";

  const dispatch = createEventDispatcher();

  const handleClick = (event: MouseEvent) => {
    if (!disabled) {
      dispatch("click", event);
    }
  };
</script>

<svelte:element
  this={disabled || !href ? "button" : "a"}
  role="button"
  tabindex={disabled ? -1 : 0}
  {href}
  class="{$$props.class} {type}"
  {disabled}
  class:square
  class:circle
  class:selected
  class:gray
  class:loading
  class:large
  class:small
  class:wide
  class:compact
  class:rounded
  class:!w-fit={fit}
  class:whitespace-nowrap={noWrap}
  class:danger={status === "error"}
  class:no-stroke={noStroke}
  type={submitForm ? "submit" : "button"}
  form={submitForm ? form : undefined}
  aria-label={label}
  {target}
  rel={target === "_blank" ? "noopener noreferrer" : rel}
  {...getAttrs(builders)}
  use:builderActions={{ builders }}
  on:click={handleClick}
  style={forcedStyle}
>
  {#if loading}
    <svg
      xmlns="http://www.w3.org/2000/svg"
      width="15"
      height="15"
      viewBox="0 0 24 24"
    >
      <path
        fill="currentColor"
        d="M12,1A11,11,0,1,0,23,12,11,11,0,0,0,12,1Zm0,19a8,8,0,1,1,8-8A8,8,0,0,1,12,20Z"
        opacity=".25"
      />
      <path
        fill="currentColor"
        d="M12,4a8,8,0,0,1,7.89,6.7A1.53,1.53,0,0,0,21.38,12h0a1.5,1.5,0,0,0,1.48-1.75,11,11,0,0,0-21.72,0A1.5,1.5,0,0,0,2.62,12h0a1.53,1.53,0,0,0,1.49-1.3A8,8,0,0,1,12,4Z"
      >
        <animateTransform
          attributeName="transform"
          dur="0.75s"
          repeatCount="indefinite"
          type="rotate"
          values="0 12 12;360 12 12"
        />
      </path>
    </svg>
    {#if !square && !circle && !compact}
      <span>Loading</span>
    {/if}
  {:else}
    <slot />
  {/if}
</svelte:element>

<style lang="postcss">
  button,
  a {
    @apply flex text-center items-center justify-center;
    @apply text-xs leading-snug font-normal;
    @apply select-none  cursor-pointer;
    @apply rounded-[2px];
    @apply px-3 gap-x-2;
    @apply h-7  min-h-[28px] min-w-fit;
    @apply font-medium pointer-events-auto;
  }

  button:disabled {
    @apply cursor-not-allowed;
  }

  /* PRIMARY STYLES */

  .primary {
    @apply bg-primary-600 text-white;
  }

  .primary:hover {
    @apply bg-primary-700;
  }

  .primary:active,
  .primary.selected {
    @apply bg-primary-800;
  }

  .primary:disabled {
    @apply bg-slate-400;
  }

  /* SECONDARY, GHOST, DASHED STYLES */

  .secondary,
  .ghost,
  .dashed {
    @apply bg-transparent text-primary-600;
  }

  .secondary,
  .dashed {
    @apply border border-primary-300;
  }

  .secondary:hover,
  .ghost:hover,
  .dashed:hover {
    @apply bg-primary-50;
  }

  .secondary:active,
  .secondary.selected,
  .ghost:active,
  .ghost.selected,
  .dashed:active,
  .dashed.selected {
    @apply bg-primary-100;
  }

  .secondary.loading,
  .ghost.loading,
  .dashed.loading {
    @apply bg-slate-50;
    @apply border-slate-300;
    @apply text-slate-600;
  }

  .secondary:disabled,
  .dashed:disabled {
    @apply text-slate-400 bg-slate-50 border-slate-300;
  }

  .ghost:disabled {
    @apply bg-transparent text-slate-400;
  }

  /* PLAIN STYLES */

  .plain {
    @apply bg-transparent text-slate-600;
    @apply border border-slate-300;
  }

  .plain:hover {
    @apply bg-slate-100;
  }

  .plain:active,
  .plain.selected {
    @apply bg-slate-200;
  }

  .plain.disabled {
    @apply text-slate-400;
  }

  /* SUBTLE STYLES */

  .subtle {
    @apply bg-primary-50 text-primary-700;
  }

  .subtle:hover {
    @apply bg-primary-100;
  }

  .subtle:active,
  .subtle.selected {
    @apply bg-primary-200 text-primary-900;
  }

  .subtle.loading {
    @apply bg-slate-50 text-slate-600;
  }

  .subtle:disabled {
    @apply text-slate-400 bg-slate-50;
  }

  /* LINK STYLES */

  .link {
    @apply text-primary-600;
  }

  .link:hover {
    @apply text-primary-700;
  }

  .link:active,
  .link.selected {
    @apply text-primary-800;
  }

  .link.loading {
    @apply text-slate-600;
  }

  .link:disabled {
    @apply text-slate-400;
  }

  /* TEXT STYLES */

  .text {
    @apply text-slate-600 p-0;
  }

  .text:hover {
    @apply text-primary-700;
  }

  .text:active,
  .text.selected {
    @apply text-primary-800;
  }

  .text.loading {
    @apply text-slate-600;
  }

  .text:disabled {
    @apply text-slate-400;
  }

  /* DANGER STYLES */

  .danger.primary {
    @apply bg-red-500 text-white;
  }

  .danger.primary:hover {
    @apply bg-red-600;
  }

  .danger.primary:active,
  .danger.selected {
    @apply bg-red-700;
  }

  .danger.primary:disabled {
    @apply bg-slate-400;
  }

  .danger.secondary {
    @apply bg-white;
    @apply text-red-500;
    @apply border-red-500;
  }

  .danger.secondary:hover {
    @apply text-red-600;
    @apply border-red-600;
  }

  .danger.secondary:disabled {
    @apply text-slate-400;
    @apply bg-slate-50;
    @apply border-slate-300;
  }

  /* SHAPE STYLES */

  .square,
  .circle {
    @apply p-0 aspect-square;
    @apply text-ellipsis overflow-hidden whitespace-nowrap flex-grow-0 flex-shrink-0;
  }

  .rounded,
  .circle {
    @apply rounded-full;
  }

  /* TWEAKS */

  .small {
    @apply h-6 text-[11px];
  }

  .large {
    @apply h-9 text-sm;
  }

  .large.square,
  .large.circle {
    @apply h-10;
  }

  .wide {
    @apply w-full max-w-[400px];
    @apply h-10 text-sm;
  }

  .compact {
    @apply px-2;
  }

  .no-stroke {
    @apply border-none;
  }

  .dashed {
    @apply border border-dashed;
  }

  /* ADD BUTTON STYLES */

  .add {
    @apply w-[34px] h-[26px] rounded-2xl;
    @apply flex items-center justify-center;
    @apply border border-dashed border-slate-300;
    @apply bg-white px-0;
  }

  .gray {
    @apply saturate-0;
  }
</style><|MERGE_RESOLUTION|>--- conflicted
+++ resolved
@@ -34,11 +34,8 @@
   export let loading = false;
   export let target: string | undefined = undefined;
   export let fit = false;
-<<<<<<< HEAD
+  export let noWrap = false;
   export let gray = false;
-=======
-  export let noWrap = false;
->>>>>>> 58f35c95
   // needed to set certain style that could be overridden by the style block in this component
   export let forcedStyle = "";
 
