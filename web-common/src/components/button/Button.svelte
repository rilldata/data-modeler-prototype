--- conflicted
+++ resolved
@@ -32,12 +32,9 @@
   export let builders: Builder[] = [];
   export let loading = false;
   export let target: string | undefined = undefined;
-<<<<<<< HEAD
+  export let fit = false;
   // needed to set certain style that could be overridden by the style block in this component
   export let forcedStyle = "";
-=======
-  export let fit = false;
->>>>>>> 60ef7764
 
   const dispatch = createEventDispatcher();
 
