<script lang="ts">
  import { copyToClipboard } from "@rilldata/web-common/lib/actions/shift-click-action";
  import { INTERVALS } from "@rilldata/web-common/lib/duckdb-data-types";
  import {
    useQueryServiceColumnDescriptiveStatistics,
    useQueryServiceColumnRugHistogram,
  } from "@rilldata/web-common/runtime-client";
  import { getPriorityForColumn } from "@rilldata/web-common/runtime-client/http-request-queue/priorities";
  import { derived } from "svelte/store";
  import { getHttpRequestQueueForHost } from "../../../runtime-client/http-client";
  import { runtime } from "../../../runtime-client/runtime-store";
  import ColumnProfileIcon from "../ColumnProfileIcon.svelte";
  import ProfileContainer from "../ProfileContainer.svelte";
  import {
    getNullPercentage,
    getNumericHistogram,
    getTopK,
    isFetching,
  } from "../queries";
  import NumericPlot from "./details/NumericPlot.svelte";
  import NullPercentageSpark from "./sparks/NullPercentageSpark.svelte";
  import NumericSpark from "./sparks/NumericSpark.svelte";

  export let columnName: string;
  export let objectName: string;
  export let type: string;
  export let mode = "summaries";
  export let example: any;

  export let hideRight = false;
  export let compact = false;
  export let hideNullPercentage = false;

  let active = false;

  $: nulls = getNullPercentage($runtime?.instanceId, objectName, columnName);

  $: numericHistogram = getNumericHistogram(
    $runtime?.instanceId,
    objectName,
    columnName,
    active
  );
<<<<<<< HEAD
  $: rug = useRuntimeServiceGetRugHistogram(
    $runtime?.instanceId,
=======
  $: rug = useQueryServiceColumnRugHistogram(
    $runtimeStore?.instanceId,
>>>>>>> 1e6861aa
    objectName,
    { columnName, priority: getPriorityForColumn("rug-histogram", active) },
    {
      query: {
        select($query) {
          return $query?.numericSummary?.numericOutliers?.outliers;
        },
      },
    }
  );
  $: topK = getTopK($runtime?.instanceId, objectName, columnName);

  $: summary = derived(
<<<<<<< HEAD
    useRuntimeServiceGetDescriptiveStatistics(
      $runtime?.instanceId,
=======
    useQueryServiceColumnDescriptiveStatistics(
      $runtimeStore?.instanceId,
>>>>>>> 1e6861aa
      objectName,
      {
        columnName: columnName,
        priority: getPriorityForColumn("descriptive-statistics", active),
      }
    ),
    ($query) => {
      return $query?.data?.numericSummary?.numericStatistics;
    }
  );

  function toggleColumnProfile() {
    active = !active;
    const httpRequestQueue = getHttpRequestQueueForHost($runtime.host);
    httpRequestQueue.prioritiseColumn(objectName, columnName, active);
  }

  $: fetchingSummaries = isFetching($nulls, $numericHistogram);
</script>

<ProfileContainer
  isFetching={fetchingSummaries}
  {active}
  {compact}
  emphasize={active}
  {example}
  {hideNullPercentage}
  {hideRight}
  {mode}
  on:select={toggleColumnProfile}
  on:shift-click={() =>
    copyToClipboard(columnName, `copied ${columnName} to clipboard`)}
  {type}
>
  <ColumnProfileIcon slot="icon" isFetching={fetchingSummaries} {type} />

  <svelte:fragment slot="left">{columnName}</svelte:fragment>
  <NumericSpark {compact} data={$numericHistogram?.data} slot="summary" />
  <NullPercentageSpark
    isFetching={fetchingSummaries}
    nullCount={$nulls?.nullCount}
    slot="nullity"
    totalRows={$nulls?.totalRows}
    {type}
  />
  <div
    class="pl-10 pr-4 py-4"
    slot="details"
    class:hidden={INTERVALS.has(type)}
  >
    <NumericPlot
      data={$numericHistogram.data}
      rug={$rug?.data}
      summary={$summary}
      topK={$topK}
      totalRows={$nulls?.totalRows}
      {type}
    />
  </div>
</ProfileContainer><|MERGE_RESOLUTION|>--- conflicted
+++ resolved
@@ -41,13 +41,8 @@
     columnName,
     active
   );
-<<<<<<< HEAD
-  $: rug = useRuntimeServiceGetRugHistogram(
+  $: rug = useQueryServiceColumnRugHistogram(
     $runtime?.instanceId,
-=======
-  $: rug = useQueryServiceColumnRugHistogram(
-    $runtimeStore?.instanceId,
->>>>>>> 1e6861aa
     objectName,
     { columnName, priority: getPriorityForColumn("rug-histogram", active) },
     {
@@ -61,13 +56,8 @@
   $: topK = getTopK($runtime?.instanceId, objectName, columnName);
 
   $: summary = derived(
-<<<<<<< HEAD
-    useRuntimeServiceGetDescriptiveStatistics(
+    useQueryServiceColumnDescriptiveStatistics(
       $runtime?.instanceId,
-=======
-    useQueryServiceColumnDescriptiveStatistics(
-      $runtimeStore?.instanceId,
->>>>>>> 1e6861aa
       objectName,
       {
         columnName: columnName,
