--- conflicted
+++ resolved
@@ -1,25 +1,8 @@
 import {
-<<<<<<< HEAD
-  RuntimeServiceGetNumericHistogramHistogramMethod,
-  useRuntimeServiceEstimateRollupInterval,
-  useRuntimeServiceEstimateSmallestTimeGrain,
-  useRuntimeServiceGenerateTimeSeries,
-  useRuntimeServiceGetCardinalityOfColumn,
-  useRuntimeServiceGetNullCount,
-  useRuntimeServiceGetNumericHistogram,
-  useRuntimeServiceGetTableCardinality,
-  useRuntimeServiceGetTopK,
-=======
-  useQueryServiceColumnRollupInterval,
-  useQueryServiceColumnTimeGrain,
-  useQueryServiceColumnTimeSeries,
+  QueryServiceColumnNumericHistogramHistogramMethod,
   useQueryServiceColumnCardinality,
   useQueryServiceColumnNullCount,
   useQueryServiceColumnNumericHistogram,
-  useQueryServiceTableCardinality,
-  useQueryServiceColumnTopK,
-  QueryServiceColumnNumericHistogramHistogramMethod,
->>>>>>> 5e3e5281
   V1ProfileColumn,
 } from "@rilldata/web-common/runtime-client";
 import { getPriorityForColumn } from "@rilldata/web-common/runtime-client/http-request-queue/priorities";
@@ -211,7 +194,7 @@
   instanceId: string,
   objectName: string,
   columnName: string,
-  histogramMethod: RuntimeServiceGetNumericHistogramHistogramMethod,
+  histogramMethod: QueryServiceColumnNumericHistogramHistogramMethod,
   active = false
 ) {
   return useQueryServiceColumnNumericHistogram(
@@ -219,12 +202,7 @@
     objectName,
     {
       columnName,
-<<<<<<< HEAD
       histogramMethod,
-=======
-      histogramMethod:
-        QueryServiceColumnNumericHistogramHistogramMethod.HISTOGRAM_METHOD_FD,
->>>>>>> 5e3e5281
       priority: getPriorityForColumn("numeric-histogram", active),
     },
     {
