--- conflicted
+++ resolved
@@ -82,15 +82,7 @@
             on:focus={() => {
               editingTitle = true;
             }}
-<<<<<<< HEAD
-            on:input={() => {
-              if (editable) {
-                editingTitle = true;
-              }
-            }}
-=======
             on:input={onInput}
->>>>>>> 750cf6fe
             class="bg-transparent border border-transparent border-2 {editable
               ? 'hover:border-gray-400 cursor-pointer'
               : ''} rounded pl-2 pr-2"
