--- conflicted
+++ resolved
@@ -87,27 +87,13 @@
   // Unclear on usage of this variable
   // Holding off on removing it for now
   let hasNoError = 1;
-<<<<<<< HEAD
-  // let hasInspector = true;
-=======
->>>>>>> 1283b87f
 </script>
 
 <div
   class="flex flex-col h-screen overflow-hidden absolute"
   style:left="{($navigationWidth || 0) * (1 - $navVisibilityTween)}px"
   style:padding-left="{$navVisibilityTween * SIDE_PAD}px"
-<<<<<<< HEAD
-  style:padding-right="{(1 - $visibilityTween) *
-    SIDE_PAD *
-    hasNoError *
-    (inspector ? 1 : 0)}px"
-  style:right="{inspector && hasNoError
-    ? $inspectorWidth * $visibilityTween
-    : 0}px"
-=======
   style:right="0px"
->>>>>>> 1283b87f
 >
   {#if $$slots.header}
     <header class="bg-white w-full h-fit z-10">
