<script lang="ts">
  import NotificationCenter from "@rilldata/web-common/components/notifications/NotificationCenter.svelte";
  import { featureFlags } from "@rilldata/web-common/features/feature-flags";
  import FileDrop from "@rilldata/web-common/features/sources/modal/FileDrop.svelte";
  import SourceImportedModal from "@rilldata/web-common/features/sources/modal/SourceImportedModal.svelte";
<<<<<<< HEAD
  import {
    duplicateSourceName,
    sourceImportedPath,
  } from "@rilldata/web-common/features/sources/sources-store";
=======
  import { sourceImportedName } from "@rilldata/web-common/features/sources/sources-store";
>>>>>>> cc69e136
  import BlockingOverlayContainer from "@rilldata/web-common/layout/BlockingOverlayContainer.svelte";
  import type { ApplicationBuildMetadata } from "@rilldata/web-common/layout/build-metadata";
  import { initMetrics } from "@rilldata/web-common/metrics/initMetrics";
  import { getContext, onMount } from "svelte";
  import type { Writable } from "svelte/store";
  import AddSourceModal from "../features/sources/modal/AddSourceModal.svelte";
  import PreparingImport from "../features/sources/modal/PreparingImport.svelte";

  import WelcomePageRedirect from "../features/welcome/WelcomePageRedirect.svelte";
  import { runtimeServiceGetConfig } from "../runtime-client/manual-clients";
  import BasicLayout from "./BasicLayout.svelte";
  import { importOverlayVisible, overlay } from "./overlay-store";

  const appBuildMetaStore: Writable<ApplicationBuildMetadata> =
    getContext("rill:app:metadata");

  onMount(async () => {
    const config = await runtimeServiceGetConfig();
    await initMetrics(config);

    featureFlags.set(false, "adminServer");
    featureFlags.set(config.readonly, "readOnly");
    // Disable AI when running e2e tests
    featureFlags.set(!import.meta.env.VITE_PLAYWRIGHT_TEST, "ai");

    appBuildMetaStore.set({
      version: config.version,
      commitHash: config.build_commit,
    });
  });

  let showDropOverlay = false;

  function isEventWithFiles(event: DragEvent) {
    let types = event?.dataTransfer?.types;
    return types && types.indexOf("Files") != -1;
  }
</script>

<div class="body">
  {#if $importOverlayVisible}
    <PreparingImport />
  {:else if showDropOverlay}
    <FileDrop bind:showDropOverlay />
  {:else if $overlay !== null}
    <BlockingOverlayContainer
      bg="linear-gradient(to right, rgba(0,0,0,.6), rgba(0,0,0,.8))"
    >
      <div slot="title" class="font-bold">
        {$overlay?.title}
      </div>
      <svelte:fragment slot="detail">
        {#if $overlay?.detail}
          <svelte:component
            this={$overlay.detail.component}
            {...$overlay.detail.props}
          />
        {/if}
      </svelte:fragment>
    </BlockingOverlayContainer>
  {/if}

<<<<<<< HEAD
  {#if $addSourceModal || $duplicateSourceName}
    <AddSourceModal />
  {/if}
  <SourceImportedModal sourcePath={$sourceImportedPath} />
=======
  <AddSourceModal />

  <SourceImportedModal source={$sourceImportedName} />
>>>>>>> cc69e136

  <div
    class="index-body absolute w-screen h-screen"
    on:dragenter|preventDefault|stopPropagation
    on:dragleave|preventDefault|stopPropagation
    on:dragover|preventDefault|stopPropagation={(e) => {
      if (isEventWithFiles(e)) showDropOverlay = true;
    }}
    on:drag|preventDefault|stopPropagation
    on:drop|preventDefault|stopPropagation
    role="application"
  >
    <WelcomePageRedirect>
      <BasicLayout>
        <slot />
      </BasicLayout>
    </WelcomePageRedirect>
  </div>
</div>

<NotificationCenter />

<style>
  /* Prevent trackpad navigation (like other code editors, like vscode.dev). */
  :global(body) {
    overscroll-behavior: none;
  }
</style><|MERGE_RESOLUTION|>--- conflicted
+++ resolved
@@ -3,14 +3,7 @@
   import { featureFlags } from "@rilldata/web-common/features/feature-flags";
   import FileDrop from "@rilldata/web-common/features/sources/modal/FileDrop.svelte";
   import SourceImportedModal from "@rilldata/web-common/features/sources/modal/SourceImportedModal.svelte";
-<<<<<<< HEAD
-  import {
-    duplicateSourceName,
-    sourceImportedPath,
-  } from "@rilldata/web-common/features/sources/sources-store";
-=======
-  import { sourceImportedName } from "@rilldata/web-common/features/sources/sources-store";
->>>>>>> cc69e136
+  import { sourceImportedPath } from "@rilldata/web-common/features/sources/sources-store";
   import BlockingOverlayContainer from "@rilldata/web-common/layout/BlockingOverlayContainer.svelte";
   import type { ApplicationBuildMetadata } from "@rilldata/web-common/layout/build-metadata";
   import { initMetrics } from "@rilldata/web-common/metrics/initMetrics";
@@ -73,16 +66,8 @@
     </BlockingOverlayContainer>
   {/if}
 
-<<<<<<< HEAD
-  {#if $addSourceModal || $duplicateSourceName}
-    <AddSourceModal />
-  {/if}
+  <AddSourceModal />
   <SourceImportedModal sourcePath={$sourceImportedPath} />
-=======
-  <AddSourceModal />
-
-  <SourceImportedModal source={$sourceImportedName} />
->>>>>>> cc69e136
 
   <div
     class="index-body absolute w-screen h-screen"
