.PHONY: cli
cli: cli.prepare
	go build -o rill cli/main.go 

.PHONY: cli.prepare
cli.prepare:
	npm install
	npm run build
	rm -rf cli/pkg/web/embed/dist || true
	mkdir -p cli/pkg/web/embed/dist
	cp -r web-local/build/* cli/pkg/web/embed/dist
	rm -rf cli/pkg/examples/embed/dist || true
	mkdir -p cli/pkg/examples/embed/dist
	cp -r examples/* cli/pkg/examples/embed/dist/

.PHONY: proto.generate
proto.generate:
	cd proto && buf generate --exclude-path rill/ui
	cd proto && buf generate --template buf.gen.openapi-admin.yaml --path rill/admin
	cd proto && buf generate --template buf.gen.openapi-runtime.yaml --path rill/runtime
<<<<<<< HEAD
	cd proto && buf generate --template buf.gen.ui.yaml
	npm run generate:runtime-client -w web-common
=======
	npm run generate:runtime-client -w web-common
	npm run generate:client -w web-admin
>>>>>>> 7a817634
<|MERGE_RESOLUTION|>--- conflicted
+++ resolved
@@ -18,10 +18,6 @@
 	cd proto && buf generate --exclude-path rill/ui
 	cd proto && buf generate --template buf.gen.openapi-admin.yaml --path rill/admin
 	cd proto && buf generate --template buf.gen.openapi-runtime.yaml --path rill/runtime
-<<<<<<< HEAD
 	cd proto && buf generate --template buf.gen.ui.yaml
 	npm run generate:runtime-client -w web-common
-=======
-	npm run generate:runtime-client -w web-common
-	npm run generate:client -w web-admin
->>>>>>> 7a817634
+	npm run generate:client -w web-admin