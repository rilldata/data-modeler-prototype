--- conflicted
+++ resolved
@@ -175,14 +175,7 @@
      * just smoke testing, so we'll just check one value
      * per column.
      ******************/
-<<<<<<< HEAD
-    await page
-      .locator("#svelte")
-      .getByText("Publisher", { exact: true })
-      .click();
-=======
     await page.getByText("Publisher").click();
->>>>>>> 1d1033e0
 
     // humanized default
     await expect(
