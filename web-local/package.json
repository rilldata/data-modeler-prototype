--- conflicted
+++ resolved
@@ -27,46 +27,23 @@
     "@playwright/test": "^1.33.0",
     "@rilldata/svelte-query": "^4.29.20-0.0.2",
     "@sveltejs/adapter-static": "^1.0.0",
-<<<<<<< HEAD
     "@sveltejs/kit": "^1.20.4",
     "@tanstack/svelte-query": "npm:@rilldata/svelte-query@4.29.20-0.0.2",
-    "@testing-library/jest-dom": "^5.16.3",
-    "@types/jest": "^27.4.1",
-=======
-    "@sveltejs/kit": "^1.0.0",
-    "@tanstack/svelte-query": "npm:@rilldata/svelte-query@4.29.20-0.0.1",
->>>>>>> 519f76b5
     "@typescript-eslint/eslint-plugin": "^5.16.0",
     "@typescript-eslint/parser": "^5.16.0",
     "autoprefixer": "^10.4.4",
     "axios": "^0.27.2",
     "eslint": "^8.12.0",
     "eslint-config-prettier": "^8.5.0",
-<<<<<<< HEAD
     "eslint-plugin-svelte": "^2.35.1",
-    "jest": "^27.5.1",
     "playwright": "^1.33.0",
     "postcss-load-config": "^3.1.3",
     "prettier": "^2.6.1",
     "prettier-plugin-svelte": "^2.10.1",
     "svelte": "^4.0.0",
     "svelte-check": "^3.4.3",
-    "svelte-jester": "^2.3.2",
     "svelte-preprocess": "^5.0.3",
     "tree-kill": "^1.2.2",
-    "ts-jest": "^27.1.4",
     "typescript": "^5.0.0"
-=======
-    "eslint-plugin-svelte3": "^3.4.1",
-    "playwright": "^1.33.0",
-    "postcss-load-config": "^3.1.3",
-    "prettier": "^2.6.1",
-    "prettier-plugin-svelte": "^2.6.0",
-    "svelte": "^3.48.0",
-    "svelte-check": "^3.0.3",
-    "svelte-preprocess": "^4.10.7",
-    "tree-kill": "^1.2.2",
-    "typescript": "4.6.3"
->>>>>>> 519f76b5
   }
 }