--- conflicted
+++ resolved
@@ -11,11 +11,8 @@
 } from "./helpers";
 import { waitForEntity } from "./waitHelpers";
 
-<<<<<<< HEAD
-=======
 const __filename = fileURLToPath(import.meta.url);
 const __dirname = path.dirname(__filename);
->>>>>>> c4ef4df1
 export const TestDataPath = path.join(__dirname, "../../data");
 
 /**
