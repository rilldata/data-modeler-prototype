--- conflicted
+++ resolved
@@ -1,8 +1,4 @@
-<<<<<<< HEAD
-import { describe, it } from "@jest/globals";
-=======
 import { test } from "@playwright/test";
->>>>>>> c4ef4df1
 import {
   deleteEntity,
   gotoEntity,
