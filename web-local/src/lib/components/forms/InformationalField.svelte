<script lang="ts">
  import InfoCircle from "../icons/InfoCircle.svelte";
  import Tooltip from "../tooltip/Tooltip.svelte";
  import TooltipContent from "../tooltip/TooltipContent.svelte";

  export let description = "";
  export let hint = "";
  export let href = "";
</script>

<div class="flex flex-row items-center pl-1 gap-x-1">
  <div class="text-gray-500 italic">
    {description}
  </div>
  {#if hint}
    <Tooltip location="bottom" alignment="middle" distance={8}>
      <a
        class="text-gray-500 hover:cursor-pointer"
        style="transform:translateY(-.5px)"
        {href}
        target="_blank"
      >
        <InfoCircle size="13px" />
<<<<<<< HEAD
      </button>
      <TooltipContent maxWidth="400px" slot="tooltip-content">
=======
      </a>
      <TooltipContent slot="tooltip-content">
>>>>>>> 3b287878
        {@html hint}
      </TooltipContent>
    </Tooltip>
  {/if}
</div><|MERGE_RESOLUTION|>--- conflicted
+++ resolved
@@ -1,5 +1,6 @@
 <script lang="ts">
   import InfoCircle from "../icons/InfoCircle.svelte";
+  import LongDescription from "../tooltip/LongDescription.svelte";
   import Tooltip from "../tooltip/Tooltip.svelte";
   import TooltipContent from "../tooltip/TooltipContent.svelte";
 
@@ -21,14 +22,11 @@
         target="_blank"
       >
         <InfoCircle size="13px" />
-<<<<<<< HEAD
-      </button>
+      </a>
       <TooltipContent maxWidth="400px" slot="tooltip-content">
-=======
-      </a>
-      <TooltipContent slot="tooltip-content">
->>>>>>> 3b287878
-        {@html hint}
+        <LongDescription>
+          {@html hint}
+        </LongDescription>
       </TooltipContent>
     </Tooltip>
   {/if}
