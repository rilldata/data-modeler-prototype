<!-- @component 
Creates a virtualized dimension table. This consists of four sub-components:
ColumnHeaders – sticky column headers. Utilizes the columnVirtualizer (for now).
TableCells – the cell contents.
-->
<script lang="ts">
  import { setContext } from "svelte";
  import { createEventDispatcher } from "svelte";
  import type { VirtualizedTableColumns } from "../../types";

  import { createVirtualizer } from "@tanstack/svelte-virtual";
  import { DimensionTableConfig } from "./DimensionTableConfig";
  import ColumnHeaders from "../virtualized-table/sections/ColumnHeaders.svelte";
  import TableCells from "../virtualized-table/sections/TableCells.svelte";
  import DimensionFilterGutter from "./DimensionFilterGutter.svelte";

  const dispatch = createEventDispatcher();

  export let rows;
  export let columns: VirtualizedTableColumns[];
  export let selectedValues: Array<unknown> = [];
  export let sortByColumn: string;
  export let excludeMode = false;

  /** the overscan values tell us how much to render off-screen. These may be set by the consumer
   * in certain circumstances. The tradeoff: the higher the overscan amount, the more DOM elements we have
   * to render on initial load.
   */
  export let rowOverscanAmount = 40;
  export let columnOverscanAmount = 5;

  let rowVirtualizer;
  let columnVirtualizer;
  let container;
  let virtualRows;
  let virtualColumns;
  let virtualWidth;
  let virtualHeight;
  let containerWidth;

  /** this is a perceived character width value, in pixels, when our monospace
   * font is 12px high. */
  const CHARACTER_WIDTH = 7;
  const CHARACTER_X_PAD = 16 * 2;
  const HEADER_ICON_WIDTHS = 16;
  const HEADER_X_PAD = CHARACTER_X_PAD;
  const HEADER_FLEX_SPACING = 14;
  const CHARACTER_LIMIT_FOR_WRAPPING = 9;
  const FILTER_COLUMN_WIDTH = DimensionTableConfig.indexWidth;

  $: dimensionName = columns[0]?.name;
  $: selectedIndex = selectedValues
    .map((label) => {
      return rows.findIndex((row) => row[dimensionName] === label);
    })
    .filter((i) => i >= 0);

  $: rowScrollOffset = 0;
  $: colScrollOffset = 0;

  /** if we're inferring the column widths from static-ish data, let's
   * find the largest strings in the column and use that to bootstrap the
   * column widths.
   */
  let columnWidths: { [key: string]: number } = {};
  let largestColumnLength = 0;
  columns.forEach((column, i) => {
    // get values
    const values = rows
      .filter((row) => row[column.name] !== null)
      .map(
        (row) =>
          `${row["__formatted_" + column.name] || row[column.name]}`.length
      );
    values.sort();
    let largest = Math.max(...values);
    columnWidths[column.name] = largest;
    if (i != 0) {
      largestColumnLength = Math.max(
        largestColumnLength,
        column.label?.length || column.name.length
      );
    }
  });

  /* check if column header requires extra space for larger column names  */
  const config = DimensionTableConfig;
  if (largestColumnLength > CHARACTER_LIMIT_FOR_WRAPPING) {
    config.columnHeaderHeight = 46;
  }

  /* set context for child components */
  setContext("config", config);

  $: if (rows && columns) {
    rowVirtualizer = createVirtualizer({
      getScrollElement: () => container,
      count: rows.length,
      estimateSize: () => config.rowHeight,
      overscan: rowOverscanAmount,
      paddingStart: config.columnHeaderHeight,
      initialOffset: rowScrollOffset,
    });

    const estimateColumnSize = columns.map((column, i) => {
      if (i != 0) return config.defaultColumnWidth;

      const largestStringLength =
        columnWidths[column.name] * CHARACTER_WIDTH + CHARACTER_X_PAD;

      /** The header width is largely a function of the total number of characters in the column.*/
      const headerWidth =
        (column.label?.length || column.name.length) * CHARACTER_WIDTH +
        HEADER_ICON_WIDTHS +
        HEADER_X_PAD +
        HEADER_FLEX_SPACING;

      /** If the header is bigger than the largestStringLength and that's not at threshold, default to threshold.
       * This will prevent the case where we have very long column names for very short column values.
       */
      let effectiveHeaderWidth =
        headerWidth > 160 && largestStringLength < 160
          ? config.minHeaderWidthWhenColumsAreSmall
          : headerWidth;

      return largestStringLength
        ? Math.min(
            config.maxColumnWidth,
            Math.max(
              largestStringLength,
              effectiveHeaderWidth,
              /** All columns must be minColumnWidth regardless of user settings. */
              config.minColumnWidth
            )
          )
        : /** if there isn't a longet string length for some reason, let's go with a
           * default column width. We should not be in this state.
           */
          config.defaultColumnWidth;
    });

    const measureColumnSizeSum = estimateColumnSize
      .slice(1)
      .reduce((a, b) => a + b, 0);

    /* Dimension column should expand to cover whole container */
    estimateColumnSize[0] = Math.max(
      containerWidth - measureColumnSizeSum - FILTER_COLUMN_WIDTH,
      estimateColumnSize[0]
    );

    columnVirtualizer = createVirtualizer({
      getScrollElement: () => container,
      horizontal: true,
      count: columns.length,
      getItemKey: (index) => columns[index].name,
      estimateSize: (index) => {
        return estimateColumnSize[index];
      },
      overscan: columnOverscanAmount,
      paddingStart: FILTER_COLUMN_WIDTH,
      initialOffset: colScrollOffset,
    });
  }

  $: if (rowVirtualizer) {
    virtualRows = $rowVirtualizer.getVirtualItems();
    virtualHeight = $rowVirtualizer.getTotalSize();
  }
  $: if (columnVirtualizer) {
    virtualColumns = $columnVirtualizer.getVirtualItems();
    virtualWidth = $columnVirtualizer.getTotalSize();
  }

  let activeIndex;
  function setActiveIndex(event) {
    activeIndex = event.detail;
  }
  function clearActiveIndex() {
    activeIndex = false;
  }

  /** handle scrolling tooltip suppression */
  let scrolling = false;
  let timeoutID;
  $: {
    if (scrolling) {
      if (timeoutID) clearTimeout(timeoutID);
      timeoutID = setTimeout(() => {
        scrolling = false;
      }, 200);
    }
  }

  function onSelectItem(event) {
    // store previous scroll position before re-render
    rowScrollOffset = $rowVirtualizer.scrollOffset;
    colScrollOffset = $columnVirtualizer.scrollOffset;
    dispatch("select-item", event.detail);
  }

  async function handleColumnHeaderClick(event) {
    colScrollOffset = $columnVirtualizer.scrollOffset;
    dispatch("sort", event.detail);
  }
</script>

<div
  bind:clientWidth={containerWidth}
  style:height="calc(100vh - var(--header, 130px) - 8rem)"
>
  <div
    bind:this={container}
    style:width="100%"
    style:height="100%"
    class="overflow-auto grid"
    style:grid-template-columns="max-content auto"
    on:scroll={() => {
      /** capture to suppress cell tooltips. Otherwise,
       * there's quite a bit of rendering jank.
       */
      scrolling = true;
    }}
  >
    {#if rowVirtualizer}
      <div
        class="relative bg-white"
        on:mouseleave={clearActiveIndex}
        on:blur={clearActiveIndex}
        style:will-change="transform, contents"
        style:width="{virtualWidth}px"
        style:height="{virtualHeight}px"
      >
        <!-- ColumnHeaders -->
        <ColumnHeaders
          virtualColumnItems={virtualColumns}
          noPin={true}
          selectedColumn={sortByColumn}
          {columns}
          on:click-column={handleColumnHeaderClick}
        />

<<<<<<< HEAD
        <!-- Gutter for Include Exlude Filter -->
        <DimensionFilterGutter
          virtualRowItems={virtualRows}
          totalHeight={virtualHeight}
          {selectedIndex}
          {excludeMode}
        />

        <!-- VirtualTableBody -->
        <TableCells
          virtualColumnItems={virtualColumns}
          virtualRowItems={virtualRows}
          {rows}
          {columns}
          {activeIndex}
          {selectedIndex}
          {scrolling}
          {excludeMode}
          on:select-item={(event) => onSelectItem(event)}
          on:inspect={setActiveIndex}
        />
=======
        {#if rows.length}
          <!-- VirtualTableBody -->
          <TableCells
            virtualColumnItems={virtualColumns}
            virtualRowItems={virtualRows}
            {rows}
            {columns}
            {activeIndex}
            {selectedIndex}
            {scrolling}
            on:select-item={(event) => onSelectItem(event)}
            on:inspect={setActiveIndex}
          />
        {:else}
          <div class="flex italic text-gray-500 justify-center mt-[30vh]">
            No results to show
          </div>
        {/if}
>>>>>>> e6d01bf6
      </div>
    {/if}
  </div>
</div><|MERGE_RESOLUTION|>--- conflicted
+++ resolved
@@ -240,30 +240,14 @@
           on:click-column={handleColumnHeaderClick}
         />
 
-<<<<<<< HEAD
-        <!-- Gutter for Include Exlude Filter -->
-        <DimensionFilterGutter
-          virtualRowItems={virtualRows}
-          totalHeight={virtualHeight}
-          {selectedIndex}
-          {excludeMode}
-        />
-
-        <!-- VirtualTableBody -->
-        <TableCells
-          virtualColumnItems={virtualColumns}
-          virtualRowItems={virtualRows}
-          {rows}
-          {columns}
-          {activeIndex}
-          {selectedIndex}
-          {scrolling}
-          {excludeMode}
-          on:select-item={(event) => onSelectItem(event)}
-          on:inspect={setActiveIndex}
-        />
-=======
         {#if rows.length}
+          <!-- Gutter for Include Exlude Filter -->
+          <DimensionFilterGutter
+            virtualRowItems={virtualRows}
+            totalHeight={virtualHeight}
+            {selectedIndex}
+            {excludeMode}
+          />
           <!-- VirtualTableBody -->
           <TableCells
             virtualColumnItems={virtualColumns}
@@ -281,7 +265,6 @@
             No results to show
           </div>
         {/if}
->>>>>>> e6d01bf6
       </div>
     {/if}
   </div>
