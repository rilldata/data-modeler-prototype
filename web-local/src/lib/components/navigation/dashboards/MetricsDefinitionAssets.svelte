--- conflicted
+++ resolved
@@ -29,11 +29,7 @@
   import { deleteFileArtifact } from "@rilldata/web-local/lib/svelte-query/actions";
   import { useDashboardNames } from "@rilldata/web-local/lib/svelte-query/dashboards";
   import { invalidateAfterReconcile } from "@rilldata/web-local/lib/svelte-query/invalidation";
-<<<<<<< HEAD
-  import { getFileFromName } from "@rilldata/web-local/lib/util/entity-mappers";
-=======
   import { getFilePathFromNameAndType } from "@rilldata/web-local/lib/util/entity-mappers";
->>>>>>> 95339ecc
   import { useQueryClient } from "@sveltestack/svelte-query";
   import { slide } from "svelte/transition";
   import { navigationEvent } from "../../../metrics/initMetrics";
