import type { V1PutFileAndReconcileResponse } from "@rilldata/web-common/runtime-client";
import { config } from "@rilldata/web-local/lib/application-state-stores/application-store";
<<<<<<< HEAD
import { commonEntitiesStore } from "@rilldata/web-local/lib/application-state-stores/common-store";
=======
import { fileArtifactsStore } from "@rilldata/web-local/lib/application-state-stores/file-artifacts-store";
>>>>>>> cac6d865
import { overlay } from "@rilldata/web-local/lib/application-state-stores/overlay-store";
import { compileCreateSourceYAML } from "@rilldata/web-local/lib/components/navigation/sources/sourceUtils";
import {
  openFileUploadDialog,
  uploadFile,
} from "@rilldata/web-local/lib/util/file-upload";
import type { UseMutationResult } from "@sveltestack/svelte-query";

export async function refreshSource(
  connector: string,
  tableName: string,
  instanceId: string,
  refreshSource: UseMutationResult,
  createSource: UseMutationResult<V1PutFileAndReconcileResponse>
) {
  if (connector === "file") {
    const files = await openFileUploadDialog(false);
    if (!files.length) return Promise.reject();

    overlay.set({ title: `Importing ${tableName}` });
    const filePath = await uploadFile(
      `${config.database.runtimeUrl}/v1/instances/${instanceId}/files/upload`,
      files[0]
    );
    if (filePath) {
      const yaml = compileCreateSourceYAML(
        {
          sourceName: tableName,
          path: filePath,
        },
        "file"
      );
      const resp = await createSource.mutateAsync({
        instanceId,
        data: {
          instanceId,
          path: `sources/${tableName}.yaml`,
          blob: yaml,
          create: true,
          strict: true,
        },
      });
<<<<<<< HEAD
      commonEntitiesStore.consolidateMigrateResponse(
        resp.affectedPaths,
        resp.errors
      );
=======
      fileArtifactsStore.setErrors(resp.affectedPaths, resp.errors);
>>>>>>> cac6d865
    }
  } else {
    overlay.set({ title: `Importing ${tableName}` });
    await refreshSource.mutateAsync({
      instanceId,
      name: tableName,
    });
  }
}<|MERGE_RESOLUTION|>--- conflicted
+++ resolved
@@ -1,10 +1,6 @@
 import type { V1PutFileAndReconcileResponse } from "@rilldata/web-common/runtime-client";
 import { config } from "@rilldata/web-local/lib/application-state-stores/application-store";
-<<<<<<< HEAD
-import { commonEntitiesStore } from "@rilldata/web-local/lib/application-state-stores/common-store";
-=======
 import { fileArtifactsStore } from "@rilldata/web-local/lib/application-state-stores/file-artifacts-store";
->>>>>>> cac6d865
 import { overlay } from "@rilldata/web-local/lib/application-state-stores/overlay-store";
 import { compileCreateSourceYAML } from "@rilldata/web-local/lib/components/navigation/sources/sourceUtils";
 import {
@@ -47,14 +43,7 @@
           strict: true,
         },
       });
-<<<<<<< HEAD
-      commonEntitiesStore.consolidateMigrateResponse(
-        resp.affectedPaths,
-        resp.errors
-      );
-=======
       fileArtifactsStore.setErrors(resp.affectedPaths, resp.errors);
->>>>>>> cac6d865
     }
   } else {
     overlay.set({ title: `Importing ${tableName}` });
