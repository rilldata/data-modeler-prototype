--- conflicted
+++ resolved
@@ -1,11 +1,7 @@
-<<<<<<< HEAD
 import type {
   V1PutFileAndReconcileResponse,
   V1RefreshAndReconcileResponse,
 } from "@rilldata/web-common/runtime-client";
-=======
-import type { V1PutFileAndReconcileResponse } from "@rilldata/web-common/runtime-client";
->>>>>>> 876e18ed
 import { fileArtifactsStore } from "@rilldata/web-local/lib/application-state-stores/file-artifacts-store";
 import { overlay } from "@rilldata/web-local/lib/application-state-stores/overlay-store";
 import { compileCreateSourceYAML } from "@rilldata/web-local/lib/components/navigation/sources/sourceUtils";
@@ -26,28 +22,10 @@
   createSource: UseMutationResult<V1PutFileAndReconcileResponse>,
   queryClient: QueryClient
 ) {
-<<<<<<< HEAD
   if (connector !== "file") {
     overlay.set({ title: `Importing ${sourceName}` });
     const resp = await refreshSource.mutateAsync({
       data: {
-=======
-  if (connector === "file") {
-    const files = await openFileUploadDialog(false);
-    if (!files.length) return Promise.reject();
-
-    overlay.set({ title: `Importing ${tableName}` });
-    const filePath = await uploadFile(instanceId, files[0]);
-    if (filePath) {
-      const yaml = compileCreateSourceYAML(
-        {
-          sourceName: tableName,
-          path: filePath,
-        },
-        "file"
-      );
-      const resp = await createSource.mutateAsync({
->>>>>>> 876e18ed
         instanceId,
         path: `sources/${sourceName}.yaml`,
       },
@@ -63,8 +41,7 @@
   if (!files.length) return Promise.reject();
 
   overlay.set({ title: `Importing ${sourceName}` });
-  const tableUploadURL = `${RILL_RUNTIME_URL}/v1/instances/${instanceId}/files/upload`;
-  const filePath = await uploadFile(tableUploadURL, files[0]);
+  const filePath = await uploadFile(instanceId, files[0]);
   if (filePath === null) {
     return Promise.reject();
   }
