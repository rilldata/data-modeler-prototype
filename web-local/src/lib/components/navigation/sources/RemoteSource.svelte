--- conflicted
+++ resolved
@@ -2,14 +2,9 @@
   import {
     ConnectorProperty,
     ConnectorPropertyType,
-<<<<<<< HEAD
-    useRuntimeServicePutFileAndMigrate,
-=======
-    getRuntimeServiceListFilesQueryKey,
     useRuntimeServicePutFileAndReconcile,
->>>>>>> 4a794b70
     V1Connector,
-    V1MigrationError,
+    V1ReconcileError,
   } from "@rilldata/web-common/runtime-client";
   import { createSource } from "@rilldata/web-local/lib/components/navigation/sources/createSource";
   import { createEventDispatcher } from "svelte";
@@ -34,15 +29,7 @@
   export let connector: V1Connector;
 
   $: runtimeInstanceId = $runtimeStore.instanceId;
-<<<<<<< HEAD
-  const createSourceMutation = useRuntimeServicePutFileAndMigrate();
-=======
-  const createSource = useRuntimeServicePutFileAndReconcile();
-
-  const persistentTableStore = getContext(
-    "rill:app:persistent-table-store"
-  ) as PersistentTableStore;
->>>>>>> 4a794b70
+  const createSourceMutation = useRuntimeServicePutFileAndReconcile();
 
   const dispatch = createEventDispatcher();
 
@@ -57,7 +44,7 @@
   let handleSubmit: (event: Event) => any;
 
   let waitingOnSourceImport = false;
-  let error: V1MigrationError;
+  let error: V1ReconcileError;
 
   function onConnectorChange(connector: V1Connector) {
     yupSchema = getYupSchema(connector);
@@ -79,11 +66,10 @@
 
         const yaml = compileCreateSourceYAML(formValues, connector.name);
 
-<<<<<<< HEAD
         waitingOnSourceImport = true;
         try {
           const errors = await createSource(
-            $runtimeStore,
+            runtimeInstanceId,
             values.sourceName,
             yaml,
             $createSourceMutation
@@ -91,34 +77,6 @@
           error = errors[0];
           if (!error) {
             dispatch("close");
-=======
-        $createSource.mutate(
-          {
-            data: {
-              instanceId: runtimeInstanceId,
-              path: `sources/${values.sourceName}.yaml`,
-              blob: yaml,
-              create: true,
-              createOnly: true,
-              strict: true,
-            },
-          },
-          {
-            onSuccess: async () => {
-              waitingOnSourceImport = true;
-              await waitForSource(values.sourceName, persistentTableStore);
-              waitingOnSourceImport = false;
-              goto(`/source/${values.sourceName}`);
-              dispatch("close");
-              overlay.set(null);
-              return queryClient.invalidateQueries(
-                getRuntimeServiceListFilesQueryKey($runtimeStore.instanceId)
-              );
-            },
-            onError: () => {
-              overlay.set(null);
-            },
->>>>>>> 4a794b70
           }
         } catch (err) {
           // TODO
