<script lang="ts">
  import { goto } from "$app/navigation";
  import {
    getRuntimeServiceGetCatalogObjectQueryKey,
<<<<<<< HEAD
=======
    getRuntimeServiceListFilesQueryKey,
>>>>>>> 6f2151de
    useRuntimeServiceDeleteFileAndMigrate,
    useRuntimeServiceGetCatalogObject,
    useRuntimeServicePutFileAndMigrate,
    useRuntimeServiceTriggerRefresh,
  } from "@rilldata/web-common/runtime-client";
  import { BehaviourEventMedium } from "@rilldata/web-local/common/metrics-service/BehaviourEventTypes";
  import {
    EntityTypeToScreenMap,
    MetricsEventScreenName,
    MetricsEventSpace,
  } from "@rilldata/web-local/common/metrics-service/MetricsTypes";
<<<<<<< HEAD
  import { getName } from "@rilldata/web-local/common/utils/incrementName";
=======
>>>>>>> 6f2151de
  import type { ApplicationStore } from "@rilldata/web-local/lib/application-state-stores/application-store";
  import type { PersistentModelStore } from "@rilldata/web-local/lib/application-state-stores/model-stores";
  import type {
    DerivedTableStore,
    PersistentTableStore,
  } from "@rilldata/web-local/lib/application-state-stores/table-stores";
<<<<<<< HEAD
  import { createModel } from "@rilldata/web-local/lib/components/navigation/models/createModel";
  import { autoCreateMetricsDefinitionForSource } from "@rilldata/web-local/lib/redux-store/source/source-apis";
=======
  import {
    autoCreateMetricsDefinitionForSource,
    createModelForSource,
    sourceUpdated,
  } from "@rilldata/web-local/lib/redux-store/source/source-apis";
>>>>>>> 6f2151de
  import { derivedProfileEntityHasTimestampColumn } from "@rilldata/web-local/lib/redux-store/source/source-selectors";
  import { deleteEntity } from "@rilldata/web-local/lib/svelte-query/actions";
  import { useModelNames } from "@rilldata/web-local/lib/svelte-query/models";
  import {
    useSourceFromYaml,
    useSourceNames,
  } from "@rilldata/web-local/lib/svelte-query/sources";
  import { createEventDispatcher, getContext } from "svelte";
  import { EntityType } from "../../../../common/data-modeler-state-service/entity-state-service/EntityStateService";
<<<<<<< HEAD
=======
  import { getNextEntityId } from "../../../../common/utils/getNextEntityId";
>>>>>>> 6f2151de
  import {
    dataModelerService,
    runtimeStore,
  } from "../../../application-state-stores/application-store";
  import { overlay } from "../../../application-state-stores/overlay-store";
  import { navigationEvent } from "../../../metrics/initMetrics";
  import { queryClient } from "../../../svelte-query/globalQueryClient";
  import Cancel from "../../icons/Cancel.svelte";
  import EditIcon from "../../icons/EditIcon.svelte";
  import Explore from "../../icons/Explore.svelte";
  import Import from "../../icons/Import.svelte";
  import Model from "../../icons/Model.svelte";
  import RefreshIcon from "../../icons/RefreshIcon.svelte";
  import { Divider, MenuItem } from "../../menu";
  import { refreshSource } from "./refreshSource";

  export let sourceName: string;
<<<<<<< HEAD

  // manually toggle menu to workaround: https://stackoverflow.com/questions/70662482/react-query-mutate-onsuccess-function-not-responding
  export let toggleMenu: () => void;

  $: sourceNames = useSourceNames($runtimeStore.repoId);
  $: sourceFromYaml = useSourceFromYaml(
    $runtimeStore.repoId,
    `/sources/${sourceName}.yaml`
  );
=======
  export let sourceID: string;
  // manually toggle menu to workaround: https://stackoverflow.com/questions/70662482/react-query-mutate-onsuccess-function-not-responding
  export let toggleMenu: () => void;
>>>>>>> 6f2151de

  const dispatch = createEventDispatcher();

  const rillAppStore = getContext("rill:app:store") as ApplicationStore;

  const persistentTableStore = getContext(
    "rill:app:persistent-table-store"
  ) as PersistentTableStore;

  const derivedTableStore = getContext(
    "rill:app:derived-table-store"
  ) as DerivedTableStore;

  const persistentModelStore = getContext(
    "rill:app:persistent-model-store"
  ) as PersistentModelStore;

  $: runtimeInstanceId = $runtimeStore.instanceId;
  $: getSource = useRuntimeServiceGetCatalogObject(
    runtimeInstanceId,
<<<<<<< HEAD
    sourceName
=======
    persistentTable.tableName
  );

  const deleteSource = useRuntimeServiceDeleteFileAndMigrate();
  const refreshSourceMutation = useRuntimeServiceTriggerRefresh();
  const createSource = useRuntimeServicePutFileAndMigrate();

  $: persistentTable = $persistentTableStore?.entities?.find(
    (source) => source.id === sourceID
>>>>>>> 6f2151de
  );

  $: sourceID = $persistentTableStore.entities.find(
    (entity) => entity.tableName === sourceName
  );
  $: derivedTable = $derivedTableStore?.entities?.find(
    (source) => source.id === sourceID
  );

<<<<<<< HEAD
  const deleteSource = useRuntimeServiceDeleteFileAndMigrate();
  const refreshSourceMutation = useRuntimeServiceTriggerRefresh();
  const createSource = useRuntimeServicePutFileAndMigrate();
  $: modelNames = useModelNames($runtimeStore.repoId);
  const createModelMutation = useRuntimeServicePutFileAndMigrate();

  const handleDeleteSource = async (tableName: string) => {
    await deleteEntity(
      $runtimeStore,
      tableName,
      EntityType.Table,
      $deleteSource,
      $rillAppStore.activeEntity,
      $sourceNames.data
=======
  const handleDeleteSource = (tableName: string) => {
    $deleteSource.mutate(
      {
        data: {
          repoId: $runtimeStore.repoId,
          instanceId: runtimeInstanceId,
          path: `sources/${tableName}.yaml`,
        },
      },
      {
        onSuccess: () => {
          if (
            $rillAppStore.activeEntity.type === EntityType.Table &&
            $rillAppStore.activeEntity.id === sourceID
          ) {
            const nextSourceId = getNextEntityId(
              $persistentTableStore.entities,
              sourceID
            );
            const nextSourceName = $persistentTableStore.entities.find(
              (source) => source.id === nextSourceId
            ).tableName;
            if (nextSourceName) {
              goto(`/source/${nextSourceName}`);
            } else {
              goto("/");
            }
          }
          sourceUpdated(tableName);
          return queryClient.invalidateQueries(
            getRuntimeServiceListFilesQueryKey($runtimeStore.repoId)
          );
        },
        onError: (error) => {
          console.error(error);
        },
        onSettled: () => {
          // onSettled gets triggered *after* both onSuccess and onError
          toggleMenu();
        },
      }
>>>>>>> 6f2151de
    );
    toggleMenu();
  };

  const handleCreateModel = async (tableName: string) => {
    const previousActiveEntity = $rillAppStore?.activeEntity?.type;
    const newModelName = getName(`${tableName}_model`, modelNames);

    try {
      await createModel(
        $runtimeStore,
        newModelName,
        $createModelMutation,
        `select * from ${tableName}`
      );

      navigationEvent.fireEvent(
        newModelName,
        BehaviourEventMedium.Menu,
        MetricsEventSpace.LeftPanel,
        EntityTypeToScreenMap[previousActiveEntity],
        MetricsEventScreenName.Model
      );
    } catch (err) {
      console.error(err);
    }
  };

  const bootstrapDashboard = async (id: string, tableName: string) => {
    const previousActiveEntity = $rillAppStore?.activeEntity?.type;
    const createdMetricsId = await autoCreateMetricsDefinitionForSource(
      $persistentModelStore.entities,
      $derivedTableStore.entities,
      sourceID,
      tableName
    );

    navigationEvent.fireEvent(
      createdMetricsId,
      BehaviourEventMedium.Menu,
      MetricsEventSpace.LeftPanel,
      EntityTypeToScreenMap[previousActiveEntity],
      MetricsEventScreenName.Dashboard
    );
  };

  const onRefreshSource = async (id: string, tableName: string) => {
    const connector: string =
      $getSource?.data?.object?.source?.connector ?? $sourceFromYaml.data?.type;
    if (!connector) {
      // if parse failed or there is no catalog object, we cannot refresh source
      // TODO: show the import source modal with fixed tableName
      return;
    }

    try {
      await refreshSource(
<<<<<<< HEAD
        connector,
=======
        $getSource.data.object.source.connector,
>>>>>>> 6f2151de
        tableName,
        $runtimeStore,
        $refreshSourceMutation,
        $createSource
      );

      if (id) {
        // invalidate the data preview (async)
        dataModelerService.dispatch("collectTableInfo", [id]);
      }

      // invalidate the "refreshed_on" time
      const queryKey = getRuntimeServiceGetCatalogObjectQueryKey(
        runtimeInstanceId,
        tableName
      );
      await queryClient.invalidateQueries(queryKey);
    } catch (err) {
      // no-op
    }
    overlay.set(null);
  };
</script>

<<<<<<< HEAD
<MenuItem icon on:select={() => handleCreateModel(sourceName)}>
=======
<MenuItem icon on:select={() => createModel(sourceName)}>
>>>>>>> 6f2151de
  <Model slot="icon" />
  create new model
</MenuItem>

<MenuItem
  disabled={!derivedProfileEntityHasTimestampColumn(derivedTable)}
  icon
  on:select={() => bootstrapDashboard(sourceID, sourceName)}
>
  <Explore slot="icon" />
  autogenerate dashboard
  <svelte:fragment slot="description">
    {#if !derivedProfileEntityHasTimestampColumn(derivedTable)}
      requires a timestamp column
    {/if}
  </svelte:fragment>
</MenuItem>

<<<<<<< HEAD
{#if $getSource?.data?.object?.source?.connector === "file"}
=======
{#if $getSource.data.object.source.connector === "file"}
>>>>>>> 6f2151de
  <MenuItem icon on:select={() => onRefreshSource(sourceID, sourceName)}>
    <svelte:fragment slot="icon">
      <Import />
    </svelte:fragment>
    import local file to refresh source
  </MenuItem>
{:else}
  <MenuItem icon on:select={() => onRefreshSource(sourceID, sourceName)}>
    <svelte:fragment slot="icon">
      <RefreshIcon />
    </svelte:fragment>
    refresh source data
  </MenuItem>
{/if}

<Divider />
<MenuItem
  icon
  on:select={() => {
    dispatch("rename-asset");
  }}
>
  <EditIcon slot="icon" />

  rename...
</MenuItem>
<!-- FIXME: this should pop up an "are you sure?" modal -->
<MenuItem
  icon
<<<<<<< HEAD
  on:select={() => handleDeleteSource(sourceName)}
  propogateSelect={false}
=======
  propogateSelect={false}
  on:select={() => handleDeleteSource(sourceName)}
>>>>>>> 6f2151de
>
  <Cancel slot="icon" />
  delete</MenuItem
><|MERGE_RESOLUTION|>--- conflicted
+++ resolved
@@ -1,11 +1,6 @@
 <script lang="ts">
-  import { goto } from "$app/navigation";
   import {
     getRuntimeServiceGetCatalogObjectQueryKey,
-<<<<<<< HEAD
-=======
-    getRuntimeServiceListFilesQueryKey,
->>>>>>> 6f2151de
     useRuntimeServiceDeleteFileAndMigrate,
     useRuntimeServiceGetCatalogObject,
     useRuntimeServicePutFileAndMigrate,
@@ -17,26 +12,17 @@
     MetricsEventScreenName,
     MetricsEventSpace,
   } from "@rilldata/web-local/common/metrics-service/MetricsTypes";
-<<<<<<< HEAD
   import { getName } from "@rilldata/web-local/common/utils/incrementName";
-=======
->>>>>>> 6f2151de
+
   import type { ApplicationStore } from "@rilldata/web-local/lib/application-state-stores/application-store";
   import type { PersistentModelStore } from "@rilldata/web-local/lib/application-state-stores/model-stores";
   import type {
     DerivedTableStore,
     PersistentTableStore,
   } from "@rilldata/web-local/lib/application-state-stores/table-stores";
-<<<<<<< HEAD
   import { createModel } from "@rilldata/web-local/lib/components/navigation/models/createModel";
   import { autoCreateMetricsDefinitionForSource } from "@rilldata/web-local/lib/redux-store/source/source-apis";
-=======
-  import {
-    autoCreateMetricsDefinitionForSource,
-    createModelForSource,
-    sourceUpdated,
-  } from "@rilldata/web-local/lib/redux-store/source/source-apis";
->>>>>>> 6f2151de
+
   import { derivedProfileEntityHasTimestampColumn } from "@rilldata/web-local/lib/redux-store/source/source-selectors";
   import { deleteEntity } from "@rilldata/web-local/lib/svelte-query/actions";
   import { useModelNames } from "@rilldata/web-local/lib/svelte-query/models";
@@ -46,10 +32,6 @@
   } from "@rilldata/web-local/lib/svelte-query/sources";
   import { createEventDispatcher, getContext } from "svelte";
   import { EntityType } from "../../../../common/data-modeler-state-service/entity-state-service/EntityStateService";
-<<<<<<< HEAD
-=======
-  import { getNextEntityId } from "../../../../common/utils/getNextEntityId";
->>>>>>> 6f2151de
   import {
     dataModelerService,
     runtimeStore,
@@ -67,7 +49,6 @@
   import { refreshSource } from "./refreshSource";
 
   export let sourceName: string;
-<<<<<<< HEAD
 
   // manually toggle menu to workaround: https://stackoverflow.com/questions/70662482/react-query-mutate-onsuccess-function-not-responding
   export let toggleMenu: () => void;
@@ -77,11 +58,6 @@
     $runtimeStore.repoId,
     `/sources/${sourceName}.yaml`
   );
-=======
-  export let sourceID: string;
-  // manually toggle menu to workaround: https://stackoverflow.com/questions/70662482/react-query-mutate-onsuccess-function-not-responding
-  export let toggleMenu: () => void;
->>>>>>> 6f2151de
 
   const dispatch = createEventDispatcher();
 
@@ -102,19 +78,7 @@
   $: runtimeInstanceId = $runtimeStore.instanceId;
   $: getSource = useRuntimeServiceGetCatalogObject(
     runtimeInstanceId,
-<<<<<<< HEAD
     sourceName
-=======
-    persistentTable.tableName
-  );
-
-  const deleteSource = useRuntimeServiceDeleteFileAndMigrate();
-  const refreshSourceMutation = useRuntimeServiceTriggerRefresh();
-  const createSource = useRuntimeServicePutFileAndMigrate();
-
-  $: persistentTable = $persistentTableStore?.entities?.find(
-    (source) => source.id === sourceID
->>>>>>> 6f2151de
   );
 
   $: sourceID = $persistentTableStore.entities.find(
@@ -124,7 +88,6 @@
     (source) => source.id === sourceID
   );
 
-<<<<<<< HEAD
   const deleteSource = useRuntimeServiceDeleteFileAndMigrate();
   const refreshSourceMutation = useRuntimeServiceTriggerRefresh();
   const createSource = useRuntimeServicePutFileAndMigrate();
@@ -139,49 +102,6 @@
       $deleteSource,
       $rillAppStore.activeEntity,
       $sourceNames.data
-=======
-  const handleDeleteSource = (tableName: string) => {
-    $deleteSource.mutate(
-      {
-        data: {
-          repoId: $runtimeStore.repoId,
-          instanceId: runtimeInstanceId,
-          path: `sources/${tableName}.yaml`,
-        },
-      },
-      {
-        onSuccess: () => {
-          if (
-            $rillAppStore.activeEntity.type === EntityType.Table &&
-            $rillAppStore.activeEntity.id === sourceID
-          ) {
-            const nextSourceId = getNextEntityId(
-              $persistentTableStore.entities,
-              sourceID
-            );
-            const nextSourceName = $persistentTableStore.entities.find(
-              (source) => source.id === nextSourceId
-            ).tableName;
-            if (nextSourceName) {
-              goto(`/source/${nextSourceName}`);
-            } else {
-              goto("/");
-            }
-          }
-          sourceUpdated(tableName);
-          return queryClient.invalidateQueries(
-            getRuntimeServiceListFilesQueryKey($runtimeStore.repoId)
-          );
-        },
-        onError: (error) => {
-          console.error(error);
-        },
-        onSettled: () => {
-          // onSettled gets triggered *after* both onSuccess and onError
-          toggleMenu();
-        },
-      }
->>>>>>> 6f2151de
     );
     toggleMenu();
   };
@@ -239,11 +159,7 @@
 
     try {
       await refreshSource(
-<<<<<<< HEAD
         connector,
-=======
-        $getSource.data.object.source.connector,
->>>>>>> 6f2151de
         tableName,
         $runtimeStore,
         $refreshSourceMutation,
@@ -268,11 +184,7 @@
   };
 </script>
 
-<<<<<<< HEAD
 <MenuItem icon on:select={() => handleCreateModel(sourceName)}>
-=======
-<MenuItem icon on:select={() => createModel(sourceName)}>
->>>>>>> 6f2151de
   <Model slot="icon" />
   create new model
 </MenuItem>
@@ -291,11 +203,7 @@
   </svelte:fragment>
 </MenuItem>
 
-<<<<<<< HEAD
 {#if $getSource?.data?.object?.source?.connector === "file"}
-=======
-{#if $getSource.data.object.source.connector === "file"}
->>>>>>> 6f2151de
   <MenuItem icon on:select={() => onRefreshSource(sourceID, sourceName)}>
     <svelte:fragment slot="icon">
       <Import />
@@ -325,13 +233,8 @@
 <!-- FIXME: this should pop up an "are you sure?" modal -->
 <MenuItem
   icon
-<<<<<<< HEAD
   on:select={() => handleDeleteSource(sourceName)}
   propogateSelect={false}
-=======
-  propogateSelect={false}
-  on:select={() => handleDeleteSource(sourceName)}
->>>>>>> 6f2151de
 >
   <Cancel slot="icon" />
   delete</MenuItem
