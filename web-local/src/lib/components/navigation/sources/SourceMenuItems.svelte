<script lang="ts">
  import { goto } from "$app/navigation";
  import {
    getRuntimeServiceGetCatalogEntryQueryKey,
    getRuntimeServiceListFilesQueryKey,
    useRuntimeServiceDeleteFileAndReconcile,
    useRuntimeServiceGetCatalogEntry,
    useRuntimeServicePutFileAndReconcile,
    useRuntimeServiceTriggerRefresh,
    V1Source,
  } from "@rilldata/web-common/runtime-client";
  import { appStore } from "@rilldata/web-local/lib/application-state-stores/app-store";
  import { BehaviourEventMedium } from "@rilldata/web-local/lib/metrics/service/BehaviourEventTypes";
  import {
    EntityTypeToScreenMap,
    MetricsEventScreenName,
    MetricsEventSpace,
<<<<<<< HEAD
  } from "@rilldata/web-local/common/metrics-service/MetricsTypes";
  import type { ApplicationStore } from "@rilldata/web-local/lib/application-state-stores/application-store";
  import type {
    DerivedTableStore,
    PersistentTableStore,
  } from "@rilldata/web-local/lib/application-state-stores/table-stores";
  import { createModelFromSource } from "@rilldata/web-local/lib/components/navigation/models/createModel";
  import { derivedProfileEntityHasTimestampColumn } from "@rilldata/web-local/lib/redux-store/source/source-selectors";
  import { deleteFileArtifact } from "@rilldata/web-local/lib/svelte-query/actions";
  import { useModelNames } from "@rilldata/web-local/lib/svelte-query/models";
=======
  } from "@rilldata/web-local/lib/metrics/service/MetricsTypes";
  import { schemaHasTimestampColumn } from "@rilldata/web-local/lib/svelte-query/column-selectors";
>>>>>>> b649604f
  import {
    useSourceFromYaml,
    useSourceNames,
  } from "@rilldata/web-local/lib/svelte-query/sources";
<<<<<<< HEAD
  import { getFileFromName } from "@rilldata/web-local/lib/util/entity-mappers";
  import { createEventDispatcher, getContext } from "svelte";
=======
  import { useQueryClient } from "@sveltestack/svelte-query";
  import { createEventDispatcher } from "svelte";
>>>>>>> b649604f
  import { EntityType } from "../../../../common/data-modeler-state-service/entity-state-service/EntityStateService";
  import { runtimeStore } from "../../../application-state-stores/application-store";
  import { overlay } from "../../../application-state-stores/overlay-store";
  import { navigationEvent } from "../../../metrics/initMetrics";
<<<<<<< HEAD
  import { createDashboardFromSource } from "../../../svelte-query/actions";
  import { useDashboardNames } from "../../../svelte-query/dashboards";
  import { queryClient } from "../../../svelte-query/globalQueryClient";
=======
  import { deleteFileArtifact } from "../../../svelte-query/actions";
  import { useModelNames } from "../../../svelte-query/models";
  import { getFileFromName } from "../../../util/entity-mappers";
>>>>>>> b649604f
  import Cancel from "../../icons/Cancel.svelte";
  import EditIcon from "../../icons/EditIcon.svelte";
  import Explore from "../../icons/Explore.svelte";
  import Import from "../../icons/Import.svelte";
  import Model from "../../icons/Model.svelte";
  import RefreshIcon from "../../icons/RefreshIcon.svelte";
  import { Divider, MenuItem } from "../../menu";
  import { createModelFromSource } from "../models/createModel";
  import { refreshSource } from "./refreshSource";

  export let sourceName: string;

  const queryClient = useQueryClient();

  // manually toggle menu to workaround: https://stackoverflow.com/questions/70662482/react-query-mutate-onsuccess-function-not-responding
  export let toggleMenu: () => void;

  $: sourceNames = useSourceNames($runtimeStore.instanceId);
  $: sourceFromYaml = useSourceFromYaml(
    $runtimeStore.instanceId,
    getFileFromName(sourceName, EntityType.Table)
  );
  $: getSource = useRuntimeServiceGetCatalogEntry(
    runtimeInstanceId,
    sourceName
  );
  let source: V1Source;
  $: source = $getSource?.data?.entry?.source;

  const dispatch = createEventDispatcher();

<<<<<<< HEAD
  const rillAppStore = getContext("rill:app:store") as ApplicationStore;

  const persistentTableStore = getContext(
    "rill:app:persistent-table-store"
  ) as PersistentTableStore;

  const derivedTableStore = getContext(
    "rill:app:derived-table-store"
  ) as DerivedTableStore;

=======
>>>>>>> b649604f
  $: runtimeInstanceId = $runtimeStore.instanceId;
  $: getSource = useRuntimeServiceGetCatalogEntry(
    runtimeInstanceId,
    sourceName
  );

<<<<<<< HEAD
  $: sourceID = $persistentTableStore.entities.find(
    (entity) => entity.tableName === sourceName
  )?.id;
  $: derivedTable = $derivedTableStore?.entities?.find(
    (source) => source.id === sourceID
  );

=======
>>>>>>> b649604f
  const deleteSource = useRuntimeServiceDeleteFileAndReconcile();
  const refreshSourceMutation = useRuntimeServiceTriggerRefresh();
  const createFileMutation = useRuntimeServicePutFileAndReconcile();
  $: modelNames = useModelNames($runtimeStore.instanceId);
  $: dashboardNames = useDashboardNames($runtimeStore.instanceId);

  const handleDeleteSource = async (tableName: string) => {
    await deleteFileArtifact(
      queryClient,
      runtimeInstanceId,
      tableName,
      EntityType.Table,
      $deleteSource,
      $appStore.activeEntity,
      $sourceNames.data
    );
    toggleMenu();
  };

  const handleCreateModel = async (tableName: string) => {
    try {
      const previousActiveEntity = $appStore.activeEntity?.type;
      const newModelName = await createModelFromSource(
        queryClient,
        runtimeInstanceId,
        $modelNames.data,
        tableName,
        $createFileMutation
      );

      navigationEvent.fireEvent(
        newModelName,
        BehaviourEventMedium.Menu,
        MetricsEventSpace.LeftPanel,
        EntityTypeToScreenMap[previousActiveEntity],
        MetricsEventScreenName.Model
      );
    } catch (err) {
      console.error(err);
    }
  };

<<<<<<< HEAD
  const handleCreateDashboardFromSource = async (sourceName: string) => {
    let newDashboardName: string;
    try {
      newDashboardName = await createDashboardFromSource(
        $runtimeStore.instanceId,
        sourceName
      );

      toggleMenu();
      goto(`/dashboard/${newDashboardName}`);
      queryClient.invalidateQueries(
        getRuntimeServiceListFilesQueryKey($runtimeStore.instanceId)
      );
      const previousActiveEntity = $rillAppStore?.activeEntity?.type;
      navigationEvent.fireEvent(
        newDashboardName, // TODO: we're hashing these to get an unique ID for telemetry, right?
        BehaviourEventMedium.Menu,
        MetricsEventSpace.LeftPanel,
        EntityTypeToScreenMap[previousActiveEntity],
        MetricsEventScreenName.Dashboard
      );
    } catch (err) {
      console.error(err);
    }
=======
  const bootstrapDashboard = async (_tableName: string) => {
    // const previousActiveEntity = $rillAppStore?.activeEntity?.type;
    // const createdMetricsId = await autoCreateMetricsDefinitionForSource(
    //   $persistentModelStore.entities,
    //   $derivedTableStore.entities,
    //   sourceID,
    //   tableName
    // );
    //
    // navigationEvent.fireEvent(
    //   createdMetricsId,
    //   BehaviourEventMedium.Menu,
    //   MetricsEventSpace.LeftPanel,
    //   EntityTypeToScreenMap[previousActiveEntity],
    //   MetricsEventScreenName.Dashboard
    // );
>>>>>>> b649604f
  };

  const onRefreshSource = async (tableName: string) => {
    const connector: string =
      $getSource?.data?.entry.source?.connector ?? $sourceFromYaml.data?.type;
    if (!connector) {
      // if parse failed or there is no catalog entry, we cannot refresh source
      // TODO: show the import source modal with fixed tableName
      return;
    }

    try {
      await refreshSource(
        connector,
        tableName,
        runtimeInstanceId,
        $refreshSourceMutation,
        $createFileMutation
      );

      // invalidate the data preview (async)
      // TODO: use new runtime approach
      // Old approach: dataModelerService.dispatch("collectTableInfo", [currentSource?.id]);

      // invalidate the "refreshed_on" time
      const queryKey = getRuntimeServiceGetCatalogEntryQueryKey(
        runtimeInstanceId,
        tableName
      );
      await queryClient.invalidateQueries(queryKey);
    } catch (err) {
      // no-op
    }
    overlay.set(null);
  };
</script>

<MenuItem icon on:select={() => handleCreateModel(sourceName)}>
  <Model slot="icon" />
  create new model
</MenuItem>

<MenuItem
  disabled={!schemaHasTimestampColumn(source?.schema)}
  icon
<<<<<<< HEAD
  on:select={() => handleCreateDashboardFromSource(sourceName)}
  propogateSelect={false}
=======
  on:select={() => bootstrapDashboard(sourceName)}
>>>>>>> b649604f
>
  <Explore slot="icon" />
  autogenerate dashboard
  <svelte:fragment slot="description">
    {#if !schemaHasTimestampColumn(source?.schema)}
      requires a timestamp column
    {/if}
  </svelte:fragment>
</MenuItem>

{#if $getSource?.data?.entry?.source?.connector === "file"}
  <MenuItem icon on:select={() => onRefreshSource(sourceName)}>
    <svelte:fragment slot="icon">
      <Import />
    </svelte:fragment>
    import local file to refresh source
  </MenuItem>
{:else}
  <MenuItem icon on:select={() => onRefreshSource(sourceName)}>
    <svelte:fragment slot="icon">
      <RefreshIcon />
    </svelte:fragment>
    refresh source data
  </MenuItem>
{/if}

<Divider />
<MenuItem
  icon
  on:select={() => {
    dispatch("rename-asset");
  }}
>
  <EditIcon slot="icon" />

  rename...
</MenuItem>
<!-- FIXME: this should pop up an "are you sure?" modal -->
<MenuItem
  icon
  on:select={() => handleDeleteSource(sourceName)}
  propogateSelect={false}
>
  <Cancel slot="icon" />
  delete</MenuItem
><|MERGE_RESOLUTION|>--- conflicted
+++ resolved
@@ -9,51 +9,31 @@
     useRuntimeServiceTriggerRefresh,
     V1Source,
   } from "@rilldata/web-common/runtime-client";
-  import { appStore } from "@rilldata/web-local/lib/application-state-stores/app-store";
-  import { BehaviourEventMedium } from "@rilldata/web-local/lib/metrics/service/BehaviourEventTypes";
   import {
     EntityTypeToScreenMap,
     MetricsEventScreenName,
     MetricsEventSpace,
-<<<<<<< HEAD
   } from "@rilldata/web-local/common/metrics-service/MetricsTypes";
-  import type { ApplicationStore } from "@rilldata/web-local/lib/application-state-stores/application-store";
-  import type {
-    DerivedTableStore,
-    PersistentTableStore,
-  } from "@rilldata/web-local/lib/application-state-stores/table-stores";
-  import { createModelFromSource } from "@rilldata/web-local/lib/components/navigation/models/createModel";
-  import { derivedProfileEntityHasTimestampColumn } from "@rilldata/web-local/lib/redux-store/source/source-selectors";
-  import { deleteFileArtifact } from "@rilldata/web-local/lib/svelte-query/actions";
-  import { useModelNames } from "@rilldata/web-local/lib/svelte-query/models";
-=======
-  } from "@rilldata/web-local/lib/metrics/service/MetricsTypes";
+  import { appStore } from "@rilldata/web-local/lib/application-state-stores/app-store";
+  import { BehaviourEventMedium } from "@rilldata/web-local/lib/metrics/service/BehaviourEventTypes";
   import { schemaHasTimestampColumn } from "@rilldata/web-local/lib/svelte-query/column-selectors";
->>>>>>> b649604f
   import {
     useSourceFromYaml,
     useSourceNames,
   } from "@rilldata/web-local/lib/svelte-query/sources";
-<<<<<<< HEAD
-  import { getFileFromName } from "@rilldata/web-local/lib/util/entity-mappers";
-  import { createEventDispatcher, getContext } from "svelte";
-=======
   import { useQueryClient } from "@sveltestack/svelte-query";
   import { createEventDispatcher } from "svelte";
->>>>>>> b649604f
   import { EntityType } from "../../../../common/data-modeler-state-service/entity-state-service/EntityStateService";
   import { runtimeStore } from "../../../application-state-stores/application-store";
   import { overlay } from "../../../application-state-stores/overlay-store";
   import { navigationEvent } from "../../../metrics/initMetrics";
-<<<<<<< HEAD
-  import { createDashboardFromSource } from "../../../svelte-query/actions";
+  import {
+    createDashboardFromSource,
+    deleteFileArtifact,
+  } from "../../../svelte-query/actions";
   import { useDashboardNames } from "../../../svelte-query/dashboards";
-  import { queryClient } from "../../../svelte-query/globalQueryClient";
-=======
-  import { deleteFileArtifact } from "../../../svelte-query/actions";
   import { useModelNames } from "../../../svelte-query/models";
   import { getFileFromName } from "../../../util/entity-mappers";
->>>>>>> b649604f
   import Cancel from "../../icons/Cancel.svelte";
   import EditIcon from "../../icons/EditIcon.svelte";
   import Explore from "../../icons/Explore.svelte";
@@ -85,35 +65,8 @@
 
   const dispatch = createEventDispatcher();
 
-<<<<<<< HEAD
-  const rillAppStore = getContext("rill:app:store") as ApplicationStore;
-
-  const persistentTableStore = getContext(
-    "rill:app:persistent-table-store"
-  ) as PersistentTableStore;
-
-  const derivedTableStore = getContext(
-    "rill:app:derived-table-store"
-  ) as DerivedTableStore;
-
-=======
->>>>>>> b649604f
   $: runtimeInstanceId = $runtimeStore.instanceId;
-  $: getSource = useRuntimeServiceGetCatalogEntry(
-    runtimeInstanceId,
-    sourceName
-  );
-
-<<<<<<< HEAD
-  $: sourceID = $persistentTableStore.entities.find(
-    (entity) => entity.tableName === sourceName
-  )?.id;
-  $: derivedTable = $derivedTableStore?.entities?.find(
-    (source) => source.id === sourceID
-  );
-
-=======
->>>>>>> b649604f
+
   const deleteSource = useRuntimeServiceDeleteFileAndReconcile();
   const refreshSourceMutation = useRuntimeServiceTriggerRefresh();
   const createFileMutation = useRuntimeServicePutFileAndReconcile();
@@ -156,7 +109,6 @@
     }
   };
 
-<<<<<<< HEAD
   const handleCreateDashboardFromSource = async (sourceName: string) => {
     let newDashboardName: string;
     try {
@@ -181,24 +133,6 @@
     } catch (err) {
       console.error(err);
     }
-=======
-  const bootstrapDashboard = async (_tableName: string) => {
-    // const previousActiveEntity = $rillAppStore?.activeEntity?.type;
-    // const createdMetricsId = await autoCreateMetricsDefinitionForSource(
-    //   $persistentModelStore.entities,
-    //   $derivedTableStore.entities,
-    //   sourceID,
-    //   tableName
-    // );
-    //
-    // navigationEvent.fireEvent(
-    //   createdMetricsId,
-    //   BehaviourEventMedium.Menu,
-    //   MetricsEventSpace.LeftPanel,
-    //   EntityTypeToScreenMap[previousActiveEntity],
-    //   MetricsEventScreenName.Dashboard
-    // );
->>>>>>> b649604f
   };
 
   const onRefreshSource = async (tableName: string) => {
@@ -244,12 +178,8 @@
 <MenuItem
   disabled={!schemaHasTimestampColumn(source?.schema)}
   icon
-<<<<<<< HEAD
   on:select={() => handleCreateDashboardFromSource(sourceName)}
   propogateSelect={false}
-=======
-  on:select={() => bootstrapDashboard(sourceName)}
->>>>>>> b649604f
 >
   <Explore slot="icon" />
   autogenerate dashboard
