--- conflicted
+++ resolved
@@ -49,47 +49,33 @@
   export let sourceName: string;
   // manually toggle menu to workaround: https://stackoverflow.com/questions/70662482/react-query-mutate-onsuccess-function-not-responding
   export let toggleMenu: () => void;
-<<<<<<< HEAD
-=======
 
   const queryClient = useQueryClient();
 
   $: runtimeInstanceId = $runtimeStore.instanceId;
->>>>>>> 7f89fb05
-
-  const queryClient = useQueryClient();
+
   const dispatch = createEventDispatcher();
 
-  $: sourceNames = useSourceNames($runtimeStore.instanceId);
+  let source: V1Source;
+  $: source = $getSource?.data?.entry?.source;
   $: sourceFromYaml = useSourceFromYaml(
     $runtimeStore.instanceId,
     getFileFromName(sourceName, EntityType.Table)
   );
-
-  let source: V1Source;
-  $: source = $getSource?.data?.entry?.source;
-  $: modelNames = useModelNames($runtimeStore.instanceId);
-  $: dashboardNames = useDashboardNames($runtimeStore.instanceId);
-
-<<<<<<< HEAD
-  $: runtimeInstanceId = $runtimeStore.instanceId;
   $: getSource = useRuntimeServiceGetCatalogEntry(
     runtimeInstanceId,
     sourceName
   );
 
+  $: sourceNames = useSourceNames($runtimeStore.instanceId);
+  $: modelNames = useModelNames($runtimeStore.instanceId);
+  $: dashboardNames = useDashboardNames($runtimeStore.instanceId);
+
   const deleteSource = useRuntimeServiceDeleteFileAndReconcile();
   const refreshSourceMutation = useRuntimeServiceRefreshAndReconcile();
   const createEntityMutation = useRuntimeServicePutFileAndReconcile();
-  $: modelNames = useModelNames($runtimeStore.instanceId);
-=======
-  const dispatch = createEventDispatcher();
-
   const createDashboardFromSourceMutation = useCreateDashboardFromSource();
-  const deleteSource = useRuntimeServiceDeleteFileAndReconcile();
-  const refreshSourceMutation = useRuntimeServiceTriggerRefresh();
   const createFileMutation = useRuntimeServicePutFileAndReconcile();
->>>>>>> 7f89fb05
 
   const handleDeleteSource = async (tableName: string) => {
     await deleteFileArtifact(
@@ -184,12 +170,8 @@
         tableName,
         runtimeInstanceId,
         $refreshSourceMutation,
-<<<<<<< HEAD
         $createEntityMutation,
         queryClient
-=======
-        $createFileMutation
->>>>>>> 7f89fb05
       );
 
       // invalidate the data preview (async)
