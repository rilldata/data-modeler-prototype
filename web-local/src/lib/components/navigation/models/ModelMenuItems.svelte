<script lang="ts">
  import { goto } from "$app/navigation";
  import {
    useRuntimeServiceDeleteFileAndReconcile,
    useRuntimeServiceGetCatalogEntry,
    useRuntimeServicePutFileAndReconcile,
    V1Model,
    V1ReconcileResponse,
  } from "@rilldata/web-common/runtime-client";
  import { appStore } from "@rilldata/web-local/lib/application-state-stores/app-store";
  import { fileArtifactsStore } from "@rilldata/web-local/lib/application-state-stores/file-artifacts-store";
  import { schemaHasTimestampColumn } from "@rilldata/web-local/lib/svelte-query/column-selectors";
<<<<<<< HEAD
  import { deleteFileArtifact } from "@rilldata/web-local/lib/svelte-query/actions";
  import { useModelNames } from "@rilldata/web-local/lib/svelte-query/models";
  import { EntityType } from "@rilldata/web-local/lib/temp/entity";
=======
  import { invalidateAfterReconcile } from "@rilldata/web-local/lib/svelte-query/invalidation";
  import { getFilePathFromNameAndType } from "@rilldata/web-local/lib/util/entity-mappers";
>>>>>>> 22534ed6
  import { useQueryClient } from "@sveltestack/svelte-query";
  import { createEventDispatcher } from "svelte";
  import { getName } from "../../../../common/utils/incrementName";
  import { runtimeStore } from "../../../application-state-stores/application-store";
  import {
    addQuickMetricsToDashboardYAML,
    initBlankDashboardYAML,
  } from "../../../application-state-stores/metrics-internal-store";
  import { overlay } from "../../../application-state-stores/overlay-store";
  import { navigationEvent } from "../../../metrics/initMetrics";
  import { BehaviourEventMedium } from "../../../metrics/service/BehaviourEventTypes";
  import {
    EntityTypeToScreenMap,
    MetricsEventScreenName,
    MetricsEventSpace,
  } from "../../../metrics/service/MetricsTypes";
  import { deleteFileArtifact } from "../../../svelte-query/actions";
  import { useDashboardNames } from "../../../svelte-query/dashboards";
  import { useModelNames } from "../../../svelte-query/models";
  import Cancel from "../../icons/Cancel.svelte";
  import EditIcon from "../../icons/EditIcon.svelte";
  import Explore from "../../icons/Explore.svelte";
  import { Divider, MenuItem } from "../../menu";

  export let modelName: string;
  // manually toggle menu to workaround: https://stackoverflow.com/questions/70662482/react-query-mutate-onsuccess-function-not-responding
  export let toggleMenu: () => void;

  const dispatch = createEventDispatcher();

  const queryClient = useQueryClient();

  const deleteModel = useRuntimeServiceDeleteFileAndReconcile();
  const createFileMutation = useRuntimeServicePutFileAndReconcile();

  $: modelNames = useModelNames($runtimeStore.instanceId);
  $: dashboardNames = useDashboardNames($runtimeStore.instanceId);
  $: modelQuery = useRuntimeServiceGetCatalogEntry(
    $runtimeStore.instanceId,
    modelName
  );
  let model: V1Model;
  $: model = $modelQuery.data?.entry?.model;

  const createDashboardFromModel = (modelName: string) => {
    overlay.set({
      title: "Creating a dashboard for " + modelName,
    });
    const newDashboardName = getName(
      `${modelName}_dashboard`,
      $dashboardNames.data
    );
    const blankDashboardYAML = initBlankDashboardYAML(newDashboardName);
    const fullDashboardYAML = addQuickMetricsToDashboardYAML(
      blankDashboardYAML,
      model
    );
    $createFileMutation.mutate(
      {
        data: {
          instanceId: $runtimeStore.instanceId,
          path: getFilePathFromNameAndType(
            newDashboardName,
            EntityType.MetricsDefinition
          ),
          blob: fullDashboardYAML,
          create: true,
          createOnly: true,
          strict: false,
        },
      },
      {
        onSuccess: (resp: V1ReconcileResponse) => {
          fileArtifactsStore.setErrors(resp.affectedPaths, resp.errors);
          goto(`/dashboard/${newDashboardName}`);
          const previousActiveEntity = $appStore?.activeEntity?.type;
          navigationEvent.fireEvent(
            newDashboardName,
            BehaviourEventMedium.Menu,
            MetricsEventSpace.LeftPanel,
            EntityTypeToScreenMap[previousActiveEntity],
            MetricsEventScreenName.Dashboard
          );
          return invalidateAfterReconcile(
            queryClient,
            $runtimeStore.instanceId,
            resp
          );
        },
        onError: (err) => {
          console.error(err);
        },
        onSettled: () => {
          overlay.set(null);
          toggleMenu(); // unmount component
        },
      }
    );
  };

  const handleDeleteModel = async (modelName: string) => {
    await deleteFileArtifact(
      queryClient,
      $runtimeStore.instanceId,
      modelName,
      EntityType.Model,
      $deleteModel,
      $appStore.activeEntity,
      $modelNames.data
    );
    toggleMenu();
  };
</script>

<MenuItem
  disabled={!schemaHasTimestampColumn(model?.schema)}
  icon
  on:select={() => createDashboardFromModel(modelName)}
  propogateSelect={false}
>
  <Explore slot="icon" />
  autogenerate dashboard
  <svelte:fragment slot="description">
    {#if !schemaHasTimestampColumn(model?.schema)}
      requires a timestamp column
    {/if}
  </svelte:fragment>
</MenuItem>
<Divider />
<MenuItem
  icon
  on:select={() => {
    dispatch("rename-asset");
  }}
>
  <EditIcon slot="icon" />
  rename...
</MenuItem>
<MenuItem
  icon
  on:select={() => handleDeleteModel(modelName)}
  propogateSelect={false}
>
  <Cancel slot="icon" />
  delete
</MenuItem><|MERGE_RESOLUTION|>--- conflicted
+++ resolved
@@ -9,18 +9,15 @@
   } from "@rilldata/web-common/runtime-client";
   import { appStore } from "@rilldata/web-local/lib/application-state-stores/app-store";
   import { fileArtifactsStore } from "@rilldata/web-local/lib/application-state-stores/file-artifacts-store";
+  import { deleteFileArtifact } from "@rilldata/web-local/lib/svelte-query/actions";
   import { schemaHasTimestampColumn } from "@rilldata/web-local/lib/svelte-query/column-selectors";
-<<<<<<< HEAD
-  import { deleteFileArtifact } from "@rilldata/web-local/lib/svelte-query/actions";
+  import { invalidateAfterReconcile } from "@rilldata/web-local/lib/svelte-query/invalidation";
   import { useModelNames } from "@rilldata/web-local/lib/svelte-query/models";
   import { EntityType } from "@rilldata/web-local/lib/temp/entity";
-=======
-  import { invalidateAfterReconcile } from "@rilldata/web-local/lib/svelte-query/invalidation";
   import { getFilePathFromNameAndType } from "@rilldata/web-local/lib/util/entity-mappers";
->>>>>>> 22534ed6
+  import { getName } from "@rilldata/web-local/lib/util/incrementName";
   import { useQueryClient } from "@sveltestack/svelte-query";
   import { createEventDispatcher } from "svelte";
-  import { getName } from "../../../../common/utils/incrementName";
   import { runtimeStore } from "../../../application-state-stores/application-store";
   import {
     addQuickMetricsToDashboardYAML,
@@ -34,9 +31,7 @@
     MetricsEventScreenName,
     MetricsEventSpace,
   } from "../../../metrics/service/MetricsTypes";
-  import { deleteFileArtifact } from "../../../svelte-query/actions";
   import { useDashboardNames } from "../../../svelte-query/dashboards";
-  import { useModelNames } from "../../../svelte-query/models";
   import Cancel from "../../icons/Cancel.svelte";
   import EditIcon from "../../icons/EditIcon.svelte";
   import Explore from "../../icons/Explore.svelte";
