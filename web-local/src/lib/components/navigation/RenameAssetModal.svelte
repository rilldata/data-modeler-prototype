--- conflicted
+++ resolved
@@ -4,13 +4,8 @@
     useRuntimeServiceRenameFileAndReconcile,
   } from "@rilldata/web-common/runtime-client";
   import { EntityType } from "@rilldata/web-local/common/data-modeler-state-service/entity-state-service/EntityStateService";
-<<<<<<< HEAD
-  import { getLabel } from "@rilldata/web-local/lib/components/entity-mappers/mappers";
-  import { renameEntity } from "@rilldata/web-local/lib/svelte-query/actions";
-=======
+  import { renameFileArtifact } from "@rilldata/web-local/lib/svelte-query/actions";
   import { getLabel } from "@rilldata/web-local/lib/util/entity-mappers";
-  import { renameFileArtifact } from "@rilldata/web-local/lib/svelte-query/actions";
->>>>>>> cac6d865
   import { createForm } from "svelte-forms-lib";
   import * as yup from "yup";
   import { runtimeStore } from "../../application-state-stores/application-store";
@@ -48,11 +43,7 @@
     }),
     onSubmit: async (values) => {
       try {
-<<<<<<< HEAD
-        await renameEntity(
-=======
         await renameFileArtifact(
->>>>>>> cac6d865
           runtimeInstanceId,
           currentAssetName,
           values.newName,
