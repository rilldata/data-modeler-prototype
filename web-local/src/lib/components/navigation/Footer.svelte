<script lang="ts">
<<<<<<< HEAD
  import type { ApplicationBuildMetadata } from "@rilldata/web-local/lib/application-state-stores/build-metadata";
  import type { Writable } from "svelte/store";
=======
  import { getContext } from "svelte";
  import { fly } from "svelte/transition";
  import type { ApplicationMetadata } from "../../types";
>>>>>>> 2c909c65
  import Discord from "../icons/Discord.svelte";
  import Docs from "../icons/Docs.svelte";
  import Github from "../icons/Github.svelte";
  import InfoCircle from "../icons/InfoCircle.svelte";
  import Shortcut from "../tooltip/Shortcut.svelte";
  import Tooltip from "../tooltip/Tooltip.svelte";
  import TooltipContent from "../tooltip/TooltipContent.svelte";
  import TooltipShortcutContainer from "../tooltip/TooltipShortcutContainer.svelte";
  import TooltipTitle from "../tooltip/TooltipTitle.svelte";
<<<<<<< HEAD
  import { getContext } from "svelte";
  import { fly } from "svelte/transition";
=======
>>>>>>> 2c909c65

  const appBuildMetaStore: Writable<ApplicationBuildMetadata> =
    getContext("rill:app:metadata");

  const lineItems = [
    {
      icon: Docs,
      label: "Documentation",
      href: "https://docs.rilldata.com",
      className: "fill-gray-600",
      shrinkIcon: false,
    },
    {
      icon: Discord,
      label: "Ask a question",
      href: "http://bit.ly/3jg4IsF",
      className: "fill-gray-500",
      shrinkIcon: true,
    },
    {
      icon: Github,
      label: "Report an issue",
      href: "https://github.com/rilldata/rill-developer/issues/new?assignees=&labels=bug&template=bug_report.md&title=",
      className: "fill-gray-500",
      shrinkIcon: true,
    },
  ];
</script>

<div
  class="flex flex-col  pt-3 pb-3 gap-y-1 bg-gray-50 border-t border-gray-200 sticky bottom-0"
>
  {#each lineItems as lineItem}
    <a href={lineItem.href} target="_blank"
      ><div
        class="flex flex-row items-center px-4 py-1 gap-x-2 text-gray-700 font-normal hover:bg-gray-200"
      >
        <!-- workaround to resize the github and discord icons to match -->
        <div
          class="grid place-content-center"
          style:width="16px"
          style:height="16px"
        >
          <svelte:component
            this={lineItem.icon}
            className={lineItem.className}
            size="14px"
          />
        </div>
        {lineItem.label}
      </div></a
    >
  {/each}
  <div
    class="px-4 py-1 text-gray-600 flex flex-row  gap-x-2"
    style:font-size="10px"
  >
    <span class="text-gray-400">
      <Tooltip alignment="start" distance={16} location="top">
        <a
<<<<<<< HEAD
          class="text-gray-400 hover:animate-pulse"
          href="https://www.rilldata.com/company/careers"
=======
          href="https://docs.rilldata.com"
>>>>>>> 2c909c65
          target="_blank"
        >
          <InfoCircle size="16px" />
        </a>
<<<<<<< HEAD
        <div
          slot="tooltip-content"
          style:width="330px"
          transition:fly={{ duration: 100, y: 8 }}
        >
=======
        <div slot="tooltip-content" transition:fly={{ duration: 100, y: 8 }}>
>>>>>>> 2c909c65
          <TooltipContent>
            <TooltipTitle>
              <svelte:fragment slot="name">Rill Developer</svelte:fragment>
            </TooltipTitle>
            <TooltipShortcutContainer>
              <div>View documentation</div>
              <Shortcut>Click</Shortcut>
            </TooltipShortcutContainer>
          </TooltipContent>
        </div>
      </Tooltip>
    </span>
    version {$appBuildMetaStore.version}{$appBuildMetaStore.commitHash
      ? ` – ${$appBuildMetaStore.commitHash}`
      : ""}
  </div>
</div><|MERGE_RESOLUTION|>--- conflicted
+++ resolved
@@ -1,12 +1,8 @@
 <script lang="ts">
-<<<<<<< HEAD
   import type { ApplicationBuildMetadata } from "@rilldata/web-local/lib/application-state-stores/build-metadata";
+  import { getContext } from "svelte";
   import type { Writable } from "svelte/store";
-=======
-  import { getContext } from "svelte";
   import { fly } from "svelte/transition";
-  import type { ApplicationMetadata } from "../../types";
->>>>>>> 2c909c65
   import Discord from "../icons/Discord.svelte";
   import Docs from "../icons/Docs.svelte";
   import Github from "../icons/Github.svelte";
@@ -16,11 +12,6 @@
   import TooltipContent from "../tooltip/TooltipContent.svelte";
   import TooltipShortcutContainer from "../tooltip/TooltipShortcutContainer.svelte";
   import TooltipTitle from "../tooltip/TooltipTitle.svelte";
-<<<<<<< HEAD
-  import { getContext } from "svelte";
-  import { fly } from "svelte/transition";
-=======
->>>>>>> 2c909c65
 
   const appBuildMetaStore: Writable<ApplicationBuildMetadata> =
     getContext("rill:app:metadata");
@@ -80,26 +71,10 @@
   >
     <span class="text-gray-400">
       <Tooltip alignment="start" distance={16} location="top">
-        <a
-<<<<<<< HEAD
-          class="text-gray-400 hover:animate-pulse"
-          href="https://www.rilldata.com/company/careers"
-=======
-          href="https://docs.rilldata.com"
->>>>>>> 2c909c65
-          target="_blank"
-        >
+        <a href="https://docs.rilldata.com" target="_blank">
           <InfoCircle size="16px" />
         </a>
-<<<<<<< HEAD
-        <div
-          slot="tooltip-content"
-          style:width="330px"
-          transition:fly={{ duration: 100, y: 8 }}
-        >
-=======
         <div slot="tooltip-content" transition:fly={{ duration: 100, y: 8 }}>
->>>>>>> 2c909c65
           <TooltipContent>
             <TooltipTitle>
               <svelte:fragment slot="name">Rill Developer</svelte:fragment>
