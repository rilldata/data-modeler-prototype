--- conflicted
+++ resolved
@@ -7,12 +7,7 @@
   bg="linear-gradient(to right, rgba(0, 0, 0, .5), rgba(0, 0, 0,.6))"
 >
   <div slot="title">
-<<<<<<< HEAD
     <span class="ui-copy-strong">Exporting dataset</span>
-    <div class="italic">{tableName}</div>
-=======
-    <span class="font-bold">Exporting dataset</span>
     <div>{tableName}</div>
->>>>>>> 505e02b0
   </div>
 </BlockingOverlayContainer>