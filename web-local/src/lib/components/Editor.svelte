--- conflicted
+++ resolved
@@ -1,14 +1,5 @@
 <script lang="ts">
   import {
-<<<<<<< HEAD
-    useRuntimeServiceGetCatalogEntry,
-    useRuntimeServiceListCatalogEntries,
-    V1Model,
-  } from "@rilldata/web-common/runtime-client";
-  import { Debounce } from "@rilldata/web-local/lib/util/Debounce";
-  import {
-=======
->>>>>>> 22534ed6
     acceptCompletion,
     autocompletion,
     closeBrackets,
@@ -62,8 +53,8 @@
     useRuntimeServiceListCatalogEntries,
     V1Model,
   } from "@rilldata/web-common/runtime-client";
-  import { Debounce } from "@rilldata/web-local/common/utils/Debounce";
   import { runtimeStore } from "@rilldata/web-local/lib/application-state-stores/application-store";
+  import { Debounce } from "@rilldata/web-local/lib/util/Debounce";
   import { createEventDispatcher, onMount } from "svelte";
   import { createResizeListenerActionFactory } from "./actions/create-resize-listener-factory";
 
