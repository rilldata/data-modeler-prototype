--- conflicted
+++ resolved
@@ -1,16 +1,9 @@
-<<<<<<< HEAD
-<script type="ts">
-=======
 <script lang="ts">
->>>>>>> e6d01bf6
   import { Button } from "@rilldata/web-local/lib/components/button";
   import { Search } from "@rilldata/web-local/lib/components/search";
 
   import Check from "@rilldata/web-local/lib/components/icons/Check.svelte";
-<<<<<<< HEAD
   import Cancel from "@rilldata/web-local/lib/components/icons/Cancel.svelte";
-=======
->>>>>>> e6d01bf6
   import Spacer from "@rilldata/web-local/lib/components/icons/Spacer.svelte";
 
   import { Menu } from "@rilldata/web-local/lib/components/menu";
@@ -18,14 +11,11 @@
   import { createEventDispatcher, tick } from "svelte";
   import Footer from "./Footer.svelte";
 
-<<<<<<< HEAD
-  export let selectedValues;
-  export let excludeMode = false;
-=======
   export let selectedValues: string[];
   export let searchedValues: string[] = [];
+  export let excludeMode = false;
+
   let searchText = "";
->>>>>>> e6d01bf6
 
   const dispatch = createEventDispatcher();
 
@@ -82,32 +72,9 @@
 >
   <!-- the min-height is set to have about 3 entries in it -->
 
-<<<<<<< HEAD
-  <MenuHeader>
-    <svelte:fragment slot="title">Filters</svelte:fragment>
-  </MenuHeader>
-=======
   <Search bind:value={searchText} on:input={onSearch} />
->>>>>>> e6d01bf6
 
   <!-- apply a wrapped flex element to ensure proper bottom spacing between body and footer -->
-<<<<<<< HEAD
-  <div class="flex flex-col w-full pb-1">
-    {#each currentlySelectedValues as value}
-      <MenuItem
-        icon
-        on:select={() => {
-          toggleValue(value);
-        }}
-      >
-        <svelte:fragment slot="icon">
-          {#if candidateValues.includes(value) && !excludeMode}
-            <Check size="20px" />
-          {:else if candidateValues.includes(value) && excludeMode}
-            <Cancel size="20px" />
-          {:else}
-            <Spacer size="20px" />
-=======
   <div class="flex flex-col flex-1 overflow-auto w-full pb-1">
     {#if valuesToDisplay.length}
       {#each valuesToDisplay as value}
@@ -120,8 +87,10 @@
           }}
         >
           <svelte:fragment slot="icon">
-            {#if selectedValues.includes(value) !== candidateValues.includes(value)}
+            {#if selectedValues.includes(value) !== candidateValues.includes(value) && !excludeMode}
               <Check />
+            {:else if selectedValues.includes(value) !== candidateValues.includes(value) && excludeMode}
+              <Cancel size="20px" />
             {:else}
               <Spacer />
             {/if}
@@ -130,7 +99,6 @@
             {value.slice(0, 240)}...
           {:else}
             {value}
->>>>>>> e6d01bf6
           {/if}
         </MenuItem>
       {/each}
