/** core elements */
export { default as Inspector } from "./core/Inspector.svelte";
export { default as WorkspaceContainer } from "./core/WorkspaceContainer.svelte";
export { default as WorkspaceHeader } from "./core/WorkspaceHeader.svelte";
export { default as WorkspaceHeaderStatusSpinner } from "./core/WorkspaceHeaderStatusSpinner.svelte";
/** individual route elements */
export { default as DashboardWorkspace } from "./explore/Explore.svelte";
export { default as MetricsDefinitionWorkspace } from "./metrics-def/MetricsDefWorkspace.svelte";
export { default as ModelWorkspace } from "./model/ModelWorkspace.svelte";
<<<<<<< HEAD
export { default as OnboardingWorkspace } from "./onboarding/OnboardingWorkspace.svelte";
=======
export { default as SourceWorkspace } from "./source/SourceWorkspace.svelte";
>>>>>>> 9b4e2b70
<|MERGE_RESOLUTION|>--- conflicted
+++ resolved
@@ -6,9 +6,4 @@
 /** individual route elements */
 export { default as DashboardWorkspace } from "./explore/Explore.svelte";
 export { default as MetricsDefinitionWorkspace } from "./metrics-def/MetricsDefWorkspace.svelte";
-export { default as ModelWorkspace } from "./model/ModelWorkspace.svelte";
-<<<<<<< HEAD
-export { default as OnboardingWorkspace } from "./onboarding/OnboardingWorkspace.svelte";
-=======
-export { default as SourceWorkspace } from "./source/SourceWorkspace.svelte";
->>>>>>> 9b4e2b70
+export { default as ModelWorkspace } from "./model/ModelWorkspace.svelte";