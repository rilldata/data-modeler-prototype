--- conflicted
+++ resolved
@@ -25,12 +25,8 @@
 <div class="metrics-def-section w-fit">
   <div class="flex flex-row pt-6 pb-3" bind:this={sectionHeaderContainer}>
     <h4
-<<<<<<< HEAD
-      class="text-ellipsis overflow-hidden whitespace-nowrap text-gray-400 ui-copy-strong uppercase align-middle flex-none"
-=======
       class="text-ellipsis overflow-hidden whitespace-nowrap text-gray-500 font-medium align-middle flex-none"
       style="font-size: 11px;"
->>>>>>> 4f74f13b
     >
       {label}
     </h4>
