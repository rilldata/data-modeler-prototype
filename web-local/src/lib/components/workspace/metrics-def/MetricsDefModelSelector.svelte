--- conflicted
+++ resolved
@@ -22,11 +22,7 @@
   </div>
   <div>
     <select
-<<<<<<< HEAD
-      class="italic hover:bg-gray-100 rounded border border-6 border-transparent hover:ui-copy-strong hover:border-gray-100"
-=======
-      class="hover:bg-gray-100 rounded border border-6 border-transparent hover:font-bold hover:border-gray-100"
->>>>>>> 505e02b0
+      class="hover:bg-gray-100 rounded border border-6 border-transparent hover:ui-copy-strong hover:border-gray-100"
       on:change={(evt) => {
         updateMetricsDefinitionHandler(evt.target?.value);
       }}
