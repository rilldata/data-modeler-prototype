--- conflicted
+++ resolved
@@ -1,17 +1,10 @@
 <script lang="ts">
-<<<<<<< HEAD
-=======
-  import { goto } from "$app/navigation";
-  import { Button } from "@rilldata/web-common/components/button";
-  import Explore from "@rilldata/web-common/components/icons/Explore.svelte";
-  import Model from "@rilldata/web-common/components/icons/Model.svelte";
   import Tooltip from "@rilldata/web-common/components/tooltip/Tooltip.svelte";
   import TooltipContent from "@rilldata/web-common/components/tooltip/TooltipContent.svelte";
   import {
     formatBigNumberPercentage,
     formatInteger,
   } from "@rilldata/web-common/lib/formatters";
->>>>>>> 14db2834
   import {
     useRuntimeServiceGetCatalogEntry,
     useRuntimeServiceGetTableCardinality,
@@ -19,10 +12,6 @@
     V1Source,
   } from "@rilldata/web-common/runtime-client";
   import { runtimeStore } from "@rilldata/web-local/lib/application-state-stores/application-store";
-<<<<<<< HEAD
-=======
-  import { fileArtifactsStore } from "@rilldata/web-local/lib/application-state-stores/file-artifacts-store";
->>>>>>> 14db2834
   import CollapsibleSectionTitle from "@rilldata/web-local/lib/components/CollapsibleSectionTitle.svelte";
   import ColumnProfile from "@rilldata/web-local/lib/components/column-profile/ColumnProfile.svelte";
   import {
@@ -30,28 +19,8 @@
     LeftRightGrid,
   } from "@rilldata/web-local/lib/components/left-right-grid";
   import StickToHeaderDivider from "@rilldata/web-local/lib/components/panel/StickToHeaderDivider.svelte";
-<<<<<<< HEAD
-  import Tooltip from "@rilldata/web-local/lib/components/tooltip/Tooltip.svelte";
-  import TooltipContent from "@rilldata/web-local/lib/components/tooltip/TooltipContent.svelte";
-  import {
-    formatBigNumberPercentage,
-    formatInteger,
-  } from "@rilldata/web-local/lib/util/formatters";
-=======
-  import { navigationEvent } from "@rilldata/web-local/lib/metrics/initMetrics";
-  import { BehaviourEventMedium } from "@rilldata/web-local/lib/metrics/service/BehaviourEventTypes";
-  import {
-    MetricsEventScreenName,
-    MetricsEventSpace,
-  } from "@rilldata/web-local/lib/metrics/service/MetricsTypes";
-  import { selectTimestampColumnFromSchema } from "@rilldata/web-local/lib/svelte-query/column-selectors";
-  import { invalidateAfterReconcile } from "@rilldata/web-local/lib/svelte-query/invalidation";
-  import { getName } from "@rilldata/web-local/lib/util/incrementName";
-  import { useQueryClient } from "@sveltestack/svelte-query";
->>>>>>> 14db2834
   import { slide } from "svelte/transition";
   import { getSummaries } from "../../column-profile/queries";
-
   export let sourceName: string;
 
   $: runtimeInstanceId = $runtimeStore.instanceId;
