<script lang="ts">
  import { goto } from "$app/navigation";
  import { Button } from "@rilldata/web-common/components/button";
  import MetricsIcon from "@rilldata/web-common/components/icons/Metrics.svelte";
  import Tooltip from "@rilldata/web-common/components/tooltip/Tooltip.svelte";
  import TooltipContent from "@rilldata/web-common/components/tooltip/TooltipContent.svelte";
  import { runtimeStore } from "@rilldata/web-local/lib/application-state-stores/application-store";
  import { BehaviourEventMedium } from "@rilldata/web-local/lib/metrics/service/BehaviourEventTypes";
  import {
    MetricsEventScreenName,
    MetricsEventSpace,
  } from "@rilldata/web-local/lib/metrics/service/MetricsTypes";
  import { getContext } from "svelte";
  import type { Tweened } from "svelte/motion";
  import { navigationEvent } from "../../../metrics/initMetrics";
  import { useMetaQuery } from "../../../svelte-query/dashboards";
  import Filters from "./filters/Filters.svelte";
  import TimeControls from "./time-controls/TimeControls.svelte";

  export let metricViewName: string;

  const navigationVisibilityTween = getContext(
    "rill:app:navigation-visibility-tween"
  ) as Tweened<number>;

  const viewMetrics = (metricViewName: string) => {
    goto(`/dashboard/${metricViewName}/edit`);

    navigationEvent.fireEvent(
      metricViewName,
      BehaviourEventMedium.Button,
      MetricsEventSpace.Workspace,
      MetricsEventScreenName.Dashboard,
      MetricsEventScreenName.MetricsDefinition
    );
  };

<<<<<<< HEAD
  $: metaQuery = useMetaQuery($runtimeStore.instanceId, metricViewName);
  $: displayName = $metaQuery.data?.label;
=======
  $: isEditableDashboard = $runtimeStore.readOnly === false;
>>>>>>> 57b874f1
</script>

<section
  class="w-full flex flex-col"
  id="header"
  style:padding-left="{$navigationVisibilityTween * 24}px"
>
  <!-- top row
    title and call to action
  -->
  <div
    style:height="var(--header-height)"
    class="flex items-center justify-between w-full pl-1 pr-4"
  >
    <!-- title element -->
    <h1 style:line-height="1.1" style:margin-top="-1px">
      <div class="pl-4" style:font-family="InterDisplay" style:font-size="20px">
        {displayName || metricViewName}
      </div>
    </h1>
    <!-- top right CTAs -->
    {#if isEditableDashboard}
      <div style="flex-shrink: 0;">
        <Tooltip distance={8}>
          <Button on:click={() => viewMetrics(metricViewName)} type="secondary">
            Edit Metrics <MetricsIcon size="16px" />
          </Button>
          <TooltipContent slot="tooltip-content">
            Edit this dashboard's metrics & settings
          </TooltipContent>
        </Tooltip>
      </div>
    {/if}
  </div>
  <!-- bottom row -->
  <div class="px-2 pt-1">
    <TimeControls {metricViewName} />
    {#key metricViewName}
      <Filters {metricViewName} />
    {/key}
  </div>
</section><|MERGE_RESOLUTION|>--- conflicted
+++ resolved
@@ -35,12 +35,9 @@
     );
   };
 
-<<<<<<< HEAD
   $: metaQuery = useMetaQuery($runtimeStore.instanceId, metricViewName);
   $: displayName = $metaQuery.data?.label;
-=======
   $: isEditableDashboard = $runtimeStore.readOnly === false;
->>>>>>> 57b874f1
 </script>
 
 <section
