<script lang="ts">
<<<<<<< HEAD
  import { EntityType } from "@rilldata/web-common/features/entity-management/types";
=======
  import { goto } from "$app/navigation";
  import { EntityType } from "@rilldata/web-common/lib/entity";
>>>>>>> bad78afb
  import { appStore } from "@rilldata/web-local/lib/application-state-stores/app-store";
  import { runtimeStore } from "@rilldata/web-local/lib/application-state-stores/application-store";
  import { useModelHasTimeSeries } from "@rilldata/web-local/lib/svelte-query/dashboards";
  import { metricsExplorerStore } from "../../../application-state-stores/explorer-stores";
  import { useMetaQuery } from "../../../svelte-query/dashboards";
  import WorkspaceContainer from "../core/WorkspaceContainer.svelte";
  import ExploreContainer from "./ExploreContainer.svelte";
  import ExploreHeader from "./ExploreHeader.svelte";
  import DimensionDisplay from "./leaderboards/DimensionDisplay.svelte";
  import LeaderboardDisplay from "./leaderboards/LeaderboardDisplay.svelte";
  import MeasuresContainer from "./metrics-container/MeasuresContainer.svelte";
  import MetricsTimeSeriesCharts from "./metrics-container/MetricsTimeSeriesCharts.svelte";

  export let metricViewName: string;

  const switchToMetrics = async (metricViewName: string) => {
    if (!metricViewName) return;

    appStore.setActiveEntity(metricViewName, EntityType.MetricsExplorer);
  };

  $: switchToMetrics(metricViewName);

  $: metaQuery = useMetaQuery($runtimeStore.instanceId, metricViewName);
  $: if ($metaQuery.data) {
    if (!$metaQuery.data?.measures?.length) {
      goto(`/dashboard/${metricViewName}/edit`);
    }
    metricsExplorerStore.sync(metricViewName, $metaQuery.data);
  }
  $: if ($metaQuery.isError) {
    goto(`/dashboard/${metricViewName}/edit`);
  }

  let exploreContainerWidth;

  $: metricsExplorer = $metricsExplorerStore.entities[metricViewName];
  $: selectedDimensionName = metricsExplorer?.selectedDimensionName;
  $: metricTimeSeries = useModelHasTimeSeries(
    $runtimeStore.instanceId,
    metricViewName
  );
  $: hasTimeSeries = $metricTimeSeries.data;

  $: gridConfig = hasTimeSeries
    ? "560px minmax(355px, auto)"
    : "max-content minmax(355px, auto)";
</script>

<WorkspaceContainer
  top="0px"
  assetID={metricViewName}
  bgClass="bg-white"
  inspector={false}
>
  <ExploreContainer bind:exploreContainerWidth {gridConfig} slot="body">
    <ExploreHeader {metricViewName} slot="header" />

    <svelte:fragment slot="metrics">
      {#key metricViewName}
        {#if hasTimeSeries}
          <MetricsTimeSeriesCharts {metricViewName} />
        {:else}
          <MeasuresContainer {exploreContainerWidth} {metricViewName} />
        {/if}
      {/key}
    </svelte:fragment>

    <svelte:fragment slot="leaderboards">
      {#if selectedDimensionName}
        <DimensionDisplay
          {metricViewName}
          dimensionName={selectedDimensionName}
        />
      {:else}
        <LeaderboardDisplay {metricViewName} />
      {/if}
    </svelte:fragment>
  </ExploreContainer>
</WorkspaceContainer><|MERGE_RESOLUTION|>--- conflicted
+++ resolved
@@ -1,10 +1,6 @@
 <script lang="ts">
-<<<<<<< HEAD
+  import { goto } from "$app/navigation";
   import { EntityType } from "@rilldata/web-common/features/entity-management/types";
-=======
-  import { goto } from "$app/navigation";
-  import { EntityType } from "@rilldata/web-common/lib/entity";
->>>>>>> bad78afb
   import { appStore } from "@rilldata/web-local/lib/application-state-stores/app-store";
   import { runtimeStore } from "@rilldata/web-local/lib/application-state-stores/application-store";
   import { useModelHasTimeSeries } from "@rilldata/web-local/lib/svelte-query/dashboards";
