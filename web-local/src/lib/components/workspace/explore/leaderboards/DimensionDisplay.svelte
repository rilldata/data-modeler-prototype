--- conflicted
+++ resolved
@@ -7,10 +7,10 @@
    */
   import {
     MetricsViewDimension,
+    MetricsViewFilterCond,
     useRuntimeServiceMetricsViewToplist,
     useRuntimeServiceMetricsViewTotals,
   } from "@rilldata/web-common/runtime-client";
-  import type { MetricsViewDimensionValues } from "@rilldata/web-local/common/rill-developer-service/MetricsViewActions";
   import { runtimeStore } from "@rilldata/web-local/lib/application-state-stores/application-store";
   import {
     getFilterForDimension,
@@ -26,18 +26,9 @@
     humanizeGroupByColumns,
     NicelyFormattedTypes,
   } from "../../../../util/humanize-numbers";
-<<<<<<< HEAD
   import DimensionContainer from "../../../dimension/DimensionContainer.svelte";
   import DimensionHeader from "../../../dimension/DimensionHeader.svelte";
   import DimensionTable from "../../../dimension/DimensionTable.svelte";
-=======
-  import {
-    MetricsViewDimension,
-    MetricsViewFilterCond,
-    useRuntimeServiceMetricsViewToplist,
-    useRuntimeServiceMetricsViewTotals,
-  } from "@rilldata/web-common/runtime-client";
->>>>>>> 60c76993
 
   export let metricViewName: string;
   export let dimensionName: string;
