--- conflicted
+++ resolved
@@ -1,17 +1,11 @@
 <script lang="ts">
-<<<<<<< HEAD
-  import { runtimeStore } from "@rilldata/web-local/lib/application-state-stores/application-store";
-  import type { TimeSeriesValue } from "@rilldata/web-local/lib/temp/time-control-types";
-=======
   import {
     useRuntimeServiceMetricsViewTimeSeries,
     useRuntimeServiceMetricsViewTotals,
     V1MetricsViewTimeSeriesResponse,
     V1MetricsViewTotalsResponse,
   } from "@rilldata/web-common/runtime-client";
-  import { EntityStatus } from "@rilldata/web-local/common/data-modeler-state-service/entity-state-service/EntityStateService";
   import { runtimeStore } from "@rilldata/web-local/lib/application-state-stores/application-store";
->>>>>>> 22534ed6
   import { useMetaQuery } from "@rilldata/web-local/lib/svelte-query/dashboards";
   import { EntityStatus } from "@rilldata/web-local/lib/temp/entity";
   import type { UseQueryStoreResult } from "@sveltestack/svelte-query";
