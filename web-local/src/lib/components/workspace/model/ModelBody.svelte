<script lang="ts">
  import type { SelectionRange } from "@codemirror/state";
  import {
    useRuntimeServiceGetFile,
    useRuntimeServicePutFileAndReconcile,
    useRuntimeServiceRenameFileAndReconcile,
    V1PutFileAndReconcileResponse,
  } from "@rilldata/web-common/runtime-client";
  import { httpRequestQueue } from "@rilldata/web-common/runtime-client/http-client";
  import { EntityType } from "@rilldata/web-local/common/data-modeler-state-service/entity-state-service/EntityStateService";
  import { SIDE_PAD } from "@rilldata/web-local/lib/application-config";
  import { fileArtifactsStore } from "@rilldata/web-local/lib/application-state-stores/file-artifacts-store";
  import Editor from "@rilldata/web-local/lib/components/Editor.svelte";
  import Portal from "@rilldata/web-local/lib/components/Portal.svelte";
  import ConnectedPreviewTable from "@rilldata/web-local/lib/components/preview-table/ConnectedPreviewTable.svelte";
  import { drag } from "@rilldata/web-local/lib/drag";
  import { localStorageStore } from "@rilldata/web-local/lib/store-utils";
  import { renameFileArtifact } from "@rilldata/web-local/lib/svelte-query/actions";
  import { invalidateAfterReconcile } from "@rilldata/web-local/lib/svelte-query/invalidation";
  import { getFileFromName } from "@rilldata/web-local/lib/util/entity-mappers";
  import { sanitizeQuery } from "@rilldata/web-local/lib/util/sanitize-query";
  import { useQueryClient } from "@sveltestack/svelte-query";
  import { getContext } from "svelte";
  import { tweened } from "svelte/motion";
  import type { Writable } from "svelte/store";
  import { slide } from "svelte/transition";
  import { runtimeStore } from "../../../application-state-stores/application-store";
  import { notifications } from "../../notifications";
  import WorkspaceHeader from "../core/WorkspaceHeader.svelte";

  export let modelName: string;

  const queryClient = useQueryClient();

  const queryHighlight = getContext("rill:app:query-highlight");

  $: runtimeInstanceId = $runtimeStore.instanceId;
  const updateModel = useRuntimeServicePutFileAndReconcile();
  const renameModel = useRuntimeServiceRenameFileAndReconcile();

  // track innerHeight to calculate the size of the editor element.
  let innerHeight;

  let showPreview = true;
  let modelPath: string;
  $: modelPath = getFileFromName(modelName, EntityType.Model);
  $: modelError = $fileArtifactsStore.entities[modelPath]?.errors[0]?.message;
  $: modelSqlQuery = useRuntimeServiceGetFile(runtimeInstanceId, modelPath);

  $: modelSql = $modelSqlQuery?.data?.blob;
  $: hasModelSql = typeof modelSql === "string";

  let sanitizedQuery: string;
  $: sanitizedQuery = sanitizeQuery(modelSql ?? "");

  // TODO: does this need any sanitization?
  $: titleInput = modelName;

  function invalidateForModel(queryHash, modelName) {
    const r = new RegExp(
      `/v1/instances/[a-zA-Z0-9-]+/queries/[a-zA-Z0-9-]+/tables/${modelName}`
    );
    return r.test(queryHash);
  }

  function formatModelName(str) {
    return str?.trim().replaceAll(" ", "_").replace(/\.sql/, "");
  }

  const onChangeCallback = async (e) => {
    if (!e.target.value.match(/^[a-zA-Z_][a-zA-Z0-9_]*$/)) {
      notifications.send({
        message:
          "Model name must start with a letter or underscore and contain only letters, numbers, and underscores",
      });
      e.target.value = modelName; // resets the input
      return;
    }

    try {
      await renameFileArtifact(
        queryClient,
        runtimeInstanceId,
        modelName,
        e.target.value,
        EntityType.Model,
        $renameModel
      );
    } catch (err) {
      console.error(err.response.data.message);
    }
  };

  /** model body layout elements */
  // TODO: should there be a session lived ID here instead of name?
  const outputLayout = localStorageStore(`${modelName}-output`, {
    value: 500,
    visible: true,
  });
  const outputPosition = tweened($outputLayout.value, { duration: 50 });
  outputLayout.subscribe((state) => {
    outputPosition.set(state.value);
  });

  const inspectorWidth = getContext(
    "rill:app:inspector-width-tween"
  ) as Writable<number>;

  const inspectorVisibilityTween = getContext(
    "ril:app:inspector-visibility-tween"
  ) as Writable<number>;

  const navigationWidth = getContext(
    "rill:app:navigation-width-tween"
  ) as Writable<number>;

  const navVisibilityTween = getContext(
    "rill:app:navigation-visibility-tween"
  ) as Writable<number>;

  async function updateModelContent(content: string) {
    const hasChanged = sanitizeQuery(content) !== sanitizedQuery;

    if (hasChanged) {
      httpRequestQueue.removeByName(modelName);
      // cancel all existing analytical queries currently running.
      await queryClient.cancelQueries({
        fetching: true,
        predicate: (query) => {
          return invalidateForModel(query.queryHash, modelName);
        },
      });
    }

    // TODO: why is the response type not present?
    const resp = (await $updateModel.mutateAsync({
      data: {
        instanceId: runtimeInstanceId,
        path: modelPath,
        blob: content,
      },
    })) as V1PutFileAndReconcileResponse;

<<<<<<< HEAD
    // invalidate any direct usage of this catalog entry
    await queryClient.invalidateQueries({
      predicate: (query) => {
        return query.queryHash.includes(
          `/v1/instances/${$runtimeStore?.instanceId}/catalog/${modelName}`
        );
      },
    });

=======
>>>>>>> 9d7cb323
    fileArtifactsStore.setErrors(resp.affectedPaths, resp.errors);
    invalidateAfterReconcile(queryClient, $runtimeStore.instanceId, resp);

    if (!resp.errors.length && hasChanged) {
      sanitizedQuery = sanitizeQuery(content);
      // re-fetch existing finished queries
      await queryClient.resetQueries({
        predicate: (query) => {
          return invalidateForModel(query.queryHash, modelName);
        },
      });
    }
  }

  $: selections = $queryHighlight?.map((selection) => ({
    from: selection.referenceIndex,
    to: selection.referenceIndex + selection.reference.length,
<<<<<<< HEAD
  })) as SelectionRange[];
=======
  }));
>>>>>>> 9d7cb323
</script>

<svelte:window bind:innerHeight />

<WorkspaceHeader
  {...{ titleInput: formatModelName(titleInput), onChangeCallback }}
/>

<div class="editor-pane bg-gray-100">
  <div
    style:height="calc({innerHeight}px - {$outputPosition}px -
    var(--header-height))"
  >
    {#if hasModelSql}
      <div class="h-full grid p-5 pt-0 overflow-auto">
        {#key modelName}
          <Editor
            {modelName}
            content={modelSql}
            {selections}
            on:write={(evt) => updateModelContent(evt.detail.content)}
          />
        {/key}
      </div>
    {/if}
  </div>

  <Portal target=".body">
    <div
      class="fixed drawer-handler h-4 hover:cursor-col-resize translate-y-2 grid items-center ml-2 mr-2"
      style:bottom="{$outputPosition}px"
      style:left="{(1 - $navVisibilityTween) * $navigationWidth + 16}px"
      style:padding-left="{$navVisibilityTween * SIDE_PAD}px"
      style:padding-right="{(1 - $inspectorVisibilityTween) * SIDE_PAD}px"
      style:right="{$inspectorVisibilityTween * $inspectorWidth + 16}px"
      use:drag={{
        minSize: 200,
        maxSize: innerHeight - 200,
        side: "modelPreviewHeight",
        store: outputLayout,
        orientation: "vertical",
        reverse: true,
      }}
    >
      <div class="border-t border-gray-300" />
      <div class="absolute right-1/2 left-1/2 top-1/2 bottom-1/2">
        <div
          class="border-gray-400 border bg-white rounded h-1 w-8 absolute -translate-y-1/2"
        />
      </div>
    </div>
  </Portal>

  {#if hasModelSql}
    <div style:height="{$outputPosition}px" class="p-6 flex flex-col gap-6">
      <div
        class="rounded border border-gray-200 border-2 overflow-auto h-full grow-1 {!showPreview &&
          'hidden'}"
        class:border={!!modelError}
        class:border-gray-300={!!modelError}
      >
        <div
          style="{modelError ? 'filter: brightness(.9);' : ''}
            transition: filter 200ms;
          "
          class="relative h-full"
        >
          <ConnectedPreviewTable objectName={modelName} />
        </div>
        <!--TODO {:else}-->
        <!--  <div-->
        <!--    class="grid items-center justify-center italic pt-3 text-gray-600"-->
        <!--  >-->
        <!--    no columns selected-->
        <!--  </div>-->
        <!--{/if}-->
      </div>
      {#if modelError}
        <div
          transition:slide={{ duration: 200 }}
          class="error break-words overflow-auto p-6 border-2 border-gray-300 font-bold text-gray-700 w-full shrink-0 max-h-[60%] z-10 bg-gray-100"
        >
          {modelError}
        </div>
      {/if}
    </div>
  {/if}
</div><|MERGE_RESOLUTION|>--- conflicted
+++ resolved
@@ -141,18 +141,6 @@
       },
     })) as V1PutFileAndReconcileResponse;
 
-<<<<<<< HEAD
-    // invalidate any direct usage of this catalog entry
-    await queryClient.invalidateQueries({
-      predicate: (query) => {
-        return query.queryHash.includes(
-          `/v1/instances/${$runtimeStore?.instanceId}/catalog/${modelName}`
-        );
-      },
-    });
-
-=======
->>>>>>> 9d7cb323
     fileArtifactsStore.setErrors(resp.affectedPaths, resp.errors);
     invalidateAfterReconcile(queryClient, $runtimeStore.instanceId, resp);
 
@@ -170,11 +158,7 @@
   $: selections = $queryHighlight?.map((selection) => ({
     from: selection.referenceIndex,
     to: selection.referenceIndex + selection.reference.length,
-<<<<<<< HEAD
   })) as SelectionRange[];
-=======
-  }));
->>>>>>> 9d7cb323
 </script>
 
 <svelte:window bind:innerHeight />
