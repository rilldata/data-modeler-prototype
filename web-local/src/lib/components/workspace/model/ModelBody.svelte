--- conflicted
+++ resolved
@@ -7,30 +7,18 @@
   } from "@rilldata/web-common/runtime-client";
   import { EntityType } from "@rilldata/web-local/common/data-modeler-state-service/entity-state-service/EntityStateService";
   import { SIDE_PAD } from "@rilldata/web-local/lib/application-config";
-<<<<<<< HEAD
-  import { commonEntitiesStore } from "@rilldata/web-local/lib/application-state-stores/common-store";
-=======
   import { fileArtifactsStore } from "@rilldata/web-local/lib/application-state-stores/file-artifacts-store";
->>>>>>> cac6d865
   import type {
     DerivedModelStore,
     PersistentModelStore,
   } from "@rilldata/web-local/lib/application-state-stores/model-stores";
   import Editor from "@rilldata/web-local/lib/components/Editor.svelte";
-<<<<<<< HEAD
-  import { getFileFromName } from "@rilldata/web-local/lib/components/entity-mappers/mappers";
-=======
-  import { getFileFromName } from "@rilldata/web-local/lib/util/entity-mappers";
->>>>>>> cac6d865
   import Portal from "@rilldata/web-local/lib/components/Portal.svelte";
   import { PreviewTable } from "@rilldata/web-local/lib/components/preview-table";
   import { drag } from "@rilldata/web-local/lib/drag";
   import { localStorageStore } from "@rilldata/web-local/lib/store-utils";
-<<<<<<< HEAD
-  import { renameEntity } from "@rilldata/web-local/lib/svelte-query/actions";
-=======
   import { renameFileArtifact } from "@rilldata/web-local/lib/svelte-query/actions";
->>>>>>> cac6d865
+  import { getFileFromName } from "@rilldata/web-local/lib/util/entity-mappers";
   import { getContext } from "svelte";
   import { tweened } from "svelte/motion";
   import type { Writable } from "svelte/store";
@@ -39,11 +27,7 @@
     dataModelerService,
     runtimeStore,
   } from "../../../application-state-stores/application-store";
-<<<<<<< HEAD
   import { notifications } from "../../notifications";
-=======
-  import notifications from "../../notifications";
->>>>>>> cac6d865
   import WorkspaceHeader from "../core/WorkspaceHeader.svelte";
 
   export let modelName: string;
@@ -75,11 +59,7 @@
   let showPreview = true;
   let modelPath: string;
   $: modelPath = getFileFromName(modelName, EntityType.Model);
-<<<<<<< HEAD
-  $: modelError = $commonEntitiesStore.entities[modelPath]?.errors[0]?.message;
-=======
   $: modelError = $fileArtifactsStore.entities[modelPath]?.errors[0]?.message;
->>>>>>> cac6d865
 
   let titleInput = currentModel?.name;
   $: titleInput = currentModel?.name;
@@ -99,11 +79,7 @@
     }
 
     try {
-<<<<<<< HEAD
-      await renameEntity(
-=======
       await renameFileArtifact(
->>>>>>> cac6d865
         runtimeInstanceId,
         modelName,
         e.target.value,
@@ -150,14 +126,7 @@
         blob: content,
       },
     })) as V1PutFileAndReconcileResponse;
-<<<<<<< HEAD
-    commonEntitiesStore.consolidateMigrateResponse(
-      resp.affectedPaths,
-      resp.errors
-    );
-=======
     fileArtifactsStore.setErrors(resp.affectedPaths, resp.errors);
->>>>>>> cac6d865
     if (!resp.errors.length) {
       await dataModelerService.dispatch("updateModelQuery", [
         currentModel.id,
