--- conflicted
+++ resolved
@@ -27,19 +27,14 @@
   );
 }
 
-<<<<<<< HEAD
 export type SourceFromYaml = {
   type: string;
   uri?: string;
   path?: string;
 };
 
-export function useSourceFromYaml(repoId: string, filePath: string) {
-  return useRuntimeServiceGetFile(repoId, filePath, {
-=======
 export function useSourceFromYaml(instanceId: string, filePath: string) {
   return useRuntimeServiceGetFile(instanceId, filePath, {
->>>>>>> 4a794b70
     query: {
       select: (data) => (data.blob ? parse(data.blob) : {}),
     },
