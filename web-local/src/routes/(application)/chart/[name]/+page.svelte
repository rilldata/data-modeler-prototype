--- conflicted
+++ resolved
@@ -60,11 +60,10 @@
   <WorkspaceContainer inspector={false} bind:width={containerWidth}>
     <ChartsHeader slot="header" {filePath} />
     <div slot="body" class="flex size-full">
-<<<<<<< HEAD
-      <div style:width="{editorPercentage * 100}%" class="relative flex-none">
-=======
-      <div style:width="{editorWidth}px" class="relative flex-none border-r">
->>>>>>> e95cf615
+      <div
+        style:width="{editorPercentage * 100}%"
+        class="relative flex-none border-r"
+      >
         <Resizer
           direction="EW"
           side="right"
