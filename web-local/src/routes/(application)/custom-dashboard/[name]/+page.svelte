<script lang="ts">
  import { page } from "$app/stores";
  import { runtime } from "@rilldata/web-common/runtime-client/runtime-store";
  import { useCustomDashboard } from "@rilldata/web-common/features/custom-dashboards/selectors";
  import CustomDashboard from "@rilldata/web-common/features/custom-dashboards/CustomDashboard.svelte";
  import CustomDashboardEditor from "@rilldata/web-common/features/custom-dashboards/CustomDashboardEditor.svelte";
  import {
    WorkspaceContainer,
    WorkspaceHeader,
  } from "@rilldata/web-common/layout/workspace";
  import { goto } from "$app/navigation";
  import { notifications } from "@rilldata/web-common/components/notifications";
  import { renameFileArtifact } from "@rilldata/web-common/features/entity-management/actions";
  import { getRouteFromName } from "@rilldata/web-common/features/entity-management/entity-mappers";
  import { isDuplicateName } from "@rilldata/web-common/features/entity-management/name-utils";
  import { EntityType } from "@rilldata/web-common/features/entity-management/types";
  import { useAllNames } from "@rilldata/web-common/features/entity-management/resource-selectors";
  import type { V1DashboardComponent } from "@rilldata/web-common/runtime-client";
  import {
    createRuntimeServiceGetFile,
    createRuntimeServicePutFile,
  } from "@rilldata/web-common/runtime-client";
  import {
    getFileAPIPathFromNameAndType,
    getFilePathFromNameAndType,
  } from "@rilldata/web-common/features/entity-management/entity-mappers";
  import type { Vector } from "@rilldata/web-common/features/custom-dashboards/types";
  import { parse, stringify } from "yaml";
  import type { V1DashboardSpec } from "@rilldata/web-common/runtime-client";
<<<<<<< HEAD

  import Toggle from "@rilldata/web-common/features/custom-dashboards/Toggle.svelte";

  const updateFile = createRuntimeServicePutFile();

  let editing = true;
  let showGrid = false;
  let singlePanel = false;
=======
  import ViewSelector from "@rilldata/web-common/features/custom-dashboards/ViewSelector.svelte";
  import Button from "@rilldata/web-common/components/button/Button.svelte";
  import Switch from "@rilldata/web-common/components/forms/Switch.svelte";
  import Label from "@rilldata/web-common/components/forms/Label.svelte";
  import { slide } from "svelte/transition";
  import AddChartMenu from "@rilldata/web-common/features/custom-dashboards/AddChartMenu.svelte";

  const updateFile = createRuntimeServicePutFile();

  let showGrid = true;
>>>>>>> 96ee807b
  let editorWidth = 400;
  let startingWidth = 400;
  let startingX = 0;
  let currentX = 0;

  $: customDashboardName = $page.params.name;

  $: filePath = getFilePathFromNameAndType(
    customDashboardName,
    EntityType.Dashboard,
  );

  $: fileQuery = createRuntimeServiceGetFile($runtime.instanceId, filePath);

  $: query = useCustomDashboard($runtime.instanceId, customDashboardName);
  $: allNamesQuery = useAllNames($runtime.instanceId);

  $: yaml = $fileQuery.data?.blob || "";

  $: parsedYaml = parse(yaml) as V1DashboardSpec;

  $: dashboard = $query.data?.dashboard?.spec;

  $: columns = dashboard?.grid?.columns ?? 10;
  $: gap = dashboard?.grid?.gap ?? 1;
  $: charts = dashboard?.components ?? ([] as V1DashboardComponent[]);

  const onChangeCallback = async (
    e: Event & {
      currentTarget: EventTarget & HTMLInputElement;
    },
  ) => {
    if (!e.currentTarget) return;
    if (!e.currentTarget.value.match(/^[a-zA-Z_][a-zA-Z0-9_]*$/)) {
      notifications.send({
        message:
          "Model name must start with a letter or underscore and contain only letters, numbers, and underscores",
      });
      e.currentTarget.value = customDashboardName; // resets the input
      return;
    }
    if (
      isDuplicateName(
        e.currentTarget.value,
        customDashboardName,
        $allNamesQuery?.data ?? [],
      )
    ) {
      notifications.send({
        message: `Name ${e.currentTarget.value} is already in use`,
      });
      e.currentTarget.value = customDashboardName; // resets the input
      return;
    }

    try {
      const toName = e.currentTarget.value;
      const entityType = EntityType.Dashboard;
      await renameFileArtifact(
        $runtime.instanceId,
        customDashboardName,
        toName,
        entityType,
      );
      await goto(getRouteFromName(toName, entityType), {
        replaceState: true,
      });
    } catch (err) {
      console.error(err.response.data.message);
    }
  };

  function handleStartResize(e: MouseEvent) {
    startingWidth = editorWidth;
    startingX = e.clientX;

    window.addEventListener("mousemove", handleResize);
    window.addEventListener("mouseup", () => {
      window.removeEventListener("mousemove", handleResize);
    });
  }

  function handleResize(e: MouseEvent) {
    currentX = e.clientX;
    editorWidth = Math.max(
      300,
      Math.min(startingWidth + (currentX - startingX), 600),
    );
  }

  async function updateChart(e: CustomEvent<string>) {
    const content = e.detail;
    if (!content) return;
    try {
      await $updateFile.mutateAsync({
        instanceId: $runtime.instanceId,
        path: getFileAPIPathFromNameAndType(
          customDashboardName,
          EntityType.Dashboard,
        ),
        data: {
          blob: content,
        },
      });
      yaml = content;
      dashboard = parse(content) as V1DashboardSpec;
    } catch (err) {
      console.error(err);
    }
  }

  async function handlePreviewUpdate(
    e: CustomEvent<{
      index: number;
<<<<<<< HEAD
      change: "dimension" | "position";
      vector: Vector;
=======
      position: Vector;
      dimensions: Vector;
>>>>>>> 96ee807b
    }>,
  ) {
    const components = [...(parsedYaml?.components ?? [])];

<<<<<<< HEAD
    if (e.detail.change === "dimension") {
      components[e.detail.index].width = e.detail.vector[0];
      components[e.detail.index].height = e.detail.vector[1];
    } else {
      components[e.detail.index].x = e.detail.vector[0];
      components[e.detail.index].y = e.detail.vector[1];
    }
=======
    // if (e.detail.change === "dimension") {
    components[e.detail.index].width = e.detail.dimensions[0];
    components[e.detail.index].height = e.detail.dimensions[1];
    // } else {
    components[e.detail.index].x = e.detail.position[0];
    components[e.detail.index].y = e.detail.position[1];
    // }

    const stringified = stringify({ ...parsedYaml, components });

    await updateChart(new CustomEvent("update", { detail: stringified }));
  }

  let selectedView = "split";

  let snap = false;

  async function addChart(e: CustomEvent<{ chartName: string }>) {
    const components = [...(parsedYaml?.components ?? [])];
    components.push({
      chart: e.detail.chartName,
      height: 4,
      width: 4,
      x: 0,
      y: 0,
    });
>>>>>>> 96ee807b

    const stringified = stringify({ ...parsedYaml, components });

    await updateChart(new CustomEvent("update", { detail: stringified }));
  }
</script>

<svelte:head>
  <title>Rill Developer | {customDashboardName}</title>
</svelte:head>

<WorkspaceContainer inspector={false}>
  <WorkspaceHeader
    slot="header"
    titleInput={customDashboardName}
    showInspectorToggle={false}
    {onChangeCallback}
  >
<<<<<<< HEAD
    <div slot="workspace-controls" class="flex gap-x-4">
      {#if !singlePanel || !editing}
        <Toggle bind:bool={showGrid} text={["Show grid", "Hide grid"]} />
      {/if}

      {#if singlePanel}
        <Toggle bind:bool={editing} text={["Preview", "Edit"]} />
      {/if}

      <Toggle bind:bool={singlePanel} text={["Two panel", "One panel"]} />
=======
    <div slot="workspace-controls" class="flex gap-x-4 items-center">
      <ViewSelector bind:selectedView />

      <div
        class="flex gap-x-1 flex-none items-center h-full bg-white rounded-full"
      >
        <Switch small id="snap" bind:checked={snap} />
        <Label for="snap" class="font-normal text-xs">Snap on change</Label>
      </div>

      {#if selectedView === "split" || selectedView === "viz"}
        <div
          class="flex gap-x-1 flex-none items-center h-full bg-white rounded-full"
        >
          <Switch small id="grid" bind:checked={showGrid} />
          <Label for="grid" class="font-normal text-xs">Grid</Label>
        </div>
      {/if}

      <AddChartMenu on:add-chart={addChart} />
      <Button>Preview</Button>
>>>>>>> 96ee807b
    </div>
  </WorkspaceHeader>

  <div class="flex w-full h-full flex-row overflow-hidden" slot="body">
<<<<<<< HEAD
    {#if !singlePanel || (singlePanel && editing)}
      <div
        class="relative h-full flex-shrink-0 border-r border-gray-400 w-full"
        class:width={!singlePanel}
=======
    {#if selectedView == "code" || selectedView == "split"}
      <div
        transition:slide={{ duration: 400, axis: "x" }}
        class="relative h-full flex-shrink-0 w-full"
        class:width={selectedView === "split"}
>>>>>>> 96ee807b
        style:--width="{editorWidth}px"
      >
        <button class="resizer" on:mousedown={handleStartResize} />
        <CustomDashboardEditor {yaml} on:update={updateChart} />
      </div>
    {/if}

<<<<<<< HEAD
    {#if !singlePanel || (singlePanel && !editing)}
      <CustomDashboard
=======
    {#if selectedView == "viz" || selectedView == "split"}
      <CustomDashboard
        {snap}
>>>>>>> 96ee807b
        {gap}
        {charts}
        {columns}
        {showGrid}
        on:update={handlePreviewUpdate}
      />
    {/if}
  </div>
</WorkspaceContainer>

<style lang="postcss">
  .resizer {
    @apply h-full w-2 absolute right-0 z-10 cursor-col-resize;
  }

  .width {
    width: var(--width);
  }
</style><|MERGE_RESOLUTION|>--- conflicted
+++ resolved
@@ -27,16 +27,6 @@
   import type { Vector } from "@rilldata/web-common/features/custom-dashboards/types";
   import { parse, stringify } from "yaml";
   import type { V1DashboardSpec } from "@rilldata/web-common/runtime-client";
-<<<<<<< HEAD
-
-  import Toggle from "@rilldata/web-common/features/custom-dashboards/Toggle.svelte";
-
-  const updateFile = createRuntimeServicePutFile();
-
-  let editing = true;
-  let showGrid = false;
-  let singlePanel = false;
-=======
   import ViewSelector from "@rilldata/web-common/features/custom-dashboards/ViewSelector.svelte";
   import Button from "@rilldata/web-common/components/button/Button.svelte";
   import Switch from "@rilldata/web-common/components/forms/Switch.svelte";
@@ -47,7 +37,6 @@
   const updateFile = createRuntimeServicePutFile();
 
   let showGrid = true;
->>>>>>> 96ee807b
   let editorWidth = 400;
   let startingWidth = 400;
   let startingX = 0;
@@ -162,26 +151,12 @@
   async function handlePreviewUpdate(
     e: CustomEvent<{
       index: number;
-<<<<<<< HEAD
-      change: "dimension" | "position";
-      vector: Vector;
-=======
       position: Vector;
       dimensions: Vector;
->>>>>>> 96ee807b
     }>,
   ) {
     const components = [...(parsedYaml?.components ?? [])];
 
-<<<<<<< HEAD
-    if (e.detail.change === "dimension") {
-      components[e.detail.index].width = e.detail.vector[0];
-      components[e.detail.index].height = e.detail.vector[1];
-    } else {
-      components[e.detail.index].x = e.detail.vector[0];
-      components[e.detail.index].y = e.detail.vector[1];
-    }
-=======
     // if (e.detail.change === "dimension") {
     components[e.detail.index].width = e.detail.dimensions[0];
     components[e.detail.index].height = e.detail.dimensions[1];
@@ -208,7 +183,6 @@
       x: 0,
       y: 0,
     });
->>>>>>> 96ee807b
 
     const stringified = stringify({ ...parsedYaml, components });
 
@@ -227,18 +201,6 @@
     showInspectorToggle={false}
     {onChangeCallback}
   >
-<<<<<<< HEAD
-    <div slot="workspace-controls" class="flex gap-x-4">
-      {#if !singlePanel || !editing}
-        <Toggle bind:bool={showGrid} text={["Show grid", "Hide grid"]} />
-      {/if}
-
-      {#if singlePanel}
-        <Toggle bind:bool={editing} text={["Preview", "Edit"]} />
-      {/if}
-
-      <Toggle bind:bool={singlePanel} text={["Two panel", "One panel"]} />
-=======
     <div slot="workspace-controls" class="flex gap-x-4 items-center">
       <ViewSelector bind:selectedView />
 
@@ -260,23 +222,15 @@
 
       <AddChartMenu on:add-chart={addChart} />
       <Button>Preview</Button>
->>>>>>> 96ee807b
     </div>
   </WorkspaceHeader>
 
   <div class="flex w-full h-full flex-row overflow-hidden" slot="body">
-<<<<<<< HEAD
-    {#if !singlePanel || (singlePanel && editing)}
-      <div
-        class="relative h-full flex-shrink-0 border-r border-gray-400 w-full"
-        class:width={!singlePanel}
-=======
     {#if selectedView == "code" || selectedView == "split"}
       <div
         transition:slide={{ duration: 400, axis: "x" }}
         class="relative h-full flex-shrink-0 w-full"
         class:width={selectedView === "split"}
->>>>>>> 96ee807b
         style:--width="{editorWidth}px"
       >
         <button class="resizer" on:mousedown={handleStartResize} />
@@ -284,14 +238,9 @@
       </div>
     {/if}
 
-<<<<<<< HEAD
-    {#if !singlePanel || (singlePanel && !editing)}
-      <CustomDashboard
-=======
     {#if selectedView == "viz" || selectedView == "split"}
       <CustomDashboard
         {snap}
->>>>>>> 96ee807b
         {gap}
         {charts}
         {columns}
