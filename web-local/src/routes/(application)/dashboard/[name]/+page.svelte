<script lang="ts">
  import { goto } from "$app/navigation";
  import { page } from "$app/stores";
  import { Dashboard } from "@rilldata/web-common/features/dashboards";
  import { useDashboardStore } from "@rilldata/web-common/features/dashboards/dashboard-stores";
  import { getFilePathFromNameAndType } from "@rilldata/web-common/features/entity-management/entity-mappers";
  import { EntityType } from "@rilldata/web-common/features/entity-management/types";
  import { featureFlags } from "@rilldata/web-common/features/feature-flags";
  import { WorkspaceContainer } from "@rilldata/web-common/layout/workspace";
  import {
    createRuntimeServiceGetCatalogEntry,
    createRuntimeServiceGetFile,
  } from "@rilldata/web-common/runtime-client";
  import { runtime } from "@rilldata/web-common/runtime-client/runtime-store";
  import { error } from "@sveltejs/kit";
  import { CATALOG_ENTRY_NOT_FOUND } from "../../../../lib/errors/messages";
  import DashboardStateProvider from "@rilldata/web-common/features/dashboards/proto-state/DashboardStateProvider.svelte";
<<<<<<< HEAD
  import BusinessModelProvider from "@rilldata/web-common/features/dashboards/business-model/BusinessModelProvider.svelte";
=======
  import StateManagersProvider from "@rilldata/web-common/features/dashboards/state-managers/StateManagersProvider.svelte";
>>>>>>> b6f4ee32

  $: metricViewName = $page.params.name;
  $: metricsExplorer = useDashboardStore(metricViewName);

  $: fileQuery = createRuntimeServiceGetFile(
    $runtime.instanceId,
    getFilePathFromNameAndType(metricViewName, EntityType.MetricsDefinition),
    {
      query: {
        onError: (err) => {
          if (err.response?.data?.message.includes(CATALOG_ENTRY_NOT_FOUND)) {
            throw error(404, "Dashboard not found");
          }

          throw error(err.response?.status || 500, err.message);
        },
      },
    }
  );

  $: catalogQuery = createRuntimeServiceGetCatalogEntry(
    $runtime.instanceId,
    metricViewName,
    {
      query: {
        onError: () => {
          if (!metricViewName) return;

          // When the catalog entry doesn't exist, the dashboard config is invalid
          if ($featureFlags.readOnly) {
            throw error(400, "Invalid dashboard");
          }

          goto(`/dashboard/${metricViewName}/edit`);
        },
      },
    }
  );
</script>

<svelte:head>
  <title>Rill Developer | {metricViewName}</title>
</svelte:head>

{#if $fileQuery.data && $catalogQuery.data}
  <WorkspaceContainer
    top="0px"
    assetID={metricViewName}
    bgClass="bg-white"
    inspector={false}
  >
<<<<<<< HEAD
    <BusinessModelProvider metricsViewName={metricViewName} slot="body">
      <DashboardStateProvider {metricViewName}>
        <Dashboard {metricViewName} hasTitle />
      </DashboardStateProvider>
    </BusinessModelProvider>
=======
    <StateManagersProvider metricsViewName={metricViewName} slot="body">
      <DashboardStateProvider {metricViewName}>
        <Dashboard {metricViewName} hasTitle />
      </DashboardStateProvider>
    </StateManagersProvider>
>>>>>>> b6f4ee32
  </WorkspaceContainer>
{/if}<|MERGE_RESOLUTION|>--- conflicted
+++ resolved
@@ -15,11 +15,7 @@
   import { error } from "@sveltejs/kit";
   import { CATALOG_ENTRY_NOT_FOUND } from "../../../../lib/errors/messages";
   import DashboardStateProvider from "@rilldata/web-common/features/dashboards/proto-state/DashboardStateProvider.svelte";
-<<<<<<< HEAD
-  import BusinessModelProvider from "@rilldata/web-common/features/dashboards/business-model/BusinessModelProvider.svelte";
-=======
   import StateManagersProvider from "@rilldata/web-common/features/dashboards/state-managers/StateManagersProvider.svelte";
->>>>>>> b6f4ee32
 
   $: metricViewName = $page.params.name;
   $: metricsExplorer = useDashboardStore(metricViewName);
@@ -71,18 +67,10 @@
     bgClass="bg-white"
     inspector={false}
   >
-<<<<<<< HEAD
-    <BusinessModelProvider metricsViewName={metricViewName} slot="body">
-      <DashboardStateProvider {metricViewName}>
-        <Dashboard {metricViewName} hasTitle />
-      </DashboardStateProvider>
-    </BusinessModelProvider>
-=======
     <StateManagersProvider metricsViewName={metricViewName} slot="body">
       <DashboardStateProvider {metricViewName}>
         <Dashboard {metricViewName} hasTitle />
       </DashboardStateProvider>
     </StateManagersProvider>
->>>>>>> b6f4ee32
   </WorkspaceContainer>
 {/if}