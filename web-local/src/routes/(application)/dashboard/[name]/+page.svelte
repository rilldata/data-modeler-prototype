--- conflicted
+++ resolved
@@ -1,14 +1,9 @@
 <script lang="ts">
   import { page } from "$app/stores";
-<<<<<<< HEAD
   import { Dashboard } from "@rilldata/web-common/features/dashboards";
-=======
-  import { DashboardWorkspace } from "@rilldata/web-common/features/dashboards";
   import { metricsExplorerStore } from "@rilldata/web-common/features/dashboards/dashboard-stores";
   import { base64ToProto } from "@rilldata/web-common/features/dashboards/proto-state/fromProto";
   import { fromProto } from "@rilldata/web-common/features/dashboards/proto-state/fromProto.js";
-  import { onMount, tick } from "svelte";
->>>>>>> 86812837
   import { getFilePathFromNameAndType } from "@rilldata/web-common/features/entity-management/entity-mappers";
   import { EntityType } from "@rilldata/web-common/features/entity-management/types";
   import { WorkspaceContainer } from "@rilldata/web-common/layout/workspace";
@@ -18,6 +13,7 @@
   } from "@rilldata/web-common/runtime-client";
   import { runtime } from "@rilldata/web-common/runtime-client/runtime-store";
   import { error, redirect } from "@sveltejs/kit";
+  import { onMount, tick } from "svelte";
   import { featureFlags } from "../../../../lib/application-state-stores/application-store";
   import { CATALOG_ENTRY_NOT_FOUND } from "../../../../lib/errors/messages";
 
