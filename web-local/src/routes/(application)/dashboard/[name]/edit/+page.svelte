<script lang="ts">
  import { useRuntimeServiceGetFile } from "@rilldata/web-common/runtime-client";
  import { runtimeStore } from "@rilldata/web-local/lib/application-state-stores/application-store";
  import { MetricsDefinitionWorkspace } from "@rilldata/web-local/lib/components/workspace";
<<<<<<< HEAD
  import { EntityType } from "@rilldata/web-local/lib/temp/entity";
  import { getFileFromName } from "@rilldata/web-local/lib/util/entity-mappers";
=======
  import { getFilePathFromNameAndType } from "@rilldata/web-local/lib/util/entity-mappers";
>>>>>>> 22534ed6

  export let data;

  $: metricsDefName = data.metricsDefName;
  $: instanceId = $runtimeStore.instanceId;

  $: dashboardYAML = useRuntimeServiceGetFile(
    instanceId,
    getFilePathFromNameAndType(metricsDefName, EntityType.MetricsDefinition)
  );

  $: yaml = $dashboardYAML.data?.blob || "";
  $: nonStandardError = data.error;
</script>

<svelte:head>
  <title>Rill Developer | {metricsDefName}</title>
</svelte:head>

{#if yaml}
  <MetricsDefinitionWorkspace {metricsDefName} {nonStandardError} {yaml} />
{/if}<|MERGE_RESOLUTION|>--- conflicted
+++ resolved
@@ -2,12 +2,8 @@
   import { useRuntimeServiceGetFile } from "@rilldata/web-common/runtime-client";
   import { runtimeStore } from "@rilldata/web-local/lib/application-state-stores/application-store";
   import { MetricsDefinitionWorkspace } from "@rilldata/web-local/lib/components/workspace";
-<<<<<<< HEAD
   import { EntityType } from "@rilldata/web-local/lib/temp/entity";
-  import { getFileFromName } from "@rilldata/web-local/lib/util/entity-mappers";
-=======
   import { getFilePathFromNameAndType } from "@rilldata/web-local/lib/util/entity-mappers";
->>>>>>> 22534ed6
 
   export let data;
 
