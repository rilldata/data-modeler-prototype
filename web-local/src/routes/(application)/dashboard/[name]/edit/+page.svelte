--- conflicted
+++ resolved
@@ -3,14 +3,7 @@
   import { getFilePathFromNameAndType } from "@rilldata/web-common/features/entity-management/entity-mappers";
   import { EntityType } from "@rilldata/web-common/features/entity-management/types";
   import { MetricsWorkspace } from "@rilldata/web-common/features/metrics-views";
-<<<<<<< HEAD
-  import { useRuntimeServiceGetFile } from "@rilldata/web-common/runtime-client";
-=======
-  import {
-    createRuntimeServiceGetCatalogEntry,
-    createRuntimeServiceGetFile,
-  } from "@rilldata/web-common/runtime-client";
->>>>>>> 933c7bcc
+  import { createRuntimeServiceGetFile } from "@rilldata/web-common/runtime-client";
   import { runtime } from "@rilldata/web-common/runtime-client/runtime-store";
   import { error } from "@sveltejs/kit";
   import { onMount } from "svelte";
@@ -44,27 +37,6 @@
   $: yaml = $fileQuery.data?.blob || "";
 
   let nonStandardError: string | undefined;
-<<<<<<< HEAD
-=======
-  $: catalogQuery = createRuntimeServiceGetCatalogEntry(
-    $runtime.instanceId,
-    metricViewName,
-    {
-      query: {
-        onError: async (err) => {
-          // If the catalog entry doesn't exist, the dashboard config is invalid
-          // The component should render the specific error
-          if (err.response?.data?.message.includes(CATALOG_ENTRY_NOT_FOUND)) {
-            nonStandardError = err.message;
-          }
-
-          // Throw all other errors
-          throw error(err.response?.status || 500, err.message);
-        },
-      },
-    }
-  );
->>>>>>> 933c7bcc
 </script>
 
 <svelte:head>
