<script lang="ts">
  import { page } from "$app/stores";
  import Rill from "@rilldata/web-common/components/icons/Rill.svelte";
  import Breadcrumbs from "@rilldata/web-common/components/navigation/breadcrumbs/Breadcrumbs.svelte";
  import type { PathOption } from "@rilldata/web-common/components/navigation/breadcrumbs/types";
  import { getBreadcrumbOptions } from "@rilldata/web-common/features/dashboards/dashboard-utils";
  import {
    useValidCanvases,
    useValidDashboards,
  } from "@rilldata/web-common/features/dashboards/selectors.js";
  import StateManagersProvider from "@rilldata/web-common/features/dashboards/state-managers/StateManagersProvider.svelte";
  import DashboardCtAs from "@rilldata/web-common/features/dashboards/workspace/DashboardCTAs.svelte";
  import { useProjectTitle } from "@rilldata/web-common/features/project/selectors";
  import { runtime } from "@rilldata/web-common/runtime-client/runtime-store";

  $: ({ instanceId } = $runtime);

  $: ({
    params: { name: dashboardName },
    route,
  } = $page);

  $: dashboardsQuery = useValidDashboards(instanceId);
  $: canvasQuery = useValidCanvases(instanceId);
  $: projectTitleQuery = useProjectTitle(instanceId);

  $: projectTitle = $projectTitleQuery.data ?? "Untitled Rill Project";

  $: dashboards = $dashboardsQuery.data ?? [];
  $: canvases = $canvasQuery.data ?? [];

  $: dashboardOptions = getBreadcrumbOptions(dashboards, canvases);

  $: projectPath = <PathOption>{
    label: projectTitle,
    section: "project",
    depth: -1,
    href: "/",
  };

  $: pathParts = [
    new Map([[projectTitle.toLowerCase(), projectPath]]),
    dashboardOptions,
  ];

  $: currentPath = [projectTitle, dashboardName.toLowerCase()];

  $: currentDashboard = dashboards.find(
    (d) => d.meta?.name?.name?.toLowerCase() === dashboardName.toLowerCase(),
  );

  $: metricsViewName = currentDashboard?.meta?.name?.name;
</script>

<<<<<<< HEAD
<div class="flex flex-col size-full overflow-hidden">
  <header class="py-3 w-full bg-white flex gap-x-2 items-center px-4 border-b">
=======
<div class="flex flex-col size-full">
  <header>
>>>>>>> e38e2f3a
    {#if $dashboardsQuery.data}
      <Breadcrumbs {pathParts} {currentPath}>
        <a href="/" slot="icon">
          <Rill />
        </a>
      </Breadcrumbs>
    {/if}
    <span class="rounded-full px-2 border text-gray-800 bg-gray-50">
      PREVIEW
    </span>
    {#if route.id?.includes("dashboard") && metricsViewName}
      <StateManagersProvider {metricsViewName}>
        <DashboardCtAs metricViewName={metricsViewName} />
      </StateManagersProvider>
    {/if}
  </header>
  <slot />
</div>

<style lang="postcss">
  header {
    @apply w-full bg-background box-border;
    @apply flex gap-x-2 items-center px-4 border-b flex-none;
    height: var(--header-height);
  }
</style><|MERGE_RESOLUTION|>--- conflicted
+++ resolved
@@ -52,13 +52,8 @@
   $: metricsViewName = currentDashboard?.meta?.name?.name;
 </script>
 
-<<<<<<< HEAD
 <div class="flex flex-col size-full overflow-hidden">
-  <header class="py-3 w-full bg-white flex gap-x-2 items-center px-4 border-b">
-=======
-<div class="flex flex-col size-full">
   <header>
->>>>>>> e38e2f3a
     {#if $dashboardsQuery.data}
       <Breadcrumbs {pathParts} {currentPath}>
         <a href="/" slot="icon">
