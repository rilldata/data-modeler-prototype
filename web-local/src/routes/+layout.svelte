<script lang="ts">
  import BannerCenter from "@rilldata/web-common/components/banner/BannerCenter.svelte";
  import NotificationCenter from "@rilldata/web-common/components/notifications/NotificationCenter.svelte";
  import RepresentingUserBanner from "@rilldata/web-common/features/authentication/RepresentingUserBanner.svelte";
  import ResourceWatcher from "@rilldata/web-common/features/entity-management/ResourceWatcher.svelte";
  import { featureFlags } from "@rilldata/web-common/features/feature-flags";
  import { initPylonWidget } from "@rilldata/web-common/features/help/initPylonWidget";
  import { RillTheme } from "@rilldata/web-common/layout";
  import BlockingOverlayContainer from "@rilldata/web-common/layout/BlockingOverlayContainer.svelte";
  import type { ApplicationBuildMetadata } from "@rilldata/web-common/layout/build-metadata";
  import { overlay } from "@rilldata/web-common/layout/overlay-store";
  import { queryClient } from "@rilldata/web-common/lib/svelte-query/globalQueryClient";
  import {
    errorEventHandler,
    initMetrics,
  } from "@rilldata/web-common/metrics/initMetrics";
  import { localServiceGetMetadata } from "@rilldata/web-common/runtime-client/local-service";
  import { runtime } from "@rilldata/web-common/runtime-client/runtime-store";
  import { initializeNodeStoreContexts } from "@rilldata/web-local/lib/application-state-stores/initialize-node-store-contexts";
  import type { Query } from "@tanstack/query-core";
  import { QueryClientProvider } from "@tanstack/svelte-query";
  import type { AxiosError } from "axios";
  import { getContext, onMount } from "svelte";
  import type { Writable } from "svelte/store";
<<<<<<< HEAD
  import ResourceWatcher from "@rilldata/web-common/features/entity-management/ResourceWatcher.svelte";
  import NotificationCenter from "@rilldata/web-common/components/notifications/NotificationCenter.svelte";
  import { runtime } from "@rilldata/web-common/runtime-client/runtime-store";
  import RepresentingUserBanner from "@rilldata/web-common/features/authentication/RepresentingUserBanner.svelte";
  import BannerCenter from "@rilldata/web-common/components/banner/BannerCenter.svelte";
  import ApplicationHeader from "@rilldata/web-common/layout/ApplicationHeader.svelte";
  import { page } from "$app/stores";
=======
>>>>>>> 384b0f72

  /** This function will initialize the existing node stores and will connect them
   * to the Node server.
   */
  initializeNodeStoreContexts();

  const appBuildMetaStore: Writable<ApplicationBuildMetadata> =
    getContext("rill:app:metadata");

  queryClient.getQueryCache().config.onError = (
    error: AxiosError,
    query: Query,
  ) => errorEventHandler?.requestErrorEventHandler(error, query);
  initPylonWidget();

  let removeJavascriptListeners: () => void;
  onMount(async () => {
    const config = await localServiceGetMetadata();
    await initMetrics(config);
    removeJavascriptListeners = errorEventHandler.addJavascriptErrorListeners();

    featureFlags.set(false, "adminServer");
    featureFlags.set(config.readonly, "readOnly");

    appBuildMetaStore.set({
      version: config.version,
      commitHash: config.buildCommit,
    });
  });

  /**
   * Async mount doesnt support an unsubscribe method.
   * So we need this to make sure javascript listeners for error handler is removed.
   */
  onMount(() => {
    return () => removeJavascriptListeners?.();
  });

  $: ({ host, instanceId } = $runtime);

  $: ({ route } = $page);

  $: mode = route.id?.includes("(viz)") ? "Preview" : "Developer";
</script>

<RillTheme>
  <QueryClientProvider client={queryClient}>
    <ResourceWatcher {host} {instanceId}>
      <div
        class="body h-screen w-screen overflow-hidden absolute flex flex-col"
      >
        {#if !route.id?.includes("/welcome")}
          <BannerCenter />
          <RepresentingUserBanner />
          <ApplicationHeader {mode} />
        {/if}

        <slot />
      </div>
    </ResourceWatcher>
  </QueryClientProvider>
</RillTheme>

{#if $overlay !== null}
  <BlockingOverlayContainer
    bg="linear-gradient(to right, rgba(0,0,0,.6), rgba(0,0,0,.8))"
  >
    <div slot="title" class="font-bold">
      {$overlay?.title}
    </div>
    <svelte:fragment slot="detail">
      {#if $overlay?.detail}
        <svelte:component
          this={$overlay.detail.component}
          {...$overlay.detail.props}
        />
      {/if}
    </svelte:fragment>
  </BlockingOverlayContainer>
{/if}

<NotificationCenter />

<style>
  /* Prevent trackpad navigation (like other code editors, like vscode.dev). */
  :global(body) {
    overscroll-behavior: none;
  }
</style><|MERGE_RESOLUTION|>--- conflicted
+++ resolved
@@ -22,16 +22,8 @@
   import type { AxiosError } from "axios";
   import { getContext, onMount } from "svelte";
   import type { Writable } from "svelte/store";
-<<<<<<< HEAD
-  import ResourceWatcher from "@rilldata/web-common/features/entity-management/ResourceWatcher.svelte";
-  import NotificationCenter from "@rilldata/web-common/components/notifications/NotificationCenter.svelte";
-  import { runtime } from "@rilldata/web-common/runtime-client/runtime-store";
-  import RepresentingUserBanner from "@rilldata/web-common/features/authentication/RepresentingUserBanner.svelte";
-  import BannerCenter from "@rilldata/web-common/components/banner/BannerCenter.svelte";
   import ApplicationHeader from "@rilldata/web-common/layout/ApplicationHeader.svelte";
   import { page } from "$app/stores";
-=======
->>>>>>> 384b0f72
 
   /** This function will initialize the existing node stores and will connect them
    * to the Node server.
