import type { DimensionDefinitionEntity } from "$common/data-modeler-state-service/entity-state-service/DimensionDefinitionStateService";
import {
  EntityStatus,
  EntityType,
} from "$common/data-modeler-state-service/entity-state-service/EntityStateService";
import type { MeasureDefinitionEntity } from "$common/data-modeler-state-service/entity-state-service/MeasureDefinitionStateService";
import type { TimeSeriesTimeRange } from "$common/database-service/DatabaseTimeSeriesActions";
import { getArrayDiff } from "$common/utils/getArrayDiff";
import { generateBigNumbersApi } from "$lib/redux-store/big-number/big-number-apis";
import {
  addDimensionToExplore,
  addMeasureToExplore,
  clearSelectedLeaderboardValues,
  initMetricsExplorer,
  LeaderboardValues,
  MetricsExplorerEntity,
  removeDimensionFromExplore,
  removeMeasureFromExplore,
<<<<<<< HEAD
  setExploreAllTimeRange,
=======
  setExplorerIsStale,
  setExplorerSelectableTimeRange,
>>>>>>> 4baca7b8
  setExploreSelectedTimeRange,
  setLeaderboardDimensionValues,
  setLeaderboardMeasureId,
  setLeaderboardValuesErrorStatus,
  setLeaderboardValuesStatus,
  toggleExploreMeasure,
  toggleLeaderboardActiveValue,
} from "$lib/redux-store/explore/explore-slice";
import { selectValidMeasures } from "$lib/redux-store/measure-definition/measure-definition-selectors";
import { createAsyncThunk } from "$lib/redux-store/redux-toolkit-wrapper";
import type { RillReduxState } from "$lib/redux-store/store-root";
import { generateTimeSeriesApi } from "$lib/redux-store/timeseries/timeseries-apis";
import { fetchWrapper, streamingFetchWrapper } from "$lib/util/fetchWrapper";
import {
  getDefaultSelectedTimeRange,
  makeSelectableTimeRanges,
  prune,
} from "../../../routes/_surfaces/workspace/explore/utils";
import { selectMetricsExplorerById } from "$lib/redux-store/explore/explore-selectors";
import { setReferenceValues } from "$lib/redux-store/big-number/big-number-slice";

/**
 * A wrapper to dispatch updates to explore.
 * Currently, it updates these sections
 * 1. Leaderboard values based on selected filters and measure
 * 2. Time series for all selected measures
 * 3. Big numbers for all selected measures
 */
const updateExploreWrapper = (dispatch, metricsDefId: string) => {
  dispatch(generateTimeSeriesApi({ id: metricsDefId }));
  dispatch(generateBigNumbersApi({ id: metricsDefId }));
  dispatch(updateLeaderboardValuesApi(metricsDefId));
};

/**
 * Syncs explore with updated measures and dimensions.
 * If a MetricsExplorer entity is not present then a new one is created.
 * It then calls {@link updateExploreWrapper} to update explore.
 * It also dispatches {@link fetchTimestampColumnRangeApi} to update time range.
 */
export const syncExplore = async (
  dispatch,
  metricsDefId: string,
  metricsExplorer: MetricsExplorerEntity,
  dimensions: Array<DimensionDefinitionEntity>,
  measures: Array<MeasureDefinitionEntity>
) => {
  if (measures) measures = selectValidMeasures(measures);

  let shouldUpdate = false;
  if (!metricsExplorer) {
    dispatch(initMetricsExplorer(metricsDefId, dimensions, measures));
    shouldUpdate = true;
  } else {
    if (dimensions)
      shouldUpdate = syncDimensions(dispatch, metricsExplorer, dimensions);
    if (measures)
      shouldUpdate ||= syncMeasures(dispatch, metricsExplorer, measures);
  }

  // To avoid infinite loop only update if something changed.
  if (shouldUpdate || metricsExplorer.isStale) {
    dispatch(setExplorerIsStale(metricsDefId, false));
    await dispatch(fetchTimestampColumnRangeApi(metricsDefId));
    updateExploreWrapper(dispatch, metricsDefId);
  }
};
/**
 * Syncs dimensions from MetricsDefinition with MetricsExplorer dimensions.
 * Calls {@link addDimensionToExplore} for missing dimension.
 * Calls {@link removeDimensionFromExplore} for excess dimension.
 */
const syncDimensions = (
  dispatch,
  metricsExplorer: MetricsExplorerEntity,
  dimensions: Array<DimensionDefinitionEntity>
) => {
  const { extraSrc: addDimensions, extraTarget: removeDimensions } =
    getArrayDiff(
      dimensions,
      (dimension) => dimension.id,
      metricsExplorer.leaderboards,
      (leaderboard) => leaderboard.dimensionId
    );
  addDimensions.forEach((addDimension) =>
    dispatch(addDimensionToExplore(metricsExplorer.id, addDimension.id))
  );
  removeDimensions.forEach((removeDimension) =>
    dispatch(
      removeDimensionFromExplore(
        metricsExplorer.id,
        removeDimension.dimensionId
      )
    )
  );

  return addDimensions.length > 0 || removeDimensions.length > 0;
};
/**
 * Syncs measures from MetricsDefinition with MetricsExplorer measures.
 * Calls {@link addMeasureToExplore} for missing measure.
 * Calls {@link removeMeasureFromExplore} for excess measure.
 */
const syncMeasures = (
  dispatch,
  metricsExplorer: MetricsExplorerEntity,
  measures: Array<MeasureDefinitionEntity>
) => {
  const { extraSrc: addMeasures, extraTarget: removeMeasures } = getArrayDiff(
    measures,
    (measure) => measure.id,
    metricsExplorer.measureIds,
    (measureId) => measureId
  );
  addMeasures.forEach((addMeasure) =>
    dispatch(addMeasureToExplore(metricsExplorer.id, addMeasure.id))
  );
  removeMeasures.forEach((removeMeasure) =>
    dispatch(removeMeasureFromExplore(metricsExplorer.id, removeMeasure))
  );

  return addMeasures.length > 0 || removeMeasures.length > 0;
};

/**
 * Toggles selection of a measures to be displayed.
 * It then updates,
 * 1. Time series for all selected measures
 * 2. Big numbers for all selected measures
 */
export const toggleExploreMeasureAndUpdate = (
  dispatch,
  metricsDefId: string,
  selectedMeasureId: string
) => {
  dispatch(toggleExploreMeasure(metricsDefId, selectedMeasureId));
  dispatch(generateTimeSeriesApi({ id: metricsDefId }));
  dispatch(generateBigNumbersApi({ id: metricsDefId }));
};

/**
 * Sets the measure id used in leaderboard for ranking and other calculations.
 * It then updates Leaderboard values based on selected filters and measure
 */
export const setMeasureIdAndUpdateLeaderboard = (
  dispatch,
  metricsDefId: string,
  measureId: string
) => {
  dispatch(setLeaderboardMeasureId(metricsDefId, measureId));
  dispatch(updateLeaderboardValuesApi(metricsDefId));
};

/**
 * Toggles a selected value in the leaderboard.
 * Pass 'include' param boolean to denote whether the value is included or excluded in time series and big number queries.
 * It then calls {@link updateExploreWrapper} to update explore.
 */
export const toggleSelectedLeaderboardValueAndUpdate = (
  dispatch,
  metricsDefId: string,
  dimensionId: string,
  dimensionValue: unknown,
  include: boolean
) => {
  dispatch(
    toggleLeaderboardActiveValue(
      metricsDefId,
      dimensionId,
      dimensionValue,
      include
    )
  );
  updateExploreWrapper(dispatch, metricsDefId);
};

/**
 * Clears all selected values in the leaderboard.
 * It then calls {@link updateExploreWrapper} to update explore.
 */
export const clearSelectedLeaderboardValuesAndUpdate = (
  dispatch,
  metricsDefId: string
) => {
  dispatch(clearSelectedLeaderboardValues(metricsDefId));
  updateExploreWrapper(dispatch, metricsDefId);
};

/**
 * Sets user selected time range.
 * It then calls {@link updateExploreWrapper} to update explore.
 */
export const setExploreSelectedTimeRangeAndUpdate = (
  dispatch,
  metricsDefId: string,
  selectedTimeRange: Partial<TimeSeriesTimeRange>
) => {
  dispatch(setReferenceValues(metricsDefId, undefined));
  dispatch(setExploreSelectedTimeRange(metricsDefId, selectedTimeRange));
  updateExploreWrapper(dispatch, metricsDefId);
};

/**
 * Async-thunk to update leaderboard values.
 * Streams dimension values from backend per dimension and updates it in the state.
 */
export const updateLeaderboardValuesApi = createAsyncThunk(
  `${EntityType.MetricsExplorer}/updateLeaderboard`,
  async (metricsDefId: string, thunkAPI) => {
    const state = thunkAPI.getState() as RillReduxState;
    const metricsExplorer: MetricsExplorerEntity = (
      thunkAPI.getState() as RillReduxState
    ).metricsExplorer.entities[metricsDefId];
    const filters = prune(
      metricsExplorer.activeValues,
      state.dimensionDefinition.entities
    );
    const requestBody = {
      measureId: metricsExplorer.leaderboardMeasureId,
      filters,
      timeRange: metricsExplorer.selectedTimeRange,
    };

    thunkAPI.dispatch(
      setLeaderboardValuesStatus(metricsDefId, EntityStatus.Running)
    );

    const stream = streamingFetchWrapper<LeaderboardValues>(
      `metrics/${metricsExplorer.id}/leaderboards`,
      "POST",
      requestBody
    );
    for await (const dimensionData of stream) {
      thunkAPI.dispatch(
        setLeaderboardDimensionValues(
          metricsExplorer.id,
          dimensionData.dimensionId,
          dimensionData.values
        )
      );
    }

    thunkAPI.dispatch(setLeaderboardValuesErrorStatus(metricsDefId));
  }
);

/**
 * Fetches time range for the selected timestamp column.
 * Store the response in MetricsExplorer slice by calling {@link setExploreAllTimeRange}
 */
export const fetchTimestampColumnRangeApi = createAsyncThunk(
  `${EntityType.MetricsExplorer}/getTimestampColumnRange`,
  async (metricsDefId: string, thunkAPI) => {
    const timeRange = await fetchWrapper(
      `metrics/${metricsDefId}/all-time-range`,
      "GET"
    );
<<<<<<< HEAD
    thunkAPI.dispatch(setExploreAllTimeRange(metricsDefId, timeRange));
=======
    thunkAPI.dispatch(setExploreTimeRange(metricsDefId, timeRange));
    const selectableTimeRanges = makeSelectableTimeRanges(timeRange);
    thunkAPI.dispatch(
      setExplorerSelectableTimeRange(metricsDefId, selectableTimeRanges)
    );

    const metricsExplorer = selectMetricsExplorerById(
      thunkAPI.getState() as RillReduxState,
      metricsDefId
    );
    if (!metricsExplorer.selectedTimeRange) {
      const selectedTimeRange =
        getDefaultSelectedTimeRange(selectableTimeRanges);
      setExploreSelectedTimeRangeAndUpdate(thunkAPI.dispatch, metricsDefId, {
        name: selectedTimeRange.name,
        start: selectedTimeRange.start,
        end: selectedTimeRange.end,
      });
    }
>>>>>>> 4baca7b8
  }
);<|MERGE_RESOLUTION|>--- conflicted
+++ resolved
@@ -7,6 +7,7 @@
 import type { TimeSeriesTimeRange } from "$common/database-service/DatabaseTimeSeriesActions";
 import { getArrayDiff } from "$common/utils/getArrayDiff";
 import { generateBigNumbersApi } from "$lib/redux-store/big-number/big-number-apis";
+import { setReferenceValues } from "$lib/redux-store/big-number/big-number-slice";
 import {
   addDimensionToExplore,
   addMeasureToExplore,
@@ -16,12 +17,8 @@
   MetricsExplorerEntity,
   removeDimensionFromExplore,
   removeMeasureFromExplore,
-<<<<<<< HEAD
   setExploreAllTimeRange,
-=======
   setExplorerIsStale,
-  setExplorerSelectableTimeRange,
->>>>>>> 4baca7b8
   setExploreSelectedTimeRange,
   setLeaderboardDimensionValues,
   setLeaderboardMeasureId,
@@ -35,13 +32,7 @@
 import type { RillReduxState } from "$lib/redux-store/store-root";
 import { generateTimeSeriesApi } from "$lib/redux-store/timeseries/timeseries-apis";
 import { fetchWrapper, streamingFetchWrapper } from "$lib/util/fetchWrapper";
-import {
-  getDefaultSelectedTimeRange,
-  makeSelectableTimeRanges,
-  prune,
-} from "../../../routes/_surfaces/workspace/explore/utils";
-import { selectMetricsExplorerById } from "$lib/redux-store/explore/explore-selectors";
-import { setReferenceValues } from "$lib/redux-store/big-number/big-number-slice";
+import { prune } from "../../../routes/_surfaces/workspace/explore/utils";
 
 /**
  * A wrapper to dispatch updates to explore.
@@ -279,28 +270,6 @@
       `metrics/${metricsDefId}/all-time-range`,
       "GET"
     );
-<<<<<<< HEAD
     thunkAPI.dispatch(setExploreAllTimeRange(metricsDefId, timeRange));
-=======
-    thunkAPI.dispatch(setExploreTimeRange(metricsDefId, timeRange));
-    const selectableTimeRanges = makeSelectableTimeRanges(timeRange);
-    thunkAPI.dispatch(
-      setExplorerSelectableTimeRange(metricsDefId, selectableTimeRanges)
-    );
-
-    const metricsExplorer = selectMetricsExplorerById(
-      thunkAPI.getState() as RillReduxState,
-      metricsDefId
-    );
-    if (!metricsExplorer.selectedTimeRange) {
-      const selectedTimeRange =
-        getDefaultSelectedTimeRange(selectableTimeRanges);
-      setExploreSelectedTimeRangeAndUpdate(thunkAPI.dispatch, metricsDefId, {
-        name: selectedTimeRange.name,
-        start: selectedTimeRange.start,
-        end: selectedTimeRange.end,
-      });
-    }
->>>>>>> 4baca7b8
   }
 );