import { EntityType } from "$common/data-modeler-state-service/entity-state-service/EntityStateService";
import type { RillReduxState } from "$lib/redux-store/store-root";
import { prune } from "../../../routes/_surfaces/workspace/explore/utils";
import { fetchWrapper, streamingFetchWrapper } from "$lib/util/fetchWrapper";
import {
  addDimensionToExplore,
  addMeasureToExplore,
  clearSelectedLeaderboardValues,
  initMetricsExplore,
  LeaderboardValues,
  MetricsExploreEntity,
<<<<<<< HEAD
  setExploreSelectedTimeRange,
  setExploreTimeRange,
=======
  removeDimensionFromExplore,
  removeMeasureFromExplore,
>>>>>>> e4e4ab63
  setLeaderboardDimensionValues,
  setLeaderboardMeasureId,
  toggleExploreMeasure,
  toggleLeaderboardActiveValue,
} from "$lib/redux-store/explore/explore-slice";
import { createAsyncThunk } from "$lib/redux-store/redux-toolkit-wrapper";
import { generateTimeSeriesApi } from "$lib/redux-store/timeseries/timeseries-apis";
import type { DimensionDefinitionEntity } from "$common/data-modeler-state-service/entity-state-service/DimensionDefinitionStateService";
import type { MeasureDefinitionEntity } from "$common/data-modeler-state-service/entity-state-service/MeasureDefinitionStateService";
import { generateBigNumbersApi } from "$lib/redux-store/big-number/big-number-apis";
<<<<<<< HEAD
import type { TimeSeriesTimeRange } from "$common/database-service/DatabaseTimeSeriesActions";
=======
import { getArrayDiff } from "$common/utils/getArrayDiff";
>>>>>>> e4e4ab63

/**
 * A wrapper to dispatch updates to explore.
 * Currently, it updates these sections
 * 1. Leaderboard values based on selected filters and measure
 * 2. Time series for all selected measures
 * 3. Big numbers for all selected measures
 */
const updateExploreWrapper = (dispatch, metricsDefId: string) => {
  dispatch(generateTimeSeriesApi({ id: metricsDefId }));
  dispatch(generateBigNumbersApi({ id: metricsDefId }));
  dispatch(updateLeaderboardValuesApi(metricsDefId));
};

/**
 * Syncs explore with updated measures and dimensions.
 * If a MetricsExplore entity is not present then a new one is created.
 * It then calls {@link updateExploreWrapper} to update explore.
 */
export const syncExplore = (
  dispatch,
  metricsDefId: string,
  metricsExplore: MetricsExploreEntity,
  dimensions: Array<DimensionDefinitionEntity>,
  measures: Array<MeasureDefinitionEntity>
) => {
  if (!metricsExplore) {
    dispatch(initMetricsExplore(metricsDefId, dimensions, measures));
    return;
  }

  let shouldUpdate = syncDimensions(dispatch, metricsExplore, dimensions);
  shouldUpdate ||= syncMeasures(dispatch, metricsExplore, measures);
  if (shouldUpdate) {
    updateExploreWrapper(dispatch, metricsDefId);
  }
};
/**
 * Syncs dimensions from MetricsDefinition with MetricsExplore dimensions.
 * Calls {@link addDimensionToExplore} for missing dimension.
 * Calls {@link removeDimensionFromExplore} for excess dimension.
 */
const syncDimensions = (
  dispatch,
  metricsExplore: MetricsExploreEntity,
  dimensions: Array<DimensionDefinitionEntity>
) => {
  const { extraSrc: addDimensions, extraTarget: removeDimensions } =
    getArrayDiff(
      dimensions,
      (dimension) => dimension.id,
      metricsExplore.leaderboards,
      (leaderboard) => leaderboard.dimensionId
    );
  addDimensions.forEach((addDimension) =>
    dispatch(addDimensionToExplore(metricsExplore.id, addDimension.id))
  );
  removeDimensions.forEach((removeDimension) =>
    dispatch(
      removeDimensionFromExplore(metricsExplore.id, removeDimension.dimensionId)
    )
  );

  return addDimensions.length > 0 || removeDimensions.length > 0;
};
/**
 * Syncs measures from MetricsDefinition with MetricsExplore measures.
 * Calls {@link addMeasureToExplore} for missing measure.
 * Calls {@link removeMeasureFromExplore} for excess measure.
 */
const syncMeasures = (
  dispatch,
  metricsExplore: MetricsExploreEntity,
  measures: Array<MeasureDefinitionEntity>
) => {
  const { extraSrc: addMeasures, extraTarget: removeMeasures } = getArrayDiff(
    measures,
    (measure) => measure.id,
    metricsExplore.measureIds,
    (measureId) => measureId
  );
  addMeasures.forEach((addMeasure) =>
    dispatch(addMeasureToExplore(metricsExplore.id, addMeasure.id))
  );
  removeMeasures.forEach((removeMeasure) =>
    dispatch(removeMeasureFromExplore(metricsExplore.id, removeMeasure))
  );

  return addMeasures.length > 0 || removeMeasures.length > 0;
};

/**
 * Toggles selection of a measures to be displayed.
 * It then updates,
 * 1. Time series for all selected measures
 * 2. Big numbers for all selected measures
 */
export const toggleExploreMeasureAndUpdate = (
  dispatch,
  metricsDefId: string,
  selectedMeasureId: string
) => {
  dispatch(toggleExploreMeasure(metricsDefId, selectedMeasureId));
  dispatch(generateTimeSeriesApi({ id: metricsDefId }));
  dispatch(generateBigNumbersApi({ id: metricsDefId }));
};

/**
 * Sets the measure id used in leaderboard for ranking and other calculations.
 * It then updates Leaderboard values based on selected filters and measure
 */
export const setMeasureIdAndUpdateLeaderboard = (
  dispatch,
  metricsDefId: string,
  measureId: string
) => {
  dispatch(setLeaderboardMeasureId(metricsDefId, measureId));
  dispatch(updateLeaderboardValuesApi(metricsDefId));
};

/**
 * Toggles a selected value in the leaderboard.
 * Pass 'include' param boolean to denote whether the value is included or excluded in time series and big number queries.
 * It then calls {@link updateExploreWrapper} to update explore.
 */
export const toggleSelectedLeaderboardValueAndUpdate = (
  dispatch,
  metricsDefId: string,
  dimensionId: string,
  dimensionValue: unknown,
  include: boolean
) => {
  dispatch(
    toggleLeaderboardActiveValue(
      metricsDefId,
      dimensionId,
      dimensionValue,
      include
    )
  );
  updateExploreWrapper(dispatch, metricsDefId);
};

/**
 * Clears all selected values in the leaderboard.
 * It then calls {@link updateExploreWrapper} to update explore.
 */
export const clearSelectedLeaderboardValuesAndUpdate = (
  dispatch,
  metricsDefId: string
) => {
  dispatch(clearSelectedLeaderboardValues(metricsDefId));
  updateExploreWrapper(dispatch, metricsDefId);
};

/**
 * Sets user selected time rage.
 * It then calls {@link updateExploreWrapper} to update explore.
 */
export const setExploreSelectedTimeRangeAndUpdate = (
  dispatch,
  metricsDefId: string,
  selectedTimeRange: Partial<TimeSeriesTimeRange>
) => {
  dispatch(setExploreSelectedTimeRange(metricsDefId, selectedTimeRange));
  updateExploreWrapper(dispatch, metricsDefId);
};

/**
 * Async-thunk to update leaderboard values.
 * Streams dimension values from backend per dimension and updates it in the state.
 */
export const updateLeaderboardValuesApi = createAsyncThunk(
  `${EntityType.MetricsLeaderboard}/updateLeaderboard`,
  async (metricsDefId: string, thunkAPI) => {
<<<<<<< HEAD
    const metricsExplore: MetricsExploreEntity = (
      thunkAPI.getState() as RillReduxState
    ).metricsLeaderboard.entities[metricsDefId];
    const filters = prune(metricsExplore.activeValues);
=======
    const state = thunkAPI.getState() as RillReduxState;
    const metricsLeaderboard: MetricsExploreEntity =
      state.metricsLeaderboard.entities[metricsDefId];
    const filters = prune(
      metricsLeaderboard.activeValues,
      state.dimensionDefinition.entities
    );
>>>>>>> e4e4ab63
    const requestBody = {
      measureId: metricsExplore.leaderboardMeasureId,
      filters,
      timeRange: metricsExplore.selectedTimeRange,
    };

    const stream = streamingFetchWrapper<LeaderboardValues>(
<<<<<<< HEAD
      `metrics/${metricsExplore.id}/leaderboards`,
=======
      `metrics/${metricsLeaderboard.id}/leaderboards`,
>>>>>>> e4e4ab63
      "POST",
      requestBody
    );
    for await (const dimensionData of stream) {
      thunkAPI.dispatch(
        setLeaderboardDimensionValues(
<<<<<<< HEAD
          metricsExplore.id,
          dimensionData.displayName,
=======
          metricsLeaderboard.id,
          dimensionData.dimensionId,
>>>>>>> e4e4ab63
          dimensionData.values
        )
      );
    }
  }
);

/**
 * Fetches time range for the selected timestamp column.
 * Store the response in MetricsExplore slice by calling {@link setExploreTimeRange}
 */
export const fetchTimestampColumnRangeApi = createAsyncThunk(
  `${EntityType.MetricsLeaderboard}/getTimestampColumnRange`,
  async (metricsDefId: string, thunkAPI) => {
    const timeRange = await fetchWrapper(
      `metrics/${metricsDefId}/time-range`,
      "GET"
    );
    thunkAPI.dispatch(setExploreTimeRange(metricsDefId, timeRange));
  }
);<|MERGE_RESOLUTION|>--- conflicted
+++ resolved
@@ -9,13 +9,10 @@
   initMetricsExplore,
   LeaderboardValues,
   MetricsExploreEntity,
-<<<<<<< HEAD
   setExploreSelectedTimeRange,
   setExploreTimeRange,
-=======
   removeDimensionFromExplore,
   removeMeasureFromExplore,
->>>>>>> e4e4ab63
   setLeaderboardDimensionValues,
   setLeaderboardMeasureId,
   toggleExploreMeasure,
@@ -26,11 +23,8 @@
 import type { DimensionDefinitionEntity } from "$common/data-modeler-state-service/entity-state-service/DimensionDefinitionStateService";
 import type { MeasureDefinitionEntity } from "$common/data-modeler-state-service/entity-state-service/MeasureDefinitionStateService";
 import { generateBigNumbersApi } from "$lib/redux-store/big-number/big-number-apis";
-<<<<<<< HEAD
 import type { TimeSeriesTimeRange } from "$common/database-service/DatabaseTimeSeriesActions";
-=======
 import { getArrayDiff } from "$common/utils/getArrayDiff";
->>>>>>> e4e4ab63
 
 /**
  * A wrapper to dispatch updates to explore.
@@ -49,6 +43,7 @@
  * Syncs explore with updated measures and dimensions.
  * If a MetricsExplore entity is not present then a new one is created.
  * It then calls {@link updateExploreWrapper} to update explore.
+ * It also dispatches {@link fetchTimestampColumnRangeApi} to update time range.
  */
 export const syncExplore = (
   dispatch,
@@ -64,8 +59,11 @@
 
   let shouldUpdate = syncDimensions(dispatch, metricsExplore, dimensions);
   shouldUpdate ||= syncMeasures(dispatch, metricsExplore, measures);
+  // To avoid infinite loop only update if something changed.
+  // TODO: handle edge cases like measure expression or dimension column changing.
   if (shouldUpdate) {
     updateExploreWrapper(dispatch, metricsDefId);
+    dispatch(fetchTimestampColumnRangeApi(metricsDefId));
   }
 };
 /**
@@ -206,20 +204,14 @@
 export const updateLeaderboardValuesApi = createAsyncThunk(
   `${EntityType.MetricsLeaderboard}/updateLeaderboard`,
   async (metricsDefId: string, thunkAPI) => {
-<<<<<<< HEAD
+    const state = thunkAPI.getState() as RillReduxState;
     const metricsExplore: MetricsExploreEntity = (
       thunkAPI.getState() as RillReduxState
     ).metricsLeaderboard.entities[metricsDefId];
-    const filters = prune(metricsExplore.activeValues);
-=======
-    const state = thunkAPI.getState() as RillReduxState;
-    const metricsLeaderboard: MetricsExploreEntity =
-      state.metricsLeaderboard.entities[metricsDefId];
     const filters = prune(
-      metricsLeaderboard.activeValues,
+      metricsExplore.activeValues,
       state.dimensionDefinition.entities
     );
->>>>>>> e4e4ab63
     const requestBody = {
       measureId: metricsExplore.leaderboardMeasureId,
       filters,
@@ -227,24 +219,15 @@
     };
 
     const stream = streamingFetchWrapper<LeaderboardValues>(
-<<<<<<< HEAD
       `metrics/${metricsExplore.id}/leaderboards`,
-=======
-      `metrics/${metricsLeaderboard.id}/leaderboards`,
->>>>>>> e4e4ab63
       "POST",
       requestBody
     );
     for await (const dimensionData of stream) {
       thunkAPI.dispatch(
         setLeaderboardDimensionValues(
-<<<<<<< HEAD
           metricsExplore.id,
-          dimensionData.displayName,
-=======
-          metricsLeaderboard.id,
           dimensionData.dimensionId,
->>>>>>> e4e4ab63
           dimensionData.values
         )
       );
