import { createAsyncThunk } from "$lib/redux-store/redux-toolkit-wrapper";
import { EntityType } from "$common/data-modeler-state-service/entity-state-service/EntityStateService";
import type { ActiveValues } from "$lib/redux-store/explore/explore-slice";
import type { RillReduxState } from "$lib/redux-store/store-root";
import type { MeasureDefinitionEntity } from "$common/data-modeler-state-service/entity-state-service/MeasureDefinitionStateService";
import { streamingFetchWrapper } from "$lib/util/fetchWrapper";
import { selectMetricsExploreParams } from "$lib/redux-store/explore/explore-selectors";
import { updateBigNumber } from "$lib/redux-store/big-number/big-number-slice";
import { isAnythingSelected } from "$lib/util/isAnythingSelected";
import type { BigNumberResponse } from "$common/database-service/DatabaseMetricsExploreActions";

/**
 * Async-thunk to generate big numbers for given measures and filters.
 * Streams time series responses from backend  and updates it in the state.
 */
export const generateBigNumbersApi = createAsyncThunk(
  `${EntityType.MetricsLeaderboard}/generateBigNumbers`,
  async (
    {
      id,
      measures,
      filters,
    }: {
      id: string;
      measures?: Array<MeasureDefinitionEntity>;
      filters?: ActiveValues;
    },
    thunkAPI
  ) => {
    const state = thunkAPI.getState() as RillReduxState;
<<<<<<< HEAD
    const { metricsExplore, prunedFilters, normalisedMeasures } =
      selectMetricsExploreParams(state, id, { measures, filters });
=======
    const { prunedFilters, normalisedMeasures } = selectMetricsExploreParams(
      state,
      id,
      { measures, filters, dimensions: state.dimensionDefinition.entities }
    );
>>>>>>> e4e4ab63
    const anythingSelected = isAnythingSelected(prunedFilters);

    const stream = streamingFetchWrapper<BigNumberResponse>(
      `metrics/${id}/big-number`,
      "POST",
      {
        measures: normalisedMeasures,
        filters: prunedFilters,
        timeRange: metricsExplore.selectedTimeRange,
      }
    );
    for await (const bigNumberEntity of stream) {
      thunkAPI.dispatch(
        updateBigNumber({
          id: bigNumberEntity.id,
          bigNumbers: bigNumberEntity.bigNumbers,
          ...(!anythingSelected
            ? { referenceValues: { ...bigNumberEntity.bigNumbers } }
            : {}),
        })
      );
    }
  }
);<|MERGE_RESOLUTION|>--- conflicted
+++ resolved
@@ -28,16 +28,12 @@
     thunkAPI
   ) => {
     const state = thunkAPI.getState() as RillReduxState;
-<<<<<<< HEAD
     const { metricsExplore, prunedFilters, normalisedMeasures } =
-      selectMetricsExploreParams(state, id, { measures, filters });
-=======
-    const { prunedFilters, normalisedMeasures } = selectMetricsExploreParams(
-      state,
-      id,
-      { measures, filters, dimensions: state.dimensionDefinition.entities }
-    );
->>>>>>> e4e4ab63
+      selectMetricsExploreParams(state, id, {
+        measures,
+        filters,
+        dimensions: state.dimensionDefinition.entities,
+      });
     const anythingSelected = isAnythingSelected(prunedFilters);
 
     const stream = streamingFetchWrapper<BigNumberResponse>(
