/**
 * Provides mappings from duckdb's data types to conceptual types we use in the application:
 * CATEGORICALS, NUMERICS, and TIMESTAMPS.
 */

export const INTEGERS = new Set([
  "BIGINT",
  "HUGEINT",
  "SMALLINT",
  "INTEGER",
  "TINYINT",
  "UBIGINT",
  "UINTEGER",
  "UTINYINT",
  "INT1",
  "INT4",
  "INT",
  "SIGNED",
  "SHORT",
]);

export const FLOATS = new Set([
  "DOUBLE",
  "DECIMAL",
  "FLOAT8",
  "NUMERIC",
  "FLOAT",
]);

export const NUMERICS = new Set([...INTEGERS, ...FLOATS]);
export const BOOLEANS = new Set(["BOOLEAN", "BOOL", "LOGICAL"]);
export const TIMESTAMPS = new Set(["TIMESTAMP", "TIME", "DATETIME", "DATE"]);
export const INTERVALS = new Set(["INTERVAL"]);
export const CATEGORICALS = new Set([
  "BYTE_ARRAY",
  "VARCHAR",
  "CHAR",
  "BPCHAR",
  "TEXT",
  "STRING",
]);

export interface Interval {
    months:number;
    days:number;
    micros:number;
}
interface ColorTokens {
  textClass: string;
  bgClass: string;
  vizFillClass: string;
  vizStrokeClass: string;
}

export const CATEGORICAL_TOKENS: ColorTokens = {
  textClass: "text-sky-800",
  bgClass: "bg-sky-200",
  vizFillClass: "fill-sky-800",
  vizStrokeClass: "fill-sky-800",
};

export const NUMERIC_TOKENS: ColorTokens = {
  textClass: "text-red-800",
  bgClass: "bg-red-200",
  vizFillClass: "fill-red-300",
  vizStrokeClass: "stroke-red-300",
};

export const TIMESTAMP_TOKENS: ColorTokens = {
  textClass: "text-teal-800",
  bgClass: "bg-teal-200",
  vizFillClass: "fill-teal-500",
  vizStrokeClass: "stroke-teal-500",
};

export const INTERVAL_TOKENS: ColorTokens = TIMESTAMP_TOKENS;

function setTypeTailwindStyles(
  list: string[],
  // a tailwind class, for now.
  colorTokens: ColorTokens
) {
  return list.reduce((acc, v) => {
    acc[v] = { ...colorTokens };
    return acc;
  }, {});
}

export const DATA_TYPE_COLORS = {
<<<<<<< HEAD
    ...setTypeTailwindStyles(Array.from(CATEGORICALS), CATEGORICAL_TOKENS),
    ...setTypeTailwindStyles(Array.from(NUMERICS), NUMERIC_TOKENS),
    ...setTypeTailwindStyles(Array.from(TIMESTAMPS), TIMESTAMP_TOKENS),
    ...setTypeTailwindStyles(Array.from(INTERVALS), INTERVAL_TOKENS),
    ...setTypeTailwindStyles(Array.from(BOOLEANS), CATEGORICAL_TOKENS),
}

/** 
 * These are the intervals that are used in the rollup timegrain estimation.
 * These intervals get templated into the query as a duckdb INTERVAL (e.g. INTERVAL 1 hour).
  */
export enum PreviewRollupInterval {
    ms = '1 millisecond',
    second = '1 second',
    minute = '1 minute',
    hour = '1 hour',
    day = '1 day',
    month = '1 month',
    year = '1 year'
}
=======
  ...setTypeTailwindStyles(Array.from(CATEGORICALS), CATEGORICAL_TOKENS),
  ...setTypeTailwindStyles(Array.from(NUMERICS), NUMERIC_TOKENS),
  ...setTypeTailwindStyles(Array.from(TIMESTAMPS), TIMESTAMP_TOKENS),
  ...setTypeTailwindStyles(Array.from(INTERVALS), INTERVAL_TOKENS),
  ...setTypeTailwindStyles(Array.from(BOOLEANS), CATEGORICAL_TOKENS),
};
>>>>>>> a5041b45
<|MERGE_RESOLUTION|>--- conflicted
+++ resolved
@@ -41,9 +41,9 @@
 ]);
 
 export interface Interval {
-    months:number;
-    days:number;
-    micros:number;
+  months: number;
+  days: number;
+  micros: number;
 }
 interface ColorTokens {
   textClass: string;
@@ -87,12 +87,11 @@
 }
 
 export const DATA_TYPE_COLORS = {
-<<<<<<< HEAD
-    ...setTypeTailwindStyles(Array.from(CATEGORICALS), CATEGORICAL_TOKENS),
-    ...setTypeTailwindStyles(Array.from(NUMERICS), NUMERIC_TOKENS),
-    ...setTypeTailwindStyles(Array.from(TIMESTAMPS), TIMESTAMP_TOKENS),
-    ...setTypeTailwindStyles(Array.from(INTERVALS), INTERVAL_TOKENS),
-    ...setTypeTailwindStyles(Array.from(BOOLEANS), CATEGORICAL_TOKENS),
+  ...setTypeTailwindStyles(Array.from(CATEGORICALS), CATEGORICAL_TOKENS),
+  ...setTypeTailwindStyles(Array.from(NUMERICS), NUMERIC_TOKENS),
+  ...setTypeTailwindStyles(Array.from(TIMESTAMPS), TIMESTAMP_TOKENS),
+  ...setTypeTailwindStyles(Array.from(INTERVALS), INTERVAL_TOKENS),
+  ...setTypeTailwindStyles(Array.from(BOOLEANS), CATEGORICAL_TOKENS),
 }
 
 /** 
@@ -100,19 +99,11 @@
  * These intervals get templated into the query as a duckdb INTERVAL (e.g. INTERVAL 1 hour).
   */
 export enum PreviewRollupInterval {
-    ms = '1 millisecond',
-    second = '1 second',
-    minute = '1 minute',
-    hour = '1 hour',
-    day = '1 day',
-    month = '1 month',
-    year = '1 year'
-}
-=======
-  ...setTypeTailwindStyles(Array.from(CATEGORICALS), CATEGORICAL_TOKENS),
-  ...setTypeTailwindStyles(Array.from(NUMERICS), NUMERIC_TOKENS),
-  ...setTypeTailwindStyles(Array.from(TIMESTAMPS), TIMESTAMP_TOKENS),
-  ...setTypeTailwindStyles(Array.from(INTERVALS), INTERVAL_TOKENS),
-  ...setTypeTailwindStyles(Array.from(BOOLEANS), CATEGORICAL_TOKENS),
-};
->>>>>>> a5041b45
+  ms = '1 millisecond',
+  second = '1 second',
+  minute = '1 minute',
+  hour = '1 hour',
+  day = '1 day',
+  month = '1 month',
+  year = '1 year'
+}