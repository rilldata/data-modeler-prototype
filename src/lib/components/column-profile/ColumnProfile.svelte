--- conflicted
+++ resolved
@@ -27,21 +27,13 @@
     BOOLEANS,
   } from "$lib/duckdb-data-types";
 
-<<<<<<< HEAD
-import Histogram from "$lib/components/viz/histogram/SmallHistogram.svelte";
-import TimestampHistogram from "$lib/components/viz/histogram/TimestampHistogram.svelte";
-import NumericHistogram from "$lib/components/viz/histogram/NumericHistogram.svelte";
-import notificationStore from "$lib/components/notifications/";
-import TooltipTitle from "$lib/components/tooltip/TooltipTitle.svelte";
-import TimestampDetail from "../data-graphic/compositions/timestamp-detail/TimestampDetail.svelte";
-import TimestampSpark from "../data-graphic/compositions/timestamp-detail/TimestampSpark.svelte";
-=======
   import Histogram from "$lib/components/viz/histogram/SmallHistogram.svelte";
   import TimestampHistogram from "$lib/components/viz/histogram/TimestampHistogram.svelte";
   import NumericHistogram from "$lib/components/viz/histogram/NumericHistogram.svelte";
   import notificationStore from "$lib/components/notifications/";
   import TooltipTitle from "$lib/components/tooltip/TooltipTitle.svelte";
->>>>>>> a5041b45
+  import TimestampDetail from "../data-graphic/compositions/timestamp-detail/TimestampDetail.svelte";
+  import TimestampSpark from "../data-graphic/compositions/timestamp-detail/TimestampSpark.svelte";
 
   export let name;
   export let type;
@@ -77,18 +69,16 @@
       ? formatInteger
       : formatCompactInteger;
 
-<<<<<<< HEAD
-/** used to convert a timestamp preview from the server for a sparkline. */
-function convertTimestampPreview(d) {
-    return d.map(di => {
-        let pi = {...di}
-        pi.ts = new Date(pi.ts);
-        return pi;
-    })
-}
-=======
   let titleTooltip;
->>>>>>> a5041b45
+
+  /** used to convert a timestamp preview from the server for a sparkline. */
+  function convertTimestampPreview(d) {
+    return d.map((di) => {
+      let pi = { ...di };
+      pi.ts = new Date(pi.ts);
+      return pi;
+    });
+  }
 </script>
 
 <!-- pl-10 -->
@@ -122,128 +112,9 @@
       bind:active={titleTooltip}
     >
       <!-- Wrap in a traditional div then force the ellipsis overflow in the child element.
-                this will make the tooltip bound to the parent element while the child element can flow more freely
-                and create the ellipisis due to the overflow.
-            -->
-<<<<<<< HEAD
-            <div style:width="100%">
-                <div class="column-profile-name text-ellipsis overflow-hidden whitespace-nowrap">
-                    {name}
-                </div>
-            </div>
-        <TooltipContent slot="tooltip-content">
-
-            <TooltipTitle>
-                <svelte:fragment slot="name">
-                    {name}
-                </svelte:fragment>
-                <svelte:fragment slot="description">
-                        {type}
-                </svelte:fragment>
-            </TooltipTitle>
-
-
-            {#if totalRows}
-                <TooltipShortcutContainer>
-
-                    <SlidingWords {active} hovered={titleTooltip}>
-                        {#if CATEGORICALS.has(type)}
-                            the top 10 values
-                        {:else if TIMESTAMPS.has(type)}
-                            the count(*) over time
-                        {:else if NUMERICS.has(type)}
-                            the distribution of values
-                        {/if}
-                    </SlidingWords>
-                    <Shortcut>
-                        Click
-                    </Shortcut>
-
-                    <div>
-                        <StackingWord>
-                            copy
-                        </StackingWord>
-                        column name to clipboard
-                    </div>
-                    <Shortcut>
-                        <span style='font-family: var(--system);";
-                        '>⇧</span> + Click
-                    </Shortcut>
-                </TooltipShortcutContainer>
-            {:else}
-                <!-- no data is available, so let's give a useful message-->
-                no rows selected
-            {/if}
-        </TooltipContent>
-</Tooltip>
-    </svelte:fragment>
-    
-    <svelte:fragment slot="right">
-
-        <div class="flex gap-2 items-center"  class:hidden={view !== 'summaries'}>
-            <div class="flex items-center"  style:width="{summaryWidthSize}px">
-                <!-- check to see if the summary has cardinality. Otherwise do not show these values.-->
-                {#if totalRows}
-                    {#if (CATEGORICALS.has(type) || BOOLEANS.has(type)) && summary?.cardinality}
-                        <Tooltip location="right" alignment="center" distance={8} >
-                            <BarAndLabel 
-                            color={DATA_TYPE_COLORS['VARCHAR'].bgClass}
-                            value={summary?.cardinality / totalRows}>
-                                |{cardinalityFormatter(summary?.cardinality)}|
-                            </BarAndLabel>
-                            <TooltipContent slot="tooltip-content" >
-                                {formatInteger(summary?.cardinality)} unique values
-                            </TooltipContent>
-                        </Tooltip>
-                    
-                    {:else if NUMERICS.has(type) && summary?.histogram?.length}
-                    <Tooltip location="right" alignment="center" distance={8}>
-                        <Histogram data={summary.histogram} width={summaryWidthSize} height={18} 
-                            fillColor={DATA_TYPE_COLORS['DOUBLE'].vizFillClass}
-                            baselineStrokeColor={DATA_TYPE_COLORS['DOUBLE'].vizStrokeClass}    
-                        />
-                        <TooltipContent slot="tooltip-content" >
-                            the distribution of the values of this column
-                        </TooltipContent>
-                    </Tooltip>
-                    {:else if TIMESTAMPS.has(type) && 
-                        /** a legacy histogram type or a new rollup spark */
-                        (summary?.histogram?.length || summary?.rollup?.spark?.length)}
-                    <Tooltip location="right" alignment="center" distance={8}>
-                        {#if summary?.rollup?.spark}
-                            
-                            <TimestampSpark
-                                data={convertTimestampPreview(summary.rollup.spark)}
-                                xAccessor=ts
-                                yAccessor=count
-                                width={summaryWidthSize}
-                                height={18}
-                                top={0}
-                                bottom={0}
-                                left={0}
-                                right={0}
-                                area
-                                tweenIn
-                            />
-
-                        {:else}
-
-                            <Histogram data={summary.histogram} width={summaryWidthSize} height={18} 
-                                fillColor={DATA_TYPE_COLORS['TIMESTAMP'].vizFillClass}
-                                baselineStrokeColor={DATA_TYPE_COLORS['TIMESTAMP'].vizStrokeClass}    
-                            />
-
-                        {/if}
-                            <TooltipContent slot="tooltip-content" >
-                                the time series
-                            </TooltipContent>
-                        </Tooltip>
-                    {/if}
-                {/if}
-            </div>
-
-            <div style:width="{config.nullPercentageWidth}px" class:hidden={hideNullPercentage}>
-=======
+                  this will make the tooltip bound to the parent element while the child element can flow more freely
+                  and create the ellipisis due to the overflow.
+              -->
       <div style:width="100%">
         <div
           class="column-profile-name text-ellipsis overflow-hidden whitespace-nowrap"
@@ -260,7 +131,6 @@
             {type}
           </svelte:fragment>
         </TooltipTitle>
->>>>>>> a5041b45
 
         {#if totalRows}
           <TooltipShortcutContainer>
@@ -280,7 +150,10 @@
               column name to clipboard
             </div>
             <Shortcut>
-              <span style="font-family: var(--system);">⇧</span> + Click
+              <span
+                style="font-family: var(--system);";
+                          ">⇧</span
+              > + Click
             </Shortcut>
           </TooltipShortcutContainer>
         {:else}
@@ -321,16 +194,33 @@
                 the distribution of the values of this column
               </TooltipContent>
             </Tooltip>
-          {:else if TIMESTAMPS.has(type) && summary?.histogram?.length}
+          {:else if TIMESTAMPS.has(type) && /** a legacy histogram type or a new rollup spark */
+            (summary?.histogram?.length || summary?.rollup?.spark?.length)}
             <Tooltip location="right" alignment="center" distance={8}>
-              <Histogram
-                data={summary.histogram}
-                width={summaryWidthSize}
-                height={18}
-                fillColor={DATA_TYPE_COLORS["TIMESTAMP"].vizFillClass}
-                baselineStrokeColor={DATA_TYPE_COLORS["TIMESTAMP"]
-                  .vizStrokeClass}
-              />
+              {#if summary?.rollup?.spark}
+                <TimestampSpark
+                  data={convertTimestampPreview(summary.rollup.spark)}
+                  xAccessor="ts"
+                  yAccessor="count"
+                  width={summaryWidthSize}
+                  height={18}
+                  top={0}
+                  bottom={0}
+                  left={0}
+                  right={0}
+                  area
+                  tweenIn
+                />
+              {:else}
+                <Histogram
+                  data={summary.histogram}
+                  width={summaryWidthSize}
+                  height={18}
+                  fillColor={DATA_TYPE_COLORS["TIMESTAMP"].vizFillClass}
+                  baselineStrokeColor={DATA_TYPE_COLORS["TIMESTAMP"]
+                    .vizStrokeClass}
+                />
+              {/if}
               <TooltipContent slot="tooltip-content">
                 the time series
               </TooltipContent>
@@ -372,7 +262,7 @@
       <div
         class:hidden={view !== "example"}
         class="
-            pl-8 text-ellipsis overflow-hidden whitespace-nowrap text-right"
+              pl-8 text-ellipsis overflow-hidden whitespace-nowrap text-right"
         style:max-width="{exampleWidth}px"
       >
         <FormattedDataType
@@ -396,61 +286,6 @@
     <slot name="context-button" />
   </svelte:fragment>
 
-<<<<<<< HEAD
-            {:else if NUMERICS.has(type) && summary?.statistics && summary?.histogram?.length}
-            <div class="pl-{indentLevel === 1 ? 12 : 4}">
-                <!-- pl-12 pl-5 -->
-                <!-- FIXME: we have to remove a bit of pad from the right side to make this work -->
-                <NumericHistogram
-                    width={containerWidth - (indentLevel === 1 ? (20 + 24 + 44 ): 32)}
-                    height={65} 
-                    data={summary.histogram}
-                    min={summary.statistics.min}
-                    qlow={summary.statistics.q25}
-                    median={summary.statistics.q50}
-                    qhigh={summary.statistics.q75}
-                    mean={summary.statistics.mean}
-                    max={summary.statistics.max}
-                />
-            </div>
-            {:else if TIMESTAMPS.has(type) && (summary?.histogram?.length || summary?.rollup)}
-                <div class="pl-{indentLevel === 1 ? 16 : 10}">
-                    <!-- pl-14 pl-10 -->
-                    {#if summary.rollup}
-                        <TimestampDetail 
-                            {type}
-                            data={summary.rollup.results.map(di => {
-                                let pi = {...di};
-                                pi.ts = new Date(pi.ts);
-                                return pi;
-                            })}
-                            spark={summary.rollup.spark.map(di => {
-                                let pi = {...di};
-                                pi.ts = new Date(pi.ts);
-                                return pi;
-                            })}
-                            xAccessor=ts
-                            yAccessor=count
-                            mouseover={true}
-                            height={160}
-                            width={containerWidth - (indentLevel === 1 ? (20 + 24 + 54 ): 32 + 20)}
-                            rollupGrain={summary.rollup.rollupInterval}
-                            estimatedSmallestTimeGrain={summary?.estimatedSmallestTimeGrain}
-                            interval={summary.interval}
-                        />
-                    {:else}
-                    <TimestampHistogram
-                        {type}
-                        width={containerWidth - (indentLevel === 1 ? (20 + 24 + 54 ): 32 + 20)}
-                        data={summary.histogram}
-                        interval={summary.interval}
-                        estimatedSmallestTimeGrain={summary?.estimatedSmallestTimeGrain}
-                    />
-                    {/if}
-                </div>
-            {/if}
-        </div>
-=======
   <svelte:fragment slot="details">
     {#if active}
       <div transition:slide|local={{ duration: 200 }} class="pt-3 pb-3  w-full">
@@ -480,19 +315,43 @@
               max={summary.statistics.max}
             />
           </div>
-        {:else if TIMESTAMPS.has(type) && summary?.histogram?.length}
+        {:else if TIMESTAMPS.has(type) && (summary?.histogram?.length || summary?.rollup)}
           <div class="pl-{indentLevel === 1 ? 16 : 10}">
             <!-- pl-14 pl-10 -->
-            <TimestampHistogram
-              {type}
-              width={containerWidth -
-                (indentLevel === 1 ? 20 + 24 + 54 : 32 + 20)}
-              data={summary.histogram}
-              interval={summary.interval}
-              estimatedSmallestTimeGrain={summary?.estimatedSmallestTimeGrain}
-            />
+            {#if summary.rollup}
+              <TimestampDetail
+                {type}
+                data={summary.rollup.results.map((di) => {
+                  let pi = { ...di };
+                  pi.ts = new Date(pi.ts);
+                  return pi;
+                })}
+                spark={summary.rollup.spark.map((di) => {
+                  let pi = { ...di };
+                  pi.ts = new Date(pi.ts);
+                  return pi;
+                })}
+                xAccessor="ts"
+                yAccessor="count"
+                mouseover={true}
+                height={160}
+                width={containerWidth -
+                  (indentLevel === 1 ? 20 + 24 + 54 : 32 + 20)}
+                rollupGrain={summary.rollup.rollupInterval}
+                estimatedSmallestTimeGrain={summary?.estimatedSmallestTimeGrain}
+                interval={summary.interval}
+              />
+            {:else}
+              <TimestampHistogram
+                {type}
+                width={containerWidth -
+                  (indentLevel === 1 ? 20 + 24 + 54 : 32 + 20)}
+                data={summary.histogram}
+                interval={summary.interval}
+                estimatedSmallestTimeGrain={summary?.estimatedSmallestTimeGrain}
+              />
+            {/if}
           </div>
->>>>>>> a5041b45
         {/if}
       </div>
     {/if}
