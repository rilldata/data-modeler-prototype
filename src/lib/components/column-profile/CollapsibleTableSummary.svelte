<script lang="ts">
  import { onMount, createEventDispatcher } from "svelte";
  import { slide } from "svelte/transition";

  import Menu from "$lib/components/menu/Menu.svelte";
  import MenuItem from "$lib/components/menu/MenuItem.svelte";
  import FloatingElement from "$lib/components/tooltip/FloatingElement.svelte";

  import CollapsibleTableHeader from "./CollapsibleTableHeader.svelte";

  import { EntityType } from "$common/data-modeler-state-service/entity-state-service/EntityStateService";

  export let entityType: EntityType;
  export let name: string;
  export let cardinality: number;
  export let showRows = true;
  export let sizeInBytes: number = undefined;
  export let active = false;
  export let draggable = true;
  export let show = false;
  export let showTitle = true;

  const dispatch = createEventDispatcher();

  let containerWidth = 0;
  let contextMenu;
  let contextMenuOpen;
  let container;

  onMount(() => {
    const observer = new ResizeObserver(() => {
      containerWidth = container?.clientWidth ?? 0;
    });
    observer.observe(container);
    return () => observer.unobserve(container);
  });

  let menuX;
  let menuY;
</script>

<div bind:this={container}>
  {#if showTitle}
    <div {draggable} class="active:cursor-grabbing">
      <CollapsibleTableHeader
        on:select
        on:query
        on:expand={() => (show = !show)}
        bind:contextMenuOpen
        bind:menuX
        bind:menuY
        bind:name
        bind:show
        {showRows}
        {entityType}
        {contextMenu}
        {cardinality}
        {sizeInBytes}
<<<<<<< HEAD
        {emphasizeTitle}
      >
        <slot name="header-buttons" />
      </CollapsibleTableHeader>
=======
        {active}
      />
>>>>>>> 51ba57ce
    </div>
    {#if contextMenuOpen}
      <!-- place this above codemirror.-->
      <div bind:this={contextMenu}>
        <FloatingElement
          relationship="mouse"
          target={{ x: menuX, y: menuY }}
          location="right"
          alignment="start"
        >
          <Menu
            on:escape={() => {
              contextMenuOpen = false;
            }}
            on:item-select={() => {
              contextMenuOpen = false;
            }}
          >
            {#if entityType === EntityType.Table}
              <MenuItem
                on:select={() => {
                  dispatch("query");
                }}
              >
                query {name}
              </MenuItem>
            {/if}
            <MenuItem
              on:select={() => {
                dispatch("rename");
              }}
            >
              rename {name}
            </MenuItem>
            <MenuItem
              on:select={() => {
                dispatch("delete");
              }}
            >
              delete {name}
            </MenuItem>
          </Menu>
        </FloatingElement>
      </div>
    {/if}
  {/if}

  {#if show}
    <div
      class="pt-1 pb-3 pl-accordion"
      transition:slide|local={{ duration: 120 }}
    >
      <slot name="summary" {containerWidth} />
    </div>
  {/if}
</div><|MERGE_RESOLUTION|>--- conflicted
+++ resolved
@@ -56,15 +56,9 @@
         {contextMenu}
         {cardinality}
         {sizeInBytes}
-<<<<<<< HEAD
-        {emphasizeTitle}
       >
         <slot name="header-buttons" />
       </CollapsibleTableHeader>
-=======
-        {active}
-      />
->>>>>>> 51ba57ce
     </div>
     {#if contextMenuOpen}
       <!-- place this above codemirror.-->
