<script lang="ts">
  /**
   * PreviewTable.svelte
   * Use this component to drop into the application.
   * Its goal it so utilize all of the other container components
   * and provide the interactions needed to do things with the table.
   */
  import PinnableTable from "./PinnableTable.svelte";
  import { createEventDispatcher } from "svelte";
  import { togglePin } from "$lib/components/table-editable/pinnableUtils";
  import type { ColumnConfig } from "$lib/components/table-editable/ColumnConfig";

  const dispatch = createEventDispatcher();

  export let columnNames: ColumnConfig<any>[];

  export let rows: any[];

  let selectedColumns = [];

  function handlePin({ detail: { columnConfig } }) {
    selectedColumns = togglePin(columnConfig, selectedColumns);
  }
</script>

<div class="flex relative">
  <PinnableTable
    on:pin={handlePin}
    on:change={(evt) => dispatch("change", evt.detail)}
    on:delete={(evt) => dispatch("delete", evt.detail)}
<<<<<<< HEAD
    on:tableResize
    {tableConfig}
    {activeIndex}
=======
>>>>>>> 2b253f71
    {columnNames}
    {rows}
  />

  {#if selectedColumns.length}
    <div
      class="sticky right-0 z-20 bg-white border border-l-4 border-t-0 border-b-0 border-r-0 border-gray-300"
    >
      <PinnableTable
        on:pin={handlePin}
        on:change={(evt) => dispatch("change", evt.detail)}
        on:delete={(evt) => dispatch("delete", evt.detail)}
        columnNames={selectedColumns}
        {rows}
      />
    </div>
  {/if}
</div><|MERGE_RESOLUTION|>--- conflicted
+++ resolved
@@ -28,12 +28,7 @@
     on:pin={handlePin}
     on:change={(evt) => dispatch("change", evt.detail)}
     on:delete={(evt) => dispatch("delete", evt.detail)}
-<<<<<<< HEAD
     on:tableResize
-    {tableConfig}
-    {activeIndex}
-=======
->>>>>>> 2b253f71
     {columnNames}
     {rows}
   />
