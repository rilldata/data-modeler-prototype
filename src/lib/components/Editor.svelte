<script lang="ts">
  import { onMount, createEventDispatcher } from "svelte";
  import {
    keymap,
    highlightSpecialChars,
    drawSelection,
    highlightActiveLine,
    dropCursor,
    EditorView,
    Decoration,
    DecorationSet,
  } from "@codemirror/view";
<<<<<<< HEAD
  import {
    EditorState,
    StateEffect,
    StateField,
    Prec,
  } from "@codemirror/state";
  import { history, historyKeymap } from "@codemirror/history";
  import { foldGutter, foldKeymap } from "@codemirror/fold";
  import { indentOnInput } from "@codemirror/language";
  import { lineNumbers, highlightActiveLineGutter } from "@codemirror/gutter";
  import {
    defaultKeymap,
    insertNewline,
    indentWithTab,
  } from "@codemirror/commands";
  import { bracketMatching } from "@codemirror/matchbrackets";
  import {
    closeBrackets,
    closeBracketsKeymap,
  } from "@codemirror/closebrackets";
  import { searchKeymap, highlightSelectionMatches } from "@codemirror/search";
  import {
    acceptCompletion,
    autocompletion,
    completionKeymap,
  } from "@codemirror/autocomplete";
  import { commentKeymap } from "@codemirror/comment";
  import { rectangularSelection } from "@codemirror/rectangular-selection";
  import { defaultHighlightStyle } from "@codemirror/highlight";
  import { lintKeymap } from "@codemirror/lint";
=======
  import { indentWithTab } from "@codemirror/commands";
  import { EditorState, StateField, StateEffect } from "@codemirror/state";
  import { basicSetup } from "@codemirror/basic-setup";
>>>>>>> 33853500
  import { sql } from "@codemirror/lang-sql";

  const dispatch = createEventDispatcher();
  export let content;
  export let editorHeight = 0;
  export let selections = [];

  let componentContainer;

  $: editorHeight = componentContainer?.offsetHeight || 0;

  let oldContent = content;

  let editor;
  let editorContainer;
  let editorContainerComponent;

  const addUnderline = StateEffect.define<{ from: number; to: number }>();

  const underlineField = StateField.define<DecorationSet>({
    create() {
      return Decoration.none;
    },
    update(underlines, tr) {
      underlines = underlines.map(tr.changes);
      underlines = underlines.update({
        filter: () => false,
      });

      for (let e of tr.effects)
        if (e.is(addUnderline)) {
          underlines = underlines.update({
            add: [underlineMark.range(e.value.from, e.value.to)],
          });
        }
      return underlines;
    },
    provide: (f) => EditorView.decorations.from(f),
  });

  const underlineMark = Decoration.mark({ class: "cm-underline" });

  const underlineTheme = EditorView.baseTheme({
    ".cm-underline": {
      backgroundColor: "rgb(254 240 138)",
    },
  });

  const rillTheme = EditorView.theme({
    "&.cm-editor": {
      "&.cm-focused": {
        outline: "none",
      },
    },
    "&.cm-focused .cm-selectionBackground, .cm-selectionBackground, .cm-content ::selection":
      { backgroundColor: "rgb(65 99 255 / 25%)" },
    ".cm-selectionMatch": { backgroundColor: "rgb(189 233 255)" },
    ".cm-breakpoint-gutter .cm-gutterElement": {
      color: "red",
      paddingLeft: "24px",
      paddingRight: "24px",
      cursor: "default",
    },
  });

  function underlineSelection(view: EditorView, selections) {
    const effects = selections
      .map(({ start, end }) => ({ from: start, to: end }))
      .map(({ from, to }) => addUnderline.of({ from, to }));

    if (!view.state.field(underlineField, false))
      effects.push(
        StateEffect.appendConfig.of([underlineField, underlineTheme])
      );
    view.dispatch({ effects });
    return true;
  }

  $: if (editor) {
    underlineSelection(editor, selections || []);
  }

  let cursorLocation = 0;

  onMount(() => {
    editor = new EditorView({
      state: EditorState.create({
        doc: oldContent,
        extensions: [
          lineNumbers(),
          highlightActiveLineGutter(),
          highlightSpecialChars(),
          history(),
          foldGutter(),
          drawSelection(),
          dropCursor(),
          EditorState.allowMultipleSelections.of(true),
          indentOnInput(),
          defaultHighlightStyle.fallback,
          bracketMatching(),
          closeBrackets(),
          autocompletion(),
          rectangularSelection(),
          highlightActiveLine(),
          highlightSelectionMatches(),
          keymap.of([
            ...closeBracketsKeymap,
            ...defaultKeymap,
            ...searchKeymap,
            ...historyKeymap,
            ...foldKeymap,
            ...commentKeymap,
            ...completionKeymap,
            ...lintKeymap,
            indentWithTab,
          ]),
          Prec.high(
            keymap.of([
              {
                key: "Enter",
                run: insertNewline,
              },
            ])
          ),
          Prec.highest(
            keymap.of([
              {
                key: "Tab",
                run: acceptCompletion,
              },
            ])
          ),
          sql(),
<<<<<<< HEAD
          breakpointGutter,
=======
          keymap.of([indentWithTab]),
          rillTheme,
>>>>>>> 33853500
          EditorView.updateListener.of((v) => {
            const candidateLocation = v.state.selection.ranges[0].head;
            if (candidateLocation !== cursorLocation) {
              cursorLocation = candidateLocation;
              dispatch("cursor-location", {
                location: cursorLocation,
                content: v.state.doc.toString(),
              });
            }
            if (v.focusChanged) {
              if (v.view.hasFocus) {
                dispatch("receive-focus");
              } else {
                dispatch("release-focus");
              }
            }
            if (v.docChanged) {
              dispatch("write", {
                content: v.state.doc.toString(),
              });
            }
          }),
        ],
      }),
      parent: editorContainerComponent,
    });
    const obs = new ResizeObserver(() => {
      editorHeight = componentContainer?.offsetHeight;
    });
    obs.observe(componentContainer);
  });
</script>

<div bind:this={componentContainer} class="h-full">
  <div class="editor-container border h-full" bind:this={editorContainer}>
    <div bind:this={editorContainerComponent} />
  </div>
</div>

<style>
  .editor-container {
    padding: 0.5rem;
    background-color: white;
    border-radius: 0.25rem;
    /* min-height: 400px; */
    min-height: 100%;
    display: grid;
    align-items: stretch;
  }
</style><|MERGE_RESOLUTION|>--- conflicted
+++ resolved
@@ -10,7 +10,6 @@
     Decoration,
     DecorationSet,
   } from "@codemirror/view";
-<<<<<<< HEAD
   import {
     EditorState,
     StateEffect,
@@ -41,11 +40,6 @@
   import { rectangularSelection } from "@codemirror/rectangular-selection";
   import { defaultHighlightStyle } from "@codemirror/highlight";
   import { lintKeymap } from "@codemirror/lint";
-=======
-  import { indentWithTab } from "@codemirror/commands";
-  import { EditorState, StateField, StateEffect } from "@codemirror/state";
-  import { basicSetup } from "@codemirror/basic-setup";
->>>>>>> 33853500
   import { sql } from "@codemirror/lang-sql";
 
   const dispatch = createEventDispatcher();
@@ -179,12 +173,8 @@
             ])
           ),
           sql(),
-<<<<<<< HEAD
-          breakpointGutter,
-=======
           keymap.of([indentWithTab]),
           rillTheme,
->>>>>>> 33853500
           EditorView.updateListener.of((v) => {
             const candidateLocation = v.state.selection.ranges[0].head;
             if (candidateLocation !== cursorLocation) {
