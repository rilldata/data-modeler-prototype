<script lang="ts">
  /**
   * PreviewTable.svelte
   * Use this component to drop into the application.
   * Its goal it so utilize all of the other container components
   * and provide the interactions needed to do things with the table.
   */
<<<<<<< HEAD
  import { slide } from "svelte/transition";
  import { FormattedDataType } from "$lib/components/data-types/";
  import PinnableTable from "./PinnableTable.svelte";
  import { createEventDispatcher } from "svelte";
  import { togglePin } from "$lib/components/table/pinnableUtils";
  import type { ColumnConfig } from "$lib/components/table/ColumnConfig";
  import type { TableConfig } from "$lib/components/table/TableConfig";
=======
  import { Table, TableRow, TableCell } from "$lib/components/table/";
  import PreviewTableHeader from "./PreviewTableHeader.svelte";
>>>>>>> 9fad105c

  const dispatch = createEventDispatcher();

  export let columnNames: ColumnConfig[];
  export let tableConfig: TableConfig;
  export let rows: any[];

  let selectedColumns = [];

  let activeIndex;

<<<<<<< HEAD
  function handlePin({ detail: { columnConfig } }) {
    selectedColumns = togglePin(columnConfig, selectedColumns);
  }

  function setActiveElement({ detail: { value, index, name } }) {
    visualCellValue = value;
    visualCellField = name;
    visualCellType = columnNames.find(
      (column) => column.name === visualCellField
    )?.type;
    activeIndex = index;
=======
  function columnIsPinned(name, selectedCols) {
    return selectedCols.map((column) => column.name).includes(name);
  }

  function togglePin(name, type, selectedCols) {
    // if column is already pinned, remove.
    if (columnIsPinned(name, selectedCols)) {
      selectedColumns = [
        ...selectedCols.filter((column) => column.name !== name),
      ];
    } else {
      selectedColumns = [...selectedCols, { name, type }];
    }
>>>>>>> 9fad105c
  }
</script>

<div class="flex relative">
<<<<<<< HEAD
  <PinnableTable
    on:mouseleave={() => {
      visualCellValue = undefined;
      setActiveElement({ detail: {} });
    }}
    on:pin={handlePin}
    on:activeElement={setActiveElement}
    on:change={(evt) => dispatch("change", evt.detail)}
    on:add={() => dispatch("add")}
    {tableConfig}
    {activeIndex}
    {columnNames}
    {selectedColumns}
    {rows}
  />
=======
  <Table>
    <!-- headers -->
    <TableRow>
      {#each columnNames as { name, type } (name)}
        {@const thisColumnIsPinned = columnIsPinned(name, selectedColumns)}
        <PreviewTableHeader
          {name}
          {type}
          pinned={thisColumnIsPinned}
          on:pin={() => {
            togglePin(name, type, selectedColumns);
          }}
        />
      {/each}
    </TableRow>
    <!-- values -->
    {#each rows as row, index}
      <TableRow hovered={activeIndex === index && activeIndex !== undefined}>
        {#each columnNames as { name, type } (index + name)}
          <TableCell
            {name}
            {type}
            value={row[name]}
            isNull={row[name] === null}
          />
        {/each}
      </TableRow>
    {/each}
  </Table>
>>>>>>> 9fad105c

  {#if selectedColumns.length}
    <div
      class="sticky right-0 z-20 bg-white border border-l-4 border-t-0 border-b-0 border-r-0 border-gray-300"
    >
<<<<<<< HEAD
      <PinnableTable
        on:pin={handlePin}
        on:activeElement={setActiveElement}
        on:change={(evt) => dispatch("change", evt.detail)}
        {tableConfig}
        {activeIndex}
        columnNames={selectedColumns}
        {selectedColumns}
        {rows}
      />
    </div>
  {/if}
</div>

{#if tableConfig.enablePreview && visualCellValue !== undefined}
  <div
    transition:slide={{ duration: 100 }}
    class="sticky bottom-0 left-0 bg-white p-3 border border-t-1 border-gray-200 pointer-events-none z-30 grid grid-flow-col justify-start gap-x-3 items-baseline"
    style:box-shadow="0 -4px 2px 0 rgb(0 0 0 / 0.05)"
  >
    <span class="font-bold pr-5">{visualCellField}</span>
    <FormattedDataType
      value={visualCellValue}
      type={visualCellType}
      isNull={visualCellValue === null}
    />
  </div>
{/if}
=======
      <Table>
        <TableRow>
          {#each selectedColumns as { name, type } (name)}
            {@const thisColumnIsPinned = columnIsPinned(name, selectedColumns)}
            <PreviewTableHeader
              {name}
              {type}
              pinned={thisColumnIsPinned}
              on:pin={() => {
                togglePin(name, type, selectedColumns);
              }}
            />
          {/each}
        </TableRow>
        {#each rows as row, index}
          <TableRow
            hovered={activeIndex === index && activeIndex !== undefined}
          >
            {#each selectedColumns as { name, type }}
              <TableCell
                {name}
                {type}
                {index}
                isNull={row[name] === null}
                value={row[name]}
              />
            {/each}
          </TableRow>
        {/each}
      </Table>
    </div>
  {/if}
</div>
>>>>>>> 9fad105c
<|MERGE_RESOLUTION|>--- conflicted
+++ resolved
@@ -5,18 +5,11 @@
    * Its goal it so utilize all of the other container components
    * and provide the interactions needed to do things with the table.
    */
-<<<<<<< HEAD
-  import { slide } from "svelte/transition";
-  import { FormattedDataType } from "$lib/components/data-types/";
   import PinnableTable from "./PinnableTable.svelte";
   import { createEventDispatcher } from "svelte";
   import { togglePin } from "$lib/components/table/pinnableUtils";
   import type { ColumnConfig } from "$lib/components/table/ColumnConfig";
   import type { TableConfig } from "$lib/components/table/TableConfig";
-=======
-  import { Table, TableRow, TableCell } from "$lib/components/table/";
-  import PreviewTableHeader from "./PreviewTableHeader.svelte";
->>>>>>> 9fad105c
 
   const dispatch = createEventDispatcher();
 
@@ -28,45 +21,14 @@
 
   let activeIndex;
 
-<<<<<<< HEAD
   function handlePin({ detail: { columnConfig } }) {
     selectedColumns = togglePin(columnConfig, selectedColumns);
-  }
-
-  function setActiveElement({ detail: { value, index, name } }) {
-    visualCellValue = value;
-    visualCellField = name;
-    visualCellType = columnNames.find(
-      (column) => column.name === visualCellField
-    )?.type;
-    activeIndex = index;
-=======
-  function columnIsPinned(name, selectedCols) {
-    return selectedCols.map((column) => column.name).includes(name);
-  }
-
-  function togglePin(name, type, selectedCols) {
-    // if column is already pinned, remove.
-    if (columnIsPinned(name, selectedCols)) {
-      selectedColumns = [
-        ...selectedCols.filter((column) => column.name !== name),
-      ];
-    } else {
-      selectedColumns = [...selectedCols, { name, type }];
-    }
->>>>>>> 9fad105c
   }
 </script>
 
 <div class="flex relative">
-<<<<<<< HEAD
   <PinnableTable
-    on:mouseleave={() => {
-      visualCellValue = undefined;
-      setActiveElement({ detail: {} });
-    }}
     on:pin={handlePin}
-    on:activeElement={setActiveElement}
     on:change={(evt) => dispatch("change", evt.detail)}
     on:add={() => dispatch("add")}
     {tableConfig}
@@ -75,46 +37,13 @@
     {selectedColumns}
     {rows}
   />
-=======
-  <Table>
-    <!-- headers -->
-    <TableRow>
-      {#each columnNames as { name, type } (name)}
-        {@const thisColumnIsPinned = columnIsPinned(name, selectedColumns)}
-        <PreviewTableHeader
-          {name}
-          {type}
-          pinned={thisColumnIsPinned}
-          on:pin={() => {
-            togglePin(name, type, selectedColumns);
-          }}
-        />
-      {/each}
-    </TableRow>
-    <!-- values -->
-    {#each rows as row, index}
-      <TableRow hovered={activeIndex === index && activeIndex !== undefined}>
-        {#each columnNames as { name, type } (index + name)}
-          <TableCell
-            {name}
-            {type}
-            value={row[name]}
-            isNull={row[name] === null}
-          />
-        {/each}
-      </TableRow>
-    {/each}
-  </Table>
->>>>>>> 9fad105c
 
   {#if selectedColumns.length}
     <div
       class="sticky right-0 z-20 bg-white border border-l-4 border-t-0 border-b-0 border-r-0 border-gray-300"
     >
-<<<<<<< HEAD
       <PinnableTable
         on:pin={handlePin}
-        on:activeElement={setActiveElement}
         on:change={(evt) => dispatch("change", evt.detail)}
         {tableConfig}
         {activeIndex}
@@ -124,54 +53,4 @@
       />
     </div>
   {/if}
-</div>
-
-{#if tableConfig.enablePreview && visualCellValue !== undefined}
-  <div
-    transition:slide={{ duration: 100 }}
-    class="sticky bottom-0 left-0 bg-white p-3 border border-t-1 border-gray-200 pointer-events-none z-30 grid grid-flow-col justify-start gap-x-3 items-baseline"
-    style:box-shadow="0 -4px 2px 0 rgb(0 0 0 / 0.05)"
-  >
-    <span class="font-bold pr-5">{visualCellField}</span>
-    <FormattedDataType
-      value={visualCellValue}
-      type={visualCellType}
-      isNull={visualCellValue === null}
-    />
-  </div>
-{/if}
-=======
-      <Table>
-        <TableRow>
-          {#each selectedColumns as { name, type } (name)}
-            {@const thisColumnIsPinned = columnIsPinned(name, selectedColumns)}
-            <PreviewTableHeader
-              {name}
-              {type}
-              pinned={thisColumnIsPinned}
-              on:pin={() => {
-                togglePin(name, type, selectedColumns);
-              }}
-            />
-          {/each}
-        </TableRow>
-        {#each rows as row, index}
-          <TableRow
-            hovered={activeIndex === index && activeIndex !== undefined}
-          >
-            {#each selectedColumns as { name, type }}
-              <TableCell
-                {name}
-                {type}
-                {index}
-                isNull={row[name] === null}
-                value={row[name]}
-              />
-            {/each}
-          </TableRow>
-        {/each}
-      </Table>
-    </div>
-  {/if}
-</div>
->>>>>>> 9fad105c
+</div>