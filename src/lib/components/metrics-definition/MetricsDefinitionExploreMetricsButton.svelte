--- conflicted
+++ resolved
@@ -1,21 +1,16 @@
 <script lang="ts">
-<<<<<<< HEAD
   import { goto } from "$app/navigation";
-=======
-  import { EntityType } from "$common/data-modeler-state-service/entity-state-service/EntityStateService";
   import { BehaviourEventMedium } from "$common/metrics-service/BehaviourEventTypes";
   import {
     MetricsEventScreenName,
     MetricsEventSpace,
   } from "$common/metrics-service/MetricsTypes";
-  import { dataModelerService } from "$lib/application-state-stores/application-store";
->>>>>>> 48d3b789
   import { Button } from "$lib/components/button";
   import ExploreIcon from "$lib/components/icons/Explore.svelte";
   import Tooltip from "$lib/components/tooltip/Tooltip.svelte";
   import TooltipContent from "$lib/components/tooltip/TooltipContent.svelte";
+  import { navigationEvent } from "$lib/metrics/initMetrics";
   import { getMetricsDefReadableById } from "$lib/redux-store/metrics-definition/metrics-definition-readables";
-  import { navigationEvent } from "$lib/metrics/initMetrics";
   import { useMetaQuery } from "$lib/svelte-query/queries/metrics-view";
 
   export let metricsDefId: string;
@@ -30,11 +25,8 @@
   let buttonDisabled = true;
   let buttonStatus = "OK";
 
-  const viewDashboard = () => {
-    dataModelerService.dispatch("setActiveAsset", [
-      EntityType.MetricsExplorer,
-      metricsDefId,
-    ]);
+  const viewDashboard = (metricsDefId: string) => {
+    goto(`/dashboard/${metricsDefId}`);
 
     navigationEvent.fireEvent(
       metricsDefId,
@@ -64,13 +56,7 @@
   <Button
     type="primary"
     disabled={buttonDisabled}
-<<<<<<< HEAD
-    on:click={() => goto(`/dashboard/${metricsDefId}`)}
-=======
-    on:click={() => {
-      viewDashboard();
-    }}>Go to Dashboard <ExploreIcon size="16px" /></Button
->>>>>>> 48d3b789
+    on:click={() => viewDashboard(metricsDefId)}
   >
     Go to Dashboard <ExploreIcon size="16px" />
   </Button>
