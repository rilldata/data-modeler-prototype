<script lang="ts">
<<<<<<< HEAD
  import { RootConfig } from "$common/config/RootConfig";
  import { EntityType } from "$common/data-modeler-state-service/entity-state-service/EntityStateService";
=======
  import { goto } from "$app/navigation";
>>>>>>> e145eaa2
  import { BehaviourEventMedium } from "$common/metrics-service/BehaviourEventTypes";
  import {
    MetricsEventScreenName,
    MetricsEventSpace,
  } from "$common/metrics-service/MetricsTypes";
  import { Button } from "$lib/components/button";
  import ExploreIcon from "$lib/components/icons/Explore.svelte";
  import Tooltip from "$lib/components/tooltip/Tooltip.svelte";
  import TooltipContent from "$lib/components/tooltip/TooltipContent.svelte";
  import { navigationEvent } from "$lib/metrics/initMetrics";
  import { getMetricsDefReadableById } from "$lib/redux-store/metrics-definition/metrics-definition-readables";
<<<<<<< HEAD
  import { useMetaQuery } from "$lib/svelte-query/queries/metrics-view";
  import { getContext } from "svelte";
=======
  import { useMetaQuery } from "$lib/svelte-query/queries/metrics-views/metadata";
>>>>>>> e145eaa2

  export let metricsDefId: string;

  const config = getContext<RootConfig>("config");

  // query the `/meta` endpoint to get the valid measures and dimensions
  $: metaQuery = useMetaQuery(config, metricsDefId);
  $: measures = $metaQuery.data?.measures;
  $: dimensions = $metaQuery.data?.dimensions;

  $: selectedMetricsDef = getMetricsDefReadableById(metricsDefId);

  let buttonDisabled = true;
  let buttonStatus = "OK";

  const viewDashboard = (metricsDefId: string) => {
    goto(`/dashboard/${metricsDefId}`);

    navigationEvent.fireEvent(
      metricsDefId,
      BehaviourEventMedium.Button,
      MetricsEventSpace.Workspace,
      MetricsEventScreenName.MetricsDefinition,
      MetricsEventScreenName.Dashboard
    );
  };

  $: if (
    $selectedMetricsDef?.sourceModelId === undefined ||
    $selectedMetricsDef?.timeDimension === undefined
  ) {
    buttonDisabled = true;
    buttonStatus = "MISSING_MODEL_OR_TIMESTAMP";
  } else if (measures?.length === 0 || dimensions?.length === 0) {
    buttonDisabled = true;
    buttonStatus = "MISSING_MEASURES_OR_DIMENSIONS";
  } else {
    buttonDisabled = false;
  }
</script>

<Tooltip location="right" alignment="middle" distance={5}>
  <!-- TODO: we need to standardize these buttons. -->
  <Button
    type="primary"
    disabled={buttonDisabled}
    on:click={() => viewDashboard(metricsDefId)}
  >
    Go to Dashboard <ExploreIcon size="16px" />
  </Button>
  <TooltipContent slot="tooltip-content">
    <div>
      {#if buttonStatus === "MISSING_MODEL_OR_TIMESTAMP"}
        select a model and a timestamp column before exploring metrics
      {:else if buttonStatus === "MISSING_MEASURES_OR_DIMENSIONS"}
        add measures and dimensions before exploring metrics
      {:else}
        explore your metrics dashboard
      {/if}
    </div>
  </TooltipContent>
</Tooltip><|MERGE_RESOLUTION|>--- conflicted
+++ resolved
@@ -1,10 +1,6 @@
 <script lang="ts">
-<<<<<<< HEAD
+  import { goto } from "$app/navigation";
   import { RootConfig } from "$common/config/RootConfig";
-  import { EntityType } from "$common/data-modeler-state-service/entity-state-service/EntityStateService";
-=======
-  import { goto } from "$app/navigation";
->>>>>>> e145eaa2
   import { BehaviourEventMedium } from "$common/metrics-service/BehaviourEventTypes";
   import {
     MetricsEventScreenName,
@@ -16,12 +12,8 @@
   import TooltipContent from "$lib/components/tooltip/TooltipContent.svelte";
   import { navigationEvent } from "$lib/metrics/initMetrics";
   import { getMetricsDefReadableById } from "$lib/redux-store/metrics-definition/metrics-definition-readables";
-<<<<<<< HEAD
-  import { useMetaQuery } from "$lib/svelte-query/queries/metrics-view";
+  import { useMetaQuery } from "$lib/svelte-query/queries/metrics-views/metadata";
   import { getContext } from "svelte";
-=======
-  import { useMetaQuery } from "$lib/svelte-query/queries/metrics-views/metadata";
->>>>>>> e145eaa2
 
   export let metricsDefId: string;
 
