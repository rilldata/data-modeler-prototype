--- conflicted
+++ resolved
@@ -87,13 +87,10 @@
   setContext("rill:menu:menuItems", menuItems);
   setContext("rill:menu:currentItem", currentItem);
 
-<<<<<<< HEAD
   const menuTrigger =
     getContext("rill:menu:menuTrigger") || writable(undefined);
 
-=======
   let mounted = false;
->>>>>>> 9f5b5a63
   // once open, we should select the first menu item.
   onMount(() => {
     $globalActiveMenu = menuID;
