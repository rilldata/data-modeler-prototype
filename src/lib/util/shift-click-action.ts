--- conflicted
+++ resolved
@@ -2,35 +2,34 @@
 import { writable, get } from "svelte/store";
 
 interface CreateShiftClick {
-  stopImmediatePropagation: boolean;
+	stopImmediatePropagation: boolean;
 }
 
-<<<<<<< HEAD
-export function createShiftClickAction(params : CreateShiftClick = { stopImmediatePropagation: true}) {
-    let _stopImmediatePropagation = params?.stopImmediatePropagation || false;
+export function createShiftClickAction(params: CreateShiftClick = { stopImmediatePropagation: true }) {
+	const _stopImmediatePropagation = params?.stopImmediatePropagation || false;
 	// set a context for children to consume transient state.
-	let { subscribe, update } = writable([]);
-	
-	let shiftHeld = writable(false);
+	const { subscribe, update } = writable([]);
+
+	const shiftHeld = writable(false);
 	// create a callback store that can be added to by children components.
 	// see StackingWord.svelte for an example of usage.
-	let callbacks = {
-			subscribe,
-			addCallback(callback) {
-				update(cbs => {
-					return [...cbs, callback]
+	const callbacks = {
+		subscribe,
+		addCallback(callback) {
+			update(cbs => {
+				return [...cbs, callback]
 			})
 		}
 	}
 
 	setContext("rill:app:ui:shift-click-action-callbacks", callbacks);
-	
+
 	return {
 		// export the click switch callbacks added by children, in case that's needed.
 		clickShiftCallbacks: callbacks,
 		shiftHeld,
 		// put this in a use:shiftClickAction
-		shiftClickAction(node:Element) {
+		shiftClickAction(node: Element) {
 			function mouseDown(event) {
 				if (event.shiftKey) {
 					shiftHeld.set(true);
@@ -42,20 +41,21 @@
 				shiftHeld.set(false);
 				if (event.shiftKey) node.dispatchEvent(new CustomEvent("shift-mouseup"));
 			}
-			function shiftClick(event:MouseEvent) {
+			function shiftClick(event: MouseEvent) {
 				if (event.shiftKey) {
-						// dispatch our custom event. accessible via on:shift-click
-						node.dispatchEvent(new CustomEvent("shift-click"));
-						// fire all callbacks.
-						const cbs = get(callbacks);
-						cbs.forEach((cb) => cb());
+					// dispatch our custom event. accessible via on:shift-click
+					node.dispatchEvent(new CustomEvent("shift-click"));
+					// fire all callbacks.
+					const cbs = get(callbacks);
+					cbs.forEach((cb) => cb());
 
-						// prevent the regular on:click event here.
-						if (_stopImmediatePropagation) {
-							event.stopImmediatePropagation();
-						}
+					// prevent the regular on:click event here.
+					if (_stopImmediatePropagation) {
+						event.stopImmediatePropagation();
+					}
 				}
-			node.addEventListener('mousedown', mouseDown);}
+				node.addEventListener('mousedown', mouseDown);
+			}
 			node.addEventListener('mouseup', mouseUp);
 			node.addEventListener('click', shiftClick);
 			window.addEventListener('mouseup', mouseUp);
@@ -69,54 +69,4 @@
 			}
 		}
 	}
-=======
-export function createShiftClickAction(
-  params: CreateShiftClick = { stopImmediatePropagation: true }
-) {
-  let _stopImmediatePropagation = params?.stopImmediatePropagation || false;
-  // set a context for children to consume transient state.
-  let { subscribe, update } = writable([]);
-
-  // create a callback store that can be added to by children components.
-  // see StackingWord.svelte for an example of usage.
-  let callbacks = {
-    subscribe,
-    addCallback(callback) {
-      update((cbs) => {
-        return [...cbs, callback];
-      });
-    },
-  };
-
-  setContext("rill:app:ui:shift-click-action-callbacks", callbacks);
-
-  return {
-    // export the click switch callbacks added by children, in case that's needed.
-    clickShiftCallbacks: callbacks,
-    // put this in a use:shiftClickAction
-    shiftClickAction(node: Element) {
-      function shiftClick(event: MouseEvent) {
-        if (event.shiftKey) {
-          // dispatch our custom event. accessible via on:shift-click
-          node.dispatchEvent(new CustomEvent("shift-click"));
-          // fire all callbacks.
-          const cbs = get(callbacks);
-          cbs.forEach((cb) => cb());
-
-          // prevent the regular on:click event here.
-          if (_stopImmediatePropagation) {
-            event.stopImmediatePropagation();
-          }
-        }
-      }
-      node.addEventListener("click", shiftClick);
-      return {
-        destroy() {
-          // remove the shiftClick listener if the DOM element
-          node.addEventListener("click", shiftClick);
-        },
-      };
-    },
-  };
->>>>>>> a5041b45
 }