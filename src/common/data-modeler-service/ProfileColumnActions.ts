import {
  EntityType,
  StateType,
} from "$common/data-modeler-state-service/entity-state-service/EntityStateService";
import type { DataProfileStateActionArg } from "$common/data-modeler-state-service/entity-state-service/DataProfileEntity";
import { DataModelerActions } from "$common/data-modeler-service/DataModelerActions";
import {
  BOOLEANS,
  CATEGORICALS,
  NUMERICS,
  TIMESTAMPS,
} from "$lib/duckdb-data-types";
import type { ProfileColumn } from "$lib/types";
import { DatabaseActionQueuePriority } from "$common/priority-action-queue/DatabaseActionQueuePriority";

const ColumnProfilePriorityMap = {
  [EntityType.Table]: DatabaseActionQueuePriority.TableProfile,
  [EntityType.Model]: DatabaseActionQueuePriority.ActiveModelProfile,
};

export class ProfileColumnActions extends DataModelerActions {
  @DataModelerActions.DerivedAction()
  public async collectProfileColumns(
    { stateService }: DataProfileStateActionArg,
    entityType: EntityType,
    entityId: string
  ): Promise<void> {
    const persistentEntity = this.dataModelerStateService.getEntityById(
      entityType,
      StateType.Persistent,
      entityId
    );
    const entity = stateService.getById(entityId);
    if (!entity) {
      console.error(
        `Entity not found. entityType=${entityType} entityId=${entityId}`
      );
      return;
    }
    try {
      await Promise.all(
        entity.profile.map((column) =>
          this.collectColumnInfo(
            entityType,
            entityId,
            persistentEntity.tableName,
            column
          )
        )
      );
<<<<<<< HEAD
    } catch (err) { }
=======
    } catch (err) {
      // continue regardless of error
    }
>>>>>>> 93696853
  }

  private async collectColumnInfo(
    entityType: EntityType,
    entityId: string,
    tableName: string,
    column: ProfileColumn
  ): Promise<void> {
    const promises = [];
    if (CATEGORICALS.has(column.type) || BOOLEANS.has(column.type)) {
      promises.push(
        this.collectTopKAndCardinality(entityType, entityId, tableName, column)
      );
    } else {
      if (NUMERICS.has(column.type)) {
        promises.push(
          this.collectNumericHistogram(entityType, entityId, tableName, column)
        );
      }
      if (TIMESTAMPS.has(column.type)) {
        promises.push(
          this.collectTimeRange(entityType, entityId, tableName, column)
        );
        promises.push(
          this.collectSmallestTimegrainEstimate(
            entityType,
            entityId,
            tableName,
            column
          )
        );
        promises.push(
          this.collectTimestampRollup(
            entityType,
            entityId,
            tableName,
            column,
            108,
            undefined
          )
        );
      } else {
        promises.push(
          this.collectDescriptiveStatistics(
            entityType,
            entityId,
            tableName,
            column
          )
        );
      }
    }
    promises.push(
      this.collectNullCount(entityType, entityId, tableName, column)
    );
    await Promise.all(promises);
  }

  private async collectTopKAndCardinality(
    entityType: EntityType,
    entityId: string,
    tableName: string,
    column: ProfileColumn
  ): Promise<void> {
    this.dataModelerStateService.dispatch("updateColumnSummary", [
      entityType,
      entityId,
      column.name,
      await this.databaseActionQueue.enqueue(
        { id: entityId, priority: ColumnProfilePriorityMap[entityType] },
        "getTopKAndCardinality",
        [tableName, column.name]
      ),
    ]);
  }

  private async collectSmallestTimegrainEstimate(
    entityType: EntityType,
    entityId: string,
    tableName: string,
    column: ProfileColumn
  ): Promise<void> {
    this.dataModelerStateService.dispatch("updateColumnSummary", [
      entityType,
      entityId,
      column.name,
      await this.databaseActionQueue.enqueue(
        { id: entityId, priority: ColumnProfilePriorityMap[entityType] },
        "estimateSmallestTimeGrain",
        [tableName, column.name]
      ),
    ]);
  }

  private async collectTimestampRollup(
    entityType: EntityType,
    entityId: string,
    tableName: string,
    column: ProfileColumn,
    pixels: number = undefined,
    sampleSize: number = undefined
  ): Promise<void> {
    this.dataModelerStateService.dispatch("updateColumnSummary", [
      entityType,
      entityId,
      column.name,
      await this.databaseActionQueue.enqueue(
        { id: entityId, priority: ColumnProfilePriorityMap[entityType] },

        "estimateTimestampRollup",
        [tableName, column.name, pixels, sampleSize]
      ),
    ]);
  }

  private async collectNumericHistogram(
    entityType: EntityType,
    entityId: string,
    tableName: string,
    column: ProfileColumn
  ): Promise<void> {
    this.dataModelerStateService.dispatch("updateColumnSummary", [
      entityType,
      entityId,
      column.name,
      await this.databaseActionQueue.enqueue(
        { id: entityId, priority: ColumnProfilePriorityMap[entityType] },
        "getNumericHistogram",
        [tableName, column.name, column.type]
      ),
    ]);
  }

  private async collectTimeRange(
    entityType: EntityType,
    entityId: string,
    tableName: string,
    column: ProfileColumn
  ): Promise<void> {
    this.dataModelerStateService.dispatch("updateColumnSummary", [
      entityType,
      entityId,
      column.name,
      await this.databaseActionQueue.enqueue(
        { id: entityId, priority: ColumnProfilePriorityMap[entityType] },
        "getTimeRange",
        [tableName, column.name]
      ),
    ]);
  }

  private async collectDescriptiveStatistics(
    entityType: EntityType,
    entityId: string,
    tableName: string,
    column: ProfileColumn
  ): Promise<void> {
    this.dataModelerStateService.dispatch("updateColumnSummary", [
      entityType,
      entityId,
      column.name,
      await this.databaseActionQueue.enqueue(
        { id: entityId, priority: ColumnProfilePriorityMap[entityType] },
        "getDescriptiveStatistics",
        [tableName, column.name]
      ),
    ]);
  }

  private async collectNullCount(
    entityType: EntityType,
    entityId: string,
    tableName: string,
    column: ProfileColumn
  ): Promise<void> {
    this.dataModelerStateService.dispatch("updateNullCount", [
      entityType,
      entityId,
      column.name,
      await this.databaseActionQueue.enqueue(
        { id: entityId, priority: ColumnProfilePriorityMap[entityType] },
        "getNullCount",
        [tableName, column.name]
      ),
    ]);
  }
}<|MERGE_RESOLUTION|>--- conflicted
+++ resolved
@@ -48,13 +48,9 @@
           )
         )
       );
-<<<<<<< HEAD
-    } catch (err) { }
-=======
     } catch (err) {
       // continue regardless of error
     }
->>>>>>> 93696853
   }
 
   private async collectColumnInfo(
