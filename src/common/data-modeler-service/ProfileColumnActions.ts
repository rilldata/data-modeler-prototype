<<<<<<< HEAD
import type { ProfileColumn } from "$lib/types";
import { DataModelerActions } from "$common/data-modeler-service/DataModelerActions";
import { TIMESTAMPS } from "$lib/duckdb-data-types";
import type { DataProfileStateActionArg } from "$common/data-modeler-state-service/entity-state-service/DataProfileEntity";
import { EntityType, StateType } from "$common/data-modeler-state-service/entity-state-service/EntityStateService";
=======
import type {DataModelerState, Table, Model, ProfileColumn} from "$lib/types";
import type {ColumnarItemType} from "$common/data-modeler-state-service/ProfileColumnStateActions";
import {ColumnarItemTypeMap} from "$common/data-modeler-state-service/ProfileColumnStateActions";
import {DataModelerActions} from "$common/data-modeler-service/DataModelerActions";
import {TIMESTAMPS, CATEGORICALS} from "$lib/duckdb-data-types";
>>>>>>> 48e120b5

export class ProfileColumnActions extends DataModelerActions {
    @DataModelerActions.DerivedAction()
    public async collectProfileColumns({stateService}: DataProfileStateActionArg,
                                       entityType: EntityType, entityId: string): Promise<void> {
        const persistentEntity = this.dataModelerStateService
            .getEntityById(entityType, StateType.Persistent, entityId);
        const entity = stateService.getById(entityId);
        await Promise.all(entity.profile.map(column =>
            this.collectColumnInfo(entityType, entityId, persistentEntity.tableName, column)));
    }

    private async collectColumnInfo(entityType: EntityType, entityId: string,
                                    tableName: string, column: ProfileColumn): Promise<void> {
        const promises = [];
<<<<<<< HEAD
        if (column.type.includes("VARCHAR")) {
            promises.push(this.collectTopKAndCardinality(entityType, entityId, tableName, column));
=======
        if (CATEGORICALS.has(column.type)) {
            promises.push(this.collectTopKAndCardinality(columnarItemId, columnarItemType, item, column));
>>>>>>> 48e120b5
        } else {
            promises.push(this.collectNumericHistogram(entityType, entityId, tableName, column));
            if (TIMESTAMPS.has(column.type)) {
                promises.push(this.collectTimeRange(entityType, entityId, tableName, column));
            } else {
                promises.push(this.collectDescriptiveStatistics(entityType, entityId, tableName, column));
            }
        }
        promises.push(this.collectNullCount(entityType, entityId, tableName, column));
        await Promise.all(promises);
    }

    private async collectTopKAndCardinality(entityType: EntityType, entityId: string,
                                            tableName: string, column: ProfileColumn): Promise<void> {
        this.dataModelerStateService.dispatch("updateColumnSummary",[
            entityType, entityId, column.name,
            await this.databaseService.dispatch("getTopKAndCardinality", [tableName, column.name]),
        ]);
    }

    private async collectNumericHistogram(entityType: EntityType, entityId: string,
                                          tableName: string, column: ProfileColumn): Promise<void> {
        this.dataModelerStateService.dispatch("updateColumnSummary", [
            entityType, entityId, column.name,
            await this.databaseService.dispatch("getNumericHistogram", [tableName, column.name, column.type]),
        ]);
    }

    private async collectTimeRange(entityType: EntityType, entityId: string,
                                   tableName: string, column: ProfileColumn): Promise<void> {
        this.dataModelerStateService.dispatch("updateColumnSummary", [
            entityType, entityId, column.name,
            await this.databaseService.dispatch("getTimeRange", [tableName, column.name]),
        ]);
    }

    private async collectDescriptiveStatistics(entityType: EntityType, entityId: string,
                                               tableName: string, column: ProfileColumn): Promise<void> {
        this.dataModelerStateService.dispatch("updateColumnSummary", [
            entityType, entityId, column.name,
            await this.databaseService.dispatch("getDescriptiveStatistics", [tableName, column.name]),
        ]);
    }

    private async collectNullCount(entityType: EntityType, entityId: string,
                                   tableName: string, column: ProfileColumn): Promise<void> {
        this.dataModelerStateService.dispatch("updateNullCount", [
            entityType, entityId, column.name,
            await this.databaseService.dispatch("getNullCount", [tableName, column.name]),
        ]);
    }
}<|MERGE_RESOLUTION|>--- conflicted
+++ resolved
@@ -1,16 +1,10 @@
-<<<<<<< HEAD
+import { EntityType, StateType } from "$common/data-modeler-state-service/entity-state-service/EntityStateService";
+import type {
+    DataProfileStateActionArg
+} from "$common/data-modeler-state-service/entity-state-service/DataProfileEntity";
+import { DataModelerActions } from "$common/data-modeler-service/DataModelerActions";
+import { CATEGORICALS, TIMESTAMPS } from "$lib/duckdb-data-types";
 import type { ProfileColumn } from "$lib/types";
-import { DataModelerActions } from "$common/data-modeler-service/DataModelerActions";
-import { TIMESTAMPS } from "$lib/duckdb-data-types";
-import type { DataProfileStateActionArg } from "$common/data-modeler-state-service/entity-state-service/DataProfileEntity";
-import { EntityType, StateType } from "$common/data-modeler-state-service/entity-state-service/EntityStateService";
-=======
-import type {DataModelerState, Table, Model, ProfileColumn} from "$lib/types";
-import type {ColumnarItemType} from "$common/data-modeler-state-service/ProfileColumnStateActions";
-import {ColumnarItemTypeMap} from "$common/data-modeler-state-service/ProfileColumnStateActions";
-import {DataModelerActions} from "$common/data-modeler-service/DataModelerActions";
-import {TIMESTAMPS, CATEGORICALS} from "$lib/duckdb-data-types";
->>>>>>> 48e120b5
 
 export class ProfileColumnActions extends DataModelerActions {
     @DataModelerActions.DerivedAction()
@@ -26,13 +20,8 @@
     private async collectColumnInfo(entityType: EntityType, entityId: string,
                                     tableName: string, column: ProfileColumn): Promise<void> {
         const promises = [];
-<<<<<<< HEAD
-        if (column.type.includes("VARCHAR")) {
+        if (CATEGORICALS.has(column.type)) {
             promises.push(this.collectTopKAndCardinality(entityType, entityId, tableName, column));
-=======
-        if (CATEGORICALS.has(column.type)) {
-            promises.push(this.collectTopKAndCardinality(columnarItemId, columnarItemType, item, column));
->>>>>>> 48e120b5
         } else {
             promises.push(this.collectNumericHistogram(entityType, entityId, tableName, column));
             if (TIMESTAMPS.has(column.type)) {
