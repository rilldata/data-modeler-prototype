import { DataModelerActions } from ".//DataModelerActions";
import {
  FILE_EXTENSION_TO_TABLE_TYPE,
  ProfileColumn,
  TableSourceType,
} from "$lib/types";
import { getNewDerivedTable, getNewTable } from "$common/stateInstancesFactory";
import {
  extractFileExtension,
  getTableNameFromFile,
  INVALID_CHARS,
} from "$lib/util/extract-table-name";
import type {
  PersistentTableEntity,
  PersistentTableStateActionArg,
} from "$common/data-modeler-state-service/entity-state-service/PersistentTableEntityService";
import {
  EntityStatus,
  EntityType,
  StateType,
} from "$common/data-modeler-state-service/entity-state-service/EntityStateService";
import type {
  DerivedTableEntity,
  DerivedTableStateActionArg,
} from "$common/data-modeler-state-service/entity-state-service/DerivedTableEntityService";
import { DatabaseActionQueuePriority } from "$common/priority-action-queue/DatabaseActionQueuePriority";
import { existsSync } from "fs";
import { ActionResponseFactory } from "$common/data-modeler-service/response/ActionResponseFactory";
import {
  ActionResponse,
  ActionStatus,
} from "$common/data-modeler-service/response/ActionResponse";

export interface ImportTableOptions {
  csvDelimiter?: string;
}

export class TableActions extends DataModelerActions {
  @DataModelerActions.PersistentTableAction()
  public async clearAllTables({
    stateService,
  }: PersistentTableStateActionArg): Promise<void> {
    stateService.getCurrentState().entities.forEach((table) => {
      this.dataModelerStateService.dispatch("deleteEntity", [
        EntityType.Table,
        StateType.Persistent,
        table.id,
      ]);
      this.dataModelerStateService.dispatch("deleteEntity", [
        EntityType.Table,
        StateType.Derived,
        table.id,
      ]);
    });
  }

  @DataModelerActions.PersistentTableAction()
  public async addOrUpdateTableFromFile(
    { stateService }: PersistentTableStateActionArg,
    path: string,
    tableName?: string,
    options: ImportTableOptions = {}
  ): Promise<ActionResponse> {
    const name = getTableNameFromFile(path, tableName);
    const type = FILE_EXTENSION_TO_TABLE_TYPE[extractFileExtension(path)];

    if (!existsSync(path)) {
      return ActionResponseFactory.getImportTableError(
        `File ${path} does not exist`
      );
    }

    if (type === undefined) {
      return ActionResponseFactory.getImportTableError(`Invalid file type`);
    }
    if (tableName && INVALID_CHARS.test(tableName)) {
      return ActionResponseFactory.getImportTableError(
        `Input table name has invalid characters`
      );
    }

    const existingTable = stateService.getByField("tableName", name);
    const table = existingTable ? { ...existingTable } : getNewTable();

    table.path = path;
    table.name = name;
    table.tableName = name;
    table.sourceType = type;
    if (options.csvDelimiter) {
      table.csvDelimiter = options.csvDelimiter;
    }

    table.lastUpdated = Date.now();

    return await this.addOrUpdateTable(table, !existingTable);
  }

  @DataModelerActions.PersistentTableAction()
  public async addOrSyncTableFromDB(
    { stateService }: PersistentTableStateActionArg,
    tableName?: string
  ) {
    const existingTable = stateService.getByField("tableName", tableName);
    const table = existingTable ? { ...existingTable } : getNewTable();

    table.name = table.tableName = tableName;
    table.sourceType = TableSourceType.DuckDB;

    await this.addOrUpdateTable(table, !existingTable);
  }

  @DataModelerActions.DerivedTableAction()
  @DataModelerActions.ResetStateToIdle(EntityType.Table)
  public async collectTableInfo(
    { stateService }: DerivedTableStateActionArg,
    tableId: string
  ): Promise<ActionResponse> {
    const persistentTable = this.dataModelerStateService.getEntityById(
      EntityType.Table,
      StateType.Persistent,
      tableId
    );
    const newDerivedTable: DerivedTableEntity = {
      id: tableId,
      type: EntityType.Table,
      status: EntityStatus.Profiling,
      lastUpdated: Date.now(),
      profiled: false,
    };

    if (!persistentTable) {
      return ActionResponseFactory.getEntityError(
        `No table found for ${tableId}`
      );
    }
    this.databaseActionQueue.clearQueue(tableId);

    try {
      this.dataModelerStateService.dispatch("setEntityStatus", [
        EntityType.Table,
        tableId,
        EntityStatus.Profiling,
      ]);
      await this.dataModelerStateService.dispatch("clearProfileSummary", [
        EntityType.Table,
        tableId,
      ]);

      await Promise.all(
        [
          async () => {
            newDerivedTable.profile = await this.databaseActionQueue.enqueue(
              {
                id: tableId,
                priority: DatabaseActionQueuePriority.TableImport,
              },
              "getProfileColumns",
              [persistentTable.tableName]
            );
            newDerivedTable.profile = newDerivedTable.profile.filter(
              (row) =>
                row.name !== "duckdb_schema" &&
                row.name !== "schema" &&
                row.name !== "root"
            );
          },
          async () =>
            (newDerivedTable.sizeInBytes =
              await this.databaseActionQueue.enqueue(
                {
                  id: tableId,
                  priority: DatabaseActionQueuePriority.TableProfile,
                },
                "getDestinationSize",
                [persistentTable.path]
              )),
          async () =>
            (newDerivedTable.cardinality =
              await this.databaseActionQueue.enqueue(
                {
                  id: tableId,
                  priority: DatabaseActionQueuePriority.TableProfile,
                },
                "getCardinalityOfTable",
                [persistentTable.tableName]
              )),
          async () =>
            (newDerivedTable.preview = await this.databaseActionQueue.enqueue(
              {
                id: tableId,
                priority: DatabaseActionQueuePriority.TableProfile,
              },
              "getFirstNOfTable",
              [persistentTable.tableName]
            )),
        ].map((asyncFunc) => asyncFunc())
      );

      this.dataModelerStateService.dispatch("updateEntity", [
        EntityType.Table,
        StateType.Derived,
        newDerivedTable,
      ]);
      await this.dataModelerService.dispatch("collectProfileColumns", [
        EntityType.Table,
        tableId,
      ]);
      this.dataModelerStateService.dispatch("markAsProfiled", [
        EntityType.Table,
        tableId,
        true,
      ]);
    } catch (err) {
      return ActionResponseFactory.getErrorResponse(err);
    }
  }

  @DataModelerActions.PersistentTableAction()
  public async dropTable(
    { stateService }: PersistentTableStateActionArg,
    tableName: string,
    removeOnly = false
  ): Promise<ActionResponse> {
    const table = stateService.getByField("tableName", tableName);
    if (!table) {
      return ActionResponseFactory.getEntityError(
        `No table found for ${tableName}`
      );
    }

    if (!removeOnly) {
      await this.databaseActionQueue.enqueue(
        { id: table.id, priority: DatabaseActionQueuePriority.TableImport },
        "dropTable",
        [table.tableName]
      );
    }
    this.notificationService.notify({
      message: `dropped table ${table.tableName}`,
      type: "info",
    });

    await this.dataModelerService.dispatch("deleteEntity", [
      EntityType.Table,
      table.id,
    ]);
  }

  @DataModelerActions.DerivedTableAction()
  @DataModelerActions.ResetStateToIdle(EntityType.Table)
  public async syncTable(
    { stateService }: DerivedTableStateActionArg,
    tableId: string
  ) {
    const derivedTable = stateService.getById(tableId);
    const persistentTable = this.dataModelerStateService
      .getEntityStateService(EntityType.Table, StateType.Persistent)
      .getById(tableId);
    if (!derivedTable || !persistentTable) {
      return ActionResponseFactory.getEntityError(
        `No table found for ${tableId}`
      );
    }
    this.dataModelerStateService.dispatch("setEntityStatus", [
      EntityType.Table,
      tableId,
      EntityStatus.Profiling,
    ]);

    // check row count
    const newCardinality = await this.databaseActionQueue.enqueue(
      { id: tableId, priority: DatabaseActionQueuePriority.TableProfile },
      "getCardinalityOfTable",
      [persistentTable.tableName]
    );
    if (newCardinality === derivedTable.cardinality) return;

    // check column count and names
    const newProfiles: Array<ProfileColumn> =
      await this.databaseActionQueue.enqueue(
        { id: tableId, priority: DatabaseActionQueuePriority.TableImport },
        "getProfileColumns",
        [persistentTable.tableName]
      );
    if (newProfiles.length === derivedTable.profile.length) {
      const existingColumns = new Map<string, ProfileColumn>();
      derivedTable.profile.forEach((column) =>
        existingColumns.set(column.name, column)
      );

      if (
        newProfiles.every(
          (newProfileColumn) =>
            existingColumns.has(newProfileColumn.name) &&
            existingColumns.get(newProfileColumn.name).type ===
              newProfileColumn.type
        )
      ) {
        return;
      }
    }

<<<<<<< HEAD
    @DataModelerActions.DerivedTableAction()
    @DataModelerActions.ResetStateToIdle(EntityType.Table)
    public async syncTable({stateService}: DerivedTableStateActionArg, tableId: string) {
        const derivedTable = stateService.getById(tableId);
        const persistentTable = this.dataModelerStateService
            .getEntityStateService(EntityType.Table, StateType.Persistent)
            .getById(tableId);
        if (!derivedTable || !persistentTable) {
            return ActionResponseFactory.getEntityError(`No table found for ${tableId}`);
        }

        // check row count
        const newCardinality = await this.databaseActionQueue.enqueue(
            {id: tableId, priority: DatabaseActionQueuePriority.TableProfile},
            "getCardinalityOfTable", [persistentTable.tableName]);
        if (newCardinality === derivedTable.cardinality) return;

        // check column count and names
        const newProfiles: Array<ProfileColumn> = await this.databaseActionQueue.enqueue(
            {id: tableId, priority: DatabaseActionQueuePriority.TableImport},
            "getProfileColumns", [persistentTable.tableName]);
        // perform the checks to see if we should begin re-profiling the data.
        if (newProfiles.length === derivedTable.profile.length) {
            const existingColumns = new Map<string, ProfileColumn>();
            derivedTable.profile.forEach(column => existingColumns.set(column.name, column));

            if (newProfiles.every(newProfileColumn =>
                existingColumns.has(newProfileColumn.name) &&
                existingColumns.get(newProfileColumn.name).type === newProfileColumn.type
            )) {
                return;
            }
        }
        
        /** If the checks above pass, only then should we update the entity status. */
        this.dataModelerStateService.dispatch("setEntityStatus",
            [EntityType.Table, tableId, EntityStatus.Profiling])

        await this.dataModelerService.dispatch("collectTableInfo", [tableId]);
=======
    await this.dataModelerService.dispatch("collectTableInfo", [tableId]);
  }

  private async addOrUpdateTable(
    table: PersistentTableEntity,
    isNew: boolean
  ): Promise<ActionResponse> {
    // get the original Table state if not new.
    let originalPersistentTable: PersistentTableEntity;
    if (!isNew) {
      originalPersistentTable = this.dataModelerStateService
        .getEntityStateService(EntityType.Table, StateType.Persistent)
        .getByField("tableName", table.name);
>>>>>>> a5041b45
    }

    // update the new state
    if (isNew) {
      this.dataModelerStateService.dispatch("addEntity", [
        EntityType.Table,
        StateType.Persistent,
        table,
      ]);
    } else {
      this.dataModelerStateService.dispatch("updateEntity", [
        EntityType.Table,
        StateType.Persistent,
        table,
      ]);
    }

    let derivedTable: DerivedTableEntity;
    if (isNew) {
      derivedTable = getNewDerivedTable(table);
      derivedTable.status = EntityStatus.Importing;
      this.dataModelerStateService.dispatch("addEntity", [
        EntityType.Table,
        StateType.Derived,
        derivedTable,
      ]);
    } else {
      this.dataModelerStateService.dispatch("setEntityStatus", [
        EntityType.Table,
        table.id,
        EntityStatus.Importing,
      ]);
    }
    this.dataModelerStateService.dispatch("addOrUpdateTableToState", [
      table,
      isNew,
    ]);

    const response = await this.importTableDataByType(table);
    if (
      response?.status !== undefined &&
      response?.status === ActionStatus.Failure
    ) {
      if (isNew) {
        // Delete the table entirely.
        this.dataModelerStateService.dispatch("deleteEntity", [
          EntityType.Table,
          StateType.Derived,
          derivedTable.id,
        ]);
        // Fetch the persistent table in this instance
        // and delete
        const existingTable = this.dataModelerStateService
          .getEntityStateService(EntityType.Table, StateType.Persistent)
          .getByField("tableName", table.name);
        this.dataModelerStateService.dispatch("deleteEntity", [
          EntityType.Table,
          StateType.Persistent,
          existingTable.id,
        ]);
      } else {
        this.dataModelerStateService.dispatch("updateEntity", [
          EntityType.Table,
          StateType.Persistent,
          originalPersistentTable,
        ]);
        // Reset entity status to idle in the case where the table already exists.
        this.dataModelerStateService.dispatch("setEntityStatus", [
          EntityType.Table,
          table.id,
          EntityStatus.Idle,
        ]);
      }
      return response;
    }

    if (this.config.profileWithUpdate) {
      await this.dataModelerService.dispatch("collectTableInfo", [table.id]);
    } else {
      this.dataModelerStateService.dispatch("markAsProfiled", [
        EntityType.Table,
        table.id,
        false,
      ]);
    }
    this.dataModelerStateService.dispatch("setEntityStatus", [
      EntityType.Table,
      table.id,
      EntityStatus.Idle,
    ]);
  }

  private async importTableDataByType(
    table: PersistentTableEntity
  ): Promise<ActionResponse> {
    let response: ActionResponse;
    switch (table.sourceType) {
      case TableSourceType.ParquetFile:
        response = await this.databaseActionQueue.enqueue(
          { id: table.id, priority: DatabaseActionQueuePriority.TableImport },
          "importParquetFile",
          [table.path, table.tableName]
        );
        break;

      case TableSourceType.CSVFile:
        response = await this.databaseActionQueue.enqueue(
          { id: table.id, priority: DatabaseActionQueuePriority.TableImport },
          "importCSVFile",
          [table.path, table.tableName, table.csvDelimiter]
        );
        break;

      case TableSourceType.DuckDB:
        // table already exists. nothing to do here
        break;
    }
    if (response?.status === ActionStatus.Failure) {
      this.notificationService.notify({
        message: `failed to import ${table.name} from ${table.path}`,
        type: "error",
      });
    } else {
      this.notificationService.notify({
        message: `imported ${table.name}`,
        type: "info",
      });
    }
    return response;
  }
}<|MERGE_RESOLUTION|>--- conflicted
+++ resolved
@@ -261,11 +261,6 @@
         `No table found for ${tableId}`
       );
     }
-    this.dataModelerStateService.dispatch("setEntityStatus", [
-      EntityType.Table,
-      tableId,
-      EntityStatus.Profiling,
-    ]);
 
     // check row count
     const newCardinality = await this.databaseActionQueue.enqueue(
@@ -300,47 +295,12 @@
       }
     }
 
-<<<<<<< HEAD
-    @DataModelerActions.DerivedTableAction()
-    @DataModelerActions.ResetStateToIdle(EntityType.Table)
-    public async syncTable({stateService}: DerivedTableStateActionArg, tableId: string) {
-        const derivedTable = stateService.getById(tableId);
-        const persistentTable = this.dataModelerStateService
-            .getEntityStateService(EntityType.Table, StateType.Persistent)
-            .getById(tableId);
-        if (!derivedTable || !persistentTable) {
-            return ActionResponseFactory.getEntityError(`No table found for ${tableId}`);
-        }
-
-        // check row count
-        const newCardinality = await this.databaseActionQueue.enqueue(
-            {id: tableId, priority: DatabaseActionQueuePriority.TableProfile},
-            "getCardinalityOfTable", [persistentTable.tableName]);
-        if (newCardinality === derivedTable.cardinality) return;
-
-        // check column count and names
-        const newProfiles: Array<ProfileColumn> = await this.databaseActionQueue.enqueue(
-            {id: tableId, priority: DatabaseActionQueuePriority.TableImport},
-            "getProfileColumns", [persistentTable.tableName]);
-        // perform the checks to see if we should begin re-profiling the data.
-        if (newProfiles.length === derivedTable.profile.length) {
-            const existingColumns = new Map<string, ProfileColumn>();
-            derivedTable.profile.forEach(column => existingColumns.set(column.name, column));
-
-            if (newProfiles.every(newProfileColumn =>
-                existingColumns.has(newProfileColumn.name) &&
-                existingColumns.get(newProfileColumn.name).type === newProfileColumn.type
-            )) {
-                return;
-            }
-        }
-        
-        /** If the checks above pass, only then should we update the entity status. */
-        this.dataModelerStateService.dispatch("setEntityStatus",
-            [EntityType.Table, tableId, EntityStatus.Profiling])
-
-        await this.dataModelerService.dispatch("collectTableInfo", [tableId]);
-=======
+    this.dataModelerStateService.dispatch("setEntityStatus", [
+      EntityType.Table,
+      tableId,
+      EntityStatus.Profiling,
+    ]);
+    
     await this.dataModelerService.dispatch("collectTableInfo", [tableId]);
   }
 
@@ -354,7 +314,6 @@
       originalPersistentTable = this.dataModelerStateService
         .getEntityStateService(EntityType.Table, StateType.Persistent)
         .getByField("tableName", table.name);
->>>>>>> a5041b45
     }
 
     // update the new state
