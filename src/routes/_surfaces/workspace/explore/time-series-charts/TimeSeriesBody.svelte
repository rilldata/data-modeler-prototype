<script lang="ts">
  import { Body } from "$lib/components/data-graphic/elements";
  import SimpleDataGraphic from "$lib/components/data-graphic/elements/SimpleDataGraphic.svelte";
  import { WithTween } from "$lib/components/data-graphic/functional-components";
  import { Axis, Grid, PointLabel } from "$lib/components/data-graphic/guides";
  import { Area, Line } from "$lib/components/data-graphic/marks";
  import { guidGenerator } from "$lib/util/guid";
  import {
    humanizeDataType,
    NicelyFormattedTypes,
  } from "$lib/util/humanize-numbers";
  import { interpolateArray } from "d3-interpolate";
  import { cubicOut } from "svelte/easing";
  import { fly } from "svelte/transition";

  export let start;
  export let end;
  export let formatPreset: NicelyFormattedTypes;
  export let data;
  export let accessor: string;
<<<<<<< HEAD
=======
  export let yMin = 0;

>>>>>>> 1cd81362
  // the recycled mouseover event, in case anyone else has one set
  export let mouseover = undefined;
  export let key: string;
  // bind and send up to parent to create global mouseover
  export let mouseoverValue = undefined;

  // workaround for formatting dates etc.
  //const xFormatter = interval.includes('day') ?

  // bug: currently `data` continuously refreshes for no apparent reason
  // hack: we use `dataCopy` so that continuous `data` updates don't lead to unneccessary rerenders
  let dataCopy;
  $: if (data !== dataCopy) dataCopy = data;

  $: longTimeSeries = dataCopy?.length > 1000;
  let longTimeSeriesKey;
  /**
   * Artificially generate a value for the key block.
   * For longer time series (let's say > 1000 pts) we
   * can default to a specialized animation where we mostly
   * just fly out the mark within the Body tag's clip path,
   * making it look like it is sinking into the ocean.
   * It's a nice effect.
   */
  $: if (dataCopy?.length > 1000) {
    longTimeSeriesKey = guidGenerator();
  } else {
    longTimeSeriesKey = undefined;
  }

  let hideCurrent = false;

  $: allZeros = dataCopy.every((di) => di[accessor] === 0);
  $: dataInDomain = dataCopy.some((di) => di.ts >= start && di.ts <= end);
</script>

{#if key && dataCopy?.length}
  <div transition:fly|local={{ duration: 500, y: 10 }}>
    <SimpleDataGraphic
      shareYScale={false}
      bind:mouseoverValue
      {yMin}
      yMinTweenProps={{ duration: longTimeSeries ? 0 : allZeros ? 100 : 300 }}
      yMaxTweenProps={{ duration: longTimeSeries ? 0 : allZeros ? 100 : 300 }}
      let:xScale
    >
      <Body>
        {#key key + longTimeSeriesKey}
          <!-- here, we switch hideCurrent before and after the transition, so
            in cases of the key updating, we can gracefully transition all kinds of
            interesting animations.
          -->
          <g
            out:fly|local={{ duration: 500, y: 475 }}
            style:opacity={hideCurrent && !longTimeSeries ? 0.125 : 1}
            style:transition="opacity 250ms"
            on:outrostart={() => {
              hideCurrent = true;
            }}
            on:outroend={() => {
              hideCurrent = false;
            }}
          >
            <WithTween
              value={dataCopy}
              let:output={tweenedData}
              tweenProps={{
                duration: longTimeSeries
                  ? 0
                  : !hideCurrent
                  ? allZeros
                    ? 0
                    : 300
                  : 0,
                easing: cubicOut,
                interpolate: interpolateArray,
              }}
            >
              <Area data={tweenedData} yAccessor={accessor} xAccessor="ts" />
              <Line data={tweenedData} yAccessor={accessor} xAccessor="ts" />
            </WithTween>
          </g>
        {/key}
      </Body>
      <Axis
        side="right"
        format={(value) =>
          formatPreset === NicelyFormattedTypes.NONE
            ? `${value}`
            : humanizeDataType(value, formatPreset, {
                excludeDecimalZeros: true,
              })}
      />
      <Grid />
      {#if allZeros || (mouseover && !allZeros) || !dataInDomain}
        <PointLabel
          showMovingPoint={!allZeros && dataInDomain}
          tweenProps={{ duration: 50 }}
          x={dataInDomain ? mouseover?.ts : undefined}
          y={dataInDomain ? mouseover?.[accessor] : undefined}
          format={allZeros || !dataInDomain
            ? () => "no data for this time range"
            : (value) =>
                formatPreset === NicelyFormattedTypes.NONE
                  ? value
                  : humanizeDataType(value, formatPreset)}
        />
      {/if}
    </SimpleDataGraphic>
  </div>
{/if}<|MERGE_RESOLUTION|>--- conflicted
+++ resolved
@@ -18,11 +18,8 @@
   export let formatPreset: NicelyFormattedTypes;
   export let data;
   export let accessor: string;
-<<<<<<< HEAD
-=======
   export let yMin = 0;
 
->>>>>>> 1cd81362
   // the recycled mouseover event, in case anyone else has one set
   export let mouseover = undefined;
   export let key: string;
