--- conflicted
+++ resolved
@@ -6,37 +6,33 @@
    * in the application itself.
    */
   import type { DimensionDefinitionEntity } from "$common/data-modeler-state-service/entity-state-service/DimensionDefinitionStateService";
+  import { EntityStatus } from "$common/data-modeler-state-service/entity-state-service/EntityStateService";
+  import type { MetricViewTopListResponse } from "$common/rill-developer-service/MetricViewActions";
+  import { metricsExplorerStore } from "$lib/application-state-stores/explorer-stores";
   import LeaderboardContainer from "$lib/components/leaderboard/LeaderboardContainer.svelte";
   import LeaderboardHeader from "$lib/components/leaderboard/LeaderboardHeader.svelte";
   import LeaderboardList from "$lib/components/leaderboard/LeaderboardList.svelte";
   import LeaderboardListItem from "$lib/components/leaderboard/LeaderboardListItem.svelte";
+  import Spinner from "$lib/components/Spinner.svelte";
   import Tooltip from "$lib/components/tooltip/Tooltip.svelte";
   import TooltipContent from "$lib/components/tooltip/TooltipContent.svelte";
   import TooltipShortcutContainer from "$lib/components/tooltip/TooltipShortcutContainer.svelte";
   import TooltipTitle from "$lib/components/tooltip/TooltipTitle.svelte";
   import { getDimensionById } from "$lib/redux-store/dimension-definition/dimension-definition-readables";
+  import type { MetricsExplorerEntity } from "$lib/redux-store/explore/explore-slice";
+  import {
+    getMetricViewTopList,
+    getMetricViewTopListQueryKey,
+    getTopListRequest,
+  } from "$lib/svelte-query/queries/metric-view";
   import {
     humanizeGroupValues,
     NicelyFormattedTypes,
     ShortHandSymbols,
   } from "$lib/util/humanize-numbers";
+  import { useQuery } from "@sveltestack/svelte-query";
   import type { Readable } from "svelte/store";
   import LeaderboardEntrySet from "./DimensionLeaderboardEntrySet.svelte";
-  import {
-    getMetricViewTopList,
-    getMetricViewTopListQueryKey,
-    getTopListRequest,
-  } from "$lib/svelte-query/queries/metric-view";
-  import { useQuery } from "@sveltestack/svelte-query";
-  import type { MetricViewTopListResponse } from "$common/rill-developer-service/MetricViewActions";
-  import type { MetricsExplorerEntity } from "$lib/redux-store/explore/explore-slice";
-  import Spinner from "$lib/components/Spinner.svelte";
-  import { EntityStatus } from "$common/data-modeler-state-service/entity-state-service/EntityStateService";
-<<<<<<< HEAD
-  import { MetricsExplorerStore } from "$lib/application-state-stores/explorer-stores";
-=======
-  import { metricsExplorerStore } from "$lib/application-state-stores/explorer-stores";
->>>>>>> 1e6deb88
 
   export let metricsDefId: string;
   export let dimensionId: string;
@@ -64,11 +60,7 @@
     : $dimension?.dimensionColumn;
 
   let metricsExplorer: MetricsExplorerEntity;
-<<<<<<< HEAD
-  $: metricsExplorer = $MetricsExplorerStore.entities[metricsDefId];
-=======
   $: metricsExplorer = $metricsExplorerStore.entities[metricsDefId];
->>>>>>> 1e6deb88
 
   let activeValues: Array<unknown>;
   $: activeValues =
@@ -77,22 +69,6 @@
   $: atLeastOneActive = !!activeValues?.length;
 
   // Svelte-Query for getting top list start
-<<<<<<< HEAD
-  function getTopListRequest(): MetricViewTopListRequest {
-    return {
-      measures: [metricsExplorer.leaderboardMeasureId],
-      limit: 10,
-      offset: 0,
-      sort: [],
-      time: {
-        start: metricsExplorer.selectedTimeRange?.start,
-        end: metricsExplorer.selectedTimeRange?.end,
-      },
-      filter: metricsExplorer.filters,
-    };
-  }
-=======
->>>>>>> 1e6deb88
   let topListKey = getMetricViewTopListQueryKey(metricsDefId, dimensionId);
   const topListQuery = useQuery<MetricViewTopListResponse>(topListKey, () =>
     getMetricViewTopList(
