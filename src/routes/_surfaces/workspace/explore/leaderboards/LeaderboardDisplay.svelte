--- conflicted
+++ resolved
@@ -6,22 +6,8 @@
   import VirtualizedGrid from "$lib/components/VirtualizedGrid.svelte";
   import { getBigNumberById } from "$lib/redux-store/big-number/big-number-readables";
   import type { BigNumberEntity } from "$lib/redux-store/big-number/big-number-slice";
-<<<<<<< HEAD
-  import { getDimensionsByMetricsId } from "$lib/redux-store/dimension-definition/dimension-definition-readables";
   import { getMetricsExplorerById } from "$lib/redux-store/explore/explore-readables";
   import type { MetricsExplorerEntity } from "$lib/redux-store/explore/explore-slice";
-  import {
-    getMeasureFieldNameByIdAndIndex,
-    getMeasuresByMetricsId,
-  } from "$lib/redux-store/measure-definition/measure-definition-readables";
-=======
-  import { toggleSelectedLeaderboardValueAndUpdate } from "$lib/redux-store/explore/explore-apis";
-  import { getMetricsExplorerById } from "$lib/redux-store/explore/explore-readables";
-  import type {
-    LeaderboardValues,
-    MetricsExplorerEntity,
-  } from "$lib/redux-store/explore/explore-slice";
->>>>>>> 257d51d2
   import { store } from "$lib/redux-store/store-root";
   import {
     getMetricViewMetadata,
@@ -153,25 +139,18 @@
     <LeaderboardMeasureSelector {metricsDefId} />
   </div>
   {#if $metricsExplorer}
-    <VirtualizedGrid {columns} height="100%" items={$dimensions ?? []} let:item>
+    <VirtualizedGrid {columns} height="100%" items={dimensions ?? []} let:item>
       <!-- the single virtual element -->
       <Leaderboard
         {formatPreset}
         {leaderboardFormatScale}
-<<<<<<< HEAD
-        isSummableMeasure={expression?.toLowerCase()?.includes("count(") ||
-          expression?.toLowerCase()?.includes("sum(")}
-        {metricsDefId}
-        dimensionId={item.id}
-        seeMore={leaderboardExpanded === item.id}
-=======
         isSummableMeasure={activeMeasure?.expression
           .toLowerCase()
           ?.includes("count(") ||
           activeMeasure?.expression?.toLowerCase()?.includes("sum(")}
-        dimensionId={item.dimensionId}
-        seeMore={leaderboardExpanded === item.dimensionId}
->>>>>>> 257d51d2
+        {metricsDefId}
+        dimensionId={item.id}
+        seeMore={leaderboardExpanded === item.id}
         on:expand={() => {
           if (leaderboardExpanded === item.id) {
             leaderboardExpanded = undefined;
