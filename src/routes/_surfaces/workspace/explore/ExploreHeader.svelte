--- conflicted
+++ resolved
@@ -1,9 +1,7 @@
 <script lang="ts">
   import { EntityType } from "$common/data-modeler-state-service/entity-state-service/EntityStateService";
   import { dataModelerService } from "$lib/application-state-stores/application-store";
-<<<<<<< HEAD
   import { metricsExplorerStore } from "$lib/application-state-stores/explorer-stores";
-  import Button from "$lib/components/Button.svelte";
   import MetricsIcon from "$lib/components/icons/Metrics.svelte";
   import { getMetricsDefReadableById } from "$lib/redux-store/metrics-definition/metrics-definition-readables";
   import {
@@ -11,17 +9,12 @@
     useGetMetricViewMeta,
   } from "$lib/svelte-query/queries/metric-view";
   import { useQueryClient } from "@sveltestack/svelte-query";
-=======
-  import { Button } from "$lib/components/button";
-  import MetricsIcon from "$lib/components/icons/Metrics.svelte";
-  import { getMetricsDefReadableById } from "$lib/redux-store/metrics-definition/metrics-definition-readables";
->>>>>>> ea083d55
   import Filters from "./filters/Filters.svelte";
   import TimeControls from "./time-controls/TimeControls.svelte";
+  import { Button } from "$lib/components/button";
 
   export let metricsDefId: string;
 
-<<<<<<< HEAD
   const queryClient = useQueryClient();
 
   $: metaQuery = useGetMetricViewMeta(metricsDefId);
@@ -41,8 +34,6 @@
     metricsExplorerStore.sync(metricsDefId, $metaQuery.data);
   }
 
-=======
->>>>>>> ea083d55
   $: metricsDefinition = getMetricsDefReadableById(metricsDefId);
 </script>
 
@@ -77,12 +68,8 @@
   <!-- bottom row -->
   <div class="px-4">
     <TimeControls {metricsDefId} />
-<<<<<<< HEAD
-    <Filters {metricsDefId} />
-=======
     {#key metricsDefId}
       <Filters {metricsDefId} />
     {/key}
->>>>>>> ea083d55
   </div>
 </section>