<!--
@component
Constructs a TimeRange object – to be used as the filter in MetricsExplorer – by taking as input:
- the time range name (a semantic understanding of the time range, like "Last 6 Hours" or "Last 30 days")
- the time grain (e.g., "hour" or "day")
- the dataset's full time range (so its end time can be used in relative time ranges)
-->
<script lang="ts">
<<<<<<< HEAD
  import { getMetricsExplorerById } from "$lib/redux-store/explore/explore-readables";
  import type { MetricsExplorerEntity } from "$lib/redux-store/explore/explore-slice";
  import type { Readable } from "svelte/store";
=======
>>>>>>> 29905b5f
  import TimeGrainSelector from "./TimeGrainSelector.svelte";
  import TimeRangeNameSelector from "./TimeRangeNameSelector.svelte";

  export let metricsDefId: string;
</script>

<div class="flex flex-row">
  <TimeRangeNameSelector {metricsDefId} />
  <TimeGrainSelector {metricsDefId} />
</div><|MERGE_RESOLUTION|>--- conflicted
+++ resolved
@@ -6,12 +6,6 @@
 - the dataset's full time range (so its end time can be used in relative time ranges)
 -->
 <script lang="ts">
-<<<<<<< HEAD
-  import { getMetricsExplorerById } from "$lib/redux-store/explore/explore-readables";
-  import type { MetricsExplorerEntity } from "$lib/redux-store/explore/explore-slice";
-  import type { Readable } from "svelte/store";
-=======
->>>>>>> 29905b5f
   import TimeGrainSelector from "./TimeGrainSelector.svelte";
   import TimeRangeNameSelector from "./TimeRangeNameSelector.svelte";
 
