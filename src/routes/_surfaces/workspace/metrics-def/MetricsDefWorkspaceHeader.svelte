<script lang="ts">
  import WorkspaceHeader from "../WorkspaceHeader.svelte";
  import { store, reduxReadable } from "$lib/redux-store/store-root";
<<<<<<< HEAD
  import {
    singleMetricsDefSelector,
    updateMetricsDefsApi,
  } from "$lib/redux-store/metrics-definition-slice";
=======
  import { updateMetricsDefsApi } from "$lib/redux-store/metrics-definition/metrics-definition-apis";
  import { selectMetricsDefinitionById } from "$lib/redux-store/metrics-definition/metrics-definitioin-selectors";
>>>>>>> 0503b4ee

  export let metricsDefId;

  $: selectedMetricsDef =
<<<<<<< HEAD
    singleMetricsDefSelector(metricsDefId)($reduxReadable);
=======
    selectMetricsDefinitionById(metricsDefId)($reduxReadable);
>>>>>>> 0503b4ee

  $: titleInput = selectedMetricsDef?.metricDefLabel;

  const onChangeCallback = async (e) => {
    store.dispatch(
      updateMetricsDefsApi({
        id: metricsDefId,
        changes: { metricDefLabel: e.target.value },
      })
    );
  };
</script>

<WorkspaceHeader {...{ titleInput, onChangeCallback }} /><|MERGE_RESOLUTION|>--- conflicted
+++ resolved
@@ -1,24 +1,13 @@
 <script lang="ts">
   import WorkspaceHeader from "../WorkspaceHeader.svelte";
   import { store, reduxReadable } from "$lib/redux-store/store-root";
-<<<<<<< HEAD
-  import {
-    singleMetricsDefSelector,
-    updateMetricsDefsApi,
-  } from "$lib/redux-store/metrics-definition-slice";
-=======
   import { updateMetricsDefsApi } from "$lib/redux-store/metrics-definition/metrics-definition-apis";
   import { selectMetricsDefinitionById } from "$lib/redux-store/metrics-definition/metrics-definitioin-selectors";
->>>>>>> 0503b4ee
 
   export let metricsDefId;
 
   $: selectedMetricsDef =
-<<<<<<< HEAD
-    singleMetricsDefSelector(metricsDefId)($reduxReadable);
-=======
     selectMetricsDefinitionById(metricsDefId)($reduxReadable);
->>>>>>> 0503b4ee
 
   $: titleInput = selectedMetricsDef?.metricDefLabel;
 
