--- conflicted
+++ resolved
@@ -15,17 +15,13 @@
     PersistentTableStore,
   } from "$lib/application-state-stores/table-stores";
 
-<<<<<<< HEAD
-  import { onSourceDrop, uploadFilesWithDialog } from "$lib/util/file-upload";
+  import { uploadFilesWithDialog } from "$lib/util/file-upload";
   import Modal from "$lib/components/modal/Modal.svelte";
   import ModalAction from "$lib/components/modal/ModalAction.svelte";
   import ModalActions from "$lib/components/modal/ModalActions.svelte";
   import ModalContent from "$lib/components/modal/ModalContent.svelte";
   import ModalTitle from "$lib/components/modal/ModalTitle.svelte";
   import Input from "$lib/components/Input.svelte";
-=======
-  import { uploadFilesWithDialog } from "$lib/util/file-upload";
->>>>>>> d0bbc986
 
   const persistentTableStore = getContext(
     "rill:app:persistent-table-store"
