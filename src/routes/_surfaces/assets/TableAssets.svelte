<script lang="ts">
  import { getContext } from "svelte";
  import { flip } from "svelte/animate";
  import { slide } from "svelte/transition";

  import CollapsibleSectionTitle from "$lib/components/CollapsibleSectionTitle.svelte";
  import CollapsibleTableSummary from "$lib/components/column-profile/CollapsibleTableSummary.svelte";
  import ContextButton from "$lib/components/column-profile/ContextButton.svelte";
  import AddIcon from "$lib/components/icons/Add.svelte";
  import Source from "$lib/components/icons/Source.svelte";

  import { EntityType } from "$common/data-modeler-state-service/entity-state-service/EntityStateService";
  import type { PersistentModelStore } from "$lib/application-state-stores/model-stores";
  import type {
    DerivedTableStore,
    PersistentTableStore,
  } from "$lib/application-state-stores/table-stores";
  import ColumnProfileNavEntry from "$lib/components/column-profile/ColumnProfileNavEntry.svelte";
  import Cancel from "$lib/components/icons/Cancel.svelte";
  import EditIcon from "$lib/components/icons/EditIcon.svelte";
  import Explore from "$lib/components/icons/Explore.svelte";
  import Model from "$lib/components/icons/Model.svelte";
  import Divider from "$lib/components/menu/Divider.svelte";
  import MenuItem from "$lib/components/menu/MenuItem.svelte";
  import RenameTableModal from "$lib/components/table/RenameTableModal.svelte";
  import {
    autoCreateMetricsDefinitionForSource,
    createModelForSource,
  } from "$lib/redux-store/source/source-apis";
  import { derivedProfileEntityHasTimestampColumn } from "$lib/redux-store/source/source-selectors";
  import { uploadFilesWithDialog } from "$lib/util/file-upload";
  import { deleteSourceApi } from "$lib/redux-store/source/source-apis";

  const rillAppStore = getContext("rill:app:store") as ApplicationStore;

  const persistentTableStore = getContext(
    "rill:app:persistent-table-store"
  ) as PersistentTableStore;

  const derivedTableStore = getContext(
    "rill:app:derived-table-store"
  ) as DerivedTableStore;

  const persistentModelStore = getContext(
    "rill:app:persistent-model-store"
  ) as PersistentModelStore;

  let showTables = true;

  let showRenameTableModal = false;
  let renameTableID = null;
  let renameTableName = null;

  const openRenameTableModal = (tableID: string, tableName: string) => {
    showRenameTableModal = true;
    renameTableID = tableID;
    renameTableName = tableName;
  };

  const queryHandler = async (tableName: string) => {
    await createModelForSource($persistentModelStore.entities, tableName);
  };

  const quickStartMetrics = async (id: string, tableName: string) => {
    await autoCreateMetricsDefinitionForSource(
      $persistentModelStore.entities,
      $derivedTableStore.entities,
      id,
      tableName
    );
  };
</script>

<div
  class="pl-4 pb-3 pr-4 pt-5 grid justify-between"
  style="grid-template-columns: auto max-content;"
>
  <CollapsibleSectionTitle tooltipText={"sources"} bind:active={showTables}>
    <h4 class="flex flex-row items-center gap-x-2">
      <Source size="16px" /> Sources
    </h4>
  </CollapsibleSectionTitle>

  <ContextButton
    id={"create-table-button"}
    tooltipText="import csv or parquet file as a source"
    on:click={uploadFilesWithDialog}
  >
    <AddIcon />
  </ContextButton>
</div>
{#if showTables}
  <div class="pb-6" transition:slide|local={{ duration: 200 }}>
    {#if $persistentTableStore?.entities && $derivedTableStore?.entities}
      <!-- TODO: fix the object property access back to t.id from t["id"] once svelte fixes it -->
      {#each $persistentTableStore.entities as { tableName, id } (id)}
        {@const derivedTable = $derivedTableStore.entities.find(
          (t) => t["id"] === id
        )}
        {@const entityIsAtive = $rillAppStore?.activeEntity?.id === id}
        <div animate:flip={{ duration: 200 }} out:slide={{ duration: 200 }}>
          <CollapsibleTableSummary
            on:select={() => {
              dataModelerService.dispatch("setActiveAsset", [
                EntityType.Table,
                id,
              ]);
            }}
            entityType={EntityType.Table}
            name={tableName}
            cardinality={derivedTable?.cardinality ?? 0}
            sizeInBytes={derivedTable?.sizeInBytes ?? 0}
<<<<<<< HEAD
            on:delete={() =>
              dataModelerService.dispatch("dropTable", [tableName])}
            active={entityIsAtive}
=======
            on:delete={() => deleteSourceApi(tableName)}
>>>>>>> 29b193b4
          >
            <svelte:fragment slot="summary" let:containerWidth>
              <ColumnProfileNavEntry
                indentLevel={1}
                {containerWidth}
                cardinality={derivedTable?.cardinality ?? 0}
                profile={derivedTable?.profile ?? []}
                head={derivedTable?.preview ?? []}
              />
            </svelte:fragment>
            <svelte:fragment slot="menu-items">
              <MenuItem icon on:select={() => queryHandler(tableName)}>
                <svelte:fragment slot="icon">
                  <Model />
                </svelte:fragment>
                create model from source
              </MenuItem>

              <MenuItem
                disabled={!derivedProfileEntityHasTimestampColumn(derivedTable)}
                icon
                on:select={() => quickStartMetrics(id, tableName)}
              >
                <svelte:fragment slot="icon"><Explore /></svelte:fragment>
                create dashboard from source
                <svelte:fragment slot="description">
                  {#if !derivedProfileEntityHasTimestampColumn(derivedTable)}
                    requires a timestamp column
                  {/if}
                </svelte:fragment>
              </MenuItem>

              <Divider />
              <MenuItem
                icon
                on:select={() => openRenameTableModal(id, tableName)}
              >
                <svelte:fragment slot="icon">
                  <EditIcon />
                </svelte:fragment>
                rename...
              </MenuItem>
              <!-- FIXME: this should pop up an "are you sure?" modal -->
              <MenuItem icon on:select={() => deleteSourceApi(tableName)}>
                <svelte:fragment slot="icon">
                  <Cancel />
                </svelte:fragment>
                delete</MenuItem
              >
            </svelte:fragment>
          </CollapsibleTableSummary>
        </div>
      {/each}
    {/if}
  </div>
  <RenameTableModal
    openModal={showRenameTableModal}
    closeModal={() => (showRenameTableModal = false)}
    tableID={renameTableID}
    currentTableName={renameTableName}
  />
{/if}<|MERGE_RESOLUTION|>--- conflicted
+++ resolved
@@ -26,10 +26,10 @@
   import {
     autoCreateMetricsDefinitionForSource,
     createModelForSource,
+    deleteSourceApi,
   } from "$lib/redux-store/source/source-apis";
   import { derivedProfileEntityHasTimestampColumn } from "$lib/redux-store/source/source-selectors";
   import { uploadFilesWithDialog } from "$lib/util/file-upload";
-  import { deleteSourceApi } from "$lib/redux-store/source/source-apis";
 
   const rillAppStore = getContext("rill:app:store") as ApplicationStore;
 
@@ -110,13 +110,8 @@
             name={tableName}
             cardinality={derivedTable?.cardinality ?? 0}
             sizeInBytes={derivedTable?.sizeInBytes ?? 0}
-<<<<<<< HEAD
-            on:delete={() =>
-              dataModelerService.dispatch("dropTable", [tableName])}
             active={entityIsAtive}
-=======
             on:delete={() => deleteSourceApi(tableName)}
->>>>>>> 29b193b4
           >
             <svelte:fragment slot="summary" let:containerWidth>
               <ColumnProfileNavEntry
