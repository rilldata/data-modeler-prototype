<script lang="ts">
  import { getContext } from "svelte";
  import { slide } from "svelte/transition";
  import { flip } from "svelte/animate";

  import ParquetIcon from "$lib/components/icons/Parquet.svelte";
  import AddIcon from "$lib/components/icons/Add.svelte";
  import CollapsibleTableSummary from "$lib/components/column-profile/CollapsibleTableSummary.svelte";
  import ContextButton from "$lib/components/column-profile/ContextButton.svelte";
  import CollapsibleSectionTitle from "$lib/components/CollapsibleSectionTitle.svelte";

  import { dataModelerService } from "$lib/application-state-stores/application-store";
  import type {
    DerivedTableStore,
    PersistentTableStore,
  } from "$lib/application-state-stores/table-stores";
  import type { PersistentModelStore } from "$lib/application-state-stores/model-stores";
  import notificationStore from "$lib/components/notifications/";

<<<<<<< HEAD
  import { onSourceDrop, uploadFilesWithDialog } from "$lib/util/file-upload";
  import { EntityType } from "$common/data-modeler-state-service/entity-state-service/EntityStateService";
=======
  import { uploadFilesWithDialog } from "$lib/util/file-upload";
>>>>>>> d0bbc986

  const persistentTableStore = getContext(
    "rill:app:persistent-table-store"
  ) as PersistentTableStore;

  const derivedTableStore = getContext(
    "rill:app:derived-table-store"
  ) as DerivedTableStore;

  const persistentModelStore = getContext(
    "rill:app:persistent-model-store"
  ) as PersistentModelStore;

  let showTables = true;
</script>

<div
  class="pl-4 pb-3 pr-4 pt-5 grid justify-between"
  style="grid-template-columns: auto max-content;"
>
  <CollapsibleSectionTitle tooltipText={"sources"} bind:active={showTables}>
    <h4 class="flex flex-row items-center gap-x-2">
      <ParquetIcon size="16px" /> Sources
    </h4>
  </CollapsibleSectionTitle>

  <ContextButton
    id={"create-table-button"}
    tooltipText="import csv or parquet file as a source"
    on:click={uploadFilesWithDialog}
  >
    <AddIcon />
  </ContextButton>
</div>
{#if showTables}
  <div class="pb-6" transition:slide|local={{ duration: 200 }}>
    {#if $persistentTableStore?.entities && $derivedTableStore?.entities}
      <!-- TODO: fix the object property access back to t.id from t["id"] once svelte fixes it -->
      {#each $persistentTableStore.entities as { tableName, id } (id)}
        {@const derivedTable = $derivedTableStore.entities.find(
          (t) => t["id"] === id
        )}
        <div animate:flip={{ duration: 200 }} out:slide={{ duration: 200 }}>
          <CollapsibleTableSummary
            entityType={EntityType.Table}
            indentLevel={1}
            name={tableName}
            cardinality={derivedTable?.cardinality ?? 0}
            profile={derivedTable?.profile ?? []}
            head={derivedTable?.preview ?? []}
            sizeInBytes={derivedTable?.sizeInBytes ?? 0}
            on:query={async () => {
              // check existing models to avoid a name conflict
              const existingNames = $persistentModelStore?.entities
                .filter((model) => model.name.includes(`query_${tableName}`))
                .map((model) => model.tableName)
                .sort();
              const nextName =
                existingNames.length === 0
                  ? `query_${tableName}`
                  : `query_${tableName}_${existingNames.length + 1}`;

              const response = await dataModelerService.dispatch("addModel", [
                {
                  name: nextName,
                  query: `select * from ${tableName}`,
                },
              ]);

              // change the active asset to the new model
              await dataModelerService.dispatch("setActiveAsset", [
                EntityType.Model,
                response.id,
              ]);

              notificationStore.send({
                message: `queried ${tableName} in workspace`,
              });
            }}
            on:delete={() => {
              dataModelerService.dispatch("dropTable", [tableName]);
            }}
          />
        </div>
      {/each}
    {/if}
  </div>
{/if}<|MERGE_RESOLUTION|>--- conflicted
+++ resolved
@@ -17,12 +17,8 @@
   import type { PersistentModelStore } from "$lib/application-state-stores/model-stores";
   import notificationStore from "$lib/components/notifications/";
 
-<<<<<<< HEAD
-  import { onSourceDrop, uploadFilesWithDialog } from "$lib/util/file-upload";
+  import { uploadFilesWithDialog } from "$lib/util/file-upload";
   import { EntityType } from "$common/data-modeler-state-service/entity-state-service/EntityStateService";
-=======
-  import { uploadFilesWithDialog } from "$lib/util/file-upload";
->>>>>>> d0bbc986
 
   const persistentTableStore = getContext(
     "rill:app:persistent-table-store"
