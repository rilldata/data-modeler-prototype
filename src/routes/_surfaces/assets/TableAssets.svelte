<script lang="ts">
  import { getContext } from "svelte";
  import { flip } from "svelte/animate";
  import { slide } from "svelte/transition";

  import CollapsibleSectionTitle from "$lib/components/CollapsibleSectionTitle.svelte";
  import CollapsibleTableSummary from "$lib/components/column-profile/CollapsibleTableSummary.svelte";
  import ContextButton from "$lib/components/column-profile/ContextButton.svelte";
  import AddIcon from "$lib/components/icons/Add.svelte";
  import Source from "$lib/components/icons/Source.svelte";

  import { EntityType } from "$common/data-modeler-state-service/entity-state-service/EntityStateService";
  import { dataModelerService } from "$lib/application-state-stores/application-store";
  import type { PersistentModelStore } from "$lib/application-state-stores/model-stores";
  import type {
    DerivedTableStore,
    PersistentTableStore,
  } from "$lib/application-state-stores/table-stores";
  import ColumnProfileNavEntry from "$lib/components/column-profile/ColumnProfileNavEntry.svelte";
  import Cancel from "$lib/components/icons/Cancel.svelte";
  import EditIcon from "$lib/components/icons/EditIcon.svelte";
  import Explore from "$lib/components/icons/Explore.svelte";
  import Model from "$lib/components/icons/Model.svelte";
  import { Divider, MenuItem } from "$lib/components/menu";
  import RenameTableModal from "$lib/components/table/RenameTableModal.svelte";
  import {
    autoCreateMetricsDefinitionForSource,
    createModelForSource,
    deleteSourceApi,
  } from "$lib/redux-store/source/source-apis";
  import { derivedProfileEntityHasTimestampColumn } from "$lib/redux-store/source/source-selectors";
  import { uploadFilesWithDialog } from "$lib/util/file-upload";
<<<<<<< HEAD

  const rillAppStore = getContext("rill:app:store") as ApplicationStore;
=======
>>>>>>> 5b2e4bde

  const persistentTableStore = getContext(
    "rill:app:persistent-table-store"
  ) as PersistentTableStore;

  const derivedTableStore = getContext(
    "rill:app:derived-table-store"
  ) as DerivedTableStore;

  const persistentModelStore = getContext(
    "rill:app:persistent-model-store"
  ) as PersistentModelStore;

  let showTables = true;

  let showRenameTableModal = false;
  let renameTableID = null;
  let renameTableName = null;

  const openRenameTableModal = (tableID: string, tableName: string) => {
    showRenameTableModal = true;
    renameTableID = tableID;
    renameTableName = tableName;
  };

  const queryHandler = async (tableName: string) => {
    await createModelForSource($persistentModelStore.entities, tableName);
  };

  const quickStartMetrics = async (id: string, tableName: string) => {
    await autoCreateMetricsDefinitionForSource(
      $persistentModelStore.entities,
      $derivedTableStore.entities,
      id,
      tableName
    );
  };
</script>

<div
  class="pl-4 pb-3 pr-4 pt-5 grid justify-between"
  style="grid-template-columns: auto max-content;"
>
  <CollapsibleSectionTitle tooltipText={"sources"} bind:active={showTables}>
    <h4 class="flex flex-row items-center gap-x-2">
      <Source size="16px" /> Sources
    </h4>
  </CollapsibleSectionTitle>

  <ContextButton
    id={"create-table-button"}
    tooltipText="import csv or parquet file as a source"
    on:click={uploadFilesWithDialog}
  >
    <AddIcon />
  </ContextButton>
</div>
{#if showTables}
  <div class="pb-6" transition:slide|local={{ duration: 200 }}>
    {#if $persistentTableStore?.entities && $derivedTableStore?.entities}
      <!-- TODO: fix the object property access back to t.id from t["id"] once svelte fixes it -->
      {#each $persistentTableStore.entities as { tableName, id } (id)}
        {@const derivedTable = $derivedTableStore.entities.find(
          (t) => t["id"] === id
        )}
        {@const entityIsAtive = $rillAppStore?.activeEntity?.id === id}
        <div animate:flip={{ duration: 200 }} out:slide={{ duration: 200 }}>
          <CollapsibleTableSummary
            on:select={() => {
              dataModelerService.dispatch("setActiveAsset", [
                EntityType.Table,
                id,
              ]);
            }}
            entityType={EntityType.Table}
            name={tableName}
            cardinality={derivedTable?.cardinality ?? 0}
            sizeInBytes={derivedTable?.sizeInBytes ?? 0}
            active={entityIsAtive}
            on:delete={() => deleteSourceApi(tableName)}
          >
            <svelte:fragment slot="summary" let:containerWidth>
              <ColumnProfileNavEntry
                indentLevel={1}
                {containerWidth}
                cardinality={derivedTable?.cardinality ?? 0}
                profile={derivedTable?.profile ?? []}
                head={derivedTable?.preview ?? []}
              />
            </svelte:fragment>
            <svelte:fragment slot="menu-items" let:toggleMenu>
              <MenuItem icon on:select={() => queryHandler(tableName)}>
                <svelte:fragment slot="icon">
                  <Model />
                </svelte:fragment>
                create model from source
              </MenuItem>

              <MenuItem
                disabled={!derivedProfileEntityHasTimestampColumn(derivedTable)}
                icon
                on:select={() => quickStartMetrics(id, tableName)}
              >
                <svelte:fragment slot="icon"><Explore /></svelte:fragment>
                create dashboard from source
                <svelte:fragment slot="description">
                  {#if !derivedProfileEntityHasTimestampColumn(derivedTable)}
                    requires a timestamp column
                  {/if}
                </svelte:fragment>
              </MenuItem>

              <Divider />
              <MenuItem
                icon
                on:select={() => {
                  openRenameTableModal(id, tableName);
                }}
              >
                <svelte:fragment slot="icon">
                  <EditIcon />
                </svelte:fragment>
                rename...
              </MenuItem>
              <!-- FIXME: this should pop up an "are you sure?" modal -->
              <MenuItem icon on:select={() => deleteSourceApi(tableName)}>
                <svelte:fragment slot="icon">
                  <Cancel />
                </svelte:fragment>
                delete</MenuItem
              >
            </svelte:fragment>
          </CollapsibleTableSummary>
        </div>
      {/each}
    {/if}
  </div>
  <RenameTableModal
    openModal={showRenameTableModal}
    closeModal={() => (showRenameTableModal = false)}
    tableID={renameTableID}
    currentTableName={renameTableName}
  />
{/if}<|MERGE_RESOLUTION|>--- conflicted
+++ resolved
@@ -10,7 +10,10 @@
   import Source from "$lib/components/icons/Source.svelte";
 
   import { EntityType } from "$common/data-modeler-state-service/entity-state-service/EntityStateService";
-  import { dataModelerService } from "$lib/application-state-stores/application-store";
+  import {
+    ApplicationStore,
+    dataModelerService,
+  } from "$lib/application-state-stores/application-store";
   import type { PersistentModelStore } from "$lib/application-state-stores/model-stores";
   import type {
     DerivedTableStore,
@@ -30,11 +33,8 @@
   } from "$lib/redux-store/source/source-apis";
   import { derivedProfileEntityHasTimestampColumn } from "$lib/redux-store/source/source-selectors";
   import { uploadFilesWithDialog } from "$lib/util/file-upload";
-<<<<<<< HEAD
 
   const rillAppStore = getContext("rill:app:store") as ApplicationStore;
-=======
->>>>>>> 5b2e4bde
 
   const persistentTableStore = getContext(
     "rill:app:persistent-table-store"
