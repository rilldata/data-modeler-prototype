--- conflicted
+++ resolved
@@ -7,26 +7,19 @@
 
 // DashboardState represents the dashboard as seen by the user
 message DashboardState {
-<<<<<<< HEAD
-  // Selected time rage
-=======
   // Selected time range
->>>>>>> f662461c
   DashboardTimeRange time_range = 1;
   // Dimension filters applied
   rill.runtime.v1.MetricsViewFilter filters = 2;
   // Selected time granularity
-<<<<<<< HEAD
-  rill.runtime.v1.TimeGrain time_granularity = 3;
-  // Selected time comparison range
+  rill.runtime.v1.TimeGrain time_grain = 3;
+
   DashboardTimeRange compare_time_range = 4;
-=======
-  rill.runtime.v1.TimeGrain time_grain = 3;
+
   // Selected measure for the leaderboard
   optional string leaderboard_measure = 5;
   // Focused dimension
   optional string selected_dimension = 6;
->>>>>>> f662461c
 }
 
 message DashboardTimeRange {
