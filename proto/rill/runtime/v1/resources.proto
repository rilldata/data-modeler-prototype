syntax = "proto3";
package rill.runtime.v1;

import "google/protobuf/struct.proto";
import "google/protobuf/timestamp.proto";
import "rill/runtime/v1/export_format.proto";
import "rill/runtime/v1/time_grain.proto";

enum ReconcileStatus {
  RECONCILE_STATUS_UNSPECIFIED = 0;
  RECONCILE_STATUS_IDLE = 1;
  RECONCILE_STATUS_PENDING = 2;
  RECONCILE_STATUS_RUNNING = 3;
}

message Resource {
  ResourceMeta meta = 1;
  oneof resource {
    // Well-known types only, for now. If required, we can add support for a google.protobuf.Any later.
    ProjectParser project_parser = 2;
    SourceV2 source = 3;
    ModelV2 model = 4;
    MetricsViewV2 metrics_view = 5;
    Migration migration = 9;
    Report report = 10;
    PullTrigger pull_trigger = 6;
    RefreshTrigger refresh_trigger = 7;
    BucketPlanner bucket_planner = 8;
  }
}

message ResourceMeta {
  ResourceName name = 1;
  repeated ResourceName refs = 2;
  optional ResourceName owner = 3;
  repeated string file_paths = 4;
  bool hidden = 7;
  int64 version = 15;
  int64 spec_version = 5;
  int64 state_version = 6;
  google.protobuf.Timestamp created_on = 9;
  google.protobuf.Timestamp spec_updated_on = 10;
  google.protobuf.Timestamp state_updated_on = 11;
  optional google.protobuf.Timestamp deleted_on = 12;
  ReconcileStatus reconcile_status = 16;
  string reconcile_error = 8;
  google.protobuf.Timestamp reconcile_on = 17;
  optional ResourceName renamed_from = 13;
}

message ResourceName {
  string kind = 1;
  string name = 2;
}

message ProjectParser {
  ProjectParserSpec spec = 1;
  ProjectParserState state = 2;
}

message ProjectParserSpec {}

message ProjectParserState {
  repeated ParseError parse_errors = 1;
  string current_commit_sha = 2;
  bool watching = 3;
}

message SourceV2 {
  SourceSpec spec = 1;
  SourceState state = 2;
}

message SourceSpec {
  string source_connector = 1;
  string sink_connector = 2;
  google.protobuf.Struct properties = 3;
  Schedule refresh_schedule = 5;
  uint32 timeout_seconds = 6;
  // Fields not derived from code files
  bool stage_changes = 7;
  bool stream_ingestion = 8;
  bool trigger = 9;
}

message SourceState {
  string connector = 1;
  string table = 2;
  string spec_hash = 3;
  google.protobuf.Timestamp refreshed_on = 4;
}

message ModelV2 {
  ModelSpec spec = 1;
  ModelState state = 2;
}

message ModelSpec {
  string connector = 1;
  string sql = 2;
  optional bool materialize = 3;
  Schedule refresh_schedule = 4;
  uint32 timeout_seconds = 5;
  bool uses_templating = 6;
  // Fields not derived from code files
  bool stage_changes = 7;
  uint32 materialize_delay_seconds = 8;
  bool trigger = 9;
}

message ModelState {
  string connector = 1;
  string table = 2;
  string spec_hash = 3;
  google.protobuf.Timestamp refreshed_on = 4;
}

message MetricsViewV2 {
  MetricsViewSpec spec = 1;
  MetricsViewState state = 2;
}

message MetricsViewSpec {
  // Dimensions are columns to filter and group by
  message DimensionV2 {
    string name = 1;
    string column = 2;
    string label = 3;
    string description = 4;
    bool unnest = 5;
  }
  // Measures are aggregated computed values
  message MeasureV2 {
    string name = 1;
    string expression = 2;
    string label = 3;
    string description = 4;
    string format_preset = 5;
    string format_d3 = 7;
    bool valid_percent_of_total = 6;
  }
  // Security for the dashboard
  message SecurityV2 {
    // Dashboard level access condition
    string access = 1;
    // row level access condition
    string row_filter = 2;
    // Dimension/measure level access condition
    message FieldConditionV2 {
      string condition = 1;
      repeated string names = 2;
    }
    // either one of include or exclude will be specified
    repeated FieldConditionV2 include = 3;
    repeated FieldConditionV2 exclude = 4;
  }
  enum ComparisonMode {
    COMPARISON_MODE_UNSPECIFIED = 0;
    COMPARISON_MODE_NONE = 1;
    COMPARISON_MODE_TIME = 2;
    COMPARISON_MODE_DIMENSION = 3;
  }
  // Connector containing the table
  string connector = 1;
  // Name of the table the metrics view is based on
  string table = 2;
  // User friendly label for the dashboard
  string title = 3;
  // Description of the dashboard
  string description = 4;
  // Name of the primary time dimension, used for rendering time series
  string time_dimension = 5;
  // Dimensions in the metrics view
  repeated DimensionV2 dimensions = 6;
  // Measures in the metrics view
  repeated MeasureV2 measures = 7;
  // Smallest time grain to show in the dashboard
  TimeGrain smallest_time_grain = 8;
  // Default time range for the dashboard. It should be a valid ISO 8601 duration string.
  string default_time_range = 9;
  // Available time zones list preferred time zones using IANA location identifiers
  repeated string available_time_zones = 10;
  // Security for the dashboard
  SecurityV2 security = 11;
  // ISO 8601 weekday number to use as the base for time aggregations by week. Defaults to 1 (Monday).
  uint32 first_day_of_week = 12;
  // Month number to use as the base for time aggregations by year. Defaults to 1 (January).
  uint32 first_month_of_year = 13;
  // Selected default comparison mode.
  ComparisonMode default_comparison_mode = 14;
  // If comparison mode is dimension then this determines which is the default dimension
  string default_comparison_dimension = 15;
}

message MetricsViewState {
  MetricsViewSpec valid_spec = 1;
}

message Migration {
  MigrationSpec spec = 1;
  MigrationState state = 2;
}

message MigrationSpec {
  string connector = 1;
  string sql = 2;
  uint32 version = 3;
}

message MigrationState {
  uint32 version = 1;
}

message Report {
  ReportSpec spec = 1;
  ReportState state = 2;
}

message ReportSpec {
  bool trigger = 1;
  string title = 2;
  Schedule refresh_schedule = 3;
  uint32 timeout_seconds = 4;
  string query_name = 5;
  string query_args_json = 6;
<<<<<<< HEAD
  string query_time_range = 7;
  uint64 export_limit = 8;
  ExportFormat export_format = 9;
  repeated string email_recipients = 10;
  map<string, string> annotations = 11;
=======
  uint64 export_limit = 7;
  ExportFormat export_format = 8;
  repeated string email_recipients = 9;
  map<string, string> annotations = 10;
>>>>>>> 7f4e0601
}

message ReportState {
  google.protobuf.Timestamp next_run_on = 1;
  ReportExecution current_execution = 2;
  repeated ReportExecution execution_history = 3;
  uint32 execution_count = 4;
}

message ReportExecution {
  bool adhoc = 1;
  string error_message = 2;
  google.protobuf.Timestamp report_time = 3;
  google.protobuf.Timestamp started_on = 4;
  google.protobuf.Timestamp finished_on = 5;
}

message PullTrigger {
  PullTriggerSpec spec = 1;
  PullTriggerState state = 2;
}

message PullTriggerSpec {}

message PullTriggerState {}

message RefreshTrigger {
  RefreshTriggerSpec spec = 1;
  RefreshTriggerState state = 2;
}

message RefreshTriggerSpec {
  repeated ResourceName only_names = 1;
}

message RefreshTriggerState {}

message BucketPlanner {
  BucketPlannerSpec spec = 1;
  BucketPlannerState state = 2;
}

message BucketPlannerSpec {
  BucketExtractPolicy extract_policy = 1;
}

message BucketPlannerState {
  string region = 1;
}

message BucketExtractPolicy {
  enum Strategy {
    STRATEGY_UNSPECIFIED = 0;
    STRATEGY_HEAD = 1;
    STRATEGY_TAIL = 2;
  }
  Strategy rows_strategy = 1;
  uint64 rows_limit_bytes = 2;
  Strategy files_strategy = 3;
  uint64 files_limit = 4;
}

message Schedule {
  string cron = 1;
  uint32 ticker_seconds = 2;
  string time_zone = 3;
}

message ParseError {
  string message = 1;
  string file_path = 2;
  CharLocation start_location = 3;
  bool external = 4;
}

message ValidationError {
  string message = 1;
  repeated string property_path = 2;
}

message DependencyError {
  string message = 1;
  string dependency = 2;
}

message ExecutionError {
  string message = 1;
}

message CharLocation {
  uint32 line = 1;
}<|MERGE_RESOLUTION|>--- conflicted
+++ resolved
@@ -223,18 +223,10 @@
   uint32 timeout_seconds = 4;
   string query_name = 5;
   string query_args_json = 6;
-<<<<<<< HEAD
-  string query_time_range = 7;
-  uint64 export_limit = 8;
-  ExportFormat export_format = 9;
-  repeated string email_recipients = 10;
-  map<string, string> annotations = 11;
-=======
   uint64 export_limit = 7;
   ExportFormat export_format = 8;
   repeated string email_recipients = 9;
   map<string, string> annotations = 10;
->>>>>>> 7f4e0601
 }
 
 message ReportState {
