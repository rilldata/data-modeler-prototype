syntax = "proto3";
package rill.runtime.v1;

import "google/protobuf/struct.proto";
import "google/protobuf/timestamp.proto";
import "rill/runtime/v1/colors.proto";
import "rill/runtime/v1/export_format.proto";
import "rill/runtime/v1/expression.proto";
import "rill/runtime/v1/schema.proto";
import "rill/runtime/v1/time_grain.proto";
import "google/api/field_behavior.proto";

enum ReconcileStatus {
  RECONCILE_STATUS_UNSPECIFIED = 0;
  RECONCILE_STATUS_IDLE = 1;
  RECONCILE_STATUS_PENDING = 2;
  RECONCILE_STATUS_RUNNING = 3;
}

message Resource {
  ResourceMeta meta = 1;
  oneof resource {
    // Well-known types only, for now. If required, we can add support for a google.protobuf.Any later.
    ProjectParser project_parser = 2;
    SourceV2 source = 3;
    ModelV2 model = 4;
    MetricsViewV2 metrics_view = 5;
    Explore explore = 17;
    Migration migration = 9;
    Report report = 10;
    Alert alert = 12;
    PullTrigger pull_trigger = 6;
    RefreshTrigger refresh_trigger = 7;
    BucketPlanner bucket_planner = 8;
    Theme theme = 11;
    Component component = 13;
    Canvas canvas = 14;
    API api = 15;
    ConnectorV2 connector = 16;
  }
}

message ResourceMeta {
  ResourceName name = 1;
  repeated ResourceName refs = 2;
  optional ResourceName owner = 3;
  repeated string file_paths = 4;
  bool hidden = 7;
  int64 version = 15;
  int64 spec_version = 5;
  int64 state_version = 6;
  google.protobuf.Timestamp created_on = 9;
  google.protobuf.Timestamp spec_updated_on = 10;
  google.protobuf.Timestamp state_updated_on = 11;
  optional google.protobuf.Timestamp deleted_on = 12;
  ReconcileStatus reconcile_status = 16;
  string reconcile_error = 8;
  google.protobuf.Timestamp reconcile_on = 17;
  optional ResourceName renamed_from = 13;
}

message ResourceName {
  string kind = 1;
  string name = 2;
}

message ProjectParser {
  ProjectParserSpec spec = 1;
  ProjectParserState state = 2;
}

message ProjectParserSpec {}

message ProjectParserState {
  repeated ParseError parse_errors = 1;
  string current_commit_sha = 2;
  bool watching = 3;
}

message SourceV2 {
  SourceSpec spec = 1;
  SourceState state = 2;
}

message SourceSpec {
  string source_connector = 1;
  string sink_connector = 2;
  google.protobuf.Struct properties = 3;
  Schedule refresh_schedule = 5;
  uint32 timeout_seconds = 6;
  // Fields not derived from code files
  bool stage_changes = 7;
  bool stream_ingestion = 8;
  bool trigger = 9;
}

message SourceState {
  string connector = 1;
  string table = 2;
  string spec_hash = 3;
  google.protobuf.Timestamp refreshed_on = 4;
}

message ModelV2 {
  ModelSpec spec = 1;
  ModelState state = 2;
}

message ModelSpec {
  Schedule refresh_schedule = 4;
  uint32 timeout_seconds = 5;
  bool incremental = 13;
  string incremental_state_resolver = 14;
  google.protobuf.Struct incremental_state_resolver_properties = 15;
  string splits_resolver = 18;
  google.protobuf.Struct splits_resolver_properties = 19;
  string splits_watermark_field = 20;
  uint32 splits_concurrency_limit = 21;
  string input_connector = 10;
  google.protobuf.Struct input_properties = 11;
  // stage_connector is optional.
  string stage_connector = 16;
  google.protobuf.Struct stage_properties = 17;
  string output_connector = 1;
  google.protobuf.Struct output_properties = 12;
  bool trigger = 9;
  bool trigger_full = 22;
  reserved 2, 3, 6, 7, 8;
}

message ModelState {
  // executor_connector is the ModelExecutor that produced the model's result.
  string executor_connector = 6;
  // result_connector is the connector where the model's result is stored.
  string result_connector = 1;
  // result_properties are returned by the executor and contains metadata about the result.
  google.protobuf.Struct result_properties = 5;
  // result_table contains the model's result table for SQL models. It is a convenience field that can also be derived from result_properties.
  string result_table = 2;
  // spec_hash is a hash of those parts of the spec that affect the model's result.
  string spec_hash = 3;
  // refs_hash is a hash of the model's refs current state. It is used to determine if the model's refs have changed.
  string refs_hash = 9;
  // refreshed_on is the time the model was last executed.
  google.protobuf.Timestamp refreshed_on = 4;
  // incremental_state contains the result of the most recent invocation of the model's incremental state resolver.
  google.protobuf.Struct incremental_state = 7;
  // incremental_state_schema contains a schema for the data in incremental_state.
  StructType incremental_state_schema = 8;
  // splits_model_id is a randomly generated ID used to store the model's splits in the CatalogStore.
  string splits_model_id = 10;
  // splits_have_errors is true if one or more splits failed to execute.
  bool splits_have_errors = 11;
}

message MetricsViewV2 {
  MetricsViewSpec spec = 1 [(google.api.field_behavior) = REQUIRED];
  MetricsViewState state = 2 [(google.api.field_behavior) = REQUIRED];
}

message MetricsViewSpec {
  // Dimensions are columns to filter and group by
  message DimensionV2 {
    string name = 1 [(google.api.field_behavior) = REQUIRED];
    string column = 2;
    string expression = 6;
    string label = 3;
    string description = 4;
    bool unnest = 5;
    string uri = 7;
  }
  // Selector for a dimension
  message DimensionSelector {
    string name = 1;
    TimeGrain time_grain = 2; // Only for time dimensions (optional)
    bool desc = 3; // Only for when ordering (optional)
  }
  // Type of measure query to generate
  enum MeasureType {
    MEASURE_TYPE_UNSPECIFIED = 0;
    MEASURE_TYPE_SIMPLE = 1;
    MEASURE_TYPE_DERIVED = 2;
    MEASURE_TYPE_TIME_COMPARISON = 3;
  }
  // Window to apply to the measure calculation
  message MeasureWindow {
    // If true, partitions the window by all present dimensions except those in order_by
    bool partition = 1;
    // Dimensions to order the window by. Must be present in required_dimensions.
    repeated DimensionSelector order_by = 3;
    // Raw SQL expression to use as the frame (starting with "ROWS ...")
    string frame_expression = 2;
  }
  // Measures are aggregated computed values
  message MeasureV2 {
    string name = 1 [(google.api.field_behavior) = REQUIRED];
    string expression = 2 [(google.api.field_behavior) = REQUIRED];
    MeasureType type = 8;
    MeasureWindow window = 9;
    repeated DimensionSelector per_dimensions = 10;
    repeated DimensionSelector required_dimensions = 11;
    repeated string referenced_measures = 12;
    string label = 3;
    string description = 4;
    string format_preset = 5;
    string format_d3 = 7;
    bool valid_percent_of_total = 6;
  }
  // Connector containing the table
  string connector = 1;
  // Name of the database where table is located (optional)
  string database = 21;
  // Name of the database schema where table is located (optional)
  string database_schema = 22;
  // Name of the table the metrics view is based on
  string table = 2;
  // Name of the model the metrics view is based on. Either table or model should be set.
  string model = 24;
  // User-facing title
  string title = 3;
  // User-facing description
  string description = 4;
  // Name of the primary time dimension, used for rendering time series
  string time_dimension = 5;
  // The smallest time grain that can be queried for.
  // This can be useful to set if the time_dimension is not available below a certain granularity.
  TimeGrain smallest_time_grain = 8;
  // Expression to evaluate a watermark for the metrics view. If not set, the watermark defaults to max(time_dimension).
  string watermark_expression = 20;
  // Dimensions in the metrics view
  repeated DimensionV2 dimensions = 6 [(google.api.field_behavior) = REQUIRED];
  // Measures in the metrics view
<<<<<<< HEAD
  repeated MeasureV2 measures = 7 [(google.api.field_behavior) = REQUIRED];
  // Security for the dashboard
=======
  repeated MeasureV2 measures = 7;
  // Security for the metrics view
>>>>>>> bb251094
  repeated SecurityRule security_rules = 23;
  // ISO 8601 weekday number to use as the base for time aggregations by week. Defaults to 1 (Monday).
  uint32 first_day_of_week = 12;
  // Month number to use as the base for time aggregations by year. Defaults to 1 (January).
  uint32 first_month_of_year = 13;
  
  // DEPRECATED FIELDS
  // Deprecated: Now defined in the Explore resource.
  enum ComparisonMode {
    COMPARISON_MODE_UNSPECIFIED = 0;
    COMPARISON_MODE_NONE = 1;
    COMPARISON_MODE_TIME = 2;
    COMPARISON_MODE_DIMENSION = 3;
  }
  // Deprecated: Now defined in the Explore resource.
  message AvailableComparisonOffset {
    string offset = 1;
    // Used to override the range for the comparison with something other than the selected range.
    string range = 2;
  }
  // Deprecated: Now defined in the Explore resource.
  message AvailableTimeRange {
    string range = 1;
    // Available comparison offsets for this time range.
    repeated AvailableComparisonOffset comparison_offsets = 2;
  }
  // List of selected dimensions by defaults.
  // Deprecated: Now defined in the Explore resource.
  repeated string default_dimensions = 18;
  // List of selected measures by defaults.
  // Deprecated: Now defined in the Explore resource.
  repeated string default_measures = 19;
  // Default time range for the dashboard. It should be a valid ISO 8601 duration string.
  // Deprecated: Now defined in the Explore resource.
  string default_time_range = 9;
  // Selected default comparison mode.
  // Deprecated: Now defined in the Explore resource.
  ComparisonMode default_comparison_mode = 14;
  // If comparison mode is dimension then this determines which is the default dimension.
  // Deprecated: Now defined in the Explore resource.
  string default_comparison_dimension = 15;
  // Default theme to apply.
  // Deprecated: Now defined in the Explore resource.
  string default_theme = 17;
  // List of available time ranges with comparison ranges that would replace the default list.
  // Deprecated: Now defined in the Explore resource.
  repeated AvailableTimeRange available_time_ranges = 16;
  // Available time zones list preferred time zones using IANA location identifiers.
  // Deprecated: Now defined in the Explore resource.
  repeated string available_time_zones = 10;
}

message SecurityRule {
  oneof rule {
    SecurityRuleAccess access = 1;
    SecurityRuleFieldAccess field_access = 2;
    SecurityRuleRowFilter row_filter = 3;
  }
}
  
message SecurityRuleAccess {
  string condition = 1;
  bool allow = 2;
}

message SecurityRuleFieldAccess {
  string condition = 1;
  bool allow = 2;
  repeated string fields = 3;
  bool all_fields = 4;
}

message SecurityRuleRowFilter {
  string condition = 1;
  string sql = 2; // Raw SQL expression to apply to the underlying table
  Expression expression = 3; // Regular query expression referencing dimension names
}

message MetricsViewState {
  // Valid spec is a (potentially previous) version of the spec that is known to currently be valid.
  MetricsViewSpec valid_spec = 1 [(google.api.field_behavior) = REQUIRED];
  // Streaming is true if the underlying data may change without the metrics view's spec/state version changing.
  // It's set to true if the metrics view is based on an externally managed table.
  bool streaming = 2;
}

message Explore {
  ExploreSpec spec = 1;
  ExploreState state = 2;
}

message ExploreSpec {
  // User-facing title
  string title = 1;
  // User-facing description
  string description = 2;
  // The metrics view the explore is based on
  string metrics_view = 3;
  // Dimensions to show.
  repeated string dimensions = 4;
  // If true, `dimensions` will be inverted during validation to include all dimensions except the ones listed.
  // Since it is processed during validation, this will always be false in `state.valid_spec`.
  bool dimensions_exclude = 5;
  // Measures available
  repeated string measures = 6;
  // If true, `measures` will be inverted during validation to include all measures except the ones listed.
  // Since it is processed during validation, this will always be false in `state.valid_spec`.
  bool measures_exclude = 7;
  // Theme to use
  string theme = 8;
  // List of selectable time ranges with comparison time ranges.
  // If the list is empty, a default list should be shown.
  repeated ExploreTimeRange time_ranges = 9;
  // List of selectable time zones.
  // If the list is empty, a default list should be shown.
  // The values should be valid IANA location identifiers.
  repeated string time_zones = 10;
  // List of preconfigured UI states that can be toggled between.
  // If the list is not empty, the first item should be selected by default.
  repeated ExplorePreset presets = 11;
  // Security for the explore dashboard.
  // These are not currently parsed from YAML, but will be derived from the parent metrics view.
  repeated SecurityRule security_rules = 12;
}

message ExploreState {
  ExploreSpec valid_spec = 1;
}

message ExploreTimeRange {
  // ISO 8601 duration string for the time range
  string range = 1;
  // Comparison time ranges available for this time range
  repeated ExploreComparisonTimeRange comparison_time_ranges = 2;
}

message ExploreComparisonTimeRange {
  // ISO 8601 duration string to use as an offset from the base time range.
  string offset = 1;
  // ISO 8601 duration string for the duration of the comparison time range.
  // If not specified, it should fallback to the range of the base time range.
  string range = 2;
}

message ExplorePreset {
  // Display name of the preset
  string label = 1;
  // Dimensions to show
  repeated string dimensions = 2;
  // If true, the `dimensions` will be inverted during validation to include all dimensions except the ones listed.
  // Since it is processed during validation, this will always be false in `state.valid_spec`.
  bool dimensions_exclude = 3;
  // Measures to show
  repeated string measures = 4;
  // If true, `measures` will be inverted during validation to include all measures except the ones listed.
  // Since it is processed during validation, this will always be false in `state.valid_spec`.
  bool measures_exclude = 5;
  // Time range for the explore.
  // It corresponds to the `range` property of the explore's `time_ranges`.
  // If not found in `time_ranges`, it should be added to the list.
  string time_range = 6;
  // Comparison mode.
  ExploreComparisonMode comparison_mode = 7;
  // If comparison_mode is EXPLORE_COMPARISON_MODE_DIMENSION, this indicates the dimension to use.
  string comparison_dimension = 8;
}

enum ExploreComparisonMode {
  EXPLORE_COMPARISON_MODE_UNSPECIFIED = 0;
  EXPLORE_COMPARISON_MODE_NONE = 1;
  EXPLORE_COMPARISON_MODE_TIME = 2;
  EXPLORE_COMPARISON_MODE_DIMENSION = 3;
}

message Migration {
  MigrationSpec spec = 1;
  MigrationState state = 2;
}

message MigrationSpec {
  string connector = 1;
  string sql = 2;
  uint32 version = 3;
}

message MigrationState {
  uint32 version = 1;
}

message Report {
  ReportSpec spec = 1;
  ReportState state = 2;
}

message ReportSpec {
  bool trigger = 1;
  string title = 2;
  Schedule refresh_schedule = 3;
  uint32 timeout_seconds = 4;
  string query_name = 5;
  string query_args_json = 6;
  uint64 export_limit = 7;
  ExportFormat export_format = 8;
  repeated Notifier notifiers = 11;
  map<string, string> annotations = 10;
  bool watermark_inherit = 12; // If true, will use the lowest watermark of its refs instead of the trigger time.
  string intervals_iso_duration = 13;
  int32 intervals_limit = 14;
  bool intervals_check_unclosed = 15;
}

message ReportState {
  google.protobuf.Timestamp next_run_on = 1;
  ReportExecution current_execution = 2;
  repeated ReportExecution execution_history = 3;
  uint32 execution_count = 4;
}

message ReportExecution {
  bool adhoc = 1;
  string error_message = 2;
  google.protobuf.Timestamp report_time = 3;
  google.protobuf.Timestamp started_on = 4;
  google.protobuf.Timestamp finished_on = 5;
}

message Alert {
  AlertSpec spec = 1;
  AlertState state = 2;
}

message AlertSpec {
  bool trigger = 1;
  string title = 2;
  Schedule refresh_schedule = 3;
  bool watermark_inherit = 4; // If true, will use the lowest watermark of its refs instead of the trigger time.
  string intervals_iso_duration = 5;
  int32 intervals_limit = 6;
  bool intervals_check_unclosed = 7;
  uint32 timeout_seconds = 8;
  // for alerts that have not been edited since resolver and resolver_properties have been added
  string query_name = 9;
  string query_args_json = 10;
  string resolver = 22;
  google.protobuf.Struct resolver_properties = 23;
  oneof query_for {
    string query_for_user_id = 11;
    string query_for_user_email = 12;
    google.protobuf.Struct query_for_attributes = 13;
  }
  bool notify_on_recover = 15;
  bool notify_on_fail = 16;
  bool notify_on_error = 17;
  bool renotify = 18;
  uint32 renotify_after_seconds = 19;
  repeated Notifier notifiers = 21;
  map<string, string> annotations = 20;
}

message Notifier {
  string connector = 1;
  google.protobuf.Struct properties = 2;
}

message AlertState {
  string spec_hash = 1;
  string refs_hash = 2;
  google.protobuf.Timestamp next_run_on = 3;
  AlertExecution current_execution = 4;
  repeated AlertExecution execution_history = 5;
  uint32 execution_count = 6;
}

message AlertExecution {
  bool adhoc = 1;
  AssertionResult result = 2;
  bool sent_notifications = 3;
  google.protobuf.Timestamp execution_time = 4;
  google.protobuf.Timestamp started_on = 5;
  google.protobuf.Timestamp finished_on = 6;
  // Stores the last notification time in suppressed alerts
  google.protobuf.Timestamp suppressed_since = 7;
}

message AssertionResult {
  AssertionStatus status = 1;
  google.protobuf.Struct fail_row = 2;
  string error_message = 3;
}

enum AssertionStatus {
  ASSERTION_STATUS_UNSPECIFIED = 0;
  ASSERTION_STATUS_PASS = 1;
  ASSERTION_STATUS_FAIL = 2;
  ASSERTION_STATUS_ERROR = 3;
}

// DEPRECATED (2024-08-28): Use a RefreshTrigger that targets the project parser instead.
message PullTrigger {
  PullTriggerSpec spec = 1;
  PullTriggerState state = 2;
}

message PullTriggerSpec {}

message PullTriggerState {}

message RefreshTrigger {
  RefreshTriggerSpec spec = 1;
  RefreshTriggerState state = 2;
}

message RefreshTriggerSpec {
  // Resources to refresh. The refreshable types are sources, models, alerts, reports, and the project parser.
  // If a model is specified, a normal incremental refresh is triggered. Use the "models" field to trigger other kinds of model refreshes.
  repeated ResourceName resources = 1;
  // Models to refresh. These are specified separately to enable more fine-grained configuration.
  repeated RefreshModelTrigger models = 2;
}

message RefreshTriggerState {}

message RefreshModelTrigger {
  // The model to refresh.
  string model = 1;
  // If true, the current table and state will be dropped before refreshing.
  // For non-incremental models, this is equivalent to a normal refresh.
  bool full = 2;
  // Keys of specific splits to refresh.
  repeated string splits = 3;
  // If true, it will refresh all splits that errored on their last execution.
  bool all_errored_splits = 4;
}

message BucketPlanner {
  BucketPlannerSpec spec = 1;
  BucketPlannerState state = 2;
}

message BucketPlannerSpec {
  BucketExtractPolicy extract_policy = 1;
}

message BucketPlannerState {
  string region = 1;
}

message BucketExtractPolicy {
  enum Strategy {
    STRATEGY_UNSPECIFIED = 0;
    STRATEGY_HEAD = 1;
    STRATEGY_TAIL = 2;
  }
  Strategy rows_strategy = 1;
  uint64 rows_limit_bytes = 2;
  Strategy files_strategy = 3;
  uint64 files_limit = 4;
}

message Theme {
  ThemeSpec spec = 1;
  ThemeState state = 2;
}

message ThemeSpec {
  optional Color primary_color = 1;
  optional Color secondary_color = 2;
}

message ThemeState {}

message Component {
  ComponentSpec spec = 1;
  ComponentState state = 2;
}

message ComponentSpec {
  string title = 1;
  string subtitle = 7;
  string resolver = 2;
  google.protobuf.Struct resolver_properties = 3;
  string renderer = 4;
  google.protobuf.Struct renderer_properties = 5;
  repeated ComponentVariable input = 8;
  ComponentVariable output = 9;
  string show = 10; // Templated string that should evaluate to a boolean.
  bool defined_in_canvas = 6;
}

message ComponentState {
  ComponentSpec valid_spec = 1;
}

message ComponentVariable {
  string name = 1;
  string type = 2;
  google.protobuf.Value default_value = 3;
}

message Canvas {
  CanvasSpec spec = 1;
  CanvasState state = 2;
}

message CanvasSpec {
  string title = 1;
  uint32 columns = 2;
  uint32 gap = 3;
  repeated ComponentVariable variables = 5;
  repeated CanvasItem items = 4;
  repeated SecurityRule security_rules = 6;
}

message CanvasState {
  CanvasSpec valid_spec = 1;
}

message CanvasItem {
  string component = 1;
  bool defined_in_canvas = 8;
  optional uint32 x = 2;
  optional uint32 y = 3;
  optional uint32 width = 4;
  optional uint32 height = 5;
}

// API defines a custom operation for querying data stored in Rill.
message API {
  APISpec spec = 1;
  APIState state = 2;
}

message APISpec {
  string resolver = 1;
  google.protobuf.Struct resolver_properties = 2;
  string openapi_summary = 3;
  repeated google.protobuf.Struct openapi_parameters = 4;
  google.protobuf.Struct openapi_response_schema = 5;
}

message APIState {}

message Schedule {
  bool ref_update = 4;
  bool disable = 5;
  string cron = 1;
  uint32 ticker_seconds = 2;
  string time_zone = 3;
}

message ParseError {
  string message = 1;
  string file_path = 2;
  CharLocation start_location = 3;
  bool external = 4;
}

message ValidationError {
  string message = 1;
  repeated string property_path = 2;
}

message DependencyError {
  string message = 1;
  string dependency = 2;
}

message ExecutionError {
  string message = 1;
}

message CharLocation {
  uint32 line = 1;
}

message ConnectorSpec {
  string driver = 1;
  map<string, string> properties = 2;
  repeated string templated_properties = 4;
  // DEPRECATED: properties_from_variables stores properties whose value is a variable.
  // NOTE : properties_from_variables and properties both should be used to get all properties.
  map<string, string> properties_from_variables = 3;
}

message ConnectorState {
  string spec_hash = 1;
}

message ConnectorV2 {
  ConnectorSpec spec = 1;
  ConnectorState state = 2;
}<|MERGE_RESOLUTION|>--- conflicted
+++ resolved
@@ -230,13 +230,8 @@
   // Dimensions in the metrics view
   repeated DimensionV2 dimensions = 6 [(google.api.field_behavior) = REQUIRED];
   // Measures in the metrics view
-<<<<<<< HEAD
   repeated MeasureV2 measures = 7 [(google.api.field_behavior) = REQUIRED];
-  // Security for the dashboard
-=======
-  repeated MeasureV2 measures = 7;
   // Security for the metrics view
->>>>>>> bb251094
   repeated SecurityRule security_rules = 23;
   // ISO 8601 weekday number to use as the base for time aggregations by week. Defaults to 1 (Monday).
   uint32 first_day_of_week = 12;
