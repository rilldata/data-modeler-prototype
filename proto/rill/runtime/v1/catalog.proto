syntax = "proto3";
package rill.runtime.v1;

import "google/protobuf/struct.proto";
import "rill/runtime/v1/schema.proto";

// ObjectType represents the different kinds of catalog objects
enum ObjectType {
  OBJECT_TYPE_UNSPECIFIED = 0;
  OBJECT_TYPE_TABLE = 1;
  OBJECT_TYPE_SOURCE = 2;
  OBJECT_TYPE_MODEL = 3;
  OBJECT_TYPE_METRICS_VIEW = 4;
}

// Table represents a table in the OLAP database. These include pre-existing tables discovered by periodically
// scanning the database's information schema when the instance is created with exposed=true. Pre-existing tables
// have managed = false.
message Table {
  // Table name
  string name = 1;
  // Table schema
  StructType schema = 2;
  // Managed is true if the table was created through a runtime migration, false if it was discovered in by
  // scanning the database's information schema.
  bool managed = 3;
}

// Source is the internal representation of a source definition
message Source {
  // Name of the source
  string name = 1;
  // Connector used by the source
  string connector = 2;
  // Connector properties assigned in the source
  google.protobuf.Struct properties = 3;
  // Detected schema of the source
  StructType schema = 5;
  // Extract policy for glob connectors
  message ExtractPolicy {
    enum Strategy {
      STRATEGY_UNSPECIFIED = 0;
      STRATEGY_HEAD = 1;
      STRATEGY_TAIL = 2;
    }
    // strategy for selecting rows in a file
    Strategy rows_strategy = 1;
    // could in future add: uint64 rows_limit = n;
    // limit on data fetched in bytes
    uint64 rows_limit_bytes = 2;
    // strategy for selecting files
    Strategy files_strategy = 3;
    // limit on number of files
    uint64 files_limit = 4;
  }
  // extraction policy for the source
  ExtractPolicy policy = 6;
  // timeout for source ingestion in seconds
  int32 timeout_seconds = 7;
}

// Model is the internal representation of a model definition
message Model {
  // Dialects supported for models
  enum Dialect {
    DIALECT_UNSPECIFIED = 0;
    DIALECT_DUCKDB = 1;
  }
  // Name of the model
  string name = 1;
  // SQL is a SELECT statement representing the model
  string sql = 2;
  // Dialect of the SQL statement
  Dialect dialect = 3;
  // Detected schema of the model
  StructType schema = 4;
  // To materialize model or not
  bool materialize = 5;
}

// Metrics view is the internal representation of a metrics view definition
message MetricsView {
  // Dimensions are columns to filter and group by
  message Dimension {
    string name = 1;
    string label = 2;
    string description = 3;
  }
  // Measures are aggregated computed values
  message Measure {
    string name = 1;
    string label = 2;
    string expression = 3;
    string description = 4;
    string format = 5;
  }
  // Name of the metrics view
  string name = 1;
  // Name of the source or model that the metrics view is based on
  string model = 2;
  // Name of the primary time dimension, used for rendering time series
  string time_dimension = 3;
  // Recommended granularities for rolling up the time dimension.
<<<<<<< HEAD
  // Should be a valid SQL INTERVAL value.
=======
>>>>>>> 48342e0d
  repeated TimeGrain time_grains = 4;
  // Dimensions in the metrics view
  repeated Dimension dimensions = 5;
  // Measures in the metrics view
  repeated Measure measures = 6;
  // User friendly label for the dashboard
  string label = 7;
  // Brief description of the dashboard
  string description = 8;
  // default time grain
  TimeGrain default_time_grain = 9;
<<<<<<< HEAD
  // default time range for the dashboard
=======
  // default time range for the dashboard. It should be a valid ISO 8601 duration string
>>>>>>> 48342e0d
  string default_time_range = 10;
}

enum TimeGrain {
  TIME_GRAIN_UNSPECIFIED = 0;
  TIME_GRAIN_MILLISECOND = 1;
  TIME_GRAIN_SECOND = 2;
  TIME_GRAIN_MINUTE = 3;
  TIME_GRAIN_HOUR = 4;
  TIME_GRAIN_DAY = 5;
  TIME_GRAIN_WEEK = 6;
  TIME_GRAIN_MONTH = 7;
  TIME_GRAIN_YEAR = 8;
}<|MERGE_RESOLUTION|>--- conflicted
+++ resolved
@@ -101,10 +101,6 @@
   // Name of the primary time dimension, used for rendering time series
   string time_dimension = 3;
   // Recommended granularities for rolling up the time dimension.
-<<<<<<< HEAD
-  // Should be a valid SQL INTERVAL value.
-=======
->>>>>>> 48342e0d
   repeated TimeGrain time_grains = 4;
   // Dimensions in the metrics view
   repeated Dimension dimensions = 5;
@@ -116,11 +112,7 @@
   string description = 8;
   // default time grain
   TimeGrain default_time_grain = 9;
-<<<<<<< HEAD
-  // default time range for the dashboard
-=======
   // default time range for the dashboard. It should be a valid ISO 8601 duration string
->>>>>>> 48342e0d
   string default_time_range = 10;
 }
 
