syntax = "proto3";
package rill.runtime.v1;

import "google/api/annotations.proto";
import "google/protobuf/struct.proto";
import "google/protobuf/timestamp.proto";
import "rill/runtime/v1/catalog.proto";
import "rill/runtime/v1/schema.proto";

// RuntimeService is a data infrastructure proxy and orchestrator based on Rill SQL.
// It has a concept of instances, which are fully isolated data projects, enabling optional multi-tenancy.
service RuntimeService {
  // Ping returns information about the runtime
  rpc Ping(PingRequest) returns (PingResponse) {
    option (google.api.http) = {get: "/v1/ping"};
  }

  // Instances

  // ListInstances lists all the instances currently managed by the runtime
  rpc ListInstances(ListInstancesRequest) returns (ListInstancesResponse) {
    option (google.api.http) = {get: "/v1/instances"};
  }

  // GetInstance returns information about a specific instance
  rpc GetInstance(GetInstanceRequest) returns (GetInstanceResponse) {
    option (google.api.http) = {get: "/v1/instances/{instance_id}"};
  }

  // CreateInstance creates a new instance
  rpc CreateInstance(CreateInstanceRequest) returns (CreateInstanceResponse) {
    option (google.api.http) = {
      post: "/v1/instances",
      body: "*"
    };
  }

  // DeleteInstance deletes an instance
  rpc DeleteInstance(DeleteInstanceRequest) returns (DeleteInstanceResponse) {
    option (google.api.http) = {delete: "/v1/instances/{instance_id}"};
  }

  // Repos

  // ListFiles lists all the files matching a glob in a repo.
  // The files are sorted by their full path.
  rpc ListFiles(ListFilesRequest) returns (ListFilesResponse) {
    option (google.api.http) = {get: "/v1/instances/{instance_id}/files"};
  }

  // GetFile returns the contents of a specific file in a repo.
  rpc GetFile(GetFileRequest) returns (GetFileResponse) {
    option (google.api.http) = {get: "/v1/instances/{instance_id}/files/-/{path=**}"};
  }

  // PutFile creates or updates a file in a repo
  rpc PutFile(PutFileRequest) returns (PutFileResponse) {
    option (google.api.http) = {
      post: "/v1/instances/{instance_id}/files/-/{path=**}",
      body: "*"
    };
  }

  // DeleteFile deletes a file from a repo
  rpc DeleteFile(DeleteFileRequest) returns (DeleteFileResponse) {
    option (google.api.http) = {delete: "/v1/instances/{instance_id}/files/-/{path=**}"};
  }

  // RenameFile renames a file in a repo
  rpc RenameFile(RenameFileRequest) returns (RenameFileResponse) {
    option (google.api.http) = {
      post: "/v1/instances/{instance_id}/files/rename",
      body: "*"
    };
  }

  // Catalog

  // ListCatalogEntries lists all the entries registered in an instance's catalog (like tables, sources or metrics views)
  rpc ListCatalogEntries(ListCatalogEntriesRequest) returns (ListCatalogEntriesResponse) {
    option (google.api.http) = {get: "/v1/instances/{instance_id}/catalog"};
  }

  // GetCatalogEntry returns information about a specific entry in the catalog
  rpc GetCatalogEntry(GetCatalogEntryRequest) returns (GetCatalogEntryResponse) {
    option (google.api.http) = {get: "/v1/instances/{instance_id}/catalog/{name}"};
  }

  // TriggerRefresh triggers a refresh of a refreshable catalog object.
  // It currently only supports sources (which will be re-ingested), but will also support materialized models in the future.
  // It does not respond until the refresh has completed (will move to async jobs when the task scheduler is in place).
  rpc TriggerRefresh(TriggerRefreshRequest) returns (TriggerRefreshResponse) {
    option (google.api.http) = {post: "/v1/instances/{instance_id}/catalog/{name}/refresh"};
  }

  // TriggerSync syncronizes the instance's catalog with the underlying OLAP's information schema.
  // If the instance has exposed=true, tables found in the information schema will be added to the catalog.
  rpc TriggerSync(TriggerSyncRequest) returns (TriggerSyncResponse) {
    option (google.api.http) = {post: "/v1/instances/{instance_id}/sync"};
  }

  // Reconciliation

  // Reconcile applies a full set of artifacts from a repo to the catalog and infra.
  // It attempts to infer a minimal number of migrations to apply to reconcile the current state with
  // the desired state expressed in the artifacts. Any existing objects not described in the submitted
  // artifacts will be deleted.
  rpc Reconcile(ReconcileRequest) returns (ReconcileResponse) {
    option (google.api.http) = {
      post: "/v1/instances/{instance_id}/reconcile",
      body: "*"
    };
  }

  // PutFileAndReconcile combines PutFile and Reconcile in a single endpoint to reduce latency.
  // It is equivalent to calling the two RPCs sequentially.
  rpc PutFileAndReconcile(PutFileAndReconcileRequest) returns (PutFileAndReconcileResponse) {
    option (google.api.http) = {
      post: "/v1/put-and-reconcile",
      body: "*"
    };
  }

  // DeleteFileAndReconcile combines RenameFile and Reconcile in a single endpoint to reduce latency.
  rpc DeleteFileAndReconcile(DeleteFileAndReconcileRequest) returns (DeleteFileAndReconcileResponse) {
    option (google.api.http) = {
      post: "/v1/delete-and-reconcile",
      body: "*"
    };
  }

  // RenameFileAndReconcile combines RenameFile and Reconcile in a single endpoint to reduce latency.
  rpc RenameFileAndReconcile(RenameFileAndReconcileRequest) returns (RenameFileAndReconcileResponse) {
    option (google.api.http) = {
      post: "/v1/rename-and-reconcile",
      body: "*"
    };
  }

  rpc RefreshAndReconcile(RefreshAndReconcileRequest) returns (RefreshAndReconcileResponse) {
    option (google.api.http) = {
      post: "/v1/refresh-and-reconcile",
      body: "*"
    };
  }

  // Queries

  // Query runs a SQL query against the instance's OLAP datastore.
  rpc Query(QueryRequest) returns (QueryResponse) {
    option (google.api.http) = {
      post: "/v1/instances/{instance_id}/query",
      body: "*"
    };
  }

  // Explore APIs

  // MetricsViewToplist returns the top dimension values of a metrics view sorted by one or more measures.
  // It's a convenience API for querying a metrics view.
  rpc MetricsViewToplist(MetricsViewToplistRequest) returns (MetricsViewToplistResponse) {
    option (google.api.http) = {
      post: "/v1/instances/{instance_id}/metrics-views/{metrics_view_name}/toplist/{dimension_name}",
      body: "*"
    };
  }

  // MetricsViewTimeSeries returns time series for the measures in the metrics view.
  // It's a convenience API for querying a metrics view.
  rpc MetricsViewTimeSeries(MetricsViewTimeSeriesRequest) returns (MetricsViewTimeSeriesResponse) {
    option (google.api.http) = {
      post: "/v1/instances/{instance_id}/metrics-views/{metrics_view_name}/timeseries",
      body: "*"
    };
  }

  // MetricsViewTotals returns totals over a time period for the measures in a metrics view.
  // It's a convenience API for querying a metrics view.
  rpc MetricsViewTotals(MetricsViewTotalsRequest) returns (MetricsViewTotalsResponse) {
    option (google.api.http) = {
      post: "/v1/instances/{instance_id}/metrics-views/{metrics_view_name}/totals",
      body: "*"
    };
  }

  // Profiling APIs

  // EstimateRollupInterval (TODO: add description)
  rpc EstimateRollupInterval(EstimateRollupIntervalRequest) returns (EstimateRollupIntervalResponse) {
    option (google.api.http) = {
      post: "/v1/instances/{instance_id}/queries/rollup-interval/tables/{table_name}",
      body: "*"
    };
  }

  // Get TopK elements from a table for a column given an agg function
  // agg function and k are optional, defaults are count(*) and 50 respectively
  rpc GetTopK(GetTopKRequest) returns (GetTopKResponse) {
    option (google.api.http) = {
      post: "/v1/instances/{instance_id}/queries/topk/tables/{table_name}/columns/{column_name}",
      body: "*"
    };
  }

  // Get the number of nulls in a column
  rpc GetNullCount(GetNullCountRequest) returns (GetNullCountResponse) {
    option (google.api.http) = {get: "/v1/instances/{instance_id}/queries/null-count/tables/{table_name}/columns/{column_name}"};
  }

  // Get basic stats for a numeric column like min, max, mean, stddev, etc
  rpc GetDescriptiveStatistics(GetDescriptiveStatisticsRequest) returns (GetDescriptiveStatisticsResponse) {
    option (google.api.http) = {get: "/v1/instances/{instance_id}/queries/descriptive-statistics/tables/{table_name}/columns/{column_name}"};
  }

  // Estimates the smallest time grain present in the column
  rpc EstimateSmallestTimeGrain(EstimateSmallestTimeGrainRequest) returns (EstimateSmallestTimeGrainResponse) {
    option (google.api.http) = {get: "/v1/instances/{instance_id}/queries/smallest-time-grain/tables/{table_name}/columns/{column_name}"};
  }

  // Get the histogram for values in a column
  rpc GetNumericHistogram(GetNumericHistogramRequest) returns (GetNumericHistogramResponse) {
    option (google.api.http) = {get: "/v1/instances/{instance_id}/queries/numeric-histogram/tables/{table_name}/columns/{column_name}"};
  }

  // Get outliers for a numeric column
  rpc GetRugHistogram(GetRugHistogramRequest) returns (GetRugHistogramResponse) {
    option (google.api.http) = {get: "/v1/instances/{instance_id}/queries/rug-histogram/tables/{table_name}/columns/{column_name}"};
  }

  // Get the time range summaries (min, max) for a column
  rpc GetTimeRangeSummary(GetTimeRangeSummaryRequest) returns (GetTimeRangeSummaryResponse) {
    option (google.api.http) = {get: "/v1/instances/{instance_id}/queries/time-range-summary/tables/{table_name}/columns/{column_name}"};
  }

  // Get cardinality for a column
  rpc GetCardinalityOfColumn(GetCardinalityOfColumnRequest) returns (GetCardinalityOfColumnResponse) {
    option (google.api.http) = {get: "/v1/instances/{instance_id}/queries/cardinality/tables/{table_name}/columns/{column_name}"};
  }

  // Generate time series
  rpc GenerateTimeSeries(GenerateTimeSeriesRequest) returns (GenerateTimeSeriesResponse) {
    option (google.api.http) = {
      post: "/v1/instances/{instance_id}/queries/timeseries",
      body: "*"
    };
  }

  // Tablewide profiling APIs

  // TableCardinality (TODO: add description)
  rpc GetTableCardinality(GetTableCardinalityRequest) returns (GetTableCardinalityResponse) {
    option (google.api.http) = {get: "/v1/instances/{instance_id}/queries/cardinality/tables/{table_name}"};
  }

  // ProfileColumns (TODO: add description)
  rpc ProfileColumns(ProfileColumnsRequest) returns (ProfileColumnsResponse) {
    option (google.api.http) = {post: "/v1/instances/{instance_id}/queries/columns-profile/tables/{table_name}"};
  }

  // TableRows (TODO: add description)
  rpc GetTableRows(GetTableRowsRequest) returns (GetTableRowsResponse) {
    option (google.api.http) = {get: "/v1/instances/{instance_id}/queries/rows/tables/{table_name}"};
  }

  // Connectors

  // ListConnectors returns a description of all the connectors implemented in the runtime,
  // including their schema and validation rules
  rpc ListConnectors(ListConnectorsRequest) returns (ListConnectorsResponse) {
    option (google.api.http) = {get: "/v1/connectors/meta"};
  }
}

// Request message for RuntimeService.Ping
message PingRequest {}

// Response message for RuntimeService.Ping
message PingResponse {
  // Runtime version
  string version = 1;

  // Runtime server time
  google.protobuf.Timestamp time = 2;
}

// **********
// Instances
// **********

// Instance represents a single data project, meaning one set of code artifacts,
// one connection to an OLAP datastore (DuckDB, Druid), and one catalog of related
// metadata (such as reconciliation state). Instances are the unit of isolation within
// the runtime. They enable one runtime deployment to serve not only multiple data
// projects, but also multiple tenants. On local, the runtime will usually have
// just a single instance.
message Instance {
  // Identifier (UUID)
  string instance_id = 1;
  // Driver to connect to for OLAP (options: duckdb, druid)
  string olap_driver = 2;
  // DSN for connection to OLAP
  string olap_dsn = 3;
  // Driver for reading/editing code artifacts (options: file, metastore).
  // This enables virtualizing a file system in a cloud setting.
  string repo_driver = 4;
  // DSN for connecting to repo
  string repo_dsn = 5;
  // If true, the runtime will store the instance's catalog in its OLAP store instead
  // of in the runtime's metadata store. Currently only supported for the duckdb driver.
  bool embed_catalog = 6;
}

// Request message for RuntimeService.ListInstances
message ListInstancesRequest {
  int32 page_size = 1;
  string page_token = 2;
}

// Response message for RuntimeService.ListInstances
message ListInstancesResponse {
  repeated Instance instances = 1;
  string next_page_token = 2;
}

// Request message for RuntimeService.GetInstance
message GetInstanceRequest {
  string instance_id = 1;
}

// Response message for RuntimeService.GetInstance
message GetInstanceResponse {
  Instance instance = 1;
}

// Request message for RuntimeService.CreateInstance.
// See message Instance for field descriptions.
message CreateInstanceRequest {
  string instance_id = 1;
  string olap_driver = 2;
  string olap_dsn = 3;
  string repo_driver = 4;
  string repo_dsn = 5;
  bool embed_catalog = 6;
}

// Response message for RuntimeService.CreateInstance
message CreateInstanceResponse {
  Instance instance = 1;
}

// Request message for RuntimeService.DeleteInstance
message DeleteInstanceRequest {
  string instance_id = 1;
}

// Response message for RuntimeService.DeleteInstance
message DeleteInstanceResponse {}

// **********
// Repos
// **********

// Request message for RuntimeService.ListFiles
message ListFilesRequest {
  string instance_id = 1;
  string glob = 2;
}

// Response message for RuntimeService.ListFiles
message ListFilesResponse {
  repeated string paths = 1;
}

// Request message for RuntimeService.GetFile
message GetFileRequest {
  string instance_id = 1;
  string path = 2;
}

// Reponse message for RuntimeService.GetFile
message GetFileResponse {
  string blob = 1;
  google.protobuf.Timestamp updated_on = 2;
}

// Request message for RuntimeService.PutFile
message PutFileRequest {
  string instance_id = 1;
  string path = 2;
  string blob = 3;
  // Create indicates whether to create the file if it doesn't already exist
  bool create = 4;
  // Will cause the operation to fail if the file already exists.
  // It should only be set when create = true.
  bool create_only = 5;
}

// Response message for RuntimeService.PutFile
message PutFileResponse {
  string file_path = 1; // TODO: Redundant, should be removed (but frontend currently uses it)
}

// Request message for RuntimeService.DeleteFile
message DeleteFileRequest {
  string instance_id = 1;
  string path = 2;
}

// Response message for RuntimeService.DeleteFile
message DeleteFileResponse {}

// Request message for RuntimeService.RenameFile
message RenameFileRequest {
  string instance_id = 1;
  string from_path = 2;
  string to_path = 3;
}

// Response message for RuntimeService.RenameFile
message RenameFileResponse {}

// **********
// Catalog
// **********

// CatalogEntry contains information about an object in the catalog
message CatalogEntry {
  string name = 1;
  oneof object {
    Table table = 2;
    Source source = 3;
    Model model = 4;
    MetricsView metrics_view = 5;
  }
  string path = 6;
  google.protobuf.Timestamp created_on = 7;
  google.protobuf.Timestamp updated_on = 8;
  google.protobuf.Timestamp refreshed_on = 9;
}

// Request message for RuntimeService.ListCatalogEntries
message ListCatalogEntriesRequest {
  string instance_id = 1;
  ObjectType type = 2;
}

// Response message for RuntimeService.ListCatalogEntries
message ListCatalogEntriesResponse {
  repeated CatalogEntry entries = 1;
}

// Request message for RuntimeService.GetCatalogEntry
message GetCatalogEntryRequest {
  string instance_id = 1;
  string name = 2;
}

// Response message for RuntimeService.GetCatalogEntry
message GetCatalogEntryResponse {
  CatalogEntry entry = 1;
}

// Request message for RuntimeService.TriggerRefresh
message TriggerRefreshRequest {
  string instance_id = 1;
  string name = 2;
}

// Response message for RuntimeService.TriggerRefresh
message TriggerRefreshResponse {}

// Request message for RuntimeService.TriggerSync
message TriggerSyncRequest {
  string instance_id = 1;
}

// Response message for RuntimeService.TriggerSync
message TriggerSyncResponse {
  uint32 objects_count = 1;
  uint32 objects_added_count = 2;
  uint32 objects_updated_count = 3;
  uint32 objects_removed_count = 4;
}

// **********
// Migrations
// **********

// Request message for RuntimeService.Reconcile
message ReconcileRequest {
  // Instance to reconcile
  string instance_id = 1;
  // Changed paths provides a way to "hint" what files have changed in the repo, enabling
  // reconciliation to execute faster by not scanning all code artifacts for changes.
  repeated string changed_paths = 2;
  // If true, will validate the file artifacts, but not actually execute any migrations
  bool dry = 3;
  // If true, will not execute any migrations if any artifact fails to validate.
  // Otherwise, it will execute a best-effort reconciliation (including dropping objects with
  // artifacts that fail to validate.)
  bool strict = 4;
}

// Response message for RuntimeService.Reconcile
message ReconcileResponse {
  // Errors encountered during reconciliation. If strict = false, any path in
  // affected_paths without an error can be assumed to have been reconciled succesfully.
  repeated ReconcileError errors = 1;
  // affected_paths lists all the file artifact paths that were considered while
  // executing the reconciliation. If changed_paths was empty, this will include all
  // code artifacts in the repo.
  repeated string affected_paths = 2;
}

// ReconcileError represents an error encountered while running Reconcile.
message ReconcileError {
  // Code represents different categories of reconciliation errors
  enum Code {
    // Unspecified error
    CODE_UNSPECIFIED = 0;
    // Code artifact failed to parse
    CODE_SYNTAX = 1;
    // Code artifact has internal validation errors
    CODE_VALIDATION = 2;
    // Code artifact is valid, but has invalid dependencies
    CODE_DEPENDENCY = 3;
    // Error returned from the OLAP database
    CODE_OLAP = 4;
    // Error encountered during source inspection or ingestion
    CODE_SOURCE = 5;
  }
  // CharLocation is a line and column in a code artifact
  message CharLocation {
    uint32 line = 1;
    uint32 column = 2;
  }
  // Code denotes the category of error
  Code code = 1;
  // Message is a developer-friendly error message
  string message = 2;
  // File path of the code artifact that this error relates to (if any)
  string file_path = 3;
  // Property path of the error in the code artifact (if any).
  // It's represented as a JS-style property path, e.g. "key0.key1[index2].key3".
  // It only applies to structured code artifacts (i.e. YAML).
  // Only applicable if file_path is set.
  repeated string property_path = 4;
  // Start location of the error in the code artifact (if any).
  // Only applicable if file_path is set.
  CharLocation start_location = 5;
  // End location of the error in the code artifact (if any).
  // Only applicable if file_path and start_location is set.
  CharLocation end_location = 6;
}

message PutFileAndReconcileRequest {
  // Instance to store file in and reconcile
  string instance_id = 1;
  // Path to store the file at
  string path = 2;
  // Contents to save to the file
  string blob = 3;
  // Create indicates whether to create the file if it doesn't already exist
  bool create = 4;
  // create_only will cause the operation to fail if a file already exists at path.
  // It should only be set when create = true.
  bool create_only = 5;

  // If true, will save the file and validate it and related file artifacts, but not actually execute any migrations.
  bool dry = 6;
  // If true, will not execute any migrations if any artifact fails to validate.
  // Otherwise, it will execute a best-effort reconciliation (including dropping objects with
  // artifacts that fail to validate.)
  bool strict = 7;
}

message PutFileAndReconcileResponse {
  // Errors encountered during reconciliation. If strict = false, any path in
  // affected_paths without an error can be assumed to have been reconciled succesfully.
  repeated ReconcileError errors = 1;
  // affected_paths lists all the file artifact paths that were considered while
  // executing the reconciliation. If changed_paths was empty, this will include all
  // code artifacts in the repo.
  repeated string affected_paths = 2;
}

message DeleteFileAndReconcileRequest {
  // Instance to store file in and reconcile
  string instance_id = 1;
  // Path to store the file at
  string path = 2;
  // If true, will save the file and validate it and related file artifacts, but not actually execute any migrations.
  bool dry = 3;
  // If true, will not execute any migrations if any artifact fails to validate.
  // Otherwise, it will execute a best-effort reconciliation (including dropping objects with
  // artifacts that fail to validate.)
  bool strict = 4;
}

message DeleteFileAndReconcileResponse {
  // Errors encountered during reconciliation. If strict = false, any path in
  // affected_paths without an error can be assumed to have been reconciled succesfully.
  repeated ReconcileError errors = 1;
  // affected_paths lists all the file artifact paths that were considered while
  // executing the reconciliation. If changed_paths was empty, this will include all
  // code artifacts in the repo.
  repeated string affected_paths = 2;
}

message RenameFileAndReconcileRequest {
  // Instance to store file in and reconcile
  string instance_id = 1;
  // Current path of the file
  string from_path = 2;
  // New path of the file
  string to_path = 3;
  // If true, will save the file and validate it and related file artifacts, but not actually execute any migrations.
  bool dry = 4;
  // If true, will not execute any migrations if any artifact fails to validate.
  // Otherwise, it will execute a best-effort reconciliation (including dropping objects with
  // artifacts that fail to validate.)
  bool strict = 5;
}

message RenameFileAndReconcileResponse {
  // Errors encountered during reconciliation. If strict = false, any path in
  // affected_paths without an error can be assumed to have been reconciled succesfully.
  repeated ReconcileError errors = 1;
  // affected_paths lists all the file artifact paths that were considered while
  // executing the reconciliation. If changed_paths was empty, this will include all
  // code artifacts in the repo.
  repeated string affected_paths = 2;
}

message RefreshAndReconcileRequest {
  // Instance to store file in and reconcile
  string instance_id = 1;
  // Current path of the file
  string path = 2;
  // If true, will save the file and validate it and related file artifacts, but not actually execute any migrations.
  bool dry = 3;
  // If true, will not execute any migrations if any artifact fails to validate.
  // Otherwise, it will execute a best-effort reconciliation (including dropping objects with
  // artifacts that fail to validate.)
  bool strict = 5;
}

message RefreshAndReconcileResponse {
  // Errors encountered during reconciliation. If strict = false, any path in
  // affected_paths without an error can be assumed to have been reconciled succesfully.
  repeated ReconcileError errors = 1;
  // affected_paths lists all the file artifact paths that were considered while
  // executing the reconciliation. If changed_paths was empty, this will include all
  // code artifacts in the repo.
  repeated string affected_paths = 2;
}

// **********
// Queries
// **********

// Request message for RuntimeService.Query
message QueryRequest {
  // Instance to query
  string instance_id = 1;
  // SELECT statement
  string sql = 2;
  // Args to interpolate into the statement
  repeated google.protobuf.Value args = 3;
  // Query priority (not supported by all backends)
  int64 priority = 4;
  // If true, will only validate the query, not execute it
  bool dry_run = 5;
}

// Response message for RuntimeService.Query
message QueryResponse {
  // Schema of result data
  StructType meta = 1;
  // Result data
  repeated google.protobuf.Struct data = 2;
}

// **********
// Explore APIs
// **********

// Request message for RuntimeService.MetricsViewToplist
message MetricsViewToplistRequest {
  string instance_id = 1;
  string metrics_view_name = 2;
  string dimension_name = 3;
  repeated string measure_names = 4;
  google.protobuf.Timestamp time_start = 5;
  google.protobuf.Timestamp time_end = 6;
  int64 limit = 7;
  int64 offset = 8;
  repeated MetricsViewSort sort = 9;
  MetricsViewFilter filter = 10;
}

// Response message for RuntimeService.MetricsViewToplist
message MetricsViewToplistResponse {
  repeated MetricsViewColumn meta = 1;
  repeated google.protobuf.Struct data = 2;
}

// Request message for RuntimeService.MetricsViewTimeSeries
message MetricsViewTimeSeriesRequest {
  string instance_id = 1;
  string metrics_view_name = 2;
  repeated string measure_names = 3;
  google.protobuf.Timestamp time_start = 4;
  google.protobuf.Timestamp time_end = 5;
  string time_granularity = 6;
  MetricsViewFilter filter = 7;
}

// Response message for RuntimeService.MetricsViewTimeSeries
message MetricsViewTimeSeriesResponse {
  repeated MetricsViewColumn meta = 1;
  repeated google.protobuf.Struct data = 2;
}

// Request message for RuntimeService.MetricsViewTotals
message MetricsViewTotalsRequest {
  string instance_id = 1;
  string metrics_view_name = 2;
  repeated string measure_names = 3;
  google.protobuf.Timestamp time_start = 4;
  google.protobuf.Timestamp time_end = 5;
  MetricsViewFilter filter = 7;
}

// Response message for RuntimeService.MetricsViewTotals
message MetricsViewTotalsResponse {
  repeated MetricsViewColumn meta = 1;
  google.protobuf.Struct data = 2;
}

// Sort clause for metrics view requests
message MetricsViewSort {
  string name = 1;
  bool ascending = 2;
}

// Filter clause for metrics view requests
message MetricsViewFilter {
  message Cond {
    string name = 1;
    repeated google.protobuf.Value in = 2;
    repeated google.protobuf.Value like = 3;
  }
  repeated string match = 1;
  repeated Cond include = 2;
  repeated Cond exclude = 3;
}

// MetricsViewColumn represents a column in a metrics view
message MetricsViewColumn {
  string name = 1;
  string type = 2;
  bool nullable = 3;
}

// **********
// Profiling APIs
// **********

message EstimateRollupIntervalRequest {
  string instance_id = 1;
  string table_name = 2;
  string column_name = 3;
}

message EstimateRollupIntervalResponse {
  google.protobuf.Timestamp start = 1;
  google.protobuf.Timestamp end = 2;
  TimeGrain interval = 3;
}

message ProfileColumnSummary {
  oneof case {
    CategoricalSummary categorical_summary = 1;
    NumericSummary numeric_summary = 2;
    TimeRangeSummary time_range_summary = 3;
  }
}

// Response for RuntimeService.GetTopK and RuntimeService.GetCardinalityOfColumn. Message will have either topK or cardinality set.
message CategoricalSummary {
  oneof case {
    TopK top_k = 1;
    double cardinality = 2;
  }
}

message GetCardinalityOfColumnResponse {
  CategoricalSummary categorical_summary = 1;
}

message GetTopKResponse {
  CategoricalSummary categorical_summary = 1;
}

// Response for RuntimeService.GetNumericHistogram, RuntimeService.GetDescriptiveStatistics and RuntimeService.GetCardinalityOfColumn.
// Message will have either numericHistogramBins, numericStatistics or numericOutliers set.
message NumericSummary {
  oneof case {
    NumericHistogramBins numeric_histogram_bins = 1;
    NumericStatistics numeric_statistics = 2;
    NumericOutliers numeric_outliers = 3;
  }
}

message GetRugHistogramResponse {
  NumericSummary numeric_summary = 1;
}

message GetNumericHistogramResponse {
  NumericSummary numeric_summary = 1;
}

message GetDescriptiveStatisticsResponse {
  NumericSummary numeric_summary = 1;
}

message GetTimeRangeSummaryResponse {
  TimeRangeSummary time_range_summary = 1;
}

message TimeRangeSummary {
  google.protobuf.Timestamp min = 1;
  google.protobuf.Timestamp max = 2;
  message Interval {
    int32 months = 1;
    int32 days = 2;
    int64 micros = 3;
  }
  Interval interval = 3;
}

message NumericOutliers {
  message Outlier {
    int32 bucket = 1;
    double low = 2;
    double high = 3;
    bool present = 4;
    int32 count = 5;
  }
  repeated Outlier outliers = 1;
}

// Request for RuntimeService.GetTopK. Returns the top K values for a given column using agg function for table table_name.
message GetTopKRequest {
  string instance_id = 1;
<<<<<<< HEAD
  int64 priority = 2;
  string table_name = 3;
  string column_name = 4;
  optional string agg = 5; // default is count(*)
  optional int32 k = 6; // default is 50
=======
  string table_name = 2;
  string column_name = 3;
  string agg = 4; // default is count(*)
  int32 k = 5; // default is 50
>>>>>>> f0908b50
}

message TopK {
  repeated Entry entries = 1;
  message Entry {
    google.protobuf.Value value = 1;
    double count = 2;
  }
}

// Request for RuntimeService.GetNullCount. Returns the null count for a given column for table table_name
message GetNullCountRequest {
  string instance_id = 1;
  string table_name = 2;
  string column_name = 3;
}

// Response for RuntimeService.GetNullCount
message GetNullCountResponse {
  double count = 1;
}

// Request for RuntimeService.GetGetDescriptiveStatisticsRequest. Returns the stats for a given column for table table_name
message GetDescriptiveStatisticsRequest {
  string instance_id = 1;
  string table_name = 2;
  string column_name = 3;
}

// Response for RuntimeService.GetDescriptiveStatistics
message NumericStatistics {
  double min = 1;
  double max = 2;
  double mean = 3;
  double q25 = 4;
  double q50 = 5;
  double q75 = 6;
  double sd = 7;
}

// Request for RuntimeService.EstimateSmallestTimeGrainRequest
message EstimateSmallestTimeGrainRequest {
  string instance_id = 1;
  string table_name = 2;
  string column_name = 3;
}

enum TimeGrain {
  TIME_GRAIN_UNSPECIFIED = 0;
  TIME_GRAIN_MILLISECOND = 1;
  TIME_GRAIN_SECOND = 2;
  TIME_GRAIN_MINUTE = 3;
  TIME_GRAIN_HOUR = 4;
  TIME_GRAIN_DAY = 5;
  TIME_GRAIN_WEEK = 6;
  TIME_GRAIN_MONTH = 7;
  TIME_GRAIN_YEAR = 8;
}

// Response for RuntimeService.EstimateSmallestTimeGrain
message EstimateSmallestTimeGrainResponse {
  TimeGrain time_grain = 1;
}

// Request for RuntimeService.GetNumericHistogram. Returns the histogram for a given column for table table_name
message GetNumericHistogramRequest {
  string instance_id = 1;
  string table_name = 2;
  string column_name = 3;
}

// Response for RuntimeService.GetNumericHistogram
message NumericHistogramBins {
  message Bin {
    int32 bucket = 1;
    double low = 2;
    double high = 3;
    double count = 4;
  }
  repeated Bin bins = 1;
}

// Request for RuntimeService.GetRugHistogram
message GetRugHistogramRequest {
  string instance_id = 1;
  string table_name = 2;
  string column_name = 3;
}

// Request for RuntimeService.GetTimeRangeSummary
message GetTimeRangeSummaryRequest {
  string instance_id = 1;
  string table_name = 2;
  string column_name = 3;
}

// Request for RuntimeService.GetCardinalityOfColumn. Returns the cardinality for a given column for table table_name
message GetCardinalityOfColumnRequest {
  string instance_id = 1;
  string table_name = 2;
  string column_name = 3;
}

message GenerateTimeSeriesRequest {
  string instance_id = 1;
  string table_name = 2;
  repeated BasicMeasure measures = 3;
  string timestamp_column_name = 4;
  TimeSeriesTimeRange time_range = 5;
  MetricsViewRequestFilter filters = 6;
  int32 pixels = 7;
  int32 sample_size = 8;
  message BasicMeasure {
    string id = 1;
    // mandatory user defined metadata
    string expression = 2;
    // optional user defined metadata
    string sql_name = 3;
  }
}

message TimeSeriesTimeRange {
  google.protobuf.Timestamp start = 2;
  google.protobuf.Timestamp end = 3;
  TimeGrain interval = 4;
}

enum TimeRangeName {
  TIME_RANGE_NAME_UNSPECIFIED = 0;
  TIME_RANGE_NAME_LAST_HOUR = 1;
  TIME_RANGE_NAME_LAST_6_HOUR = 2;
  TIME_RANGE_NAME_LAST_DAY = 3;
  TIME_RANGE_NAME_LAST_2_DAYS = 4;
  TIME_RANGE_NAME_LAST_5_DAYS = 5;
  TIME_RANGE_NAME_LAST_WEEK = 6;
  TIME_RANGE_NAME_LAST_2_WEEKS = 7;
  TIME_RANGE_NAME_LAST_30_DAYS = 8;
  TIME_RANGE_NAME_LAST_60_DAYS = 9;
  TIME_RANGE_NAME_ALL_TIME = 10;
  // Today
  // MonthToDate
  // CustomRange
}

message MetricsViewDimensionValue {
  string name = 1;
  repeated google.protobuf.Value in = 2;
  repeated google.protobuf.Value like = 3;
}

message MetricsViewRequestFilter {
  repeated MetricsViewDimensionValue include = 1;
  repeated MetricsViewDimensionValue exclude = 2;
}

message TimeSeriesResponse {
  repeated TimeSeriesValue results = 1;
  repeated TimeSeriesValue spark = 2;
  TimeSeriesTimeRange time_range = 3;
  int32 sample_size = 4;
}

message GenerateTimeSeriesResponse {
  TimeSeriesResponse rollup = 1;
}

message TimeSeriesValue {
  string ts = 1;
  optional double bin = 2;
  map<string, double> records = 3;
}

// **********
// Tablewide profiling API
// **********

enum DatabaseObjectType {
  DATABASE_OBJECT_TYPE_UNSPECIFIED = 0;
  DATABASE_OBJECT_TYPE_TABLE = 1;
  DATABASE_OBJECT_TYPE_VIEW = 2;
  DATABASE_OBJECT_TYPE_FUNCTION = 3;
}

message GetTableCardinalityRequest {
  string instance_id = 1;
  string table_name = 2;
}

message GetTableCardinalityResponse {
  int64 cardinality = 1;
}

message ProfileColumnsRequest {
  string instance_id = 1;
  string table_name = 2;
}

message ProfileColumnsResponse {
  repeated ProfileColumn profile_columns = 1;
}

message ProfileColumn {
  string name = 1;
  string type = 2;
  int32 largest_string_length = 3;
}

message GetTableRowsRequest {
  string instance_id = 1;
  string table_name = 2;
  int32 limit = 3;
}

message GetTableRowsResponse {
  repeated google.protobuf.Struct data = 1;
}

// **********
// Connectors
// **********

// Connector represents a connector available in the runtime.
// It should not be confused with a source.
message Connector {
  // Property represents one of the connector's config properties
  message Property {
    // Type represents the field type
    enum Type {
      TYPE_UNSPECIFIED = 0;
      TYPE_STRING = 1;
      TYPE_NUMBER = 2;
      TYPE_BOOLEAN = 3;
      TYPE_INFORMATIONAL = 4;
    }
    // The property key
    string key = 1;
    // Pretty name for the property
    string display_name = 2;
    // Human readable description of the field
    string description = 3;
    // Placeholder value for use in UIs
    string placeholder = 4;
    // The type expected for this property
    Type type = 5;
    // Nullable is true if the field is optional
    bool nullable = 6;
    // Additional textual explanation for use in UIs
    string hint = 7;
    // Link to documentation for this property
    string href = 8;
  }
  // Name is the name of the connector (e.g. "CREATE SOURCE foo WITH connector = 'name'")
  string name = 1;
  // Pretty display name for use in UIs
  string display_name = 2;
  // Human readable description of the connector
  string description = 3;
  // Properties accepted by the connector
  repeated Property properties = 4;
}

// Request message for RuntimeService.ListConnectors
message ListConnectorsRequest {}

// Response message for RuntimeService.ListConnectors
message ListConnectorsResponse {
  repeated Connector connectors = 1;
}<|MERGE_RESOLUTION|>--- conflicted
+++ resolved
@@ -854,18 +854,11 @@
 // Request for RuntimeService.GetTopK. Returns the top K values for a given column using agg function for table table_name.
 message GetTopKRequest {
   string instance_id = 1;
-<<<<<<< HEAD
   int64 priority = 2;
   string table_name = 3;
   string column_name = 4;
-  optional string agg = 5; // default is count(*)
-  optional int32 k = 6; // default is 50
-=======
-  string table_name = 2;
-  string column_name = 3;
-  string agg = 4; // default is count(*)
-  int32 k = 5; // default is 50
->>>>>>> f0908b50
+  string agg = 5; // default is count(*)
+  int32 k = 6; // default is 50
 }
 
 message TopK {
