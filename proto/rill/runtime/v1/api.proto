syntax = "proto3";
package rill.runtime.v1;

import "google/api/annotations.proto";
import "google/protobuf/timestamp.proto";
import "google/protobuf/struct.proto";
import "rill/runtime/v1/resources.proto";
import "validate/validate.proto";

// RuntimeService is a data infrastructure proxy and orchestrator based on Rill SQL.
// It has a concept of instances, which are fully isolated data projects, enabling optional multi-tenancy.
service RuntimeService {
  // Ping returns information about the runtime
  rpc Ping(PingRequest) returns (PingResponse) {
    option (google.api.http) = {get: "/v1/ping"};
  }

  // Health runs a health check on the runtime.
  rpc Health(HealthRequest) returns (HealthResponse) {
    option (google.api.http) = {get: "/v1/health"};
  }

  // InstanceHealth runs a health check on a specific instance.
  rpc InstanceHealth(InstanceHealthRequest) returns (InstanceHealthResponse) {
    option (google.api.http) = {get: "/v1/health/instances/{instance_id}"};
  }

  // Instances

  // ListInstances lists all the instances currently managed by the runtime
  rpc ListInstances(ListInstancesRequest) returns (ListInstancesResponse) {
    option (google.api.http) = {get: "/v1/instances"};
  }

  // GetInstance returns information about a specific instance
  rpc GetInstance(GetInstanceRequest) returns (GetInstanceResponse) {
    option (google.api.http) = {get: "/v1/instances/{instance_id}"};
  }

  // CreateInstance creates a new instance
  rpc CreateInstance(CreateInstanceRequest) returns (CreateInstanceResponse) {
    option (google.api.http) = {
      post: "/v1/instances",
      body: "*"
    };
  }

  // EditInstance edits an existing instance
  rpc EditInstance(EditInstanceRequest) returns (EditInstanceResponse) {
    option (google.api.http) = {
      patch: "/v1/instances/{instance_id}",
      body: "*"
    };
  }

  // DeleteInstance deletes an instance
  rpc DeleteInstance(DeleteInstanceRequest) returns (DeleteInstanceResponse) {
    option (google.api.http) = {
      post: "/v1/instances/{instance_id}",
      body: "*"
    };
  }

  // Repos

  // ListFiles lists all the files matching a glob in a repo.
  // The files are sorted by their full path.
  rpc ListFiles(ListFilesRequest) returns (ListFilesResponse) {
    option (google.api.http) = {get: "/v1/instances/{instance_id}/files"};
  }

  // WatchFiles streams repo file update events. It is not supported on all backends.
  rpc WatchFiles(WatchFilesRequest) returns (stream WatchFilesResponse) {
    option (google.api.http) = {get: "/v1/instances/{instance_id}/files/watch"};
  }

  // GetFile returns the contents of a specific file in a repo.
  rpc GetFile(GetFileRequest) returns (GetFileResponse) {
    option (google.api.http) = {get: "/v1/instances/{instance_id}/files/entry"};
  }

  // PutFile creates or updates a file in a repo
  rpc PutFile(PutFileRequest) returns (PutFileResponse) {
    option (google.api.http) = {
      post: "/v1/instances/{instance_id}/files/entry",
      body: "*"
    };
  }

  // CreateDirectory create a directory for the given path
  rpc CreateDirectory(CreateDirectoryRequest) returns (CreateDirectoryResponse) {
    option (google.api.http) = {
      post: "/v1/instances/{instance_id}/files/dir",
      body: "*"
    };
  }

  // DeleteFile deletes a file from a repo
  rpc DeleteFile(DeleteFileRequest) returns (DeleteFileResponse) {
    option (google.api.http) = {delete: "/v1/instances/{instance_id}/files/entry"};
  }

  // RenameFile renames a file in a repo
  rpc RenameFile(RenameFileRequest) returns (RenameFileResponse) {
    option (google.api.http) = {
      post: "/v1/instances/{instance_id}/files/rename",
      body: "*"
    };
  }

  // ListExamples lists all the examples embedded into binary
  rpc ListExamples(ListExamplesRequest) returns (ListExamplesResponse) {
    option (google.api.http) = {get: "/v1/examples"};
  }

  // UnpackExample unpacks an example project
  rpc UnpackExample(UnpackExampleRequest) returns (UnpackExampleResponse) {
    option (google.api.http) = {
      post: "/v1/instances/{instance_id}/files/unpack-example",
      body: "*"
    };
  }

  // UnpackEmpty unpacks an empty project
  rpc UnpackEmpty(UnpackEmptyRequest) returns (UnpackEmptyResponse) {
    option (google.api.http) = {
      post: "/v1/instances/{instance_id}/files/unpack-empty",
      body: "*"
    };
  }

  // GenerateMetricsViewFile generates a metrics view YAML file from a table in an OLAP database
  rpc GenerateMetricsViewFile(GenerateMetricsViewFileRequest) returns (GenerateMetricsViewFileResponse) {
    option (google.api.http) = {
      post: "/v1/instances/{instance_id}/files/generate-metrics-view",
      body: "*"
    };
  }

  // GenerateResolver generates resolver and resolver properties from a table or a metrics view
  rpc GenerateResolver(GenerateResolverRequest) returns (GenerateResolverResponse) {
    option (google.api.http) = {
      post: "/v1/instances/{instance_id}/generate/resolver",
      body: "*"
    };
  }

  // GenerateRenderer generates a component renderer and renderer properties from a resolver and resolver properties
  rpc GenerateRenderer(GenerateRendererRequest) returns (GenerateRendererResponse) {
    option (google.api.http) = {
      post: "/v1/instances/{instance_id}/generate/renderer",
      body: "*"
    };
  }

  // Controller
  
  // GetLogs returns recent logs from a controller
  rpc GetLogs(GetLogsRequest) returns (GetLogsResponse) {
    option (google.api.http) = {get: "/v1/instances/{instance_id}/logs"};
  }

  // WatchLogs streams new logs emitted from a controller
  rpc WatchLogs(WatchLogsRequest) returns (stream WatchLogsResponse) {
    option (google.api.http) = {get: "/v1/instances/{instance_id}/logs/watch"};
  }

  // ListResources lists the resources stored in the catalog
  rpc ListResources(ListResourcesRequest) returns (ListResourcesResponse) {
    option (google.api.http) = {get: "/v1/instances/{instance_id}/resources"};
  }
  
  // WatchResources streams updates to catalog resources (including creation and deletion events)
  rpc WatchResources(WatchResourcesRequest) returns (stream WatchResourcesResponse) {
    option (google.api.http) = {get: "/v1/instances/{instance_id}/resources/-/watch"};
  }
  
  // GetResource looks up a specific catalog resource
  rpc GetResource(GetResourceRequest) returns (GetResourceResponse) {
    option (google.api.http) = {get: "/v1/instances/{instance_id}/resource"};
  }
  
  // CreateTrigger creates a trigger in the catalog.
  // Triggers are ephemeral resources that will be cleaned up by the controller.
  rpc CreateTrigger(CreateTriggerRequest) returns (CreateTriggerResponse) {
    option (google.api.http) = {
      post: "/v1/instances/{instance_id}/trigger",
      body: "*"
    };
  }

  // Connectors

  // ListConnectorDrivers returns a description of all the connector drivers registed in the runtime,
  // including their configuration specs and the capabilities they support.
  rpc ListConnectorDrivers(ListConnectorDriversRequest) returns (ListConnectorDriversResponse) {
    option (google.api.http) = {get: "/v1/connectors/meta"};
  }

  // AnalyzeConnectors scans all the project files and returns information about all referenced connectors.
  rpc AnalyzeConnectors(AnalyzeConnectorsRequest) returns (AnalyzeConnectorsResponse) {
    option (google.api.http) = {get: "/v1/instances/{instance_id}/connectors/analyze"};
  }

  // ListNotifierConnectors returns the names of all configured connectors that can be used as notifiers.
  // This API is much faster than AnalyzeConnectors and can be called without admin-level permissions.
  rpc ListNotifierConnectors(ListNotifierConnectorsRequest) returns (ListNotifierConnectorsResponse) {
    option (google.api.http) = {get: "/v1/instances/{instance_id}/connectors/notifiers"};
  }

  // Access management

  // IssueDevJWT issues a JWT for mimicking a user in local development.
  rpc IssueDevJWT(IssueDevJWTRequest) returns (IssueDevJWTResponse) {
    option (google.api.http) = {
      post: "/v1/dev-jwt",
      body: "*"
    };
  }
}

// Request message for RuntimeService.Ping
message PingRequest {}

// Response message for RuntimeService.Ping
message PingResponse {
  // Runtime version
  string version = 1;

  // Runtime server time
  google.protobuf.Timestamp time = 2;
}

message HealthRequest {}

message HealthResponse {
  string limiter_error = 1;
  string conn_cache_error = 2;
  string metastore_error = 3;
  string network_error = 4;
  map<string, InstanceHealth> instances_health = 5;
}

message InstanceHealthRequest {
  string instance_id = 1 [(validate.rules).string = {pattern: "^[_\\-a-zA-Z0-9]+$"}];
}

message InstanceHealthResponse {
  InstanceHealth instance_health = 1;
}

message InstanceHealth {
  string controller_error = 1;
  string olap_error = 2;
  string repo_error = 3;
}

// **********
// Instances
// **********

// Instance represents a single data project, meaning one set of code artifacts,
// one connection to an OLAP datastore (DuckDB, Druid), and one catalog of related
// metadata (such as reconciliation state). Instances are the unit of isolation within
// the runtime. They enable one runtime deployment to serve not only multiple data
// projects, but also multiple tenants. On local, the runtime will usually have
// just a single instance.
message Instance {
  string instance_id = 1 [(validate.rules).string = {pattern: "^[_\\-a-zA-Z0-9]+$"}];
  string environment = 20;
  string olap_connector = 2;
  string repo_connector = 4;
  string admin_connector = 19;
  string ai_connector = 21;
  google.protobuf.Timestamp created_on = 11;
  google.protobuf.Timestamp updated_on = 12;
  repeated Connector connectors = 10;
  repeated Connector project_connectors = 13;
  map<string, string> variables = 7;
  map<string, string> project_variables = 8;
  map<string, bool> feature_flags = 22;
  map<string, string> annotations = 14;
  bool embed_catalog = 6;
  bool watch_repo = 15;
}
 
message Connector {
  // Type of the connector. One of the infra driver supported.
  string type = 1;
  // Name of the connector
  string name = 2;
  // Config for the connector
  map<string, string> config = 3;
  // config_from_variables stores configs whose value is a variable. This is only set for configs obtained from `connector.yaml`
  map<string, string> config_from_variables = 4;
}

// Request message for RuntimeService.ListInstances
message ListInstancesRequest {
  uint32 page_size = 1;
  string page_token = 2;
}

// Response message for RuntimeService.ListInstances
message ListInstancesResponse {
  repeated Instance instances = 1;
  string next_page_token = 2;
}

// Request message for RuntimeService.GetInstance
message GetInstanceRequest {
  string instance_id = 1 [(validate.rules).string = {pattern: "^[_\\-a-zA-Z0-9]+$"}];
  bool sensitive = 2;
}

// Response message for RuntimeService.GetInstance
message GetInstanceResponse {
  Instance instance = 1;
}

// Request message for RuntimeService.CreateInstance.
// See message Instance for field descriptions.
message CreateInstanceRequest {
  string instance_id = 1 [(validate.rules).string = {
    ignore_empty: true,
    pattern: "^[_\\-a-zA-Z0-9]+$"
  }];
  string environment = 16;
  string olap_connector = 2;
  string repo_connector = 4;
  string admin_connector = 15;
  string ai_connector = 17;
  repeated Connector connectors = 10;
  map<string, string> variables = 7;
  map<string, string> annotations = 9;
  bool embed_catalog = 6;
  bool watch_repo = 11;
}

// Response message for RuntimeService.CreateInstance
message CreateInstanceResponse {
  Instance instance = 1;
}

// Request message for RuntimeService.DeleteInstance
message DeleteInstanceRequest {
  string instance_id = 1 [(validate.rules).string = {pattern: "^[_\\-a-zA-Z0-9]+$"}];
}

// Response message for RuntimeService.DeleteInstance
message DeleteInstanceResponse {}

// Request message for RuntimeService.EditInstance.
// See message Instance for field descriptions.
message EditInstanceRequest {
  string instance_id = 1 [(validate.rules).string = {pattern: "^[_\\-a-zA-Z0-9]+$"}];
  optional string environment = 17;
  optional string olap_connector = 2;
  optional string repo_connector = 4;
  optional string admin_connector = 16;
  optional string ai_connector = 18;
  repeated Connector connectors = 9;
  map<string, string> variables = 15;
  map<string, string> annotations = 10;
  optional bool embed_catalog = 6;
  optional bool watch_repo = 11;
}

// Response message for RuntimeService.EditInstance
message EditInstanceResponse {
  Instance instance = 1;
}

// **********
// Repos
// **********

// Request message for RuntimeService.ListFiles
message ListFilesRequest {
  string instance_id = 1 [(validate.rules).string = {pattern: "^[_\\-a-zA-Z0-9]+$"}];
  string glob = 2;
}

// Response message for RuntimeService.ListFiles
message ListFilesResponse {
  repeated DirEntry files = 1;
}

message DirEntry {
  string path = 1;
  bool is_dir = 2;
}

// FileEvent describes a file change.
enum FileEvent {
  FILE_EVENT_UNSPECIFIED = 0;
  FILE_EVENT_WRITE = 1;
  FILE_EVENT_DELETE = 2;
}

// Request message for RuntimeService.WatchFiles
message WatchFilesRequest {
  string instance_id = 1 [(validate.rules).string = {pattern: "^[_\\-a-zA-Z0-9]+$"}];
  bool replay = 2;
}

// Response message for RuntimeService.WatchFiles
message WatchFilesResponse {
  FileEvent event = 1;
  string path = 2;
  bool is_dir = 3;
}

// Request message for RuntimeService.GetFile
message GetFileRequest {
  string instance_id = 1 [(validate.rules).string = {pattern: "^[_\\-a-zA-Z0-9]+$"}];
  string path = 2 [(validate.rules).string.min_len = 1];
}

// Response message for RuntimeService.GetFile
message GetFileResponse {
  string blob = 1;
  google.protobuf.Timestamp updated_on = 2;
}

// Request message for RuntimeService.PutFile
message PutFileRequest {
  string instance_id = 1 [(validate.rules).string = {pattern: "^[_\\-a-zA-Z0-9]+$"}];
  string path = 2 [(validate.rules).string.min_len = 1];
  string blob = 3;
  // Create indicates whether to create the file if it doesn't already exist
  bool create = 4;
  // Will cause the operation to fail if the file already exists.
  // It should only be set when create = true.
  bool create_only = 5;
}

// Response message for RuntimeService.PutFile
message PutFileResponse {
  string file_path = 1; // TODO: Redundant, should be removed (but frontend currently uses it)
}

// Request message for RuntimeService.CreateDirectory
message CreateDirectoryRequest {
  string instance_id = 1 [(validate.rules).string = {pattern: "^[_\\-a-zA-Z0-9]+$"}];
  string path = 2 [(validate.rules).string.min_len = 1];
}

// Response message for RuntimeService.CreateDirectory
message CreateDirectoryResponse {}

// Request message for RuntimeService.DeleteFile
message DeleteFileRequest {
  string instance_id = 1 [(validate.rules).string = {pattern: "^[_\\-a-zA-Z0-9]+$"}];
  string path = 2 [(validate.rules).string.min_len = 1];
  bool force = 3;
}

// Response message for RuntimeService.DeleteFile
message DeleteFileResponse {}

// Request message for RuntimeService.RenameFile
message RenameFileRequest {
  string instance_id = 1 [(validate.rules).string = {pattern: "^[_\\-a-zA-Z0-9]+$"}];
  string from_path = 2 [(validate.rules).string.min_len = 1];
  string to_path = 3 [(validate.rules).string.min_len = 1];
}

// Response message for RuntimeService.RenameFile
message RenameFileResponse {}

// Example contains metadata about an example project that is available for unpacking.
message Example {
  string name = 1;
  string title = 2;
  string description = 3;
}

// Request message for RuntimeService.ListExamples
message ListExamplesRequest {}

// Response message for RuntimeService.ListExamples
message ListExamplesResponse {
  repeated Example examples = 1;
}

// Request message for RuntimeService.UnpackExample
message UnpackExampleRequest {
  string instance_id = 1 [(validate.rules).string = {pattern: "^[_\\-a-zA-Z0-9]+$"}];
  string name = 2 [(validate.rules).string.min_len = 1];
  bool force = 3;
}

// Response message for RuntimeService.UnpackExample
message UnpackExampleResponse {}

// Request message for RuntimeService.UnpackEmpty
message UnpackEmptyRequest {
  string instance_id = 1 [(validate.rules).string = {pattern: "^[_\\-a-zA-Z0-9]+$"}];
  string title = 2;
  bool force = 3;
}

// Response message for RuntimeService.UnpackEmpty
message UnpackEmptyResponse {}

// Request message for RuntimeService.GenerateMetricsViewFile
message GenerateMetricsViewFileRequest {
  string instance_id = 1 [(validate.rules).string = {pattern: "^[_\\-a-zA-Z0-9]+$"}];
  string connector = 2;
  string database = 6;
  string database_schema = 7;
  string table = 3;
  string path = 4;
  bool use_ai = 5;
}

// Response message for RuntimeService.GenerateMetricsViewFile
message GenerateMetricsViewFileResponse {
  bool ai_succeeded = 1;
}

message GenerateResolverRequest {
  string instance_id = 1 [(validate.rules).string = {pattern: "^[_\\-a-zA-Z0-9]+$"}];
  string prompt = 2;
  // Both connector and table must be specified if metrics_view is not.
  string connector = 3;
  string table = 4;
  // table and connector should not be provided if metrics_view is provided.
  string metrics_view = 5;
}

message GenerateResolverResponse {
  string resolver = 1;
  google.protobuf.Struct resolver_properties = 2;
}

message GenerateRendererRequest {
  string instance_id = 1 [(validate.rules).string = {pattern: "^[_\\-a-zA-Z0-9]+$"}];
  string prompt = 2;
  string resolver = 3;
  google.protobuf.Struct resolver_properties = 4;
}

message GenerateRendererResponse {
  string renderer = 1;
  google.protobuf.Struct renderer_properties = 2;
}

// **********
// Controller
// **********

message Log {
  LogLevel level = 1;
  google.protobuf.Timestamp time = 2;
  string message = 3;
  string json_payload = 4;
}

enum LogLevel {
  LOG_LEVEL_UNSPECIFIED = 0;
  LOG_LEVEL_DEBUG = 4;
  LOG_LEVEL_INFO = 8;
  LOG_LEVEL_WARN = 12;
  LOG_LEVEL_ERROR = 16;
  LOG_LEVEL_FATAL = 20;
}

enum ResourceEvent {
  RESOURCE_EVENT_UNSPECIFIED = 0;
  RESOURCE_EVENT_WRITE = 1;
  RESOURCE_EVENT_DELETE = 2;
}

message GetLogsRequest {
  string instance_id = 1;
  bool ascending = 2;
  int32 limit = 3 [(validate.rules).int32 = {gte: -1}];
  LogLevel level = 4;
}

message GetLogsResponse {
  repeated Log logs = 1;
}

message WatchLogsRequest {
  string instance_id = 1;
  bool replay = 2;
  int32 replay_limit = 3 [(validate.rules).int32 = {gte: -1}];
  LogLevel level = 4;
}

message WatchLogsResponse {
  Log log = 1;
}

message ListResourcesRequest {
  // Instance to list resources from.
  string instance_id = 1;
  // Filter by resource kind (optional).
  string kind = 2;
  // Filter by resource path (optional).
  string path = 3;
}

message ListResourcesResponse {
  repeated Resource resources = 1;
}

message WatchResourcesRequest {
  string instance_id = 1;
  string kind = 2;
  bool replay = 3;
  string level = 4;
}

message WatchResourcesResponse {
  ResourceEvent event = 1;
  ResourceName name = 2;
  Resource resource = 3;
}

message GetResourceRequest {
  string instance_id = 1;
  ResourceName name = 2;
}

message GetResourceResponse {
  Resource resource = 1;
}

message CreateTriggerRequest {
  string instance_id = 1;
  oneof trigger {
    PullTriggerSpec pull_trigger_spec = 2;
    RefreshTriggerSpec refresh_trigger_spec = 3;
  }
}

message CreateTriggerResponse {}

// **********
// Connectors
// **********

// ConnectorDriver represents a connector driver available in the runtime.
message ConnectorDriver {
  // Property represents the spec of one of the driver's config properties
  message Property {
    // Type of the property
    enum Type {
      TYPE_UNSPECIFIED = 0;
      TYPE_NUMBER = 1;
      TYPE_BOOLEAN = 2;
      TYPE_STRING = 3;
      TYPE_FILE = 4;
      TYPE_INFORMATIONAL = 5;
    }
    // The property key
    string key = 1;
    // The type expected for this property
    Type type = 2;
    // If true, the property should be displayed in the UI
    bool prompt = 3;
    // Required is true if the field must be set
    bool required = 4;
    // Pretty name for the property
    string display_name = 5;
    // Human readable description of the field
    string description = 6;
    // Link to documentation for this property
    string docs_url = 7;
    // Additional textual explanation for use in UIs
    string hint = 8;
    // Default value for the property
    string default = 9;
    // Placeholder value for use in UIs
    string placeholder = 10;
    // If true, the property is a secret and should not be displayed in UIs
<<<<<<< HEAD
    bool secret = 11;
=======
    bool secret = 10;
    // If true, the property should not be prompted. The expectation is that only advanced users will use it and can set directly in the connector.yaml
    bool no_prompt = 11;
>>>>>>> 91256f4a
  }
  // Name is the name of the connector
  string name = 1;
  // Properties for configuring the connector
  repeated Property config_properties = 2;
  // Properties that can be provided to the connector when using it as a source
  repeated Property source_properties = 3;
  // Pretty display name for use in UIs
  string display_name = 4;
  // Human readable description of the connector
  string description = 5;
  // Capabilities supported by the connector
  bool implements_registry = 10;
  bool implements_catalog = 11;
  bool implements_repo = 12;
  bool implements_admin = 13;
  bool implements_ai = 14;
  bool implements_sql_store = 15;
  bool implements_olap = 16;
  bool implements_object_store = 17;
  bool implements_file_store = 18;
  bool implements_notifier = 19;
}

// AnalyzedConnector contains information about a connector that is referenced in the project files.
message AnalyzedConnector {
  // Connector name
  string name = 1;
  // Connector driver metadata
  ConnectorDriver driver = 2;
  // Combined config properties for the connector
  map<string, string> config = 3;
  // Config properties preset by the runtime or when the instance was created
  map<string, string> preset_config = 4;
  // Config properties set in project YAML files
  map<string, string> project_config = 5;
  // Config properties set as dynamic variables
  map<string, string> env_config = 6;
  // True if the connector can be accessed without credentials
  bool has_anonymous_access = 7;
  // List of resources that appear to use the connector
  repeated ResourceName used_by = 8;
  // Error message if the connector is misconfigured
  string error_message = 9;
}

// Request message for RuntimeService.ListConnectorDrivers
message ListConnectorDriversRequest {}

// Response message for RuntimeService.ListConnectorDrivers
message ListConnectorDriversResponse {
  repeated ConnectorDriver connectors = 1;
}

// Request message for RuntimeService.AnalyzeConnectors
message AnalyzeConnectorsRequest {
  string instance_id = 1;
}

// Response message for RuntimeService.AnalyzeConnectors
message AnalyzeConnectorsResponse {
  repeated AnalyzedConnector connectors = 1;
}

// Request message for RuntimeService.ListNotifierConnectors
message ListNotifierConnectorsRequest {
  string instance_id = 1;
}

// Response message for RuntimeService.ListNotifierConnectors
message ListNotifierConnectorsResponse {
  // Note: In this list, the Connector.config property will always be empty.
  repeated Connector connectors = 1;
}

// Request message for RuntimeService.IssueDevJWT
message IssueDevJWTRequest {
  string name = 1 [(validate.rules).string.min_len = 1];
  string email = 2 [(validate.rules).string.min_len = 1];
  repeated string groups = 3;
  bool admin = 4;
}

// Response message for RuntimeService.IssueDevJWT
message IssueDevJWTResponse {
  string jwt = 1;
}<|MERGE_RESOLUTION|>--- conflicted
+++ resolved
@@ -661,30 +661,24 @@
     string key = 1;
     // The type expected for this property
     Type type = 2;
-    // If true, the property should be displayed in the UI
-    bool prompt = 3;
     // Required is true if the field must be set
-    bool required = 4;
+    bool required = 3;
     // Pretty name for the property
-    string display_name = 5;
+    string display_name = 4;
     // Human readable description of the field
-    string description = 6;
+    string description = 5;
     // Link to documentation for this property
-    string docs_url = 7;
+    string docs_url = 6;
     // Additional textual explanation for use in UIs
-    string hint = 8;
+    string hint = 7;
     // Default value for the property
-    string default = 9;
+    string default = 8;
     // Placeholder value for use in UIs
-    string placeholder = 10;
+    string placeholder = 9;
     // If true, the property is a secret and should not be displayed in UIs
-<<<<<<< HEAD
-    bool secret = 11;
-=======
     bool secret = 10;
     // If true, the property should not be prompted. The expectation is that only advanced users will use it and can set directly in the connector.yaml
     bool no_prompt = 11;
->>>>>>> 91256f4a
   }
   // Name is the name of the connector
   string name = 1;
