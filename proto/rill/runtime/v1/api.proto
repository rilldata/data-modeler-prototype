syntax = "proto3";
package rill.runtime.v1;

import "google/api/annotations.proto";
import "google/protobuf/timestamp.proto";
import "rill/runtime/v1/catalog.proto";
import "validate/validate.proto";

// RuntimeService is a data infrastructure proxy and orchestrator based on Rill SQL.
// It has a concept of instances, which are fully isolated data projects, enabling optional multi-tenancy.
service RuntimeService {
  // Ping returns information about the runtime
  rpc Ping(PingRequest) returns (PingResponse) {
    option (google.api.http) = {get: "/v1/ping"};
  }

  // Instances

  // ListInstances lists all the instances currently managed by the runtime
  rpc ListInstances(ListInstancesRequest) returns (ListInstancesResponse) {
    option (google.api.http) = {get: "/v1/instances"};
  }

  // GetInstance returns information about a specific instance
  rpc GetInstance(GetInstanceRequest) returns (GetInstanceResponse) {
    option (google.api.http) = {get: "/v1/instances/{instance_id}"};
  }

  // CreateInstance creates a new instance
  rpc CreateInstance(CreateInstanceRequest) returns (CreateInstanceResponse) {
    option (google.api.http) = {
      post: "/v1/instances",
      body: "*"
    };
  }

  // EditInstance edits an existing instance
  rpc EditInstance(EditInstanceRequest) returns (EditInstanceResponse) {
    option (google.api.http) = {
      patch: "/v1/instances/{instance_id}",
      body: "*"
    };
  }

  // EditInstanceVariables edits the instance variable
  rpc EditInstanceVariables(EditInstanceVariablesRequest) returns (EditInstanceVariablesResponse) {
    option (google.api.http) = {
      put: "/v1/instances/{instance_id}",
      body: "*"
    };
  }

  // DeleteInstance deletes an instance
  rpc DeleteInstance(DeleteInstanceRequest) returns (DeleteInstanceResponse) {
    option (google.api.http) = {
      post: "/v1/instances/{instance_id}",
      body: "*"
    };
  }

  // Repos

  // ListFiles lists all the files matching a glob in a repo.
  // The files are sorted by their full path.
  rpc ListFiles(ListFilesRequest) returns (ListFilesResponse) {
    option (google.api.http) = {get: "/v1/instances/{instance_id}/files"};
  }

  // GetFile returns the contents of a specific file in a repo.
  rpc GetFile(GetFileRequest) returns (GetFileResponse) {
    option (google.api.http) = {get: "/v1/instances/{instance_id}/files/-/{path=**}"};
  }

  // PutFile creates or updates a file in a repo
  rpc PutFile(PutFileRequest) returns (PutFileResponse) {
    option (google.api.http) = {
      post: "/v1/instances/{instance_id}/files/-/{path=**}",
      body: "*"
    };
  }

  // DeleteFile deletes a file from a repo
  rpc DeleteFile(DeleteFileRequest) returns (DeleteFileResponse) {
    option (google.api.http) = {delete: "/v1/instances/{instance_id}/files/-/{path=**}"};
  }

  // RenameFile renames a file in a repo
  rpc RenameFile(RenameFileRequest) returns (RenameFileResponse) {
    option (google.api.http) = {
      post: "/v1/instances/{instance_id}/files/rename",
      body: "*"
    };
  }

  // ListExamples lists all the examples embedded into binary
  rpc ListExamples(ListExamplesRequest) returns (ListExamplesResponse) {
    option (google.api.http) = {get: "/v1/examples"};
  }
  
  // UnpackExample unpacks an example project
  rpc UnpackExample(UnpackExampleRequest) returns (UnpackExampleResponse) {
    option (google.api.http) = {
      post: "/v1/instances/{instance_id}/files/unpack-example",
      body: "*"
    };
  }

  // UnpackEmpty unpacks an empty project
  rpc UnpackEmpty(UnpackEmptyRequest) returns (UnpackEmptyResponse) {
    option (google.api.http) = {
      post: "/v1/instances/{instance_id}/files/unpack-empty",
      body: "*"
    };
  }

  // Catalog

  // ListCatalogEntries lists all the entries registered in an instance's catalog (like tables, sources or metrics views)
  rpc ListCatalogEntries(ListCatalogEntriesRequest) returns (ListCatalogEntriesResponse) {
    option (google.api.http) = {get: "/v1/instances/{instance_id}/catalog"};
  }

  // GetCatalogEntry returns information about a specific entry in the catalog
  rpc GetCatalogEntry(GetCatalogEntryRequest) returns (GetCatalogEntryResponse) {
    option (google.api.http) = {get: "/v1/instances/{instance_id}/catalog/{name}"};
  }

  // TriggerRefresh triggers a refresh of a refreshable catalog object.
  // It currently only supports sources (which will be re-ingested), but will also support materialized models in the future.
  // It does not respond until the refresh has completed (will move to async jobs when the task scheduler is in place).
  rpc TriggerRefresh(TriggerRefreshRequest) returns (TriggerRefreshResponse) {
    option (google.api.http) = {post: "/v1/instances/{instance_id}/catalog/{name}/refresh"};
  }

  // TriggerSync syncronizes the instance's catalog with the underlying OLAP's information schema.
  // If the instance has exposed=true, tables found in the information schema will be added to the catalog.
  rpc TriggerSync(TriggerSyncRequest) returns (TriggerSyncResponse) {
    option (google.api.http) = {post: "/v1/instances/{instance_id}/sync"};
  }

  // Reconciliation

  // Reconcile applies a full set of artifacts from a repo to the catalog and infra.
  // It attempts to infer a minimal number of migrations to apply to reconcile the current state with
  // the desired state expressed in the artifacts. Any existing objects not described in the submitted
  // artifacts will be deleted.
  rpc Reconcile(ReconcileRequest) returns (ReconcileResponse) {
    option (google.api.http) = {
      post: "/v1/instances/{instance_id}/reconcile",
      body: "*"
    };
  }

  // PutFileAndReconcile combines PutFile and Reconcile in a single endpoint to reduce latency.
  // It is equivalent to calling the two RPCs sequentially.
  rpc PutFileAndReconcile(PutFileAndReconcileRequest) returns (PutFileAndReconcileResponse) {
    option (google.api.http) = {
      post: "/v1/put-and-reconcile",
      body: "*"
    };
  }

  // DeleteFileAndReconcile combines RenameFile and Reconcile in a single endpoint to reduce latency.
  rpc DeleteFileAndReconcile(DeleteFileAndReconcileRequest) returns (DeleteFileAndReconcileResponse) {
    option (google.api.http) = {
      post: "/v1/delete-and-reconcile",
      body: "*"
    };
  }

  // RenameFileAndReconcile combines RenameFile and Reconcile in a single endpoint to reduce latency.
  rpc RenameFileAndReconcile(RenameFileAndReconcileRequest) returns (RenameFileAndReconcileResponse) {
    option (google.api.http) = {
      post: "/v1/rename-and-reconcile",
      body: "*"
    };
  }

  rpc RefreshAndReconcile(RefreshAndReconcileRequest) returns (RefreshAndReconcileResponse) {
    option (google.api.http) = {
      post: "/v1/refresh-and-reconcile",
      body: "*"
    };
  }

  // Connectors

  // ListConnectors returns a description of all the connectors implemented in the runtime,
  // including their schema and validation rules
  rpc ListConnectors(ListConnectorsRequest) returns (ListConnectorsResponse) {
    option (google.api.http) = {get: "/v1/connectors/meta"};
  }
}

// Request message for RuntimeService.Ping
message PingRequest {}

// Response message for RuntimeService.Ping
message PingResponse {
  // Runtime version
  string version = 1;

  // Runtime server time
  google.protobuf.Timestamp time = 2;
}

// **********
// Instances
// **********

// Instance represents a single data project, meaning one set of code artifacts,
// one connection to an OLAP datastore (DuckDB, Druid), and one catalog of related
// metadata (such as reconciliation state). Instances are the unit of isolation within
// the runtime. They enable one runtime deployment to serve not only multiple data
// projects, but also multiple tenants. On local, the runtime will usually have
// just a single instance.
message Instance {
  // Identifier (UUID)
  string instance_id = 1 [(validate.rules).string = {pattern: "^[_\\-a-zA-Z0-9]+$"}];
  // Driver to connect to for OLAP (options: duckdb, druid)
  string olap_driver = 2 [(validate.rules).string = {
    in: [
      "duckdb",
      "druid",
      "motherduck"
    ]
  }];
  // DSN for connection to OLAP
  string olap_dsn = 3;
  // Driver for reading/editing code artifacts (options: file, metastore, github).
  // This enables virtualizing a file system in a cloud setting.
  string repo_driver = 4 [(validate.rules).string = {
    in: [
      "file",
      "metastore",
      "github"
    ]
  }];
  // DSN for connecting to repo
  string repo_dsn = 5;
  // If true, the runtime will store the instance's catalog in its OLAP store instead
  // of in the runtime's metadata store. Currently only supported for the duckdb driver.
  bool embed_catalog = 6;
  // instance specific variables
  map<string, string> variables = 7;
  // project defaults
  map<string, string> project_variables = 8;
  // ingestion limit across all sources, 0 means no limit
  int64 ingestion_limit_bytes = 9;
}

// Request message for RuntimeService.ListInstances
message ListInstancesRequest {
  uint32 page_size = 1;
  string page_token = 2;
}

// Response message for RuntimeService.ListInstances
message ListInstancesResponse {
  repeated Instance instances = 1;
  string next_page_token = 2;
}

// Request message for RuntimeService.GetInstance
message GetInstanceRequest {
  string instance_id = 1 [(validate.rules).string = {pattern: "^[_\\-a-zA-Z0-9]+$"}];
}

// Response message for RuntimeService.GetInstance
message GetInstanceResponse {
  Instance instance = 1;
}

// Request message for RuntimeService.CreateInstance.
// See message Instance for field descriptions.
message CreateInstanceRequest {
  string instance_id = 1 [(validate.rules).string = {
    ignore_empty: true,
    pattern: "^[_\\-a-zA-Z0-9]+$"
  }];
  string olap_driver = 2 [(validate.rules).string = {
    in: [
      "duckdb",
      "druid",
      "motherduck"
    ]
  }];
  string olap_dsn = 3;
  string repo_driver = 4 [(validate.rules).string = {
    in: [
      "file",
      "metastore",
      "github"
    ]
  }];
  string repo_dsn = 5;
  bool embed_catalog = 6;
  map<string, string> variables = 7;
  int64 ingestion_limit_bytes = 8;
}

// Response message for RuntimeService.CreateInstance
message CreateInstanceResponse {
  Instance instance = 1;
}

// Request message for RuntimeService.DeleteInstance
message DeleteInstanceRequest {
  string instance_id = 1 [(validate.rules).string = {pattern: "^[_\\-a-zA-Z0-9]+$"}];
  bool drop_db = 2;
}

// Response message for RuntimeService.DeleteInstance
message DeleteInstanceResponse {}

// Request message for RuntimeService.EditInstance.
// See message Instance for field descriptions.
message EditInstanceRequest {
  string instance_id = 1 [(validate.rules).string = {pattern: "^[_\\-a-zA-Z0-9]+$"}];
<<<<<<< HEAD
  optional string olap_driver = 2 [(validate.rules).string = {in: ["duckdb", "druid"]}];
  optional string olap_dsn = 3; 
  optional string repo_driver = 4 [(validate.rules).string = {in: ["file", "metastore", "github"]}];
  optional string repo_dsn = 5; 
  optional bool embed_catalog = 6;
  optional int64 ingestion_limit_bytes = 8; 
=======
  string olap_driver = 2 [(validate.rules).string = {in: ["duckdb", "druid", "motherduck"]}];
  string olap_dsn = 3; 
  string repo_driver = 4 [(validate.rules).string = {in: ["file", "metastore", "github"]}];
  string repo_dsn = 5; 
  bool embed_catalog = 6;
  map<string, string> variables = 7;
  int64 ingestion_limit_bytes = 8; 
>>>>>>> aff157bc
}

// Response message for RuntimeService.EditInstance
message EditInstanceResponse {
  Instance instance = 1;
}

// Request message for RuntimeService.EditInstanceVariables.
message EditInstanceVariablesRequest {
  string instance_id = 1 [(validate.rules).string = {pattern: "^[_\\-a-zA-Z0-9]+$"}];
  map<string, string> variables = 2;
}

// Response message for RuntimeService.EditInstanceVariables
message EditInstanceVariablesResponse {
  Instance instance = 1;
}

// **********
// Repos
// **********

// Request message for RuntimeService.ListFiles
message ListFilesRequest {
  string instance_id = 1 [(validate.rules).string = {pattern: "^[_\\-a-zA-Z0-9]+$"}];
  string glob = 2;
}

// Response message for RuntimeService.ListFiles
message ListFilesResponse {
  repeated string paths = 1;
}

// Request message for RuntimeService.GetFile
message GetFileRequest {
  string instance_id = 1 [(validate.rules).string = {pattern: "^[_\\-a-zA-Z0-9]+$"}];
  string path = 2 [(validate.rules).string.min_len = 1];
}

// Reponse message for RuntimeService.GetFile
message GetFileResponse {
  string blob = 1;
  google.protobuf.Timestamp updated_on = 2;
}

// Request message for RuntimeService.PutFile
message PutFileRequest {
  string instance_id = 1 [(validate.rules).string = {pattern: "^[_\\-a-zA-Z0-9]+$"}];
  string path = 2 [(validate.rules).string.min_len = 1];
  string blob = 3;
  // Create indicates whether to create the file if it doesn't already exist
  bool create = 4;
  // Will cause the operation to fail if the file already exists.
  // It should only be set when create = true.
  bool create_only = 5;
}

// Response message for RuntimeService.PutFile
message PutFileResponse {
  string file_path = 1; // TODO: Redundant, should be removed (but frontend currently uses it)
}

// Request message for RuntimeService.DeleteFile
message DeleteFileRequest {
  string instance_id = 1 [(validate.rules).string = {pattern: "^[_\\-a-zA-Z0-9]+$"}];
  string path = 2 [(validate.rules).string.min_len = 1];
}

// Response message for RuntimeService.DeleteFile
message DeleteFileResponse {}

// Request message for RuntimeService.RenameFile
message RenameFileRequest {
  string instance_id = 1 [(validate.rules).string = {pattern: "^[_\\-a-zA-Z0-9]+$"}];
  string from_path = 2 [(validate.rules).string.min_len = 1];
  string to_path = 3 [(validate.rules).string.min_len = 1];
}

// Response message for RuntimeService.RenameFile
message RenameFileResponse {}

message Example {
  string name = 1;
  string title = 2;
  string description = 3;
}

// Request message for RuntimeService.ListExamples
message ListExamplesRequest {
}

// Response message for RuntimeService.ListExamples
message ListExamplesResponse {
  repeated Example examples = 1;
}

// Request message for RuntimeService.UnpackExample
message UnpackExampleRequest {
  string instance_id = 1 [(validate.rules).string = {pattern: "^[_\\-a-zA-Z0-9]+$"}];
  string name = 2 [(validate.rules).string.min_len = 1];
  bool force = 3;
}

// Response message for RuntimeService.UnpackExample
message UnpackExampleResponse {}

// Request message for RuntimeService.UnpackEmpty
message UnpackEmptyRequest {
  string instance_id = 1 [(validate.rules).string = {pattern: "^[_\\-a-zA-Z0-9]+$"}];
  string title = 2;
  bool force = 3;
}

// Response message for RuntimeService.UnpackEmpty
message UnpackEmptyResponse {}

// **********
// Catalog
// **********

// CatalogEntry contains information about an object in the catalog
message CatalogEntry {
  string name = 1;
  oneof object {
    Table table = 2;
    Source source = 3;
    Model model = 4;
    MetricsView metrics_view = 5;
  }
  string path = 6;
  // Marks whether this entry is embedded or not. If yes then this will not have a corresponding artifact.
  bool embedded = 7;
  // Immediate parent entries in the DAG
  repeated string parents = 8;
  // Immediate child entries in the DAG
  repeated string children = 9;
  google.protobuf.Timestamp created_on = 10;
  google.protobuf.Timestamp updated_on = 11;
  google.protobuf.Timestamp refreshed_on = 12;
}

// Request message for RuntimeService.ListCatalogEntries
message ListCatalogEntriesRequest {
  string instance_id = 1 [(validate.rules).string = {pattern: "^[_\\-a-zA-Z0-9]+$"}];
  ObjectType type = 2 [(validate.rules).enum.defined_only = true];
}

// Response message for RuntimeService.ListCatalogEntries
message ListCatalogEntriesResponse {
  repeated CatalogEntry entries = 1;
}

// Request message for RuntimeService.GetCatalogEntry
message GetCatalogEntryRequest {
  string instance_id = 1 [(validate.rules).string = {pattern: "^[_\\-a-zA-Z0-9]+$"}];
  string name = 2;
}

// Response message for RuntimeService.GetCatalogEntry
message GetCatalogEntryResponse {
  CatalogEntry entry = 1;
}

// Request message for RuntimeService.TriggerRefresh
message TriggerRefreshRequest {
  string instance_id = 1 [(validate.rules).string = {pattern: "^[_\\-a-zA-Z0-9]+$"}];
  string name = 2;
}

// Response message for RuntimeService.TriggerRefresh
message TriggerRefreshResponse {}

// Request message for RuntimeService.TriggerSync
message TriggerSyncRequest {
  string instance_id = 1 [(validate.rules).string = {pattern: "^[_\\-a-zA-Z0-9]+$"}];
}

// Response message for RuntimeService.TriggerSync
message TriggerSyncResponse {
  uint32 objects_count = 1;
  uint32 objects_added_count = 2;
  uint32 objects_updated_count = 3;
  uint32 objects_removed_count = 4;
}

// **********
// Migrations
// **********

// Request message for RuntimeService.Reconcile
message ReconcileRequest {
  // Instance to reconcile
  string instance_id = 1 [(validate.rules).string = {pattern: "^[_\\-a-zA-Z0-9]+$"}];
  // Changed paths provides a way to "hint" what files have changed in the repo, enabling
  // reconciliation to execute faster by not scanning all code artifacts for changes.
  repeated string changed_paths = 2;
  // Forced paths is used to force run reconcile on certain files.
  // This is mainly used by UI to reconcile paths missing in catalog and get errors if any.
  repeated string forced_paths = 3;
  // If true, will validate the file artifacts, but not actually execute any migrations
  bool dry = 4;
  // If true, will not execute any migrations if any artifact fails to validate.
  // Otherwise, it will execute a best-effort reconciliation (including dropping objects with
  // artifacts that fail to validate.)
  bool strict = 5;
}

// Response message for RuntimeService.Reconcile
message ReconcileResponse {
  // Errors encountered during reconciliation. If strict = false, any path in
  // affected_paths without an error can be assumed to have been reconciled succesfully.
  repeated ReconcileError errors = 1;
  // affected_paths lists all the file artifact paths that were considered while
  // executing the reconciliation. If changed_paths was empty, this will include all
  // code artifacts in the repo.
  repeated string affected_paths = 2;
}

// ReconcileError represents an error encountered while running Reconcile.
message ReconcileError {
  // Code represents different categories of reconciliation errors
  enum Code {
    // Unspecified error
    CODE_UNSPECIFIED = 0;
    // Code artifact failed to parse
    CODE_SYNTAX = 1;
    // Code artifact has internal validation errors
    CODE_VALIDATION = 2;
    // Code artifact is valid, but has invalid dependencies
    CODE_DEPENDENCY = 3;
    // Error returned from the OLAP database
    CODE_OLAP = 4;
    // Error encountered during source inspection or ingestion
    CODE_SOURCE = 5;
    // Error returned when unauthorised to access remote sources
    CODE_SOURCE_PERMISSION_DENIED = 6;
  }
  // CharLocation is a line and column in a code artifact
  message CharLocation {
    uint32 line = 1;
    uint32 column = 2;
  }
  // Code denotes the category of error
  Code code = 1 [(validate.rules).enum.defined_only = true];
  // Message is a developer-friendly error message
  string message = 2;
  // File path of the code artifact that this error relates to (if any)
  string file_path = 3;
  // Property path of the error in the code artifact (if any).
  // It's represented as a JS-style property path, e.g. "key0.key1[index2].key3".
  // It only applies to structured code artifacts (i.e. YAML).
  // Only applicable if file_path is set.
  repeated string property_path = 4;
  // Start location of the error in the code artifact (if any).
  // Only applicable if file_path is set.
  CharLocation start_location = 5;
  // End location of the error in the code artifact (if any).
  // Only applicable if file_path and start_location is set.
  CharLocation end_location = 6;
}

message PutFileAndReconcileRequest {
  // Instance to store file in and reconcile
  string instance_id = 1 [(validate.rules).string = {pattern: "^[_\\-a-zA-Z0-9]+$"}];
  // Path to store the file at
  string path = 2;
  // Contents to save to the file
  string blob = 3;
  // Create indicates whether to create the file if it doesn't already exist
  bool create = 4;
  // create_only will cause the operation to fail if a file already exists at path.
  // It should only be set when create = true.
  bool create_only = 5;

  // If true, will save the file and validate it and related file artifacts, but not actually execute any migrations.
  bool dry = 6;
  // If true, will not execute any migrations if any artifact fails to validate.
  // Otherwise, it will execute a best-effort reconciliation (including dropping objects with
  // artifacts that fail to validate.)
  bool strict = 7;
}

message PutFileAndReconcileResponse {
  // Errors encountered during reconciliation. If strict = false, any path in
  // affected_paths without an error can be assumed to have been reconciled succesfully.
  repeated ReconcileError errors = 1;
  // affected_paths lists all the file artifact paths that were considered while
  // executing the reconciliation. If changed_paths was empty, this will include all
  // code artifacts in the repo.
  repeated string affected_paths = 2;
}

message DeleteFileAndReconcileRequest {
  // Instance to store file in and reconcile
  string instance_id = 1 [(validate.rules).string = {pattern: "^[_\\-a-zA-Z0-9]+$"}];
  // Path to store the file at
  string path = 2;
  // If true, will save the file and validate it and related file artifacts, but not actually execute any migrations.
  bool dry = 3;
  // If true, will not execute any migrations if any artifact fails to validate.
  // Otherwise, it will execute a best-effort reconciliation (including dropping objects with
  // artifacts that fail to validate.)
  bool strict = 4;
}

message DeleteFileAndReconcileResponse {
  // Errors encountered during reconciliation. If strict = false, any path in
  // affected_paths without an error can be assumed to have been reconciled succesfully.
  repeated ReconcileError errors = 1;
  // affected_paths lists all the file artifact paths that were considered while
  // executing the reconciliation. If changed_paths was empty, this will include all
  // code artifacts in the repo.
  repeated string affected_paths = 2;
}

message RenameFileAndReconcileRequest {
  // Instance to store file in and reconcile
  string instance_id = 1 [(validate.rules).string = {pattern: "^[_\\-a-zA-Z0-9]+$"}];
  // Current path of the file
  string from_path = 2;
  // New path of the file
  string to_path = 3;
  // If true, will save the file and validate it and related file artifacts, but not actually execute any migrations.
  bool dry = 4;
  // If true, will not execute any migrations if any artifact fails to validate.
  // Otherwise, it will execute a best-effort reconciliation (including dropping objects with
  // artifacts that fail to validate.)
  bool strict = 5;
}

message RenameFileAndReconcileResponse {
  // Errors encountered during reconciliation. If strict = false, any path in
  // affected_paths without an error can be assumed to have been reconciled succesfully.
  repeated ReconcileError errors = 1;
  // affected_paths lists all the file artifact paths that were considered while
  // executing the reconciliation. If changed_paths was empty, this will include all
  // code artifacts in the repo.
  repeated string affected_paths = 2;
}

message RefreshAndReconcileRequest {
  // Instance to store file in and reconcile
  string instance_id = 1 [(validate.rules).string = {pattern: "^[_\\-a-zA-Z0-9]+$"}];
  // Current path of the file
  string path = 2;
  // If true, will save the file and validate it and related file artifacts, but not actually execute any migrations.
  bool dry = 3;
  // If true, will not execute any migrations if any artifact fails to validate.
  // Otherwise, it will execute a best-effort reconciliation (including dropping objects with
  // artifacts that fail to validate.)
  bool strict = 5;
}

message RefreshAndReconcileResponse {
  // Errors encountered during reconciliation. If strict = false, any path in
  // affected_paths without an error can be assumed to have been reconciled succesfully.
  repeated ReconcileError errors = 1;
  // affected_paths lists all the file artifact paths that were considered while
  // executing the reconciliation. If changed_paths was empty, this will include all
  // code artifacts in the repo.
  repeated string affected_paths = 2;
}

// **********
// Connectors
// **********

// Connector represents a connector available in the runtime.
// It should not be confused with a source.
message Connector {
  // Property represents one of the connector's config properties
  message Property {
    // Type represents the field type
    enum Type {
      TYPE_UNSPECIFIED = 0;
      TYPE_STRING = 1;
      TYPE_NUMBER = 2;
      TYPE_BOOLEAN = 3;
      TYPE_INFORMATIONAL = 4;
    }
    // The property key
    string key = 1;
    // Pretty name for the property
    string display_name = 2;
    // Human readable description of the field
    string description = 3;
    // Placeholder value for use in UIs
    string placeholder = 4;
    // The type expected for this property
    Type type = 5 [(validate.rules).enum.defined_only = true];
    // Nullable is true if the field is optional
    bool nullable = 6;
    // Additional textual explanation for use in UIs
    string hint = 7;
    // Link to documentation for this property
    string href = 8;
  }
  // Name is the name of the connector (e.g. "CREATE SOURCE foo WITH connector = 'name'")
  string name = 1;
  // Pretty display name for use in UIs
  string display_name = 2;
  // Human readable description of the connector
  string description = 3;
  // Properties accepted by the connector
  repeated Property properties = 4;
}

// Request message for RuntimeService.ListConnectors
message ListConnectorsRequest {}

// Response message for RuntimeService.ListConnectors
message ListConnectorsResponse {
  repeated Connector connectors = 1;
}<|MERGE_RESOLUTION|>--- conflicted
+++ resolved
@@ -317,22 +317,12 @@
 // See message Instance for field descriptions.
 message EditInstanceRequest {
   string instance_id = 1 [(validate.rules).string = {pattern: "^[_\\-a-zA-Z0-9]+$"}];
-<<<<<<< HEAD
-  optional string olap_driver = 2 [(validate.rules).string = {in: ["duckdb", "druid"]}];
+  optional string olap_driver = 2 [(validate.rules).string = {in: ["duckdb", "druid", "motherduck"]}];
   optional string olap_dsn = 3; 
   optional string repo_driver = 4 [(validate.rules).string = {in: ["file", "metastore", "github"]}];
   optional string repo_dsn = 5; 
   optional bool embed_catalog = 6;
   optional int64 ingestion_limit_bytes = 8; 
-=======
-  string olap_driver = 2 [(validate.rules).string = {in: ["duckdb", "druid", "motherduck"]}];
-  string olap_dsn = 3; 
-  string repo_driver = 4 [(validate.rules).string = {in: ["file", "metastore", "github"]}];
-  string repo_dsn = 5; 
-  bool embed_catalog = 6;
-  map<string, string> variables = 7;
-  int64 ingestion_limit_bytes = 8; 
->>>>>>> aff157bc
 }
 
 // Response message for RuntimeService.EditInstance
