syntax = "proto3";
package rill.runtime.v1;

import "google/api/annotations.proto";
import "google/protobuf/timestamp.proto";
import "google/protobuf/struct.proto";
import "rill/runtime/v1/resources.proto";
import "validate/validate.proto";

// RuntimeService is a data infrastructure proxy and orchestrator based on Rill SQL.
// It has a concept of instances, which are fully isolated data projects, enabling optional multi-tenancy.
service RuntimeService {
  // Ping returns information about the runtime
  rpc Ping(PingRequest) returns (PingResponse) {
    option (google.api.http) = {get: "/v1/ping"};
  }

  // Health runs a health check on the runtime.
  rpc Health(HealthRequest) returns (HealthResponse) {
    option (google.api.http) = {get: "/v1/health"};
  }

  // InstanceHealth runs a health check on a specific instance.
  rpc InstanceHealth(InstanceHealthRequest) returns (InstanceHealthResponse) {
    option (google.api.http) = {get: "/v1/health/instances/{instance_id}"};
  }

  // Instances

  // ListInstances lists all the instances currently managed by the runtime
  rpc ListInstances(ListInstancesRequest) returns (ListInstancesResponse) {
    option (google.api.http) = {get: "/v1/instances"};
  }

  // GetInstance returns information about a specific instance
  rpc GetInstance(GetInstanceRequest) returns (GetInstanceResponse) {
    option (google.api.http) = {get: "/v1/instances/{instance_id}"};
  }

  // CreateInstance creates a new instance
  rpc CreateInstance(CreateInstanceRequest) returns (CreateInstanceResponse) {
    option (google.api.http) = {
      post: "/v1/instances",
      body: "*"
    };
  }

  // EditInstance edits an existing instance
  rpc EditInstance(EditInstanceRequest) returns (EditInstanceResponse) {
    option (google.api.http) = {
      patch: "/v1/instances/{instance_id}",
      body: "*"
    };
  }

  // DeleteInstance deletes an instance
  rpc DeleteInstance(DeleteInstanceRequest) returns (DeleteInstanceResponse) {
    option (google.api.http) = {
      post: "/v1/instances/{instance_id}",
      body: "*"
    };
  }

  // Repos

  // ListFiles lists all the files matching a glob in a repo.
  // The files are sorted by their full path.
  rpc ListFiles(ListFilesRequest) returns (ListFilesResponse) {
    option (google.api.http) = {get: "/v1/instances/{instance_id}/files"};
  }

  // WatchFiles streams repo file update events. It is not supported on all backends.
  rpc WatchFiles(WatchFilesRequest) returns (stream WatchFilesResponse) {
    option (google.api.http) = {get: "/v1/instances/{instance_id}/files/watch"};
  }

  // GetFile returns the contents of a specific file in a repo.
  rpc GetFile(GetFileRequest) returns (GetFileResponse) {
    option (google.api.http) = {get: "/v1/instances/{instance_id}/files/entry"};
  }

  // PutFile creates or updates a file in a repo
  rpc PutFile(PutFileRequest) returns (PutFileResponse) {
    option (google.api.http) = {
      post: "/v1/instances/{instance_id}/files/entry",
      body: "*"
    };
  }

  // CreateDirectory create a directory for the given path
  rpc CreateDirectory(CreateDirectoryRequest) returns (CreateDirectoryResponse) {
    option (google.api.http) = {
      post: "/v1/instances/{instance_id}/files/dir",
      body: "*"
    };
  }

  // DeleteFile deletes a file from a repo
  rpc DeleteFile(DeleteFileRequest) returns (DeleteFileResponse) {
    option (google.api.http) = {delete: "/v1/instances/{instance_id}/files/entry"};
  }

  // RenameFile renames a file in a repo
  rpc RenameFile(RenameFileRequest) returns (RenameFileResponse) {
    option (google.api.http) = {
      post: "/v1/instances/{instance_id}/files/rename",
      body: "*"
    };
  }

  // ListExamples lists all the examples embedded into binary
  rpc ListExamples(ListExamplesRequest) returns (ListExamplesResponse) {
    option (google.api.http) = {get: "/v1/examples"};
  }

  // UnpackExample unpacks an example project
  rpc UnpackExample(UnpackExampleRequest) returns (UnpackExampleResponse) {
    option (google.api.http) = {
      post: "/v1/instances/{instance_id}/files/unpack-example",
      body: "*"
    };
  }

  // UnpackEmpty unpacks an empty project
  rpc UnpackEmpty(UnpackEmptyRequest) returns (UnpackEmptyResponse) {
    option (google.api.http) = {
      post: "/v1/instances/{instance_id}/files/unpack-empty",
      body: "*"
    };
  }

  // GenerateMetricsViewFile generates a metrics view YAML file from a table in an OLAP database
  rpc GenerateMetricsViewFile(GenerateMetricsViewFileRequest) returns (GenerateMetricsViewFileResponse) {
    option (google.api.http) = {
      post: "/v1/instances/{instance_id}/files/generate-metrics-view",
      body: "*"
    };
  }

  // GenerateResolver generates resolver and resolver properties from a table or a metrics view
  rpc GenerateResolver(GenerateResolverRequest) returns (GenerateResolverResponse) {
    option (google.api.http) = {
      post: "/v1/instances/{instance_id}/generate/resolver",
      body: "*"
    };
  }

  // GenerateRenderer generates a component renderer and renderer properties from a resolver and resolver properties
  rpc GenerateRenderer(GenerateRendererRequest) returns (GenerateRendererResponse) {
    option (google.api.http) = {
      post: "/v1/instances/{instance_id}/generate/renderer",
      body: "*"
    };
  }

  // Controller
  
  // GetLogs returns recent logs from a controller
  rpc GetLogs(GetLogsRequest) returns (GetLogsResponse) {
    option (google.api.http) = {get: "/v1/instances/{instance_id}/logs"};
  }

  // WatchLogs streams new logs emitted from a controller
  rpc WatchLogs(WatchLogsRequest) returns (stream WatchLogsResponse) {
    option (google.api.http) = {get: "/v1/instances/{instance_id}/logs/watch"};
  }

  // ListResources lists the resources stored in the catalog
  rpc ListResources(ListResourcesRequest) returns (ListResourcesResponse) {
    option (google.api.http) = {get: "/v1/instances/{instance_id}/resources"};
  }
  
  // WatchResources streams updates to catalog resources (including creation and deletion events)
  rpc WatchResources(WatchResourcesRequest) returns (stream WatchResourcesResponse) {
    option (google.api.http) = {get: "/v1/instances/{instance_id}/resources/-/watch"};
  }
  
  // GetResource looks up a specific catalog resource
  rpc GetResource(GetResourceRequest) returns (GetResourceResponse) {
    option (google.api.http) = {get: "/v1/instances/{instance_id}/resource"};
  }

  // GetExplore is a convenience RPC that combines looking up an Explore resource and its underlying MetricsView into one network call.
  rpc GetExplore(GetExploreRequest) returns (GetExploreResponse) {
    option (google.api.http) = {get: "/v1/instances/{instance_id}/resources/explore"};
  }

  // GetModelSplits returns the splits of a model
  rpc GetModelSplits(GetModelSplitsRequest) returns (GetModelSplitsResponse) {
    option (google.api.http) = {get: "/v1/instances/{instance_id}/models/{model}/splits"};
  }
  
  // CreateTrigger submits a refresh trigger, which will asynchronously refresh the specified resources.
  // Triggers are ephemeral resources that will be cleaned up by the controller.
  rpc CreateTrigger(CreateTriggerRequest) returns (CreateTriggerResponse) {
    option (google.api.http) = {
      post: "/v1/instances/{instance_id}/trigger",
      body: "*"
    };
  }

  // Connectors

  // ListConnectorDrivers returns a description of all the connector drivers registed in the runtime,
  // including their configuration specs and the capabilities they support.
  rpc ListConnectorDrivers(ListConnectorDriversRequest) returns (ListConnectorDriversResponse) {
    option (google.api.http) = {get: "/v1/connectors/meta"};
  }

  // AnalyzeConnectors scans all the project files and returns information about all referenced connectors.
  rpc AnalyzeConnectors(AnalyzeConnectorsRequest) returns (AnalyzeConnectorsResponse) {
    option (google.api.http) = {get: "/v1/instances/{instance_id}/connectors/analyze"};
  }

  // ListNotifierConnectors returns the names of all configured connectors that can be used as notifiers.
  // This API is much faster than AnalyzeConnectors and can be called without admin-level permissions.
  rpc ListNotifierConnectors(ListNotifierConnectorsRequest) returns (ListNotifierConnectorsResponse) {
    option (google.api.http) = {get: "/v1/instances/{instance_id}/connectors/notifiers"};
  }

  // Access management

  // IssueDevJWT issues a JWT for mimicking a user in local development.
  rpc IssueDevJWT(IssueDevJWTRequest) returns (IssueDevJWTResponse) {
    option (google.api.http) = {
      post: "/v1/dev-jwt",
      body: "*"
    };
  }
}

// Request message for RuntimeService.Ping
message PingRequest {}

// Response message for RuntimeService.Ping
message PingResponse {
  // Runtime version
  string version = 1;

  // Runtime server time
  google.protobuf.Timestamp time = 2;
}

message HealthRequest {}

message HealthResponse {
  string limiter_error = 1;
  string conn_cache_error = 2;
  string metastore_error = 3;
  string network_error = 4;
  map<string, InstanceHealth> instances_health = 5;
}

message InstanceHealthRequest {
  string instance_id = 1 [(validate.rules).string = {pattern: "^[_\\-a-zA-Z0-9]+$"}];
}

message InstanceHealthResponse {
  InstanceHealth instance_health = 1;
}

message InstanceHealth {
  string controller_error = 1;
  string olap_error = 2;
  string repo_error = 3;
}

// **********
// Instances
// **********

// Instance represents a single data project, meaning one set of code artifacts,
// one connection to an OLAP datastore (DuckDB, Druid), and one catalog of related
// metadata (such as reconciliation state). Instances are the unit of isolation within
// the runtime. They enable one runtime deployment to serve not only multiple data
// projects, but also multiple tenants. On local, the runtime will usually have
// just a single instance.
message Instance {
  string instance_id = 1 [(validate.rules).string = {pattern: "^[_\\-a-zA-Z0-9]+$"}];
  string environment = 20;
  string olap_connector = 2;
  string repo_connector = 4;
  string admin_connector = 19;
  string ai_connector = 21;
  google.protobuf.Timestamp created_on = 11;
  google.protobuf.Timestamp updated_on = 12;
  repeated Connector connectors = 10;
  repeated Connector project_connectors = 13;
  map<string, string> variables = 7;
  map<string, string> project_variables = 8;
  map<string, bool> feature_flags = 22;
  map<string, string> annotations = 14;
  bool embed_catalog = 6;
  bool watch_repo = 15;
}
 
message Connector {
  // Type of the connector. One of the infra driver supported.
  string type = 1;
  // Name of the connector
  string name = 2;
  // Config for the connector
  map<string, string> config = 3;
  // Properties in config that use templating
  repeated string templated_properties = 5;
  // DEPRECATED: config_from_variables stores configs whose value is a variable. This is only set for configs obtained from `connector.yaml`
  map<string, string> config_from_variables = 4;
}

// Request message for RuntimeService.ListInstances
message ListInstancesRequest {
  uint32 page_size = 1; 
  string page_token = 2;
}

// Response message for RuntimeService.ListInstances
message ListInstancesResponse {
  repeated Instance instances = 1;
  string next_page_token = 2;
}

// Request message for RuntimeService.GetInstance
message GetInstanceRequest {
  string instance_id = 1 [(validate.rules).string = {pattern: "^[_\\-a-zA-Z0-9]+$"}];
  bool sensitive = 2;
}

// Response message for RuntimeService.GetInstance
message GetInstanceResponse {
  Instance instance = 1;
}

// Request message for RuntimeService.CreateInstance.
// See message Instance for field descriptions.
message CreateInstanceRequest {
  string instance_id = 1 [(validate.rules).string = {
    ignore_empty: true,
    pattern: "^[_\\-a-zA-Z0-9]+$"
  }];
  string environment = 16;
  string olap_connector = 2;
  string repo_connector = 4;
  string admin_connector = 15;
  string ai_connector = 17;
  repeated Connector connectors = 10;
  map<string, string> variables = 7;
  map<string, string> annotations = 9;
  bool embed_catalog = 6;
  bool watch_repo = 11;
}

// Response message for RuntimeService.CreateInstance
message CreateInstanceResponse {
  Instance instance = 1;
}

// Request message for RuntimeService.DeleteInstance
message DeleteInstanceRequest {
  string instance_id = 1 [(validate.rules).string = {pattern: "^[_\\-a-zA-Z0-9]+$"}];
}

// Response message for RuntimeService.DeleteInstance
message DeleteInstanceResponse {}

// Request message for RuntimeService.EditInstance.
// See message Instance for field descriptions.
message EditInstanceRequest {
  string instance_id = 1 [(validate.rules).string = {pattern: "^[_\\-a-zA-Z0-9]+$"}];
  optional string environment = 17;
  optional string olap_connector = 2;
  optional string repo_connector = 4;
  optional string admin_connector = 16;
  optional string ai_connector = 18;
  repeated Connector connectors = 9;
  map<string, string> variables = 15;
  map<string, string> annotations = 10;
  optional bool embed_catalog = 6;
  optional bool watch_repo = 11;
}

// Response message for RuntimeService.EditInstance
message EditInstanceResponse {
  Instance instance = 1;
}

// **********
// Repos
// **********

// Request message for RuntimeService.ListFiles
message ListFilesRequest {
  string instance_id = 1 [(validate.rules).string = {pattern: "^[_\\-a-zA-Z0-9]+$"}];
  string glob = 2;
}

// Response message for RuntimeService.ListFiles
message ListFilesResponse {
  repeated DirEntry files = 1;
}

message DirEntry {
  string path = 1;
  bool is_dir = 2;
}

// FileEvent describes a file change.
enum FileEvent {
  FILE_EVENT_UNSPECIFIED = 0;
  FILE_EVENT_WRITE = 1;
  FILE_EVENT_DELETE = 2;
}

// Request message for RuntimeService.WatchFiles
message WatchFilesRequest {
  string instance_id = 1 [(validate.rules).string = {pattern: "^[_\\-a-zA-Z0-9]+$"}];
  bool replay = 2;
}

// Response message for RuntimeService.WatchFiles
message WatchFilesResponse {
  FileEvent event = 1;
  string path = 2;
  bool is_dir = 3;
}

// Request message for RuntimeService.GetFile
message GetFileRequest {
  string instance_id = 1 [(validate.rules).string = {pattern: "^[_\\-a-zA-Z0-9]+$"}];
  string path = 2 [(validate.rules).string.min_len = 1];
}

// Response message for RuntimeService.GetFile
message GetFileResponse {
  string blob = 1;
  google.protobuf.Timestamp updated_on = 2;
}

// Request message for RuntimeService.PutFile
message PutFileRequest {
  string instance_id = 1 [(validate.rules).string = {pattern: "^[_\\-a-zA-Z0-9]+$"}];
  string path = 2 [(validate.rules).string.min_len = 1];
  string blob = 3;
  // Create indicates whether to create the file if it doesn't already exist
  bool create = 4;
  // Will cause the operation to fail if the file already exists.
  // It should only be set when create = true.
  bool create_only = 5;
}

// Response message for RuntimeService.PutFile
message PutFileResponse {
  string file_path = 1; // TODO: Redundant, should be removed (but frontend currently uses it)
}

// Request message for RuntimeService.CreateDirectory
message CreateDirectoryRequest {
  string instance_id = 1 [(validate.rules).string = {pattern: "^[_\\-a-zA-Z0-9]+$"}];
  string path = 2 [(validate.rules).string.min_len = 1];
}

// Response message for RuntimeService.CreateDirectory
message CreateDirectoryResponse {}

// Request message for RuntimeService.DeleteFile
message DeleteFileRequest {
  string instance_id = 1 [(validate.rules).string = {pattern: "^[_\\-a-zA-Z0-9]+$"}];
  string path = 2 [(validate.rules).string.min_len = 1];
  bool force = 3;
}

// Response message for RuntimeService.DeleteFile
message DeleteFileResponse {}

// Request message for RuntimeService.RenameFile
message RenameFileRequest {
  string instance_id = 1 [(validate.rules).string = {pattern: "^[_\\-a-zA-Z0-9]+$"}];
  string from_path = 2 [(validate.rules).string.min_len = 1];
  string to_path = 3 [(validate.rules).string.min_len = 1];
}

// Response message for RuntimeService.RenameFile
message RenameFileResponse {}

// Example contains metadata about an example project that is available for unpacking.
message Example {
  string name = 1;
  string title = 2;
  string description = 3;
}

// Request message for RuntimeService.ListExamples
message ListExamplesRequest {}

// Response message for RuntimeService.ListExamples
message ListExamplesResponse {
  repeated Example examples = 1;
}

// Request message for RuntimeService.UnpackExample
message UnpackExampleRequest {
  string instance_id = 1 [(validate.rules).string = {pattern: "^[_\\-a-zA-Z0-9]+$"}];
  string name = 2 [(validate.rules).string.min_len = 1];
  bool force = 3;
}

// Response message for RuntimeService.UnpackExample
message UnpackExampleResponse {}

// Request message for RuntimeService.UnpackEmpty
message UnpackEmptyRequest {
  string instance_id = 1 [(validate.rules).string = {pattern: "^[_\\-a-zA-Z0-9]+$"}];
  string title = 2;
  bool force = 3;
}

// Response message for RuntimeService.UnpackEmpty
message UnpackEmptyResponse {}

// Request message for RuntimeService.GenerateMetricsViewFile
message GenerateMetricsViewFileRequest {
  string instance_id = 1 [(validate.rules).string = {pattern: "^[_\\-a-zA-Z0-9]+$"}];
  string connector = 2;
  string database = 6;
  string database_schema = 7;
  string table = 3;
  string path = 4;
  bool use_ai = 5;
}

// Response message for RuntimeService.GenerateMetricsViewFile
message GenerateMetricsViewFileResponse {
  bool ai_succeeded = 1;
}

message GenerateResolverRequest {
  string instance_id = 1 [(validate.rules).string = {pattern: "^[_\\-a-zA-Z0-9]+$"}];
  string prompt = 2;
  // Both connector and table must be specified if metrics_view is not.
  string connector = 3;
  string table = 4;
  // table and connector should not be provided if metrics_view is provided.
  string metrics_view = 5;
}

message GenerateResolverResponse {
  string resolver = 1;
  google.protobuf.Struct resolver_properties = 2;
}

message GenerateRendererRequest {
  string instance_id = 1 [(validate.rules).string = {pattern: "^[_\\-a-zA-Z0-9]+$"}];
  string prompt = 2;
  string resolver = 3;
  google.protobuf.Struct resolver_properties = 4;
}

message GenerateRendererResponse {
  string renderer = 1;
  google.protobuf.Struct renderer_properties = 2;
}

// **********
// Controller
// **********

message Log {
  LogLevel level = 1;
  google.protobuf.Timestamp time = 2;
  string message = 3;
  string json_payload = 4;
}

enum LogLevel {
  LOG_LEVEL_UNSPECIFIED = 0;
  LOG_LEVEL_DEBUG = 4;
  LOG_LEVEL_INFO = 8;
  LOG_LEVEL_WARN = 12;
  LOG_LEVEL_ERROR = 16;
  LOG_LEVEL_FATAL = 20;
}

enum ResourceEvent {
  RESOURCE_EVENT_UNSPECIFIED = 0;
  RESOURCE_EVENT_WRITE = 1;
  RESOURCE_EVENT_DELETE = 2;
}

message ModelSplit {
  string key = 1;
  google.protobuf.Struct data = 2;
  google.protobuf.Timestamp watermark = 3;
  google.protobuf.Timestamp executed_on = 4;
  string error = 5;
  uint32 elapsed_ms = 6;
}

message GetLogsRequest {
  string instance_id = 1;
  bool ascending = 2;
  int32 limit = 3 [(validate.rules).int32 = {gte: -1}];
  LogLevel level = 4;
}

message GetLogsResponse {
  repeated Log logs = 1;
}

message WatchLogsRequest {
  string instance_id = 1;
  bool replay = 2;
  int32 replay_limit = 3 [(validate.rules).int32 = {gte: -1}];
  LogLevel level = 4;
}

message WatchLogsResponse {
  Log log = 1;
}

message ListResourcesRequest {
  // Instance to list resources from.
  string instance_id = 1;
  // Filter by resource kind (optional).
  string kind = 2;
  // Filter by resource path (optional).
  string path = 3;
}

message ListResourcesResponse {
  repeated Resource resources = 1;
}

message WatchResourcesRequest {
  string instance_id = 1;
  string kind = 2;
  bool replay = 3;
  string level = 4;
}

message WatchResourcesResponse {
  ResourceEvent event = 1;
  ResourceName name = 2;
  Resource resource = 3;
}

message GetResourceRequest {
  string instance_id = 1;
  ResourceName name = 2;
}

message GetResourceResponse {
  Resource resource = 1;
}

message GetExploreRequest {
  string instance_id = 1;
  string name = 2;
}

message GetExploreResponse {
  Resource explore = 1;
  Resource metrics_view = 2;
}

message GetModelSplitsRequest {
  string instance_id = 1;
  string model = 2;
<<<<<<< HEAD
  bool where_pending = 5;
  bool where_errored = 6;
=======
  bool pending = 5;
  bool errored = 6;
>>>>>>> c4aebf67
  uint32 page_size = 3 [(validate.rules).uint32 = {ignore_empty: true, lte: 10000}];
  string page_token = 4;
}

message GetModelSplitsResponse {
  repeated ModelSplit splits = 1;
  string next_page_token = 2;
}

message CreateTriggerRequest {
  // Instance to target.
  string instance_id = 1;
  // Resources to trigger. See RefreshTriggerSpec for details.
  repeated ResourceName resources = 4;
  // Models to trigger. Unlike resources, this supports advanced configuration of the refresh trigger.
  repeated RefreshModelTrigger models = 5;
  // Parser is a convenience flag to trigger the global project parser.
  // Triggering the project parser ensures a pull of the repository and a full parse of all files.
  bool parser = 6;
  // Convenience flag to trigger all sources and models.
  bool all_sources_models = 7;
  // Convenience flag to trigger all sources and models.
  // Will trigger models with RefreshModelTrigger.full set to true.
  bool all_sources_models_full = 8;
}

message CreateTriggerResponse {}

// **********
// Connectors
// **********

// ConnectorDriver represents a connector driver available in the runtime.
message ConnectorDriver {
  // Property represents the spec of one of the driver's config properties
  message Property {
    // Type of the property
    enum Type {
      TYPE_UNSPECIFIED = 0;
      TYPE_NUMBER = 1;
      TYPE_BOOLEAN = 2;
      TYPE_STRING = 3;
      TYPE_FILE = 4;
      TYPE_INFORMATIONAL = 5;
    }
    // The property key
    string key = 1;
    // The type expected for this property
    Type type = 2;
    // Required is true if the field must be set
    bool required = 3;
    // Pretty name for the property
    string display_name = 4;
    // Human readable description of the field
    string description = 5;
    // Link to documentation for this property
    string docs_url = 6;
    // Additional textual explanation for use in UIs
    string hint = 7;
    // Default value for the property
    string default = 8;
    // Placeholder value for use in UIs
    string placeholder = 9;
    // If true, the property is a secret and should not be displayed in UIs
    bool secret = 10;
    // If true, the property should not be prompted. The expectation is that only advanced users will use it and can set directly in the connector.yaml
    bool no_prompt = 11;
  }
  // Name is the name of the connector
  string name = 1;
  // Properties for configuring the connector
  repeated Property config_properties = 2;
  // Properties that can be provided to the connector when using it as a source
  repeated Property source_properties = 3;
  // Pretty display name for use in UIs
  string display_name = 4;
  // Human readable description of the connector
  string description = 5;
  // Capabilities supported by the connector
  bool implements_registry = 10;
  bool implements_catalog = 11;
  bool implements_repo = 12;
  bool implements_admin = 13;
  bool implements_ai = 14;
  bool implements_sql_store = 15;
  bool implements_olap = 16;
  bool implements_object_store = 17;
  bool implements_file_store = 18;
  bool implements_notifier = 19;
  bool implements_warehouse = 20;
}

// AnalyzedConnector contains information about a connector that is referenced in the project files.
message AnalyzedConnector {
  // Connector name
  string name = 1;
  // Connector driver metadata
  ConnectorDriver driver = 2;
  // Combined config properties for the connector
  map<string, string> config = 3;
  // Config properties preset by the runtime or when the instance was created
  map<string, string> preset_config = 4;
  // Config properties set in project YAML files
  map<string, string> project_config = 5;
  // Config properties set as dynamic variables
  map<string, string> env_config = 6;
  // True if the connector can be accessed without credentials
  bool has_anonymous_access = 7;
  // List of resources that appear to use the connector
  repeated ResourceName used_by = 8;
  // Error message if the connector is misconfigured
  string error_message = 9;
}

// Request message for RuntimeService.ListConnectorDrivers
message ListConnectorDriversRequest {}

// Response message for RuntimeService.ListConnectorDrivers
message ListConnectorDriversResponse {
  repeated ConnectorDriver connectors = 1;
}

// Request message for RuntimeService.AnalyzeConnectors
message AnalyzeConnectorsRequest {
  string instance_id = 1;
}

// Response message for RuntimeService.AnalyzeConnectors
message AnalyzeConnectorsResponse {
  repeated AnalyzedConnector connectors = 1;
}

// Request message for RuntimeService.ListNotifierConnectors
message ListNotifierConnectorsRequest {
  string instance_id = 1;
}

// Response message for RuntimeService.ListNotifierConnectors
message ListNotifierConnectorsResponse {
  // Note: In this list, the Connector.config property will always be empty.
  repeated Connector connectors = 1;
}

// Request message for RuntimeService.IssueDevJWT
message IssueDevJWTRequest {
  string name = 1 [(validate.rules).string.min_len = 1];
  string email = 2 [(validate.rules).string.min_len = 1];
  repeated string groups = 3;
  bool admin = 4;
}

// Response message for RuntimeService.IssueDevJWT
message IssueDevJWTResponse {
  string jwt = 1;
}<|MERGE_RESOLUTION|>--- conflicted
+++ resolved
@@ -664,13 +664,8 @@
 message GetModelSplitsRequest {
   string instance_id = 1;
   string model = 2;
-<<<<<<< HEAD
-  bool where_pending = 5;
-  bool where_errored = 6;
-=======
   bool pending = 5;
   bool errored = 6;
->>>>>>> c4aebf67
   uint32 page_size = 3 [(validate.rules).uint32 = {ignore_empty: true, lte: 10000}];
   string page_token = 4;
 }
