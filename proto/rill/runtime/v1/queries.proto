syntax = "proto3";
package rill.runtime.v1;

import "google/api/annotations.proto";
import "google/protobuf/struct.proto";
import "google/protobuf/timestamp.proto";
import "rill/runtime/v1/export_format.proto";
import "rill/runtime/v1/schema.proto";
import "rill/runtime/v1/time_grain.proto";
import "validate/validate.proto";
import "rill/runtime/v1/expression.proto";

service QueryService {
  // Query runs a SQL query against the instance's OLAP datastore.
  rpc Query(QueryRequest) returns (QueryResponse) {
    option (google.api.http) = {
      post: "/v1/instances/{instance_id}/query",
      body: "*"
    };
  }

  // Batch request with different queries
  rpc QueryBatch(QueryBatchRequest) returns (stream QueryBatchResponse) {
    option (google.api.http) = {
      post: "/v1/instances/{instance_id}/query/batch",
      body: "*"
    };
  }

  // Export builds a URL to download the results of a query as a file.
  rpc Export(ExportRequest) returns (ExportResponse) {
    option (google.api.http) = {
      post: "/v1/instances/{instance_id}/queries/export",
      body: "*"
    };
  }

  // Explore APIs

  // MetricsViewAggregation is a generic API for running group-by queries against a metrics view.
  rpc MetricsViewAggregation(MetricsViewAggregationRequest) returns (MetricsViewAggregationResponse) {
    option (google.api.http) = {
      post: "/v1/instances/{instance_id}/queries/metrics-views/{metrics_view}/aggregation",
      body: "*"
    };
  }

  // MetricsViewToplist returns the top dimension values of a metrics view sorted by one or more measures.
  // It's a convenience API for querying a metrics view.
  rpc MetricsViewToplist(MetricsViewToplistRequest) returns (MetricsViewToplistResponse) {
    option (google.api.http) = {
      post: "/v1/instances/{instance_id}/queries/metrics-views/{metrics_view_name}/toplist",
      body: "*"
    };
  }

  rpc MetricsViewComparison(MetricsViewComparisonRequest) returns (MetricsViewComparisonResponse) {
    option (google.api.http) = {
      post: "/v1/instances/{instance_id}/queries/metrics-views/{metrics_view_name}/compare-toplist",
      body: "*"
    };
  }

  // MetricsViewTimeSeries returns time series for the measures in the metrics view.
  // It's a convenience API for querying a metrics view.
  rpc MetricsViewTimeSeries(MetricsViewTimeSeriesRequest) returns (MetricsViewTimeSeriesResponse) {
    option (google.api.http) = {
      post: "/v1/instances/{instance_id}/queries/metrics-views/{metrics_view_name}/timeseries",
      body: "*"
    };
  }

  // MetricsViewTotals returns totals over a time period for the measures in a metrics view.
  // It's a convenience API for querying a metrics view.
  rpc MetricsViewTotals(MetricsViewTotalsRequest) returns (MetricsViewTotalsResponse) {
    option (google.api.http) = {
      post: "/v1/instances/{instance_id}/queries/metrics-views/{metrics_view_name}/totals",
      body: "*"
    };
  }

  // MetricsViewRows returns the underlying model rows matching a metrics view time range and filter(s).
  rpc MetricsViewRows(MetricsViewRowsRequest) returns (MetricsViewRowsResponse) {
    option (google.api.http) = {
      post: "/v1/instances/{instance_id}/queries/metrics-views/{metrics_view_name}/rows",
      body: "*"
    };
  }

  // MetricsViewTimeRange Get the time range summaries (min, max) for time column in a metrics view
  rpc MetricsViewTimeRange(MetricsViewTimeRangeRequest) returns (MetricsViewTimeRangeResponse) {
    option (google.api.http) = {
      post: "/v1/instances/{instance_id}/queries/metrics-views/{metrics_view_name}/time-range-summary",
      body: "*"
    };
  }

  // Profiling APIs

  // ColumnRollupInterval returns the minimum time granularity (as well as the time range) for a specified timestamp column
  rpc ColumnRollupInterval(ColumnRollupIntervalRequest) returns (ColumnRollupIntervalResponse) {
    option (google.api.http) = {
      post: "/v1/instances/{instance_id}/queries/rollup-interval/tables/{table_name}",
      body: "*"
    };
  }

  // Get TopK elements from a table for a column given an agg function
  // agg function and k are optional, defaults are count(*) and 50 respectively
  rpc ColumnTopK(ColumnTopKRequest) returns (ColumnTopKResponse) {
    option (google.api.http) = {
      post: "/v1/instances/{instance_id}/queries/topk/tables/{table_name}",
      body: "*"
    };
  }

  // Get the number of nulls in a column
  rpc ColumnNullCount(ColumnNullCountRequest) returns (ColumnNullCountResponse) {
    option (google.api.http) = {get: "/v1/instances/{instance_id}/queries/null-count/tables/{table_name}"};
  }

  // Get basic stats for a numeric column like min, max, mean, stddev, etc
  rpc ColumnDescriptiveStatistics(ColumnDescriptiveStatisticsRequest) returns (ColumnDescriptiveStatisticsResponse) {
    option (google.api.http) = {get: "/v1/instances/{instance_id}/queries/descriptive-statistics/tables/{table_name}"};
  }

  // Estimates the smallest time grain present in the column
  rpc ColumnTimeGrain(ColumnTimeGrainRequest) returns (ColumnTimeGrainResponse) {
    option (google.api.http) = {get: "/v1/instances/{instance_id}/queries/smallest-time-grain/tables/{table_name}"};
  }

  // Get the histogram for values in a column
  rpc ColumnNumericHistogram(ColumnNumericHistogramRequest) returns (ColumnNumericHistogramResponse) {
    option (google.api.http) = {get: "/v1/instances/{instance_id}/queries/numeric-histogram/tables/{table_name}"};
  }

  // Get outliers for a numeric column
  rpc ColumnRugHistogram(ColumnRugHistogramRequest) returns (ColumnRugHistogramResponse) {
    option (google.api.http) = {get: "/v1/instances/{instance_id}/queries/rug-histogram/tables/{table_name}"};
  }

  // Get the time range summaries (min, max) for a column
  rpc ColumnTimeRange(ColumnTimeRangeRequest) returns (ColumnTimeRangeResponse) {
    option (google.api.http) = {get: "/v1/instances/{instance_id}/queries/time-range-summary/tables/{table_name}"};
  }

  // Get cardinality for a column
  rpc ColumnCardinality(ColumnCardinalityRequest) returns (ColumnCardinalityResponse) {
    option (google.api.http) = {get: "/v1/instances/{instance_id}/queries/column-cardinality/tables/{table_name}"};
  }

  // Generate time series for the given measures (aggregation expressions) along with the sparkline timeseries
  rpc ColumnTimeSeries(ColumnTimeSeriesRequest) returns (ColumnTimeSeriesResponse) {
    option (google.api.http) = {
      post: "/v1/instances/{instance_id}/queries/timeseries/tables/{table_name}",
      body: "*"
    };
  }

  // Tablewide profiling APIs

  // TableCardinality returns row count
  rpc TableCardinality(TableCardinalityRequest) returns (TableCardinalityResponse) {
    option (google.api.http) = {get: "/v1/instances/{instance_id}/queries/table-cardinality/tables/{table_name}"};
  }

  // TableColumns returns column profiles
  rpc TableColumns(TableColumnsRequest) returns (TableColumnsResponse) {
    option (google.api.http) = {post: "/v1/instances/{instance_id}/queries/columns-profile/tables/{table_name}"};
  }

  // TableRows returns table rows
  rpc TableRows(TableRowsRequest) returns (TableRowsResponse) {
    option (google.api.http) = {get: "/v1/instances/{instance_id}/queries/rows/tables/{table_name}"};
  }
}

message QueryRequest {
  string instance_id = 1 [(validate.rules).string = {pattern: "^[_\\-a-zA-Z0-9]+$"}];
  string sql = 2;
  repeated google.protobuf.Value args = 3;
  int32 priority = 4;
  bool dry_run = 5;
  int32 limit = 6 [(validate.rules).int32 = {
    lte: 10000,
    gte: 0
  }];
}

message QueryResponse {
  StructType meta = 1;
  repeated google.protobuf.Struct data = 2;
}

message QueryBatchRequest {
  string instance_id = 1;
  repeated Query queries = 2;
}

message QueryBatchResponse {
  uint32 index = 1;
  QueryResult result = 2;
  string error = 3;
}

message ExportRequest {
  string instance_id = 1;
  int64 limit = 2;
  ExportFormat format = 3;
  Query query = 4;
  string baked_query = 5;
}

message ExportResponse {
  string download_url_path = 1;
}

// **********
// All queries
// **********

message Query {
  oneof query {
    MetricsViewAggregationRequest metrics_view_aggregation_request = 20;
    MetricsViewToplistRequest metrics_view_toplist_request = 2;
    MetricsViewComparisonRequest metrics_view_comparison_request = 3;
    MetricsViewTimeSeriesRequest metrics_view_time_series_request = 4;
    MetricsViewTotalsRequest metrics_view_totals_request = 5;
    MetricsViewRowsRequest metrics_view_rows_request = 6;
    ColumnRollupIntervalRequest column_rollup_interval_request = 7;
    ColumnTopKRequest column_top_k_request = 8;
    ColumnNullCountRequest column_null_count_request = 9;
    ColumnDescriptiveStatisticsRequest column_descriptive_statistics_request = 10;
    ColumnTimeGrainRequest column_time_grain_request = 11;
    ColumnNumericHistogramRequest column_numeric_histogram_request = 12;
    ColumnRugHistogramRequest column_rug_histogram_request = 13;
    ColumnTimeRangeRequest column_time_range_request = 14;
    ColumnCardinalityRequest column_cardinality_request = 15;
    ColumnTimeSeriesRequest column_time_series_request = 16;
    TableCardinalityRequest table_cardinality_request = 17;
    TableColumnsRequest table_columns_request = 18;
    TableRowsRequest table_rows_request = 19;
  }
}

message QueryResult {
  oneof result {
    MetricsViewAggregationResponse metrics_view_aggregation_response = 21;
    MetricsViewToplistResponse metrics_view_toplist_response = 3;
    MetricsViewComparisonResponse metrics_view_comparison_response = 4;
    MetricsViewTimeSeriesResponse metrics_view_time_series_response = 5;
    MetricsViewTotalsResponse metrics_view_totals_response = 6;
    MetricsViewRowsResponse metrics_view_rows_response = 7;
    ColumnRollupIntervalResponse column_rollup_interval_response = 8;
    ColumnTopKResponse column_top_k_response = 9;
    ColumnNullCountResponse column_null_count_response = 10;
    ColumnDescriptiveStatisticsResponse column_descriptive_statistics_response = 11;
    ColumnTimeGrainResponse column_time_grain_response = 12;
    ColumnNumericHistogramResponse column_numeric_histogram_response = 13;
    ColumnRugHistogramResponse column_rug_histogram_response = 14;
    ColumnTimeRangeResponse column_time_range_response = 15;
    ColumnCardinalityResponse column_cardinality_response = 16;
    ColumnTimeSeriesResponse column_time_series_response = 17;
    TableCardinalityResponse table_cardinality_response = 18;
    TableColumnsResponse table_columns_response = 19;
    TableRowsResponse table_rows_response = 20;
  }
}

// **********
// Metrics APIs
// **********

message MetricsViewAggregationRequest {
  string instance_id = 1;
  string metrics_view = 2 [(validate.rules).string.min_len = 1];
  repeated MetricsViewAggregationDimension dimensions = 3;
  repeated MetricsViewAggregationMeasure measures = 4;
  repeated MetricsViewAggregationSort sort = 5;
  TimeRange time_range = 12;
  google.protobuf.Timestamp time_start = 6; // Deprecated in favor of time_range
  google.protobuf.Timestamp time_end = 7; // Deprecated in favor of time_range
<<<<<<< HEAD
  MetricsViewFilter filter = 8;
  repeated string pivot_on = 13;
=======
  Expression where = 8;
  Expression having = 13;
>>>>>>> 7f482f3f
  int64 limit = 9 [(validate.rules).int64.gte = 0];
  int64 offset = 10 [(validate.rules).int64.gte = 0];
  int32 priority = 11;
  MetricsViewFilter filter = 14; // Deprecated. should be removed once UI is moved to use new filters
}

message MetricsViewAggregationResponse {
  StructType schema = 1;
  repeated google.protobuf.Struct data = 2;
}

message MetricsViewAggregationDimension {
  string name = 1;
  TimeGrain time_grain = 2;
  string time_zone = 3;
}

message MetricsViewAggregationMeasure {
  string name = 1;
  BuiltinMeasure builtin_measure = 2;
  repeated google.protobuf.Value builtin_measure_args = 3;
}

message MetricsViewAggregationSort {
  string name = 1;
  bool desc = 2;
}

enum BuiltinMeasure {
  BUILTIN_MEASURE_UNSPECIFIED = 0;
  BUILTIN_MEASURE_COUNT = 1;
  BUILTIN_MEASURE_COUNT_DISTINCT = 2;
}

message MetricsViewToplistRequest {
  string instance_id = 1;
  string metrics_view_name = 2 [(validate.rules).string.min_len = 1];
  string dimension_name = 3 [(validate.rules).string.min_len = 1];
  repeated string measure_names = 4;
  repeated InlineMeasure inline_measures = 12;
  google.protobuf.Timestamp time_start = 5;
  google.protobuf.Timestamp time_end = 6;
  int64 limit = 7 [(validate.rules).int64.gte = 0];
  int64 offset = 8 [(validate.rules).int64.gte = 0];
  repeated MetricsViewSort sort = 9;
  Expression where = 10;
  Expression having = 13;
  int32 priority = 11;
  MetricsViewFilter filter = 14; // Deprecated. should be removed once UI is moved to use new filters
}

message MetricsViewToplistResponse {
  repeated MetricsViewColumn meta = 1;
  repeated google.protobuf.Struct data = 2;
}

// Request message for QueryService.MetricsViewComparison
message MetricsViewComparisonRequest {
  string instance_id = 1;
  string metrics_view_name = 2 [(validate.rules).string.min_len = 1];
  MetricsViewAggregationDimension dimension = 3;
  repeated MetricsViewAggregationMeasure measures = 4;
  repeated MetricsViewComparisonSort sort = 5;
  TimeRange time_range = 6;
  TimeRange comparison_time_range = 7;
  Expression where = 8;
  Expression having = 12;
  repeated MetricsViewComparisonMeasureAlias aliases = 15;
  int64 limit = 9 [(validate.rules).int64.gte = 0];
  int64 offset = 10 [(validate.rules).int64.gte = 0];
  int32 priority = 11;
  bool exact = 13;
  MetricsViewFilter filter = 14; // Deprecated. should be removed once UI is moved to use new filters
}

// Response message for QueryService.MetricsViewComparison
message MetricsViewComparisonResponse {
  repeated MetricsViewComparisonRow rows = 1;
}

message TimeRange {
  google.protobuf.Timestamp start = 1;
  google.protobuf.Timestamp end = 2;
  string iso_duration = 3;
  string iso_offset = 4;
  TimeGrain round_to_grain = 5;
  string time_zone = 6;
}

// Present for backwards compatibility
enum MetricsViewComparisonSortType {
  METRICS_VIEW_COMPARISON_SORT_TYPE_UNSPECIFIED = 0;
  METRICS_VIEW_COMPARISON_SORT_TYPE_BASE_VALUE = 1;
  METRICS_VIEW_COMPARISON_SORT_TYPE_COMPARISON_VALUE = 2;
  METRICS_VIEW_COMPARISON_SORT_TYPE_ABS_DELTA = 3;
  METRICS_VIEW_COMPARISON_SORT_TYPE_REL_DELTA = 4;
}

enum MetricsViewComparisonMeasureType {
  METRICS_VIEW_COMPARISON_MEASURE_TYPE_UNSPECIFIED = 0;
  METRICS_VIEW_COMPARISON_MEASURE_TYPE_BASE_VALUE = 1;
  METRICS_VIEW_COMPARISON_MEASURE_TYPE_COMPARISON_VALUE = 2;
  METRICS_VIEW_COMPARISON_MEASURE_TYPE_ABS_DELTA = 3;
  METRICS_VIEW_COMPARISON_MEASURE_TYPE_REL_DELTA = 4;
}

message MetricsViewComparisonSort {
  string name = 1 [(validate.rules).string.min_len = 1];
  bool desc = 2;
  MetricsViewComparisonSortType type = 3; // Deprecated. Present for backwards compatibility for older reports
  MetricsViewComparisonMeasureType sort_type = 4;
}

message MetricsViewComparisonRow {
  google.protobuf.Value dimension_value = 1;
  repeated MetricsViewComparisonValue measure_values = 2;
}

message MetricsViewComparisonValue {
  string measure_name = 1;
  google.protobuf.Value base_value = 2;
  google.protobuf.Value comparison_value = 3;
  google.protobuf.Value delta_abs = 4;
  google.protobuf.Value delta_rel = 5;
}

message MetricsViewComparisonMeasureAlias {
  string name = 1;
  MetricsViewComparisonMeasureType type = 2;
  string alias = 3;
}

message MetricsViewTimeSeriesRequest {
  string instance_id = 1;
  string metrics_view_name = 2 [(validate.rules).string.min_len = 1];
  repeated string measure_names = 3 [(validate.rules).repeated.min_items = 1];
  repeated InlineMeasure inline_measures = 9;
  google.protobuf.Timestamp time_start = 4;
  google.protobuf.Timestamp time_end = 5;
  TimeGrain time_granularity = 6 [(validate.rules).enum = {not_in: [0]}];
  Expression where = 7;
  Expression having = 11;
  string time_zone = 10;
  int32 priority = 8;
  MetricsViewFilter filter = 12; // Deprecated. should be removed once UI is moved to use new filters
}

message MetricsViewTimeSeriesResponse {
  repeated MetricsViewColumn meta = 1;
  repeated TimeSeriesValue data = 2;
}

message MetricsViewTotalsRequest {
  string instance_id = 1;
  string metrics_view_name = 2 [(validate.rules).string.min_len = 1];
  repeated string measure_names = 3 [(validate.rules).repeated.min_items = 1];
  repeated InlineMeasure inline_measures = 9;
  google.protobuf.Timestamp time_start = 4;
  google.protobuf.Timestamp time_end = 5;
  Expression where = 7;
  int32 priority = 8;
  MetricsViewFilter filter = 10; // Deprecated. should be removed once UI is moved to use new filters
}

message MetricsViewTotalsResponse {
  repeated MetricsViewColumn meta = 1;
  google.protobuf.Struct data = 2;
}

message MetricsViewRowsRequest {
  string instance_id = 1;
  string metrics_view_name = 2 [(validate.rules).string.min_len = 1];
  google.protobuf.Timestamp time_start = 3;
  google.protobuf.Timestamp time_end = 4;
  TimeGrain time_granularity = 10;
  Expression where = 5;
  repeated MetricsViewSort sort = 6;
  int32 limit = 7 [(validate.rules).int32.gte = 0];
  int64 offset = 8 [(validate.rules).int64.gte = 0];
  int32 priority = 9;
  string time_zone = 11;
  MetricsViewFilter filter = 12; // Deprecated. should be removed once UI is moved to use new filters
}

message MetricsViewRowsResponse {
  repeated MetricsViewColumn meta = 1;
  repeated google.protobuf.Struct data = 2;
}

message MetricsViewSort {
  string name = 1 [(validate.rules).string.min_len = 1];
  bool ascending = 2;
}

message MetricsViewFilter {
  message Cond {
    string name = 1;
    repeated google.protobuf.Value in = 2;
    repeated string like = 3;
  }
  repeated Cond include = 2;
  repeated Cond exclude = 3;
}

message MetricsViewColumn {
  string name = 1;
  string type = 2;
  bool nullable = 3;
}

message InlineMeasure {
  string name = 1 [(validate.rules).string.min_len = 1];
  string expression = 2 [(validate.rules).string.min_len = 1];
}

message MetricsViewTimeRangeRequest {
  string instance_id = 1;
  string metrics_view_name = 2 [(validate.rules).string.min_len = 1];
  int32 priority = 3;
}

message MetricsViewTimeRangeResponse {
  TimeRangeSummary time_range_summary = 1;
}

// **********
// Profiling APIs
// **********

message ColumnRollupIntervalRequest {
  string instance_id = 1;
  string table_name = 2 [(validate.rules).string.min_len = 1];
  string column_name = 3 [(validate.rules).string.min_len = 1];
  int32 priority = 4;
}

message ColumnRollupIntervalResponse {
  google.protobuf.Timestamp start = 1;
  google.protobuf.Timestamp end = 2;
  TimeGrain interval = 3;
}

message ColumnTopKRequest {
  string instance_id = 1;
  string table_name = 2 [(validate.rules).string.min_len = 1];
  string column_name = 3 [(validate.rules).string.min_len = 1];
  string agg = 4; // default is count(*)
  int32 k = 5; // default is 50
  int32 priority = 6;
}

message ColumnTopKResponse {
  CategoricalSummary categorical_summary = 1;
}

message CategoricalSummary {
  oneof case {
    TopK top_k = 1;
    double cardinality = 2;
  }
}

message TopK {
  repeated Entry entries = 1;
  message Entry {
    google.protobuf.Value value = 1;
    double count = 2;
  }
}

message ColumnNullCountRequest {
  string instance_id = 1;
  string table_name = 2 [(validate.rules).string.min_len = 1];
  string column_name = 3 [(validate.rules).string.min_len = 1];
  int32 priority = 4;
}

message ColumnNullCountResponse {
  double count = 1;
}

message ColumnDescriptiveStatisticsRequest {
  string instance_id = 1;
  string table_name = 2 [(validate.rules).string.min_len = 1];
  string column_name = 3 [(validate.rules).string.min_len = 1];
  int32 priority = 4;
}

message ColumnDescriptiveStatisticsResponse {
  NumericSummary numeric_summary = 1;
}

message NumericSummary {
  oneof case {
    NumericHistogramBins numeric_histogram_bins = 1;
    NumericStatistics numeric_statistics = 2;
    NumericOutliers numeric_outliers = 3;
  }
}

message NumericHistogramBins {
  message Bin {
    int32 bucket = 1;
    double low = 2;
    double midpoint = 3;
    double high = 4;
    double count = 5;
  }
  repeated Bin bins = 1;
}

message NumericStatistics {
  double min = 1;
  double max = 2;
  double mean = 3;
  double q25 = 4;
  double q50 = 5;
  double q75 = 6;
  double sd = 7;
}

message NumericOutliers {
  message Outlier {
    int32 bucket = 1;
    double low = 2;
    double high = 3;
    bool present = 4;
    int32 count = 5;
  }
  repeated Outlier outliers = 1;
}

message ColumnTimeGrainRequest {
  string instance_id = 1;
  string table_name = 2 [(validate.rules).string.min_len = 1];
  string column_name = 3 [(validate.rules).string.min_len = 1];
  int32 priority = 4;
}

message ColumnTimeGrainResponse {
  TimeGrain time_grain = 1;
}

message ColumnNumericHistogramRequest {
  string instance_id = 1;
  string table_name = 2 [(validate.rules).string.min_len = 1];
  string column_name = 3 [(validate.rules).string.min_len = 1];
  HistogramMethod histogram_method = 4;
  int32 priority = 5;
}

message ColumnNumericHistogramResponse {
  NumericSummary numeric_summary = 1;
}

enum HistogramMethod {
  HISTOGRAM_METHOD_UNSPECIFIED = 0;
  HISTOGRAM_METHOD_FD = 1;
  HISTOGRAM_METHOD_DIAGNOSTIC = 2;
}

message ColumnRugHistogramRequest {
  string instance_id = 1;
  string table_name = 2 [(validate.rules).string.min_len = 1];
  string column_name = 3 [(validate.rules).string.min_len = 1];
  int32 priority = 4;
}

message ColumnRugHistogramResponse {
  NumericSummary numeric_summary = 1;
}

message ColumnTimeRangeRequest {
  string instance_id = 1;
  string table_name = 2 [(validate.rules).string.min_len = 1];
  string column_name = 3 [(validate.rules).string.min_len = 1];
  int32 priority = 4;
}

message ColumnTimeRangeResponse {
  TimeRangeSummary time_range_summary = 1;
}

message TimeRangeSummary {
  google.protobuf.Timestamp min = 1;
  google.protobuf.Timestamp max = 2;
  message Interval {
    int32 months = 1;
    int32 days = 2;
    int64 micros = 3;
  }
  Interval interval = 3;
}

message ColumnCardinalityRequest {
  string instance_id = 1;
  string table_name = 2 [(validate.rules).string.min_len = 1];
  string column_name = 3 [(validate.rules).string.min_len = 1];
  int32 priority = 4;
}

message ColumnCardinalityResponse {
  CategoricalSummary categorical_summary = 1;
}

message ColumnTimeSeriesRequest {
  string instance_id = 1;
  string table_name = 2 [(validate.rules).string.min_len = 1];
  repeated BasicMeasure measures = 3 [(validate.rules).repeated.min_items = 1];
  string timestamp_column_name = 4 [(validate.rules).string.min_len = 1];
  TimeSeriesTimeRange time_range = 5;
  int32 pixels = 7 [(validate.rules).int32.gte = 0];
  int32 sample_size = 8 [(validate.rules).int32.gte = 0];
  int32 priority = 9;
  string time_zone = 10;
  message BasicMeasure {
    string id = 1;
    // mandatory user defined metadata
    string expression = 2 [(validate.rules).string.min_len = 1];
    // optional user defined metadata
    string sql_name = 3;
  }
}

message ColumnTimeSeriesResponse {
  TimeSeriesResponse rollup = 1;
}

message TimeSeriesTimeRange {
  google.protobuf.Timestamp start = 2;
  google.protobuf.Timestamp end = 3;
  TimeGrain interval = 4 [(validate.rules).enum.defined_only = true];
}

message TimeSeriesResponse {
  repeated TimeSeriesValue results = 1;
  repeated TimeSeriesValue spark = 2;
  int32 sample_size = 4;
}

message TimeSeriesValue {
  google.protobuf.Timestamp ts = 1;
  double bin = 2;
  google.protobuf.Struct records = 3;
}

// **********
// Tablewide profiling API
// **********

message TableCardinalityRequest {
  string instance_id = 1;
  string table_name = 2 [(validate.rules).string.min_len = 1];
  int32 priority = 3;
}

message TableCardinalityResponse {
  int64 cardinality = 1;
}

message TableColumnsRequest {
  string instance_id = 1;
  string table_name = 2 [(validate.rules).string.min_len = 1];
  int32 priority = 3;
}

message TableColumnsResponse {
  repeated ProfileColumn profile_columns = 1;
}

message ProfileColumn {
  string name = 1;
  string type = 2;
  int32 largest_string_length = 3;
}

message TableRowsRequest {
  string instance_id = 1;
  string table_name = 2 [(validate.rules).string.min_len = 1];
  int32 limit = 3 [(validate.rules).int32.gte = 0];
  int32 priority = 4;
}

message TableRowsResponse {
  repeated google.protobuf.Struct data = 1;
}<|MERGE_RESOLUTION|>--- conflicted
+++ resolved
@@ -5,10 +5,10 @@
 import "google/protobuf/struct.proto";
 import "google/protobuf/timestamp.proto";
 import "rill/runtime/v1/export_format.proto";
+import "rill/runtime/v1/expression.proto";
 import "rill/runtime/v1/schema.proto";
 import "rill/runtime/v1/time_grain.proto";
 import "validate/validate.proto";
-import "rill/runtime/v1/expression.proto";
 
 service QueryService {
   // Query runs a SQL query against the instance's OLAP datastore.
@@ -280,13 +280,9 @@
   TimeRange time_range = 12;
   google.protobuf.Timestamp time_start = 6; // Deprecated in favor of time_range
   google.protobuf.Timestamp time_end = 7; // Deprecated in favor of time_range
-<<<<<<< HEAD
-  MetricsViewFilter filter = 8;
-  repeated string pivot_on = 13;
-=======
+  repeated string pivot_on = 14;
   Expression where = 8;
   Expression having = 13;
->>>>>>> 7f482f3f
   int64 limit = 9 [(validate.rules).int64.gte = 0];
   int64 offset = 10 [(validate.rules).int64.gte = 0];
   int32 priority = 11;
@@ -426,7 +422,9 @@
   repeated InlineMeasure inline_measures = 9;
   google.protobuf.Timestamp time_start = 4;
   google.protobuf.Timestamp time_end = 5;
-  TimeGrain time_granularity = 6 [(validate.rules).enum = {not_in: [0]}];
+  TimeGrain time_granularity = 6 [(validate.rules).enum = {
+    not_in: [0]
+  }];
   Expression where = 7;
   Expression having = 11;
   string time_zone = 10;
