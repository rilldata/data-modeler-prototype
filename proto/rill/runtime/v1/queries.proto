--- conflicted
+++ resolved
@@ -186,14 +186,7 @@
 // Request message for QueryService.Export
 message ExportRequest {
   string instance_id = 1;
-<<<<<<< HEAD
-  int32 limit = 2 [(validate.rules).int32 = {
-    lte: 10000,
-    gte: 0
-  }];
-=======
   optional int64 limit = 2;
->>>>>>> bbc104ae
   ExportFormat format = 3;
   oneof request {
     MetricsViewToplistRequest metrics_view_toplist_request = 4;
@@ -656,8 +649,6 @@
 
 message TableRowsResponse {
   repeated google.protobuf.Struct data = 1;
-<<<<<<< HEAD
-=======
 }
 
 message QueryBatchEntry {
@@ -713,5 +704,4 @@
     TableColumnsResponse table_columns_response = 19;
     TableRowsResponse table_rows_response = 20;
   }
->>>>>>> bbc104ae
 }