syntax = "proto3";
package rill.admin.v1;

import "google/api/annotations.proto";
import "google/protobuf/timestamp.proto";
import "validate/validate.proto";

service AdminService {
  // Ping returns information about the server
  rpc Ping(PingRequest) returns (PingResponse) {
    option (google.api.http) = {get: "/v1/ping"};
  }

  // ListOrganizations lists all the organizations currently managed by the admin
  rpc ListOrganizations(ListOrganizationsRequest) returns (ListOrganizationsResponse) {
    option (google.api.http) = {get: "/v1/organizations"};
  }

  // GetOrganization returns information about a specific organization
  rpc GetOrganization(GetOrganizationRequest) returns (GetOrganizationResponse) {
    option (google.api.http) = {get: "/v1/organizations/{name}"};
  }

  // CreateOrganization creates a new organization
  rpc CreateOrganization(CreateOrganizationRequest) returns (CreateOrganizationResponse) {
    option (google.api.http) = {
      post: "/v1/organizations",
      body: "*"
    };
  }

  // DeleteOrganization deletes an organizations
  rpc DeleteOrganization(DeleteOrganizationRequest) returns (DeleteOrganizationResponse) {
    option (google.api.http) = {delete: "/v1/organizations/{name}"};
  }

  // UpdateOrganization deletes an organizations
  rpc UpdateOrganization(UpdateOrganizationRequest) returns (UpdateOrganizationResponse) {
    option (google.api.http) = {
      patch: "/v1/organizations/{name}",
      body: "*"
    };
  }

  // ListProjectsForOrganization lists all the projects currently available for given organizations
  rpc ListProjectsForOrganization(ListProjectsForOrganizationRequest) returns (ListProjectsForOrganizationResponse) {
    option (google.api.http) = {get: "/v1/organizations/{organization_name}/projects"};
  }

  // GetProject returns information about a specific project
  rpc GetProject(GetProjectRequest) returns (GetProjectResponse) {
    option (google.api.http) = {get: "/v1/organizations/{organization_name}/projects/{name}"};
  }

  // SearchProjectNames returns project names matching the pattern
  rpc SearchProjectNames(SearchProjectNamesRequest) returns (SearchProjectNamesResponse) {
    option (google.api.http) = {get: "/v1/superuser/projects/search"};
  }

  // GetProjectVariables returns project variables. NOTE: Get project API doesn't return variables.
  rpc GetProjectVariables(GetProjectVariablesRequest) returns (GetProjectVariablesResponse) {
    option (google.api.http) = {get: "/v1/organizations/{organization_name}/projects/{name}/variables"};
  }

  // CreateProject creates a new project
  rpc CreateProject(CreateProjectRequest) returns (CreateProjectResponse) {
    option (google.api.http) = {
      post: "/v1/organizations/{organization_name}/projects",
      body: "*"
    };
  }

  // DeleteProject deletes an project
  rpc DeleteProject(DeleteProjectRequest) returns (DeleteProjectResponse) {
    option (google.api.http) = {delete: "/v1/organizations/{organization_name}/projects/{name}"};
  }

  // UpdateProject updates a project
  rpc UpdateProject(UpdateProjectRequest) returns (UpdateProjectResponse) {
    option (google.api.http) = {
      patch: "/v1/organizations/{organization_name}/projects/{name}",
      body: "*"
    };
  }

  // UpdateProjectVariables updates variables for a project. NOTE: Update project API doesn't update variables.
  rpc UpdateProjectVariables(UpdateProjectVariablesRequest) returns (UpdateProjectVariablesResponse) {
    option (google.api.http) = {
      put: "/v1/organizations/{organization_name}/projects/{name}/variables",
      body: "*"
    };
  }

  // TriggerReconcile triggers reconcile for the project's prod deployment
  rpc TriggerReconcile(TriggerReconcileRequest) returns (TriggerReconcileResponse) {
    option (google.api.http) = {
      post: "/v1/deployments/{deployment_id}/reconcile",
      body: "*"
    };
  }

  // TriggerRefreshSources refresh the source for production deployment
  rpc TriggerRefreshSources(TriggerRefreshSourcesRequest) returns (TriggerRefreshSourcesResponse) {
    option (google.api.http) = {
      post: "/v1/deployments/{deployment_id}/refresh",
      body: "*"
    };
  }

  // TriggerRedeploy creates a new deployment and teardown the old deployment for production deployment
  rpc TriggerRedeploy(TriggerRedeployRequest) returns (TriggerRedeployResponse) {
    option (google.api.http) = {
      post: "/v1/projects/-/redeploy",
      body: "*"
    };
  }

  // ListOrganizationMembers lists all the org members
  rpc ListOrganizationMembers(ListOrganizationMembersRequest) returns (ListOrganizationMembersResponse) {
    option (google.api.http) = {get: "/v1/organizations/{organization}/members"};
  }

  // ListOrganizationInvites lists all the org invites
  rpc ListOrganizationInvites(ListOrganizationInvitesRequest) returns (ListOrganizationInvitesResponse) {
    option (google.api.http) = {get: "/v1/organizations/{organization}/invites"};
  }

  // AddOrganizationMember lists all the org members
  rpc AddOrganizationMember(AddOrganizationMemberRequest) returns (AddOrganizationMemberResponse) {
    option (google.api.http) = {
      post: "/v1/organizations/{organization}/members",
      body: "*"
    };
  }

  // RemoveOrganizationMember removes member from the organization
  rpc RemoveOrganizationMember(RemoveOrganizationMemberRequest) returns (RemoveOrganizationMemberResponse) {
    option (google.api.http) = {delete: "/v1/organizations/{organization}/members/{email}"};
  }

  // LeaveOrganization removes the current user from the organization
  rpc LeaveOrganization(LeaveOrganizationRequest) returns (LeaveOrganizationResponse) {
    option (google.api.http) = {delete: "/v1/organizations/{organization}/members/current"};
  }

  // SetOrganizationMemberRole sets the role for the member
  rpc SetOrganizationMemberRole(SetOrganizationMemberRoleRequest) returns (SetOrganizationMemberRoleResponse) {
    option (google.api.http) = {
      put: "/v1/organizations/{organization}/members/{email}",
      body: "*"
    };
  }

  // ListProjectMembers lists all the project members
  rpc ListProjectMembers(ListProjectMembersRequest) returns (ListProjectMembersResponse) {
    option (google.api.http) = {get: "/v1/organizations/{organization}/projects/{project}/members"};
  }

  // ListProjectInvites lists all the project invites
  rpc ListProjectInvites(ListProjectInvitesRequest) returns (ListProjectInvitesResponse) {
    option (google.api.http) = {get: "/v1/organizations/{organization}/projects/{project}/invites"};
  }

  // AddProjectMember adds a member to the project
  rpc AddProjectMember(AddProjectMemberRequest) returns (AddProjectMemberResponse) {
    option (google.api.http) = {
      post: "/v1/organizations/{organization}/projects/{project}/members",
      body: "*"
    };
  }

  // RemoveProjectMember removes member from the project
  rpc RemoveProjectMember(RemoveProjectMemberRequest) returns (RemoveProjectMemberResponse) {
    option (google.api.http) = {delete: "/v1/organizations/{organization}/projects/{project}/members/{email}"};
  }

  // SetProjectMemberRole sets the role for the member
  rpc SetProjectMemberRole(SetProjectMemberRoleRequest) returns (SetProjectMemberRoleResponse) {
    option (google.api.http) = {
      put: "/v1/organizations/{organization}/projects/{project}/members/{email}",
      body: "*"
    };
  }

  // GetCurrentUser returns the currently authenticated user (if any)
  rpc GetCurrentUser(GetCurrentUserRequest) returns (GetCurrentUserResponse) {
    option (google.api.http) = {
      get: "/v1/users/current"
    };
  }

  // IssueRepresentativeAuthToken returns the temporary token for given email
  rpc IssueRepresentativeAuthToken(IssueRepresentativeAuthTokenRequest) returns (IssueRepresentativeAuthTokenResponse) {
    option (google.api.http) = {
      post: "/v1/tokens/represent",
      body: "*"
    };
  }

  // RevokeCurrentAuthToken revoke the current auth token
  rpc RevokeCurrentAuthToken(RevokeCurrentAuthTokenRequest) returns (RevokeCurrentAuthTokenResponse) {
    option (google.api.http) = {delete: "/v1/tokens/current"};
  }

  // GetGithubRepoRequest returns info about a Github repo based on the caller's installations.
  // If the caller has not granted access to the repository, instructions for granting access are returned.
  rpc GetGithubRepoStatus(GetGithubRepoStatusRequest) returns (GetGithubRepoStatusResponse) {
    option (google.api.http) = {get: "/v1/github/repositories"};
  }

  // GetGitCredentials returns credentials and other details for a project's Git repository.
  rpc GetGitCredentials(GetGitCredentialsRequest) returns (GetGitCredentialsResponse) {
    option (google.api.http) = {get: "/v1/organizations/{organization}/projects/{project}/git-credentials"};
  }

  // CreateWhitelistedDomain adds a domain to the whitelist
  rpc CreateWhitelistedDomain(CreateWhitelistedDomainRequest) returns (CreateWhitelistedDomainResponse) {
    option (google.api.http) = {
      post: "/v1/organizations/{organization}/whitelisted",
      body: "*"
    };
  }

  // RemoveWhitelistedDomain removes a domain from the whitelist list
  rpc RemoveWhitelistedDomain(RemoveWhitelistedDomainRequest) returns (RemoveWhitelistedDomainResponse) {
    option (google.api.http) = {delete: "/v1/organizations/{organization}/whitelisted/{domain}"};
  }

  // ListWhitelistedDomains lists all the whitelisted domains for the organization
  rpc ListWhitelistedDomains(ListWhitelistedDomainsRequest) returns (ListWhitelistedDomainsResponse) {
    option (google.api.http) = {get: "/v1/organizations/{organization}/whitelisted"};
  }

  // GetUser returns user by email
  rpc GetUser(GetUserRequest) returns (GetUserResponse) {
    option (google.api.http) = {get: "/v1/users"};
  }
   // GetUsersByEmail returns users by email
  rpc SearchUsers(SearchUsersRequest) returns (SearchUsersResponse) {
    option (google.api.http) = {get: "/v1/users/search"};
  }

  // ListSuperusers lists all the superusers
  rpc ListSuperusers(ListSuperusersRequest) returns (ListSuperusersResponse) {
    option (google.api.http) = {get: "/v1/superuser/members"};
  }

  // SetSuperuser adds/remove a superuser
  rpc SetSuperuser(SetSuperuserRequest) returns (SetSuperuserResponse) {
    option (google.api.http) = {
      post: "/v1/superuser/members",
      body: "*"
    };
  }

   // SudoGetResource returns details about a resource by ID lookup
  rpc SudoGetResource(SudoGetResourceRequest) returns (SudoGetResourceResponse) {
    option (google.api.http) = {get: "/v1/superuser/resource"};
  }

  // SudoUpdateUserQuotas update the quotas for users
  rpc SudoUpdateUserQuotas(SudoUpdateUserQuotasRequest) returns (SudoUpdateUserQuotasResponse) {
    option (google.api.http) = {
      patch: "/v1/superuser/quotas/user",
      body: "*"
    };
  }

  // SudoUpdateOrganizationQuotas update the quotas available for orgs
  rpc SudoUpdateOrganizationQuotas(SudoUpdateOrganizationQuotasRequest) returns (SudoUpdateOrganizationQuotasResponse) {
    option (google.api.http) = {
      patch: "/v1/superuser/quotas/organization",
      body: "*"
    };
  }

<<<<<<< HEAD
  // ListService returns all the services per organization
  rpc ListServices(ListServicesRequest) returns (ListServicesResponse) {
    option (google.api.http) = {get: "/v1/organizations/{organization_name}/services"};
  }

  // CreateService creates a new service per organization
  rpc CreateService(CreateServiceRequest) returns (CreateServiceResponse) {
    option (google.api.http) = {
      post: "/v1/organizations/{organization_name}/services",
=======
  // UpdateUserPreferences updates the preferences for the user
  rpc UpdateUserPreferences(UpdateUserPreferencesRequest) returns (UpdateUserPreferencesResponse) {
    option (google.api.http) = {
      put: "/v1/users/preferences",
>>>>>>> 2a6e907d
      body: "*"
    };
  }

<<<<<<< HEAD
  // UpdateService updates a service per organization
  rpc UpdateService(UpdateServiceRequest) returns (UpdateServiceResponse) {
    option (google.api.http) = {
      patch: "/v1/organizations/{organization_name}/services/{name}",
      body: "*"
    };
  }

  // DeleteService deletes a service per organization
  rpc DeleteService(DeleteServiceRequest) returns (DeleteServiceResponse) {
    option (google.api.http) = {delete: "/v1/organizations/{organization_name}/services/{name}"};
  }
=======
  // ListBookmarks lists all the bookmarks for the user
  rpc ListBookmarks(ListBookmarksRequest) returns (ListBookmarksResponse) {
    option (google.api.http) = {get: "/v1/users/bookmarks"};
  }

  // GetBookmark returns the bookmark for the given user for the given project
  rpc GetBookmark(GetBookmarkRequest) returns (GetBookmarkResponse) {
    option (google.api.http) = {get: "/v1/users/bookmarks/{bookmark_id}"};
  }

  // CreateBookmark creates a bookmark for the given user for the given project
  rpc CreateBookmark(CreateBookmarkRequest) returns (CreateBookmarkResponse) {
    option (google.api.http) = {
      post: "/v1/users/bookmarks",
      body: "*"
    };
  }
  
  // RemoveBookmark removes the bookmark for the given user for the given project
  rpc RemoveBookmark(RemoveBookmarkRequest) returns (RemoveBookmarkResponse) {
    option (google.api.http) = {delete: "/v1/users/bookmarks/{bookmark_id}"};
  }

>>>>>>> 2a6e907d
}

message PingRequest {}

message PingResponse {
  string version = 1;
  google.protobuf.Timestamp time = 2;
}

message ListOrganizationsRequest {
  uint32 page_size = 1 [(validate.rules).uint32 = {ignore_empty: true, lte: 1000}];
  string page_token = 2;
}

message ListOrganizationsResponse {
  repeated Organization organizations = 1;
  string next_page_token = 2;
}

message GetOrganizationRequest {
  string name = 1;
}

message GetOrganizationResponse {
  Organization organization = 1;
  OrganizationPermissions permissions = 2;
}

message CreateOrganizationRequest {
  string name = 2 [(validate.rules).string.min_len = 1];
  string description = 3;
}

message CreateOrganizationResponse {
  Organization organization = 1;
}

message DeleteOrganizationRequest {
  string name = 1;
}

message DeleteOrganizationResponse {}

message UpdateOrganizationRequest {
  string name = 1 [(validate.rules).string.min_len = 1];
  optional string description = 2;
  optional string new_name = 3;
}

message UpdateOrganizationResponse {
  Organization organization = 1;
}

message ListProjectsForOrganizationRequest {
  string organization_name = 1 [(validate.rules).string.min_len = 1];
  uint32 page_size = 2 [(validate.rules).uint32 = {ignore_empty: true, lte: 1000}];
  string page_token = 3;
}

message ListProjectsForOrganizationResponse {
  repeated Project projects = 1;
  string next_page_token = 2;
}

message GetProjectRequest {
  string organization_name = 1;
  string name = 2;
}

message GetProjectResponse {
  Project project = 1;
  Deployment prod_deployment = 2;
  string jwt = 3;
  ProjectPermissions project_permissions = 4;
}

message SearchProjectNamesRequest {
  string name_pattern = 1;
  uint32 page_size = 2 [(validate.rules).uint32 = {ignore_empty: true, lte: 1000}];
  string page_token = 3;
}

message SearchProjectNamesResponse {
  repeated string names = 1;
  string next_page_token = 2;
}

message GetProjectVariablesRequest {
  string organization_name = 1;
  string name = 2;
}

message GetProjectVariablesResponse {
  map<string, string> variables = 1;
}


message ListServicesRequest {
  string organization_name = 1 [(validate.rules).string.min_len = 1];
}

message ListServicesResponse {
  repeated Service services = 1;
}

message CreateServiceRequest {
  string name = 1 [(validate.rules).string.min_len = 1];
  string organization_name = 2 [(validate.rules).string.min_len = 1];
}

message CreateServiceResponse {
  Service service = 1;
}

message UpdateServiceRequest {
  string name = 1 [(validate.rules).string.min_len = 1];
  string organization_name = 2 [(validate.rules).string.min_len = 1];
}

message UpdateServiceResponse {
  Service service = 1;
}

message DeleteServiceRequest {
  string name = 1 [(validate.rules).string.min_len = 1];
  string organization_name = 2 [(validate.rules).string.min_len = 1];
}

message DeleteServiceResponse {
  Service service = 1;
}

message CreateProjectRequest {
  string organization_name = 1 [(validate.rules).string.min_len = 1];
  string name = 2 [(validate.rules).string.min_len = 1];
  string description = 3;
  bool public = 4;
  string region = 5;
  string prod_olap_driver = 6;
  string prod_olap_dsn = 7;
  int64 prod_slots = 8;
  string subpath = 12;
  string prod_branch = 9;
  string github_url = 10;
  map<string, string> variables = 11;
}

message CreateProjectResponse {
  Project project = 1;
}

message DeleteProjectRequest {
  string organization_name = 1;
  string name = 2;
}

message DeleteProjectResponse {}

message UpdateProjectRequest {
  string organization_name = 1 [(validate.rules).string.min_len = 1];
  string name = 2 [(validate.rules).string.min_len = 1];
  optional string description = 3;
  optional bool public = 4;
  optional string prod_branch = 5;
  optional string github_url = 6;
  optional int64 prod_slots = 7;
  optional string region = 8;
  optional string new_name = 9;
  optional int64 prod_ttl_seconds = 10;
}

message UpdateProjectResponse {
  Project project = 1;
}

message UpdateProjectVariablesRequest {
  string organization_name = 1 [(validate.rules).string.min_len = 1];
  string name = 2 [(validate.rules).string.min_len = 1];
  map<string, string> variables = 3;
}

message UpdateProjectVariablesResponse {
  map<string, string> variables = 1;
}

message TriggerReconcileRequest {
  string deployment_id = 1;
}

message TriggerReconcileResponse {}

message TriggerRefreshSourcesRequest {
  string deployment_id = 1;
  repeated string sources = 2;
}

message TriggerRefreshSourcesResponse {}

message TriggerRedeployRequest {
  // It's sufficient to pass org/project name OR deployment_id.
  // (To enable rehydrating hibernated projects.)
  string organization = 2;
  string project = 3;
  string deployment_id = 1;
}

message TriggerRedeployResponse {}

message ListOrganizationMembersRequest {
  string organization = 1;
  uint32 page_size = 2 [(validate.rules).uint32 = {ignore_empty: true, lte: 1000}];
  string page_token = 3;
}

message ListOrganizationMembersResponse {
  repeated Member members = 1;
  string next_page_token = 2;
}

message ListOrganizationInvitesRequest {
  string organization = 1;
  uint32 page_size = 2 [(validate.rules).uint32 = {ignore_empty: true, lte: 1000}];
  string page_token = 3;
}

message ListOrganizationInvitesResponse {
  repeated UserInvite invites = 1;
  string next_page_token = 2;
}

message AddOrganizationMemberRequest {
  string organization = 1 [(validate.rules).string.min_len = 1];
  string email = 2 [(validate.rules).string.email = true];
  string role = 3;
}

message AddOrganizationMemberResponse {
  bool pending_signup = 1;
}

message RemoveOrganizationMemberRequest {
  string organization = 1 [(validate.rules).string.min_len = 1];
  string email = 2 [(validate.rules).string.email = true];
  bool keep_project_roles = 3;
}

message RemoveOrganizationMemberResponse {}

message LeaveOrganizationRequest {
  string organization = 1 [(validate.rules).string.min_len = 1];
}

message LeaveOrganizationResponse {}

message SetOrganizationMemberRoleRequest {
  string organization = 1 [(validate.rules).string.min_len = 1];
  string email = 2 [(validate.rules).string.email = true];
  string role = 3 [(validate.rules).string.min_len = 1];
}

message SetOrganizationMemberRoleResponse {}

message ListSuperusersRequest {}

message ListSuperusersResponse {
  repeated User users = 1;
}

message SetSuperuserRequest {
  string email = 1 [(validate.rules).string.email = true];
  bool superuser = 2;
}

message SetSuperuserResponse {}

// SudoGetResourceRequest
message SudoGetResourceRequest {
  oneof id {
    string user_id = 1;
    string org_id = 2;
    string project_id = 3;
    string deployment_id = 4;
    string instance_id = 5;
  }
}

// SudoGetResourceResponse
message SudoGetResourceResponse {
  oneof resource {
    User user = 1;
    Organization org = 2;
    Project project = 3;
    Deployment deployment = 4;
    Deployment instance = 5;
  }
}

// SudoUpdateOrganizationQuotasRequest
message SudoUpdateOrganizationQuotasRequest {
  string org_name = 1;
  optional uint32 projects = 2;
  optional uint32 deployments = 3;
  optional uint32 slots_total = 4;
  optional uint32 slots_per_deployment = 5;
  optional uint32 outstanding_invites = 6;
}

// SudoUpdateOrganizationQuotasResponse
message SudoUpdateOrganizationQuotasResponse {
  Organization organization = 1;
}

// SudoUpdateUserQuotasRequest
message SudoUpdateUserQuotasRequest {
  string email = 1;
  optional uint32 singleuser_orgs = 2;
}

// SudoUpdateUserQuotasResponse
message SudoUpdateUserQuotasResponse {
  User user = 1;
}

message ListProjectMembersRequest {
  string organization = 1 [(validate.rules).string.min_len = 1];
  string project = 2 [(validate.rules).string.min_len = 1];
  uint32 page_size = 3 [(validate.rules).uint32 = {ignore_empty: true, lte: 1000}];
  string page_token = 4 ;
}

message ListProjectMembersResponse {
  repeated Member members = 1;
  string next_page_token = 2;
}

message ListProjectInvitesRequest {
  string organization = 1 [(validate.rules).string.min_len = 1];
  string project = 2 [(validate.rules).string.min_len = 1];
  uint32 page_size = 3 [(validate.rules).uint32 = {ignore_empty: true, lte: 1000}];
  string page_token = 4;
}

message ListProjectInvitesResponse {
  repeated UserInvite invites = 1;
  string next_page_token = 2;
}

message AddProjectMemberRequest {
  string organization = 1 [(validate.rules).string.min_len = 1];
  string project = 2 [(validate.rules).string.min_len = 1];
  string email = 3 [(validate.rules).string.email = true];
  string role = 4 [(validate.rules).string.min_len = 1];
}

message AddProjectMemberResponse {
  bool pending_signup = 1;
}

message RemoveProjectMemberRequest {
  string organization = 1 [(validate.rules).string.min_len = 1];
  string project = 2 [(validate.rules).string.min_len = 1];
  string email = 3 [(validate.rules).string.email = true];
}

message RemoveProjectMemberResponse {}

message SetProjectMemberRoleRequest {
  string organization = 1 [(validate.rules).string.min_len = 1];
  string project = 2 [(validate.rules).string.min_len = 1];
  string email = 3 [(validate.rules).string.email = true];
  string role = 4 [(validate.rules).string.min_len = 1];
}

message SetProjectMemberRoleResponse {}

message GetCurrentUserRequest {}

message GetCurrentUserResponse {
  User user = 1;
  UserPreferences preferences = 2;
}

message GetUserRequest {
  string email = 1 [(validate.rules).string.email = true];
}

message GetUserResponse {
  User user = 1;
}

// Message containing user preferences
message UserPreferences {
  optional string time_zone = 1;
}

// Updating user preferences for the current user
message UpdateUserPreferencesRequest {
    UserPreferences preferences = 1;
}

message UpdateUserPreferencesResponse {
    UserPreferences preferences = 1;
}

message ListBookmarksRequest {
    string project_id = 1;
}

message ListBookmarksResponse {
    repeated Bookmark bookmarks = 1;
}

message GetBookmarkRequest {
    string bookmark_id = 1;
}

message GetBookmarkResponse {
    Bookmark bookmark = 1;
}

message CreateBookmarkRequest {
  string display_name = 1;
  bytes data = 2;
  string dashboard_name = 3;
  string project_id = 4;
}

message CreateBookmarkResponse {
  Bookmark bookmark = 1;
}

message RemoveBookmarkRequest {
    string bookmark_id = 1;
}

message RemoveBookmarkResponse {}

// It can be some string as well so not validating for email here
message SearchUsersRequest {
  string email_pattern = 1 [(validate.rules).string.min_len = 1];
  uint32 page_size = 2 [(validate.rules).uint32 = {ignore_empty: true, lte: 1000}];
  string page_token = 3;
}

message SearchUsersResponse {
  repeated User users = 1;
  string next_page_token = 2;
}

message RevokeCurrentAuthTokenRequest {}

message RevokeCurrentAuthTokenResponse {
  string token_id = 1;
}

message IssueRepresentativeAuthTokenRequest {
  string email = 1 [(validate.rules).string.email = true];
  int64 ttl_minutes = 2;
}

message IssueRepresentativeAuthTokenResponse {
  string token = 1;
}

message GetGithubRepoStatusRequest {
  string github_url = 1;
}

message GetGithubRepoStatusResponse {
  bool has_access = 1;
  string grant_access_url = 2;
  string default_branch = 3;
}

message GetGitCredentialsRequest {
  string organization = 1 [(validate.rules).string.min_len = 1];
  string project = 2 [(validate.rules).string.min_len = 1];
}

message GetGitCredentialsResponse {
  string repo_url = 1;
  string username = 2;
  string password = 3;
  string subpath = 4;
  string prod_branch = 5;
}

message CreateWhitelistedDomainRequest {
  string organization = 1 [(validate.rules).string.min_len = 1];
  string domain = 2 [(validate.rules).string.min_len = 1];
  string role = 3 [(validate.rules).string.min_len = 1];
}

message CreateWhitelistedDomainResponse {}

message RemoveWhitelistedDomainRequest {
  string organization = 1 [(validate.rules).string.min_len = 1];
  string domain = 2 [(validate.rules).string.min_len = 1];
}

message RemoveWhitelistedDomainResponse {}

message ListWhitelistedDomainsRequest {
  string organization = 1 [(validate.rules).string.min_len = 1];
}

message ListWhitelistedDomainsResponse {
  repeated WhitelistedDomain domains = 1;
}

message User {
  string id = 1;
  string email = 2;
  string display_name = 3;
  string photo_url = 4;
  UserQuotas quotas = 5;
  google.protobuf.Timestamp created_on = 6;
  google.protobuf.Timestamp updated_on = 7;
}

message Service {
  string id = 1;
  string service_name = 2;
  string org_name = 3;
  // string role = 4;
  google.protobuf.Timestamp created_on = 4;
  google.protobuf.Timestamp updated_on = 5;
}

message Organization {
  string id = 1;
  string name = 2; // Globally unique
  string description = 3;
  OrganizationQuotas quotas = 4;
  google.protobuf.Timestamp created_on = 5;
  google.protobuf.Timestamp updated_on = 6;
}

message UserQuotas {
  uint32 singleuser_orgs = 1;
}

message OrganizationQuotas {
  uint32 projects = 1;
  uint32 deployments = 2;
  uint32 slots_total = 3;
  uint32 slots_per_deployment = 4;
  uint32 outstanding_invites = 5;
}

message Project {
  string id = 1;
  string name = 2; // Unique in organization
  string org_id = 3;
  string org_name = 4;
  string description = 5;
  bool public = 6;
  string region = 7;
  string github_url = 8;
  string subpath = 17;
  string prod_branch = 9;
  string prod_olap_driver = 10;
  string prod_olap_dsn = 11;
  int64 prod_slots = 12;
  string prod_deployment_id = 13;
  string frontend_url = 16;
  int64 prod_ttl_seconds = 18;
  google.protobuf.Timestamp created_on = 14;
  google.protobuf.Timestamp updated_on = 15;
}

enum DeploymentStatus {
  DEPLOYMENT_STATUS_UNSPECIFIED = 0;
  DEPLOYMENT_STATUS_PENDING = 1;
  DEPLOYMENT_STATUS_OK = 2;
  DEPLOYMENT_STATUS_RECONCILING = 3;
  DEPLOYMENT_STATUS_ERROR = 4;
}

message Deployment {
  string id = 1;
  string project_id = 2;
  int64 slots = 3;
  string branch = 4;
  string runtime_host = 5;
  string runtime_instance_id = 6;
  DeploymentStatus status = 7;
  string logs = 8;
  google.protobuf.Timestamp created_on = 9;
  google.protobuf.Timestamp updated_on = 10;
}

message OrganizationPermissions {
  bool read_org = 1;
  bool manage_org = 2;
  bool read_projects = 3;
  bool create_projects = 4;
  bool manage_projects = 5;
  bool read_org_members = 6;
  bool manage_org_members = 7;
}

message ProjectPermissions {
  bool read_project = 1;
  bool manage_project = 2;
  bool read_prod = 3;
  bool read_prod_status = 4;
  bool manage_prod = 5;
  bool read_dev = 6;
  bool read_dev_status = 7;
  bool manage_dev = 8;
  bool read_project_members = 9;
  bool manage_project_members = 10;
}

message Member {
  string user_id = 1;
  string user_email = 3;
  string user_name = 2;
  string role_name = 4;
  google.protobuf.Timestamp created_on = 5;
  google.protobuf.Timestamp updated_on = 6;
}

message UserInvite {
  string email = 1;
  string role = 2;
  string invited_by = 3;
}

message WhitelistedDomain {
  string domain = 1;
  string role = 2;
}

message Bookmark {
  string id = 1;
  string display_name = 2;
  bytes data = 3;
  string dashboard_name = 4;
  string project_id = 5;
  string user_id = 6;
  google.protobuf.Timestamp created_on = 7;
  google.protobuf.Timestamp updated_on = 8;
}<|MERGE_RESOLUTION|>--- conflicted
+++ resolved
@@ -274,7 +274,6 @@
     };
   }
 
-<<<<<<< HEAD
   // ListService returns all the services per organization
   rpc ListServices(ListServicesRequest) returns (ListServicesResponse) {
     option (google.api.http) = {get: "/v1/organizations/{organization_name}/services"};
@@ -284,17 +283,9 @@
   rpc CreateService(CreateServiceRequest) returns (CreateServiceResponse) {
     option (google.api.http) = {
       post: "/v1/organizations/{organization_name}/services",
-=======
-  // UpdateUserPreferences updates the preferences for the user
-  rpc UpdateUserPreferences(UpdateUserPreferencesRequest) returns (UpdateUserPreferencesResponse) {
-    option (google.api.http) = {
-      put: "/v1/users/preferences",
->>>>>>> 2a6e907d
-      body: "*"
-    };
-  }
-
-<<<<<<< HEAD
+    };
+  }
+
   // UpdateService updates a service per organization
   rpc UpdateService(UpdateServiceRequest) returns (UpdateServiceResponse) {
     option (google.api.http) = {
@@ -307,7 +298,15 @@
   rpc DeleteService(DeleteServiceRequest) returns (DeleteServiceResponse) {
     option (google.api.http) = {delete: "/v1/organizations/{organization_name}/services/{name}"};
   }
-=======
+
+  // UpdateUserPreferences updates the preferences for the user
+  rpc UpdateUserPreferences(UpdateUserPreferencesRequest) returns (UpdateUserPreferencesResponse) {
+    option (google.api.http) = {
+      put: "/v1/users/preferences",
+      body: "*"
+    };
+  }
+
   // ListBookmarks lists all the bookmarks for the user
   rpc ListBookmarks(ListBookmarksRequest) returns (ListBookmarksResponse) {
     option (google.api.http) = {get: "/v1/users/bookmarks"};
@@ -330,8 +329,6 @@
   rpc RemoveBookmark(RemoveBookmarkRequest) returns (RemoveBookmarkResponse) {
     option (google.api.http) = {delete: "/v1/users/bookmarks/{bookmark_id}"};
   }
-
->>>>>>> 2a6e907d
 }
 
 message PingRequest {}
