--- conflicted
+++ resolved
@@ -183,11 +183,7 @@
 }
 
 message CreateOrganizationRequest {
-<<<<<<< HEAD
   string name = 2 [(validate.rules).string.min_len = 1];
-=======
-  string name = 2;
->>>>>>> 246fa63d
   string description = 3;
 }
 
