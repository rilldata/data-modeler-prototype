syntax = "proto3";
package rill.admin.v1;

import "google/api/annotations.proto";
import "google/protobuf/timestamp.proto";
import "google/protobuf/struct.proto";
import "rill/runtime/v1/export_format.proto";
import "rill/runtime/v1/expression.proto";
import "validate/validate.proto";

service AdminService {
  // Ping returns information about the server
  rpc Ping(PingRequest) returns (PingResponse) {
    option (google.api.http) = {get: "/v1/ping"};
  }

  // ListOrganizations lists all the organizations currently managed by the admin
  rpc ListOrganizations(ListOrganizationsRequest) returns (ListOrganizationsResponse) {
    option (google.api.http) = {get: "/v1/organizations"};
  }

  // GetOrganization returns information about a specific organization
  rpc GetOrganization(GetOrganizationRequest) returns (GetOrganizationResponse) {
    option (google.api.http) = {get: "/v1/organizations/{name}"};
  }

  // CreateOrganization creates a new organization
  rpc CreateOrganization(CreateOrganizationRequest) returns (CreateOrganizationResponse) {
    option (google.api.http) = {
      post: "/v1/organizations",
      body: "*"
    };
  }

  // DeleteOrganization deletes an organizations
  rpc DeleteOrganization(DeleteOrganizationRequest) returns (DeleteOrganizationResponse) {
    option (google.api.http) = {delete: "/v1/organizations/{name}"};
  }

  // UpdateOrganization deletes an organizations
  rpc UpdateOrganization(UpdateOrganizationRequest) returns (UpdateOrganizationResponse) {
    option (google.api.http) = {
      patch: "/v1/organizations/{name}",
      body: "*"
    };
  }

  // UpdateOrganizationBillingPlan updates the billing plan for the organization
  rpc UpdateOrganizationBillingPlan(UpdateOrganizationBillingPlanRequest) returns (UpdateOrganizationBillingPlanResponse) {
    option (google.api.http) = {
      patch: "/v1/organizations/{org_name}/billing/plan",
      body: "*"
    };
  }

  // ListOrganizationSubscriptions list all the subscriptions for the organization
  rpc ListOrganizationSubscriptions(ListOrganizationSubscriptionsRequest) returns (ListOrganizationSubscriptionsResponse) {
    option (google.api.http) = {get: "/v1/organizations/{org_name}/billing/subscriptions"};
  }

  // DeleteOrganizationSubscriptions list all the subscriptions for the organization
  rpc DeleteOrganizationSubscription(DeleteOrganizationSubscriptionRequest) returns (DeleteOrganizationSubscriptionResponse) {
    option (google.api.http) = {delete: "/v1/organizations/{org_name}/billing/subscriptions/{subscription_id}"};
  }

  // ListProjectsForOrganization lists all the projects currently available for given organizations
  rpc ListProjectsForOrganization(ListProjectsForOrganizationRequest) returns (ListProjectsForOrganizationResponse) {
    option (google.api.http) = {get: "/v1/organizations/{organization_name}/projects"};
  }

  // GetProject returns information about a specific project
  rpc GetProject(GetProjectRequest) returns (GetProjectResponse) {
    option (google.api.http) = {get: "/v1/organizations/{organization_name}/projects/{name}"};
  }

  // SearchProjectNames returns project names matching the pattern
  rpc SearchProjectNames(SearchProjectNamesRequest) returns (SearchProjectNamesResponse) {
    option (google.api.http) = {get: "/v1/superuser/projects/search"};
  }

  // GetProjectVariables returns project variables. NOTE: Get project API doesn't return variables.
  rpc GetProjectVariables(GetProjectVariablesRequest) returns (GetProjectVariablesResponse) {
    option (google.api.http) = {get: "/v1/organizations/{organization_name}/projects/{name}/variables"};
  }

  // CreateProject creates a new project
  rpc CreateProject(CreateProjectRequest) returns (CreateProjectResponse) {
    option (google.api.http) = {
      post: "/v1/organizations/{organization_name}/projects",
      body: "*"
    };
  }

  // DeleteProject deletes an project
  rpc DeleteProject(DeleteProjectRequest) returns (DeleteProjectResponse) {
    option (google.api.http) = {delete: "/v1/organizations/{organization_name}/projects/{name}"};
  }

  // UpdateProject updates a project
  rpc UpdateProject(UpdateProjectRequest) returns (UpdateProjectResponse) {
    option (google.api.http) = {
      patch: "/v1/organizations/{organization_name}/projects/{name}",
      body: "*"
    };
  }

  // UpdateProjectVariables updates variables for a project. NOTE: Update project API doesn't update variables.
  rpc UpdateProjectVariables(UpdateProjectVariablesRequest) returns (UpdateProjectVariablesResponse) {
    option (google.api.http) = {
      put: "/v1/organizations/{organization_name}/projects/{name}/variables",
      body: "*"
    };
  }

  // TriggerReconcile triggers reconcile for the project's prod deployment
  rpc TriggerReconcile(TriggerReconcileRequest) returns (TriggerReconcileResponse) {
    option (google.api.http) = {
      post: "/v1/deployments/{deployment_id}/reconcile",
      body: "*"
    };
  }

  // TriggerRefreshSources refresh the source for production deployment
  rpc TriggerRefreshSources(TriggerRefreshSourcesRequest) returns (TriggerRefreshSourcesResponse) {
    option (google.api.http) = {
      post: "/v1/deployments/{deployment_id}/refresh",
      body: "*"
    };
  }

  // TriggerRedeploy creates a new deployment and teardown the old deployment for production deployment
  rpc TriggerRedeploy(TriggerRedeployRequest) returns (TriggerRedeployResponse) {
    option (google.api.http) = {
      post: "/v1/projects/-/redeploy",
      body: "*"
    };
  }

  // ListOrganizationMembers lists all the org members
  rpc ListOrganizationMembers(ListOrganizationMembersRequest) returns (ListOrganizationMembersResponse) {
    option (google.api.http) = {get: "/v1/organizations/{organization}/members"};
  }

  // ListOrganizationInvites lists all the org invites
  rpc ListOrganizationInvites(ListOrganizationInvitesRequest) returns (ListOrganizationInvitesResponse) {
    option (google.api.http) = {get: "/v1/organizations/{organization}/invites"};
  }

  // AddOrganizationMember lists all the org members
  rpc AddOrganizationMember(AddOrganizationMemberRequest) returns (AddOrganizationMemberResponse) {
    option (google.api.http) = {
      post: "/v1/organizations/{organization}/members",
      body: "*"
    };
  }

  // RemoveOrganizationMember removes member from the organization
  rpc RemoveOrganizationMember(RemoveOrganizationMemberRequest) returns (RemoveOrganizationMemberResponse) {
    option (google.api.http) = {delete: "/v1/organizations/{organization}/members/{email}"};
  }

  // LeaveOrganization removes the current user from the organization
  rpc LeaveOrganization(LeaveOrganizationRequest) returns (LeaveOrganizationResponse) {
    option (google.api.http) = {delete: "/v1/organizations/{organization}/members/current"};
  }

  // SetOrganizationMemberRole sets the role for the member
  rpc SetOrganizationMemberRole(SetOrganizationMemberRoleRequest) returns (SetOrganizationMemberRoleResponse) {
    option (google.api.http) = {
      put: "/v1/organizations/{organization}/members/{email}",
      body: "*"
    };
  }

  // ListProjectMembers lists all the project members
  rpc ListProjectMembers(ListProjectMembersRequest) returns (ListProjectMembersResponse) {
    option (google.api.http) = {get: "/v1/organizations/{organization}/projects/{project}/members"};
  }

  // ListProjectInvites lists all the project invites
  rpc ListProjectInvites(ListProjectInvitesRequest) returns (ListProjectInvitesResponse) {
    option (google.api.http) = {get: "/v1/organizations/{organization}/projects/{project}/invites"};
  }

  // AddProjectMember adds a member to the project
  rpc AddProjectMember(AddProjectMemberRequest) returns (AddProjectMemberResponse) {
    option (google.api.http) = {
      post: "/v1/organizations/{organization}/projects/{project}/members",
      body: "*"
    };
  }

  // RemoveProjectMember removes member from the project
  rpc RemoveProjectMember(RemoveProjectMemberRequest) returns (RemoveProjectMemberResponse) {
    option (google.api.http) = {delete: "/v1/organizations/{organization}/projects/{project}/members/{email}"};
  }

  // SetProjectMemberRole sets the role for the member
  rpc SetProjectMemberRole(SetProjectMemberRoleRequest) returns (SetProjectMemberRoleResponse) {
    option (google.api.http) = {
      put: "/v1/organizations/{organization}/projects/{project}/members/{email}",
      body: "*"
    };
  }

  // GetCurrentUser returns the currently authenticated user (if any)
  rpc GetCurrentUser(GetCurrentUserRequest) returns (GetCurrentUserResponse) {
    option (google.api.http) = {
      get: "/v1/users/current"
    };
  }

  // IssueRepresentativeAuthToken returns the temporary token for given email
  rpc IssueRepresentativeAuthToken(IssueRepresentativeAuthTokenRequest) returns (IssueRepresentativeAuthTokenResponse) {
    option (google.api.http) = {
      post: "/v1/tokens/represent",
      body: "*"
    };
  }

  // RevokeCurrentAuthToken revoke the current auth token
  rpc RevokeCurrentAuthToken(RevokeCurrentAuthTokenRequest) returns (RevokeCurrentAuthTokenResponse) {
    option (google.api.http) = {delete: "/v1/tokens/current"};
  }

  // GetGithubRepoRequest returns info about a Github repo based on the caller's installations.
  // If the caller has not granted access to the repository, instructions for granting access are returned.
  rpc GetGithubRepoStatus(GetGithubRepoStatusRequest) returns (GetGithubRepoStatusResponse) {
    option (google.api.http) = {get: "/v1/github/repositories"};
  }

  // GetGithubUserStatus returns info about a Github user account based on the caller's installations.
  // If we don't have access to user's personal account tokens or it is expired, instructions for granting access are returned.
  rpc GetGithubUserStatus(GetGithubUserStatusRequest) returns (GetGithubUserStatusResponse) {
    option (google.api.http) = {get: "/v1/github/user"};
  }

  // GetGitCredentials returns credentials and other details for a project's Git repository.
  rpc GetGitCredentials(GetGitCredentialsRequest) returns (GetGitCredentialsResponse) {
    option (google.api.http) = {get: "/v1/organizations/{organization}/projects/{project}/git-credentials"};
  }

  // CreateWhitelistedDomain adds a domain to the whitelist
  rpc CreateWhitelistedDomain(CreateWhitelistedDomainRequest) returns (CreateWhitelistedDomainResponse) {
    option (google.api.http) = {
      post: "/v1/organizations/{organization}/whitelisted",
      body: "*"
    };
  }

  // RemoveWhitelistedDomain removes a domain from the whitelist list
  rpc RemoveWhitelistedDomain(RemoveWhitelistedDomainRequest) returns (RemoveWhitelistedDomainResponse) {
    option (google.api.http) = {delete: "/v1/organizations/{organization}/whitelisted/{domain}"};
  }

  // ListWhitelistedDomains lists all the whitelisted domains for the organization
  rpc ListWhitelistedDomains(ListWhitelistedDomainsRequest) returns (ListWhitelistedDomainsResponse) {
    option (google.api.http) = {get: "/v1/organizations/{organization}/whitelisted"};
  }

  // GetUser returns user by email
  rpc GetUser(GetUserRequest) returns (GetUserResponse) {
    option (google.api.http) = {get: "/v1/users"};
  }

  // GetUsersByEmail returns users by email
  rpc SearchUsers(SearchUsersRequest) returns (SearchUsersResponse) {
    option (google.api.http) = {get: "/v1/users/search"};
  }

  // SearchProjectUsers returns users who has access to to a project (including org members that have access through a usergroup)
  rpc SearchProjectUsers(SearchProjectUsersRequest) returns (SearchProjectUsersResponse) {
    option (google.api.http) = {get: "/v1/organizations/{organization}/projects/{project}/users/search"};
  }

  // ListSuperusers lists all the superusers
  rpc ListSuperusers(ListSuperusersRequest) returns (ListSuperusersResponse) {
    option (google.api.http) = {get: "/v1/superuser/members"};
  }

  // GetDeploymentCredentials returns runtime info and access token on behalf of a specific user, or alternatively for a raw set of JWT attributes
  rpc GetDeploymentCredentials(GetDeploymentCredentialsRequest) returns (GetDeploymentCredentialsResponse) {
    option (google.api.http) = {
      post: "/v1/organizations/{organization}/projects/{project}/credentials",
      body: "*"
    };
  }

  // GetIFrame returns the iframe URL for the given project
  rpc GetIFrame(GetIFrameRequest) returns (GetIFrameResponse) {
    option (google.api.http) = {
      post: "/v1/organizations/{organization}/projects/{project}/iframe",
      body: "*"
    };
  }

  // SetSuperuser adds/remove a superuser
  rpc SetSuperuser(SetSuperuserRequest) returns (SetSuperuserResponse) {
    option (google.api.http) = {
      post: "/v1/superuser/members",
      body: "*"
    };
  }

  // SudoGetResource returns details about a resource by ID lookup
  rpc SudoGetResource(SudoGetResourceRequest) returns (SudoGetResourceResponse) {
    option (google.api.http) = {get: "/v1/superuser/resource"};
  }

  // SudoUpdateUserQuotas update the quotas for users
  rpc SudoUpdateUserQuotas(SudoUpdateUserQuotasRequest) returns (SudoUpdateUserQuotasResponse) {
    option (google.api.http) = {
      patch: "/v1/superuser/quotas/user",
      body: "*"
    };
  }

  // SudoUpdateOrganizationQuotas update the quotas available for orgs
  rpc SudoUpdateOrganizationQuotas(SudoUpdateOrganizationQuotasRequest) returns (SudoUpdateOrganizationQuotasResponse) {
    option (google.api.http) = {
      patch: "/v1/superuser/quotas/organization",
      body: "*"
    };
  }

  // SudoUpdateOrganizationBillingCustomer update the billing customer for the organization
  rpc SudoUpdateOrganizationBillingCustomer(SudoUpdateOrganizationBillingCustomerRequest) returns (SudoUpdateOrganizationBillingCustomerResponse) {
    option (google.api.http) = {
      patch: "/v1/superuser/organization/billing/customer_id",
      body: "*"
    };
  }

  // SudoUpdateAnnotations endpoint for superusers to update project annotations
  rpc SudoUpdateAnnotations(SudoUpdateAnnotationsRequest) returns (SudoUpdateAnnotationsResponse) {
    option (google.api.http) = {
      patch: "/v1/superuser/projects/annotations",
      body: "*"
    };
  }

  // CreateProjectWhitelistedDomain adds a domain to the project's whitelisted
  rpc CreateProjectWhitelistedDomain(CreateProjectWhitelistedDomainRequest) returns (CreateProjectWhitelistedDomainResponse) {
    option (google.api.http) = {
      post: "/v1/organizations/{organization}/projects/{project}/whitelisted",
      body: "*"
    };
  }

  // RemoveProjectWhitelistedDomain removes a domain from the project's whitelisted
  rpc RemoveProjectWhitelistedDomain(RemoveProjectWhitelistedDomainRequest) returns (RemoveProjectWhitelistedDomainResponse) {
    option (google.api.http) = {delete: "/v1/organizations/{organization}/projects/{project}/whitelisted/{domain}"};
  }

  // ListWhitelistedDomains lists all the whitelisted domains of the project
  rpc ListProjectWhitelistedDomains(ListProjectWhitelistedDomainsRequest) returns (ListProjectWhitelistedDomainsResponse) {
    option (google.api.http) = {get: "/v1/organizations/{organization}/projects/{project}/whitelisted"};
  }

  // ListService returns all the services per organization
  rpc ListServices(ListServicesRequest) returns (ListServicesResponse) {
    option (google.api.http) = {get: "/v1/organizations/{organization_name}/services"};
  }

  // CreateService creates a new service per organization
  rpc CreateService(CreateServiceRequest) returns (CreateServiceResponse) {
    option (google.api.http) = {
      post: "/v1/organizations/{organization_name}/services",
    };
  }

  // UpdateService updates a service per organization
  rpc UpdateService(UpdateServiceRequest) returns (UpdateServiceResponse) {
    option (google.api.http) = {
      patch: "/v1/organizations/{organization_name}/services/{name}",
      body: "*"
    };
  }

  // DeleteService deletes a service per organization
  rpc DeleteService(DeleteServiceRequest) returns (DeleteServiceResponse) {
    option (google.api.http) = {delete: "/v1/organizations/{organization_name}/services/{name}"};
  }

   // ListServiceAuthTokens lists all the service auth tokens
  rpc ListServiceAuthTokens(ListServiceAuthTokensRequest) returns (ListServiceAuthTokensResponse) {
    option (google.api.http) = {get: "/v1/organizations/{organization_name}/services/{service_name}/tokens"};
  }

  // IssueServiceAuthToken returns the temporary token for given service account
  rpc IssueServiceAuthToken(IssueServiceAuthTokenRequest) returns (IssueServiceAuthTokenResponse) {
    option (google.api.http) = {
      post: "/v1/organizations/{organization_name}/services/{service_name}/tokens",
      body: "*"
    };
  }

  // RevokeServiceAuthToken revoke the service auth token
  rpc RevokeServiceAuthToken(RevokeServiceAuthTokenRequest) returns (RevokeServiceAuthTokenResponse) {
    option (google.api.http) = {delete: "/v1/services/tokens/{token_id}"};
  }

  // IssueMagicAuthToken creates a "magic" auth token that provides limited access to a specific filtered dashboard in a specific project.
  rpc IssueMagicAuthToken(IssueMagicAuthTokenRequest) returns (IssueMagicAuthTokenResponse) {
    option (google.api.http) = {
      post: "/v1/organizations/{organization}/projects/{project}/tokens/magic",
      body: "*"
    };
  }

  // ListMagicAuthTokens lists all the magic auth tokens for a specific project.
  rpc ListMagicAuthTokens(ListMagicAuthTokensRequest) returns (ListMagicAuthTokensResponse) {
    option (google.api.http) = {get: "/v1/organizations/{organization}/projects/{project}/tokens/magic"};
  }

  // RevokeMagicAuthToken revokes a magic auth token.
  rpc RevokeMagicAuthToken(RevokeMagicAuthTokenRequest) returns (RevokeMagicAuthTokenResponse) {
    option (google.api.http) = {delete: "/v1/magic-tokens/{token_id}"};
  }

  // UpdateUserPreferences updates the preferences for the user
  rpc UpdateUserPreferences(UpdateUserPreferencesRequest) returns (UpdateUserPreferencesResponse) {
    option (google.api.http) = {
      put: "/v1/users/preferences",
      body: "*"
    };
  }

  // ListBookmarks lists all the bookmarks for the user and global ones for dashboard
  rpc ListBookmarks(ListBookmarksRequest) returns (ListBookmarksResponse) {
    option (google.api.http) = {get: "/v1/users/bookmarks"};
  }

  // GetBookmark returns the bookmark for the given user for the given project
  rpc GetBookmark(GetBookmarkRequest) returns (GetBookmarkResponse) {
    option (google.api.http) = {get: "/v1/users/bookmarks/{bookmark_id}"};
  }

  // CreateBookmark creates a bookmark for the given user or for all users for the dashboard
  rpc CreateBookmark(CreateBookmarkRequest) returns (CreateBookmarkResponse) {
    option (google.api.http) = {
      post: "/v1/users/bookmarks",
      body: "*"
    };
  }

  // UpdateBookmark updates a bookmark for the given user for the given project
  rpc UpdateBookmark(UpdateBookmarkRequest) returns (UpdateBookmarkResponse) {
    option (google.api.http) = {
      put: "/v1/users/bookmarks",
      body: "*"
    };
  }

  // RemoveBookmark removes the bookmark for the given user or all users
  rpc RemoveBookmark(RemoveBookmarkRequest) returns (RemoveBookmarkResponse) {
    option (google.api.http) = {delete: "/v1/users/bookmarks/{bookmark_id}"};
  }

  // GetRepoMeta returns credentials and other metadata for accessing a project's repo
  rpc GetRepoMeta(GetRepoMetaRequest) returns (GetRepoMetaResponse) {
    option (google.api.http) = {get: "/v1/projects/{project_id}/repo/meta"};
  }

  // PullVirtualRepo fetches files from a project's virtual repo
  rpc PullVirtualRepo(PullVirtualRepoRequest) returns (PullVirtualRepoResponse) {
    option (google.api.http) = {get: "/v1/projects/{project_id}/repo/virtual"};
  }

  // GetReportMeta returns metadata for generating a report. It's currently only called by the report reconciler in the runtime.
  rpc GetReportMeta(GetReportMetaRequest) returns (GetReportMetaResponse) {
    option (google.api.http) = {
      post: "/v1/projects/{project_id}/reports/meta",
      body: "*"
    };
  }

  // GetAlertMeta returns metadata for checking an alert. It's currently only called by the alert reconciler in the runtime.
  rpc GetAlertMeta(GetAlertMetaRequest) returns (GetAlertMetaResponse) {
    option (google.api.http) = {
      post: "/v1/projects/{project_id}/alerts/meta",
      body: "*"
    };
  }

  // CreateReport adds a virtual file for a report, triggers a reconcile, and waits for the report to be added to the runtime catalog
  rpc CreateReport(CreateReportRequest) returns (CreateReportResponse) {
    option (google.api.http) = {
      post: "/v1/organizations/{organization}/projects/{project}/reports",
      body: "*"
    };
  }

  // EditReport edits a virtual file for a UI-managed report, triggers a reconcile, and waits for the report to be updated in the runtime
  rpc EditReport(EditReportRequest) returns (EditReportResponse) {
    option (google.api.http) = {
      put: "/v1/organizations/{organization}/projects/{project}/reports/{name}",
      body: "*"
    };
  }

  // UnsubscribeReport removes the calling user from a reports recipients list
  rpc UnsubscribeReport(UnsubscribeReportRequest) returns (UnsubscribeReportResponse) {
    option (google.api.http) = {
      post: "/v1/organizations/{organization}/projects/{project}/reports/{name}/unsubscribe",
      body: "*"
    };
  }

  // DeleteReport deletes the virtual file for a UI-managed report, triggers a reconcile, and waits for the report to be deleted in the runtime
  rpc DeleteReport(DeleteReportRequest) returns (DeleteReportResponse) {
    option (google.api.http) = {delete: "/v1/organizations/{organization}/projects/{project}/reports/{name}"};
  }

  // TriggerReport triggers an ad-hoc report run
  rpc TriggerReport(TriggerReportRequest) returns (TriggerReportResponse) {
    option (google.api.http) = {
      post: "/v1/organizations/{organization}/projects/{project}/reports/{name}/trigger",
      body: "*"
    };
  }

  // GenerateReportYAML generates YAML for a scheduled report to be copied into a project's Git repository
  rpc GenerateReportYAML(GenerateReportYAMLRequest) returns (GenerateReportYAMLResponse) {
    option (google.api.http) = {
      post: "/v1/organizations/{organization}/projects/{project}/reports/-/yaml",
      body: "*"
    };
  }

  // CreateAlert adds a virtual file for an alert, triggers a reconcile, and waits for the alert to be added to the runtime catalog
  rpc CreateAlert(CreateAlertRequest) returns (CreateAlertResponse) {
    option (google.api.http) = {
      post: "/v1/organizations/{organization}/projects/{project}/alerts",
      body: "*"
    };
  }

  // EditAlert edits a virtual file for a UI-managed alert, triggers a reconcile, and waits for the alert to be updated in the runtime
  rpc EditAlert(EditAlertRequest) returns (EditAlertResponse) {
    option (google.api.http) = {
      put: "/v1/organizations/{organization}/projects/{project}/alerts/{name}",
      body: "*"
    };
  }

  // UnsubscribeAlert removes the calling user from a alert's recipients list
  rpc UnsubscribeAlert(UnsubscribeAlertRequest) returns (UnsubscribeAlertResponse) {
    option (google.api.http) = {
      post: "/v1/organizations/{organization}/projects/{project}/alerts/{name}/unsubscribe",
      body: "*"
    };
  }

  // DeleteAlert deletes the virtual file for a UI-managed alert, triggers a reconcile, and waits for the alert to be deleted in the runtime
  rpc DeleteAlert(DeleteAlertRequest) returns (DeleteAlertResponse) {
    option (google.api.http) = {delete: "/v1/organizations/{organization}/projects/{project}/alerts/{name}"};
  }

  // GenerateAlertYAML generates YAML for an alert to be copied into a project's Git repository
  rpc GenerateAlertYAML(GenerateAlertYAMLRequest) returns (GenerateAlertYAMLResponse) {
    option (google.api.http) = {
      post: "/v1/organizations/{organization}/projects/{project}/alerts/-/yaml",
      body: "*"
    };
  }

  // GenerateAlertYAML generates YAML for an alert to be copied into a project's Git repository
  rpc GetAlertYAML(GetAlertYAMLRequest) returns (GetAlertYAMLResponse) {
    option (google.api.http) = {
      get: "/v1/organizations/{organization}/projects/{project}/alerts/{name}/yaml",
    };
  }

  // ListPublicBillingPlans lists all public billing plans
  rpc ListPublicBillingPlans(ListPublicBillingPlansRequest) returns (ListPublicBillingPlansResponse) {
    option (google.api.http) = {get: "/v1/billing/plans"};
  }
}

message PingRequest {}

message PingResponse {
  string version = 1;
  google.protobuf.Timestamp time = 2;
}

message ListOrganizationsRequest {
  uint32 page_size = 1 [(validate.rules).uint32 = {ignore_empty: true, lte: 1000}];
  string page_token = 2;
}

message ListOrganizationsResponse {
  repeated Organization organizations = 1;
  string next_page_token = 2;
}

message GetOrganizationRequest {
  string name = 1;
}

message GetOrganizationResponse {
  Organization organization = 1;
  OrganizationPermissions permissions = 2;
}

message CreateOrganizationRequest {
  string name = 2 [(validate.rules).string.min_len = 1];
  string description = 3;
}

message CreateOrganizationResponse {
  Organization organization = 1;
}

message DeleteOrganizationRequest {
  string name = 1;
}

message DeleteOrganizationResponse {}

message UpdateOrganizationRequest {
  string name = 1 [(validate.rules).string.min_len = 1];
  optional string description = 2;
  optional string new_name = 3;
}

message UpdateOrganizationResponse {
  Organization organization = 1;
}

message UpdateOrganizationBillingPlanRequest {
  string org_name = 1;
  optional string plan_name = 2;
  optional string biller_plan_id = 3;
}

message UpdateOrganizationBillingPlanResponse {
  Organization organization = 1;
  repeated Subscription subscriptions = 2;
}

message ListOrganizationSubscriptionsRequest {
  string org_name = 1;
}

message ListOrganizationSubscriptionsResponse {
  Organization organization = 1;
  repeated Subscription subscriptions = 2;
}

message DeleteOrganizationSubscriptionRequest {
  string org_name = 1;
  string subscription_id = 2;
  SubscriptionCancelEffective subscription_cancel_effective = 3;
}

enum SubscriptionCancelEffective {
  SUBSCRIPTION_CANCEL_EFFECTIVE_UNSPECIFIED = 0;
  SUBSCRIPTION_CANCEL_EFFECTIVE_NOW = 1;
  SUBSCRIPTION_CANCEL_EFFECTIVE_END_OF_BILLING_CYCLE = 2;
}

message DeleteOrganizationSubscriptionResponse {}

message ListProjectsForOrganizationRequest {
  string organization_name = 1 [(validate.rules).string.min_len = 1];
  uint32 page_size = 2 [(validate.rules).uint32 = {ignore_empty: true, lte: 1000}];
  string page_token = 3;
}

message ListProjectsForOrganizationResponse {
  repeated Project projects = 1;
  string next_page_token = 2;
}

message GetProjectRequest {
  string organization_name = 1;
  string name = 2;
  uint32 access_token_ttl_seconds = 3;
}

message GetProjectResponse {
  Project project = 1;
  Deployment prod_deployment = 2;
  string jwt = 3;
  ProjectPermissions project_permissions = 4;
}

message SearchProjectNamesRequest {
  string name_pattern = 1;
  map<string, string> annotations = 5;
  uint32 page_size = 2 [(validate.rules).uint32 = {ignore_empty: true, lte: 1000}];
  string page_token = 3;
}

message SearchProjectNamesResponse {
  repeated string names = 1;
  string next_page_token = 2;
}

message GetProjectVariablesRequest {
  string organization_name = 1;
  string name = 2;
}

message GetProjectVariablesResponse {
  map<string, string> variables = 1;
}

message SearchProjectUsersRequest {
  string organization = 1;
  string project = 2;
  string email_query = 3;
  uint32 page_size = 4 [(validate.rules).uint32 = {ignore_empty: true, lte: 1000}];
  string page_token = 5;
}

message SearchProjectUsersResponse {
  repeated User users = 1;
  string next_page_token = 2;
}

message GetDeploymentCredentialsRequest {
  string organization = 1;
  string project = 2;
  string branch = 3;
  uint32 ttl_seconds = 7;
  oneof for {
    string user_id = 4;
    string user_email = 6 [(validate.rules).string.email = true];
    google.protobuf.Struct attributes = 5;
  }
}

message GetDeploymentCredentialsResponse {
  string runtime_host = 1;
  string instance_id = 2;
  string access_token = 3;
  uint32 ttl_seconds = 4;
}

// GetIFrameRequest is the request payload for AdminService.GetIFrame.
message GetIFrameRequest {
  // Organization that owns the project to embed.
  string organization = 1;
  // Project that has the resource(s) to embed.
  string project = 2;
  // Branch to embed. If not set, the production branch is used.
  string branch = 3;
  // TTL for the iframe's access token. If not set, defaults to 24 hours.
  uint32 ttl_seconds = 6;
  // User attributes to use for security policy evaluation.
  oneof for {
    // If set, will use the attributes of the user with this ID.
    string user_id = 9;
    // If set, will generate attributes corresponding to a user with this email.
    string user_email = 10 [(validate.rules).string.email = true];
    // If set, will use the provided attributes outright.
    google.protobuf.Struct attributes = 11;
  }
  // Kind of resource to embed. If not set, defaults to "rill.runtime.v1.MetricsView".
  string kind = 4;
  // Name of the resource to embed. This should identify a resource that is valid for embedding, such as a dashboard or component.
  string resource = 5;
  // Theme to use for the embedded resource.
  string theme = 12;
  // Navigation denotes whether navigation between different resources should be enabled in the embed.
  bool navigation = 13;
  // Blob containing UI state for rendering the initial embed. Not currently supported.
  string state = 7;
  // DEPRECATED: Additional parameters to set outright in the generated URL query.
  map<string, string> query = 8;
}

message GetIFrameResponse {
  string iframe_src = 1;
  string runtime_host = 2;
  string instance_id = 3;
  string access_token = 4;
  uint32 ttl_seconds = 5;
}

message ListServicesRequest {
  string organization_name = 1 [(validate.rules).string.min_len = 1];
}

message ListServicesResponse {
  repeated Service services = 1;
}

message CreateServiceRequest {
  string name = 1 [(validate.rules).string.min_len = 1];
  string organization_name = 2 [(validate.rules).string.min_len = 1];
}

message CreateServiceResponse {
  Service service = 1;
}

message UpdateServiceRequest {
  string name = 1 [(validate.rules).string.min_len = 1];
  string organization_name = 2 [(validate.rules).string.min_len = 1];
  optional string new_name = 3;
}

message UpdateServiceResponse {
  Service service = 1;
}

message DeleteServiceRequest {
  string name = 1 [(validate.rules).string.min_len = 1];
  string organization_name = 2 [(validate.rules).string.min_len = 1];
}

message DeleteServiceResponse {
  Service service = 1;
}

message CreateProjectRequest {
  string organization_name = 1 [(validate.rules).string.min_len = 1];
  string name = 2 [(validate.rules).string.min_len = 1];
  string description = 3;
  bool public = 4;
  string provisioner = 5;
  string prod_olap_driver = 6;
  string prod_olap_dsn = 7;
  int64 prod_slots = 8;
  string subpath = 12;
  string prod_branch = 9;
  string github_url = 10;
  map<string, string> variables = 11;
  string prod_version = 13;
}

message CreateProjectResponse {
  Project project = 1;
}

message DeleteProjectRequest {
  string organization_name = 1;
  string name = 2;
}

message DeleteProjectResponse {}

message UpdateProjectRequest {
  string organization_name = 1 [(validate.rules).string.min_len = 1];
  string name = 2 [(validate.rules).string.min_len = 1];
  optional string description = 3;
  optional bool public = 4;
  optional string prod_branch = 5;
  optional string github_url = 6;
  optional int64 prod_slots = 7;
  optional string provisioner = 8;
  optional string new_name = 9;
  optional int64 prod_ttl_seconds = 10;
  optional string prod_version = 11;
}

message UpdateProjectResponse {
  Project project = 1;
}

message UpdateProjectVariablesRequest {
  string organization_name = 1 [(validate.rules).string.min_len = 1];
  string name = 2 [(validate.rules).string.min_len = 1];
  map<string, string> variables = 3;
}

message UpdateProjectVariablesResponse {
  map<string, string> variables = 1;
}

message TriggerReconcileRequest {
  string deployment_id = 1;
}

message TriggerReconcileResponse {}

message TriggerRefreshSourcesRequest {
  string deployment_id = 1;
  repeated string sources = 2;
}

message TriggerRefreshSourcesResponse {}

message TriggerRedeployRequest {
  // It's sufficient to pass org/project name OR deployment_id.
  // (To enable rehydrating hibernated projects.)
  string organization = 2;
  string project = 3;
  string deployment_id = 1;
}

message TriggerRedeployResponse {}

message ListOrganizationMembersRequest {
  string organization = 1;
  uint32 page_size = 2 [(validate.rules).uint32 = {ignore_empty: true, lte: 1000}];
  string page_token = 3;
}

message ListOrganizationMembersResponse {
  repeated Member members = 1;
  string next_page_token = 2;
}

message ListOrganizationInvitesRequest {
  string organization = 1;
  uint32 page_size = 2 [(validate.rules).uint32 = {ignore_empty: true, lte: 1000}];
  string page_token = 3;
}

message ListOrganizationInvitesResponse {
  repeated UserInvite invites = 1;
  string next_page_token = 2;
}

message AddOrganizationMemberRequest {
  string organization = 1 [(validate.rules).string.min_len = 1];
  string email = 2 [(validate.rules).string.email = true];
  string role = 3;
}

message AddOrganizationMemberResponse {
  bool pending_signup = 1;
}

message RemoveOrganizationMemberRequest {
  string organization = 1 [(validate.rules).string.min_len = 1];
  string email = 2 [(validate.rules).string.email = true];
  bool keep_project_roles = 3;
}

message RemoveOrganizationMemberResponse {}

message LeaveOrganizationRequest {
  string organization = 1 [(validate.rules).string.min_len = 1];
}

message LeaveOrganizationResponse {}

message SetOrganizationMemberRoleRequest {
  string organization = 1 [(validate.rules).string.min_len = 1];
  string email = 2 [(validate.rules).string.email = true];
  string role = 3 [(validate.rules).string.min_len = 1];
}

message SetOrganizationMemberRoleResponse {}

message ListSuperusersRequest {}

message ListSuperusersResponse {
  repeated User users = 1;
}

message SetSuperuserRequest {
  string email = 1 [(validate.rules).string.email = true];
  bool superuser = 2;
}

message SetSuperuserResponse {}

message SudoGetResourceRequest {
  oneof id {
    string user_id = 1;
    string org_id = 2;
    string project_id = 3;
    string deployment_id = 4;
    string instance_id = 5;
  }
}

message SudoGetResourceResponse {
  oneof resource {
    User user = 1;
    Organization org = 2;
    Project project = 3;
    Deployment deployment = 4;
    Deployment instance = 5;
  }
}

message SudoUpdateOrganizationQuotasRequest {
  string org_name = 1;
  optional uint32 projects = 2;
  optional uint32 deployments = 3;
  optional uint32 slots_total = 4;
  optional uint32 slots_per_deployment = 5;
  optional uint32 outstanding_invites = 6;
  optional uint64 storage_limit_bytes_per_deployment = 7;
}

message SudoUpdateOrganizationQuotasResponse {
  Organization organization = 1;
}

message SudoUpdateOrganizationBillingCustomerRequest {
  string org_name = 1;
  string billing_customer_id = 2;
}

message SudoUpdateOrganizationBillingCustomerResponse {
  Organization organization = 1;
  repeated Subscription subscriptions = 2;
}

message SudoUpdateUserQuotasRequest {
  string email = 1;
  optional uint32 singleuser_orgs = 2;
}

message SudoUpdateUserQuotasResponse {
  User user = 1;
}

message SudoUpdateAnnotationsRequest {
  string organization = 1 [(validate.rules).string.min_len = 1];
  string project = 2 [(validate.rules).string.min_len = 1];
  map<string, string> annotations = 3;
}

message SudoUpdateAnnotationsResponse {
  Project project = 1;
}

message ListProjectMembersRequest {
  string organization = 1 [(validate.rules).string.min_len = 1];
  string project = 2 [(validate.rules).string.min_len = 1];
  uint32 page_size = 3 [(validate.rules).uint32 = {ignore_empty: true, lte: 1000}];
  string page_token = 4 ;
}

message ListProjectMembersResponse {
  repeated Member members = 1;
  string next_page_token = 2;
}

message ListProjectInvitesRequest {
  string organization = 1 [(validate.rules).string.min_len = 1];
  string project = 2 [(validate.rules).string.min_len = 1];
  uint32 page_size = 3 [(validate.rules).uint32 = {ignore_empty: true, lte: 1000}];
  string page_token = 4;
}

message ListProjectInvitesResponse {
  repeated UserInvite invites = 1;
  string next_page_token = 2;
}

message AddProjectMemberRequest {
  string organization = 1 [(validate.rules).string.min_len = 1];
  string project = 2 [(validate.rules).string.min_len = 1];
  string email = 3 [(validate.rules).string.email = true];
  string role = 4 [(validate.rules).string.min_len = 1];
}

message AddProjectMemberResponse {
  bool pending_signup = 1;
}

message RemoveProjectMemberRequest {
  string organization = 1 [(validate.rules).string.min_len = 1];
  string project = 2 [(validate.rules).string.min_len = 1];
  string email = 3 [(validate.rules).string.email = true];
}

message RemoveProjectMemberResponse {}

message SetProjectMemberRoleRequest {
  string organization = 1 [(validate.rules).string.min_len = 1];
  string project = 2 [(validate.rules).string.min_len = 1];
  string email = 3 [(validate.rules).string.email = true];
  string role = 4 [(validate.rules).string.min_len = 1];
}

message SetProjectMemberRoleResponse {}

message GetCurrentUserRequest {}

message GetCurrentUserResponse {
  User user = 1;
  UserPreferences preferences = 2;
}

message GetUserRequest {
  string email = 1 [(validate.rules).string.email = true];
}

message GetUserResponse {
  User user = 1;
}

message UserPreferences {
  optional string time_zone = 1;
}

message UpdateUserPreferencesRequest {
  UserPreferences preferences = 1;
}

message UpdateUserPreferencesResponse {
  UserPreferences preferences = 1;
}

message ListBookmarksRequest {
  string project_id = 1;
  string resource_kind = 2;
  string resource_name = 3;
}

message ListBookmarksResponse {
  repeated Bookmark bookmarks = 1;
}

message GetBookmarkRequest {
  string bookmark_id = 1;
}

message GetBookmarkResponse {
  Bookmark bookmark = 1;
}

message CreateBookmarkRequest {
  string display_name = 1;
  string description = 2;
  bytes data = 3;
  string resource_kind = 4;
  string resource_name = 5;
  string project_id = 6;
  bool default = 7;
  bool shared = 8;
}

message CreateBookmarkResponse {
  Bookmark bookmark = 1;
}

message UpdateBookmarkRequest {
  string bookmark_id = 1;
  string display_name = 2;
  string description = 4;
  bytes data = 3;
  bool default = 5;
  bool shared = 6;
}

message UpdateBookmarkResponse {}

message RemoveBookmarkRequest {
  string bookmark_id = 1;
}

message RemoveBookmarkResponse {}

message SearchUsersRequest {
  string email_pattern = 1 [(validate.rules).string.min_len = 1];
  uint32 page_size = 2 [(validate.rules).uint32 = {ignore_empty: true, lte: 1000}];
  string page_token = 3;
}

message SearchUsersResponse {
  repeated User users = 1;
  string next_page_token = 2;
}

message RevokeCurrentAuthTokenRequest {}

message RevokeCurrentAuthTokenResponse {
  string token_id = 1;
}

message IssueRepresentativeAuthTokenRequest {
  string email = 1 [(validate.rules).string.email = true];
  int64 ttl_minutes = 2;
}

message IssueRepresentativeAuthTokenResponse {
  string token = 1;
}

message RevokeServiceAuthTokenRequest {
  string token_id = 1;
}

message RevokeServiceAuthTokenResponse {}

message IssueServiceAuthTokenRequest {
  string organization_name = 1 [(validate.rules).string.min_len = 1];
  string service_name = 2;
}

message IssueServiceAuthTokenResponse {
  string token = 1;
}

message ListServiceAuthTokensRequest {
  string organization_name = 1 [(validate.rules).string.min_len = 1];
  string service_name = 2;
}

message ListServiceAuthTokensResponse {
  repeated ServiceToken tokens = 1;
}


message IssueMagicAuthTokenRequest {
  // Organization that owns the project.
  string organization = 1 [(validate.rules).string.min_len = 1];
  // Project to create the magic auth token in.
  string project = 2 [(validate.rules).string.min_len = 1];
  // TTL for the token in minutes. Set to 0 for no expiry. Defaults to no expiry.
  int64 ttl_minutes = 3;
  // Metrics view the token will provide access to.
  string metrics_view = 4;
  // Optional filter to apply to all queries to the metrics view.
  rill.runtime.v1.Expression metrics_view_filter = 5;
  // Optional list of names of dimensions and measures to limit access to.
  // If empty, all dimensions and measures are accessible.
  repeated string metrics_view_fields = 6;
}

message IssueMagicAuthTokenResponse {
  string token = 1;
  string url = 2;
}

message ListMagicAuthTokensRequest {
  string organization = 1 [(validate.rules).string.min_len = 1];
  string project = 2 [(validate.rules).string.min_len = 1];
  uint32 page_size = 3 [(validate.rules).uint32 = {ignore_empty: true, lte: 1000}];
  string page_token = 4;
}

message ListMagicAuthTokensResponse {
  repeated MagicAuthToken tokens = 1;
  string next_page_token = 2;
}

message RevokeMagicAuthTokenRequest {
  string token_id = 1;
}

message RevokeMagicAuthTokenResponse {}

message GetGithubRepoStatusRequest {
  string github_url = 1;
}

message GetGithubRepoStatusResponse {
  bool has_access = 1;
  string grant_access_url = 2;
  string default_branch = 3;
}

message GetGithubUserStatusRequest {}

message GetGithubUserStatusResponse {
  bool has_access = 1;
  string grant_access_url = 2;
  string access_token = 3;
  string account = 4;
  GithubPermission user_installation_permission = 6;
  map<string, GithubPermission> organization_installation_permissions = 7;
  // DEPRECATED: Use organization_installation_permissions instead.
  repeated string organizations = 5 [deprecated = true];
}

enum GithubPermission {
  GITHUB_PERMISSION_UNSPECIFIED = 0;
  GITHUB_PERMISSION_READ = 1;
  GITHUB_PERMISSION_WRITE = 2;
}

message GetGitCredentialsRequest {
  string organization = 1 [(validate.rules).string.min_len = 1];
  string project = 2 [(validate.rules).string.min_len = 1];
}

message GetGitCredentialsResponse {
  string repo_url = 1;
  string username = 2;
  string password = 3;
  string subpath = 4;
  string prod_branch = 5;
}

message CreateWhitelistedDomainRequest {
  string organization = 1 [(validate.rules).string.min_len = 1];
  string domain = 2 [(validate.rules).string.min_len = 1];
  string role = 3 [(validate.rules).string.min_len = 1];
}

message CreateWhitelistedDomainResponse {}

message RemoveWhitelistedDomainRequest {
  string organization = 1 [(validate.rules).string.min_len = 1];
  string domain = 2 [(validate.rules).string.min_len = 1];
}

message RemoveWhitelistedDomainResponse {}

message ListWhitelistedDomainsRequest {
  string organization = 1 [(validate.rules).string.min_len = 1];
}

message ListWhitelistedDomainsResponse {
  repeated WhitelistedDomain domains = 1;
}

message CreateProjectWhitelistedDomainRequest {
  string organization = 1 [(validate.rules).string.min_len = 1];
  string project = 2 [(validate.rules).string.min_len = 1];
  string domain = 3 [(validate.rules).string.min_len = 1];
  string role = 4 [(validate.rules).string.min_len = 1];
}

message CreateProjectWhitelistedDomainResponse {}

message RemoveProjectWhitelistedDomainRequest {
  string organization = 1 [(validate.rules).string.min_len = 1];
  string project = 2 [(validate.rules).string.min_len = 1];
  string domain = 3 [(validate.rules).string.min_len = 1];
}

message RemoveProjectWhitelistedDomainResponse {}

message ListProjectWhitelistedDomainsRequest {
  string organization = 1 [(validate.rules).string.min_len = 1];
  string project = 2 [(validate.rules).string.min_len = 1];
}

message ListProjectWhitelistedDomainsResponse {
  repeated WhitelistedDomain domains = 1;
}

message GetRepoMetaRequest {
  string project_id = 1;
  string branch = 2;
}

message GetRepoMetaResponse {
  string git_url = 1;
  google.protobuf.Timestamp git_url_expires_on = 2;
  string git_subpath = 3;
}

message PullVirtualRepoRequest {
  string project_id = 1;
  string branch = 2;
  uint32 page_size = 3 [(validate.rules).uint32 = {ignore_empty: true, lte: 100}];
  string page_token = 4;
}

message PullVirtualRepoResponse {
  repeated VirtualFile files = 1;
  string next_page_token = 2;
}

message GetReportMetaRequest {
  string project_id = 1;
  string branch = 2;
  string report = 3;
  map<string, string> annotations = 4;
  google.protobuf.Timestamp execution_time = 5;
}

message GetReportMetaResponse {
  string open_url = 1;
  string export_url = 2;
  string edit_url = 3;
}

message GetAlertMetaRequest {
  string project_id = 1;
  string branch = 2;
  string alert = 3;
  map<string, string> annotations = 4;
  oneof query_for {
    string query_for_user_id = 5;
    string query_for_user_email = 6;
  }
}

message GetAlertMetaResponse {
  string open_url = 1;
  string edit_url = 2;
  google.protobuf.Struct query_for_attributes = 3;
}

message CreateReportRequest {
  string organization = 1;
  string project = 2;
  ReportOptions options = 3 [(validate.rules).message.required = true];
}

message CreateReportResponse {
  string name = 1;
}

message EditReportRequest {
  string organization = 1;
  string project = 2;
  string name = 3;
  ReportOptions options = 4 [(validate.rules).message.required = true];
}

message EditReportResponse {
}

message UnsubscribeReportRequest {
  string organization = 1;
  string project = 2;
  string name = 3;
}

message UnsubscribeReportResponse {}

message DeleteReportRequest {
  string organization = 1;
  string project = 2;
  string name = 3;
}

message DeleteReportResponse {
}

message TriggerReportRequest {
  string organization = 1;
  string project = 2;
  string name = 3;
}

message TriggerReportResponse {}

message GenerateReportYAMLRequest {
  string organization = 1;
  string project = 2;
  ReportOptions options = 3 [(validate.rules).message.required = true];
}

message GenerateReportYAMLResponse {
  string yaml = 1;
}

message CreateAlertRequest {
  string organization = 1;
  string project = 2;
  AlertOptions options = 3 [(validate.rules).message.required = true];
}

message CreateAlertResponse {
  string name = 1;
}

message EditAlertRequest {
  string organization = 1;
  string project = 2;
  string name = 3;
  AlertOptions options = 4 [(validate.rules).message.required = true];
}

message EditAlertResponse {
}

message UnsubscribeAlertRequest {
  string organization = 1;
  string project = 2;
  string name = 3;
}

message UnsubscribeAlertResponse {}

message DeleteAlertRequest {
  string organization = 1;
  string project = 2;
  string name = 3;
}

message DeleteAlertResponse {
}

message GenerateAlertYAMLRequest {
  string organization = 1;
  string project = 2;
  AlertOptions options = 3 [(validate.rules).message.required = true];
}

message GenerateAlertYAMLResponse {
  string yaml = 1;
}

message GetAlertYAMLRequest {
  string organization = 1;
  string project = 2;
  string name = 3;
}

message GetAlertYAMLResponse {
  string yaml = 1;
}

message TelemetryRequest {
  // Name passed to activity module's name arg
  string name = 1;
  // Value passed to activity module's value arg
  float value = 2;
  // Free form struct of the actual event
  google.protobuf.Struct event = 3;
}

message TelemetryResponse {}

message User {
  string id = 1;
  string email = 2;
  string display_name = 3;
  string photo_url = 4;
  UserQuotas quotas = 5;
  google.protobuf.Timestamp created_on = 6;
  google.protobuf.Timestamp updated_on = 7;
}

message Service {
  string id = 1;
  string name = 2;
  string org_id = 3;
  string org_name = 4;
  google.protobuf.Timestamp created_on = 5;
  google.protobuf.Timestamp updated_on = 6;
}

message Organization {
  string id = 1;
  string name = 2; // Globally unique
  string description = 3;
  OrganizationQuotas quotas = 4;
  string billing_customer_id = 7;
  google.protobuf.Timestamp created_on = 5;
  google.protobuf.Timestamp updated_on = 6;
}

message Subscription {
  string id = 1;
  string plan_id = 2;
  string plan_name = 3;
  google.protobuf.Timestamp start_date = 4;
  google.protobuf.Timestamp end_date = 5;
  google.protobuf.Timestamp current_billing_cycle_start_date = 6;
  google.protobuf.Timestamp current_billing_cycle_end_date = 7;
  google.protobuf.Timestamp trial_end_date = 8;
}

message UserQuotas {
  uint32 singleuser_orgs = 1;
}

message OrganizationQuotas {
  uint32 projects = 1;
  uint32 deployments = 2;
  uint32 slots_total = 3;
  uint32 slots_per_deployment = 4;
  uint32 outstanding_invites = 5;
  uint64 storage_limit_bytes_per_deployment = 6;
}

message Project {
  string id = 1;
  string name = 2; // Unique in organization
  string org_id = 3;
  string org_name = 4;
  string description = 5;
  bool public = 6;
  string created_by_user_id = 22;
  string provisioner = 7;
  string github_url = 8;
  string subpath = 17;
  string prod_branch = 9;
  string prod_olap_driver = 10;
  string prod_olap_dsn = 11;
  int64 prod_slots = 12;
  string prod_deployment_id = 13;
  string frontend_url = 16;
  int64 prod_ttl_seconds = 18;
  map<string, string> annotations = 20;
  string prod_version = 21;
  google.protobuf.Timestamp created_on = 14;
  google.protobuf.Timestamp updated_on = 15;
}

enum DeploymentStatus {
  DEPLOYMENT_STATUS_UNSPECIFIED = 0;
  DEPLOYMENT_STATUS_PENDING = 1;
  DEPLOYMENT_STATUS_OK = 2;
  DEPLOYMENT_STATUS_ERROR = 4;
}

message Deployment {
  string id = 1;
  string project_id = 2;
  int64 slots = 3;
  string branch = 4;
  string runtime_host = 5;
  string runtime_instance_id = 6;
  DeploymentStatus status = 7;
  string status_message = 8;
  google.protobuf.Timestamp created_on = 9;
  google.protobuf.Timestamp updated_on = 10;
}

message OrganizationPermissions {
  bool read_org = 1;
  bool manage_org = 2;
  bool read_projects = 3;
  bool create_projects = 4;
  bool manage_projects = 5;
  bool read_org_members = 6;
  bool manage_org_members = 7;
}

message ProjectPermissions {
  bool read_project = 1;
  bool manage_project = 2;
  bool read_prod = 3;
  bool read_prod_status = 4;
  bool manage_prod = 5;
  bool read_dev = 6;
  bool read_dev_status = 7;
  bool manage_dev = 8;
  bool read_project_members = 9;
  bool manage_project_members = 10;
  bool create_magic_auth_tokens = 15;
  bool manage_magic_auth_tokens = 16;
  bool create_reports = 11;
  bool manage_reports = 12;
  bool create_alerts = 13;
  bool manage_alerts = 14;
  bool create_bookmarks = 17;
  bool manage_bookmarks = 18;
}

message Member {
  string user_id = 1;
  string user_email = 3;
  string user_name = 2;
  string role_name = 4;
  google.protobuf.Timestamp created_on = 5;
  google.protobuf.Timestamp updated_on = 6;
}

message UserInvite {
  string email = 1;
  string role = 2;
  string invited_by = 3;
}

message WhitelistedDomain {
  string domain = 1;
  string role = 2;
}

message Bookmark {
  string id = 1;
  string display_name = 2;
  string description = 9;
  bytes data = 3;
  string resource_kind = 10;
  string resource_name = 4;
  string project_id = 5;
  string user_id = 6;
  bool default = 11;
  bool shared = 12;
  google.protobuf.Timestamp created_on = 7;
  google.protobuf.Timestamp updated_on = 8;
}

message ServiceToken {
  string id = 1;
  google.protobuf.Timestamp created_on = 2;
  google.protobuf.Timestamp expires_on = 3;
}

message MagicAuthToken {
  string id = 1;
  string project_id = 2;
  google.protobuf.Timestamp created_on = 3;
  google.protobuf.Timestamp expires_on = 4;
  google.protobuf.Timestamp used_on = 5;
  string created_by_user_id = 6;
  string created_by_user_email = 7;
  google.protobuf.Struct attributes = 8;
  string metrics_view = 9;
  rill.runtime.v1.Expression metrics_view_filter = 10;
  repeated string metrics_view_fields = 11;
}

message VirtualFile {
  string path = 1;
  bytes data = 2;
  bool deleted = 3;
  google.protobuf.Timestamp updated_on = 4;
}

message ReportOptions {
  string title = 1;
  string refresh_cron = 2;
  string refresh_time_zone = 9;
  string interval_duration = 13;
  string query_name = 3;
  string query_args_json = 4;
  uint64 export_limit = 5;
  rill.runtime.v1.ExportFormat export_format = 6;
  string open_project_subpath = 7;
  repeated string email_recipients = 8;
  repeated string slack_users = 10;
  repeated string slack_channels = 11;
  repeated string slack_webhooks = 12;
  // base64 state url of the metrics_view when it was created
  string web_open_state = 14;
}

message AlertOptions {
  string title = 1;
  string interval_duration = 2;
  string query_name = 3;
  string query_args_json = 4;
  string metrics_view_name = 5;
  bool renotify = 6;
  uint32 renotify_after_seconds = 7;
  repeated string email_recipients = 8;
  repeated string slack_users = 9;
  repeated string slack_channels = 10;
  repeated string slack_webhooks = 11;
<<<<<<< HEAD
}

message ListPublicBillingPlansRequest {}

message ListPublicBillingPlansResponse {
  repeated BillingPlan plans = 1;
}

message BillingPlan {
  string id = 1;
  string name = 2;
  string display_name = 3;
  string description = 4;
  uint32 trial_period_days = 5;
  bool default = 6;
  Quotas quotas = 7;
  // TODO expose pricing information
}

message Quotas {
  string projects = 1;
  string deployments = 2;
  string slots_total = 3;
  string slots_per_deployment = 4;
  string outstanding_invites = 5;
  string storage_limit_bytes_per_deployment = 6;
=======
  // base64 state url of the dashboard when it was created
  string web_open_state = 12;
>>>>>>> e662722c
}<|MERGE_RESOLUTION|>--- conflicted
+++ resolved
@@ -1732,7 +1732,8 @@
   repeated string slack_users = 9;
   repeated string slack_channels = 10;
   repeated string slack_webhooks = 11;
-<<<<<<< HEAD
+  // base64 state url of the dashboard when it was created
+  string web_open_state = 12;
 }
 
 message ListPublicBillingPlansRequest {}
@@ -1759,8 +1760,4 @@
   string slots_per_deployment = 4;
   string outstanding_invites = 5;
   string storage_limit_bytes_per_deployment = 6;
-=======
-  // base64 state url of the dashboard when it was created
-  string web_open_state = 12;
->>>>>>> e662722c
 }