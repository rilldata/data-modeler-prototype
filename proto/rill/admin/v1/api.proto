syntax = "proto3";
package rill.admin.v1;

import "google/api/annotations.proto";
import "google/protobuf/timestamp.proto";
import "validate/validate.proto";

service AdminService {
  // Ping returns information about the server
  rpc Ping(PingRequest) returns (PingResponse) {
    option (google.api.http) = {get: "/v1/ping"};
  }

  // ListOrganizations lists all the organizations currently managed by the admin
  rpc ListOrganizations(ListOrganizationsRequest) returns (ListOrganizationsResponse) {
    option (google.api.http) = {get: "/v1/organizations"};
  }

  // GetOrganization returns information about a specific organization
  rpc GetOrganization(GetOrganizationRequest) returns (GetOrganizationResponse) {
    option (google.api.http) = {get: "/v1/organizations/{name}"};
  }

  // CreateOrganization creates a new organization
  rpc CreateOrganization(CreateOrganizationRequest) returns (CreateOrganizationResponse) {
    option (google.api.http) = {
      post: "/v1/organizations",
      body: "*"
    };
  }

  // DeleteOrganization deletes an organizations
  rpc DeleteOrganization(DeleteOrganizationRequest) returns (DeleteOrganizationResponse) {
    option (google.api.http) = {delete: "/v1/organizations/{name}"};
  }

  // UpdateOrganization deletes an organizations
  rpc UpdateOrganization(UpdateOrganizationRequest) returns (UpdateOrganizationResponse) {
    option (google.api.http) = {
      patch: "/v1/organizations/{name}",
      body: "*"
    };
  }

  // ListProjectsForOrganization lists all the projects currently available for given organizations
  rpc ListProjectsForOrganization(ListProjectsForOrganizationRequest) returns (ListProjectsForOrganizationResponse) {
    option (google.api.http) = {get: "/v1/organizations/{organization_name}/projects"};
  }

  // GetProject returns information about a specific project
  rpc GetProject(GetProjectRequest) returns (GetProjectResponse) {
    option (google.api.http) = {get: "/v1/organizations/{organization_name}/projects/{name}"};
  }

  // GetProjectVariables returns project variables. NOTE: Get project API doesn't return variables.
  rpc GetProjectVariables(GetProjectVariablesRequest) returns (GetProjectVariablesResponse) {
    option (google.api.http) = {get: "/v1/organizations/{organization_name}/projects/{name}/variables"};
  }

  // CreateProject creates a new project
  rpc CreateProject(CreateProjectRequest) returns (CreateProjectResponse) {
    option (google.api.http) = {
      post: "/v1/organizations/{organization_name}/projects",
      body: "*"
    };
  }

  // DeleteProject deletes an project
  rpc DeleteProject(DeleteProjectRequest) returns (DeleteProjectResponse) {
    option (google.api.http) = {delete: "/v1/organizations/{organization_name}/projects/{name}"};
  }

  // UpdateProject updates a project
  rpc UpdateProject(UpdateProjectRequest) returns (UpdateProjectResponse) {
    option (google.api.http) = {
      patch: "/v1/organizations/{organization_name}/projects/{name}",
      body: "*"
    };
  }

  // UpdateProjectVariables updates variables for a project. NOTE: Update project API doesn't update variables.
  rpc UpdateProjectVariables(UpdateProjectVariablesRequest) returns (UpdateProjectVariablesResponse) {
    option (google.api.http) = {
      put: "/v1/organizations/{organization_name}/projects/{name}/variables",
      body: "*"
    };
  }

  // TriggerReconcile triggers reconcile for the project's prod deployment
  rpc TriggerReconcile(TriggerReconcileRequest) returns (TriggerReconcileResponse) {
    option (google.api.http) = {
      post: "/v1/deployments/{deployment_id}/reconcile",
      body: "*"
    };
  }

  // TriggerRefreshSources refresh the source for production deployment
  rpc TriggerRefreshSources(TriggerRefreshSourcesRequest) returns (TriggerRefreshSourcesResponse) {
    option (google.api.http) = {
      post: "/v1/deployments/{deployment_id}/refresh",
      body: "*"
    };
  }

  // TriggerRedeploy creates a new deployment and teardown the old deployment for production deployment
  rpc TriggerRedeploy(TriggerRedeployRequest) returns (TriggerRedeployResponse) {
    option (google.api.http) = {
      post: "/v1/deployments/{deployment_id}/redeploy",
      body: "*"
    };
  }

  // ListOrganizationMembers lists all the org members
  rpc ListOrganizationMembers(ListOrganizationMembersRequest) returns (ListOrganizationMembersResponse) {
    option (google.api.http) = {get: "/v1/organizations/{organization}/members"};
  }

  // ListOrganizationInvites lists all the org invites
  rpc ListOrganizationInvites(ListOrganizationInvitesRequest) returns (ListOrganizationInvitesResponse) {
    option (google.api.http) = {get: "/v1/organizations/{organization}/invites"};
  }

  // AddOrganizationMember lists all the org members
  rpc AddOrganizationMember(AddOrganizationMemberRequest) returns (AddOrganizationMemberResponse) {
    option (google.api.http) = {
      post: "/v1/organizations/{organization}/members",
      body: "*"
    };
  }

  // RemoveOrganizationMember removes member from the organization
  rpc RemoveOrganizationMember(RemoveOrganizationMemberRequest) returns (RemoveOrganizationMemberResponse) {
    option (google.api.http) = {delete: "/v1/organizations/{organization}/members/{email}"};
  }

  // LeaveOrganization removes the current user from the organization
  rpc LeaveOrganization(LeaveOrganizationRequest) returns (LeaveOrganizationResponse) {
    option (google.api.http) = {delete: "/v1/organizations/{organization}/members/current"};
  }

  // SetOrganizationMemberRole sets the role for the member
  rpc SetOrganizationMemberRole(SetOrganizationMemberRoleRequest) returns (SetOrganizationMemberRoleResponse) {
    option (google.api.http) = {
      put: "/v1/organizations/{organization}/members/{email}",
      body: "*"
    };
  }

  // ListProjectMembers lists all the project members
  rpc ListProjectMembers(ListProjectMembersRequest) returns (ListProjectMembersResponse) {
    option (google.api.http) = {get: "/v1/organizations/{organization}/projects/{project}/members"};
  }

  // ListProjectInvites lists all the project invites
  rpc ListProjectInvites(ListProjectInvitesRequest) returns (ListProjectInvitesResponse) {
    option (google.api.http) = {get: "/v1/organizations/{organization}/projects/{project}/invites"};
  }

  // AddProjectMember adds a member to the project
  rpc AddProjectMember(AddProjectMemberRequest) returns (AddProjectMemberResponse) {
    option (google.api.http) = {
      post: "/v1/organizations/{organization}/projects/{project}/members",
      body: "*"
    };
  }

  // RemoveProjectMember removes member from the project
  rpc RemoveProjectMember(RemoveProjectMemberRequest) returns (RemoveProjectMemberResponse) {
    option (google.api.http) = {delete: "/v1/organizations/{organization}/projects/{project}/members/{email}"};
  }

  // SetProjectMemberRole sets the role for the member
  rpc SetProjectMemberRole(SetProjectMemberRoleRequest) returns (SetProjectMemberRoleResponse) {
    option (google.api.http) = {
      put: "/v1/organizations/{organization}/projects/{project}/members/{email}",
      body: "*"
    };
  }

  // GetCurrentUser returns the currently authenticated user (if any)
  rpc GetCurrentUser(GetCurrentUserRequest) returns (GetCurrentUserResponse) {
    option (google.api.http) = {
      get: "/v1/users/current"
    };
  }

  // IssueRepresentativeAuthToken returns the temporary token for given email
  rpc IssueRepresentativeAuthToken(IssueRepresentativeAuthTokenRequest) returns (IssueRepresentativeAuthTokenResponse) {
    option (google.api.http) = {
      post: "/v1/tokens/represent",
      body: "*"
    };
  }

  // RevokeCurrentAuthToken revoke the current auth token
  rpc RevokeCurrentAuthToken(RevokeCurrentAuthTokenRequest) returns (RevokeCurrentAuthTokenResponse) {
    option (google.api.http) = {delete: "/v1/tokens/current"};
  }

  // GetGithubRepoRequest returns info about a Github repo based on the caller's installations.
  // If the caller has not granted access to the repository, instructions for granting access are returned.
  rpc GetGithubRepoStatus(GetGithubRepoStatusRequest) returns (GetGithubRepoStatusResponse) {
    option (google.api.http) = {get: "/v1/github/repositories"};
  }

  // GetGitCredentials returns credentials and other details for a project's Git repository.
  rpc GetGitCredentials(GetGitCredentialsRequest) returns (GetGitCredentialsResponse) {
    option (google.api.http) = {get: "/v1/organizations/{organization}/projects/{project}/git-credentials"};
  }

  // CreateWhitelistedDomain adds a domain to the whitelist
  rpc CreateWhitelistedDomain(CreateWhitelistedDomainRequest) returns (CreateWhitelistedDomainResponse) {
    option (google.api.http) = {
      post: "/v1/organizations/{organization}/whitelisted",
      body: "*"
    };
  }

  // RemoveWhitelistedDomain removes a domain from the whitelist list
  rpc RemoveWhitelistedDomain(RemoveWhitelistedDomainRequest) returns (RemoveWhitelistedDomainResponse) {
    option (google.api.http) = {delete: "/v1/organizations/{organization}/whitelisted/{domain}"};
  }

  // ListWhitelistedDomains lists all the whitelisted domains for the organization
  rpc ListWhitelistedDomains(ListWhitelistedDomainsRequest) returns (ListWhitelistedDomainsResponse) {
    option (google.api.http) = {get: "/v1/organizations/{organization}/whitelisted"};
  }

   // GetUsersByEmail returns user by email
  rpc SearchUsers(SearchUsersRequest) returns (SearchUsersResponse) {
    option (google.api.http) = {get: "/v1/users/search"};
  }

  // ListSuperusers lists all the superusers
  rpc ListSuperusers(ListSuperusersRequest) returns (ListSuperusersResponse) {
    option (google.api.http) = {get: "/v1/superuser/members"};
  }

  // SetSuperuser adds/remove a superuser
  rpc SetSuperuser(SetSuperuserRequest) returns (SetSuperuserResponse) {
    option (google.api.http) = {
      post: "/v1/superuser/members",
      body: "*"
    };
  }

   // SudoGetResource returns details about a resource by ID lookup
  rpc SudoGetResource(SudoGetResourceRequest) returns (SudoGetResourceResponse) {
    option (google.api.http) = {get: "/v1/superuser/resource"};
  }

}

message PingRequest {}

message PingResponse {
  string version = 1;
  google.protobuf.Timestamp time = 2;
}

message ListOrganizationsRequest {
  uint32 page_size = 1 [(validate.rules).uint32 = {ignore_empty: true, lte: 1000}];
  string page_token = 2;
}

message ListOrganizationsResponse {
  repeated Organization organizations = 1;
  string next_page_token = 2;
}

message GetOrganizationRequest {
  string name = 1;
}

message GetOrganizationResponse {
  Organization organization = 1;
  OrganizationPermissions permissions = 2;
}

message CreateOrganizationRequest {
  string name = 2 [(validate.rules).string.min_len = 1];
  string description = 3;
}

message CreateOrganizationResponse {
  Organization organization = 1;
}

message DeleteOrganizationRequest {
  string name = 1;
}

message DeleteOrganizationResponse {}

message UpdateOrganizationRequest {
  string name = 1 [(validate.rules).string.min_len = 1];
  optional string description = 2;
  optional string new_name = 3;
}

message UpdateOrganizationResponse {
  Organization organization = 1;
}

message ListProjectsForOrganizationRequest {
  string organization_name = 1 [(validate.rules).string.min_len = 1];
  uint32 page_size = 2 [(validate.rules).uint32 = {ignore_empty: true, lte: 1000}];
  string page_token = 3;
}

message ListProjectsForOrganizationResponse {
  repeated Project projects = 1;
  string next_page_token = 2;
}

message GetProjectRequest {
  string organization_name = 1;
  string name = 2;
}

message GetProjectResponse {
  Project project = 1;
  Deployment prod_deployment = 2;
  string jwt = 3;
  ProjectPermissions project_permissions = 4;
}

message GetProjectVariablesRequest {
  string organization_name = 1;
  string name = 2;
}

message GetProjectVariablesResponse {
  map<string, string> variables = 1;
}

message CreateProjectRequest {
  string organization_name = 1 [(validate.rules).string.min_len = 1];
  string name = 2 [(validate.rules).string.min_len = 1];
  string description = 3;
  bool public = 4;
  string region = 5;
  string prod_olap_driver = 6;
  string prod_olap_dsn = 7;
  int64 prod_slots = 8;
  string subpath = 12;
  string prod_branch = 9;
  string github_url = 10;
  map<string, string> variables = 11;
}

message CreateProjectResponse {
  Project project = 1;
}

message DeleteProjectRequest {
  string organization_name = 1;
  string name = 2;
}

message DeleteProjectResponse {}

message UpdateProjectRequest {
<<<<<<< HEAD
  string id = 1;
  string organization_name = 2 [(validate.rules).string.min_len = 1];
  string name = 3 [(validate.rules).string.min_len = 1];
  string description = 4;
  bool public = 5;
  string prod_branch = 6;
  string github_url = 7;
  int64 prod_slots = 8;
  string region = 9;
  int64 prod_ttl_seconds = 10;
=======
  string organization_name = 1 [(validate.rules).string.min_len = 1];
  string name = 2 [(validate.rules).string.min_len = 1];
  optional string description = 3;
  optional bool public = 4;
  optional string prod_branch = 5;
  optional string github_url = 6;
  optional int64 prod_slots = 7;
  optional string region = 8;
  optional string new_name = 9;
>>>>>>> c5bf0f91
}

message UpdateProjectResponse {
  Project project = 1;
}

message UpdateProjectVariablesRequest {
  string organization_name = 1 [(validate.rules).string.min_len = 1];
  string name = 2 [(validate.rules).string.min_len = 1];
  map<string, string> variables = 3;
}

message UpdateProjectVariablesResponse {
  map<string, string> variables = 1;
}

message TriggerReconcileRequest {
  string deployment_id = 1;
}

message TriggerReconcileResponse {}

message TriggerRefreshSourcesRequest {
  string deployment_id = 1;
  repeated string sources = 2;
}

message TriggerRefreshSourcesResponse {}

message TriggerRedeployRequest {
  string deployment_id = 1;
}

message TriggerRedeployResponse {}

message ListOrganizationMembersRequest {
  string organization = 1;
  uint32 page_size = 2 [(validate.rules).uint32 = {ignore_empty: true, lte: 1000}];
  string page_token = 3;
}

message ListOrganizationMembersResponse {
  repeated Member members = 1;
  string next_page_token = 2;
}

message ListOrganizationInvitesRequest {
  string organization = 1;
  uint32 page_size = 2 [(validate.rules).uint32 = {ignore_empty: true, lte: 1000}];
  string page_token = 3;
}

message ListOrganizationInvitesResponse {
  repeated UserInvite invites = 1;
  string next_page_token = 2;
}

message AddOrganizationMemberRequest {
  string organization = 1 [(validate.rules).string.min_len = 1];
  string email = 2 [(validate.rules).string.email = true];
  string role = 3;
}

message AddOrganizationMemberResponse {
  bool pending_signup = 1;
}

message RemoveOrganizationMemberRequest {
  string organization = 1 [(validate.rules).string.min_len = 1];
  string email = 2 [(validate.rules).string.email = true];
  bool keep_project_roles = 3;
}

message RemoveOrganizationMemberResponse {}

message LeaveOrganizationRequest {
  string organization = 1 [(validate.rules).string.min_len = 1];
}

message LeaveOrganizationResponse {}

message SetOrganizationMemberRoleRequest {
  string organization = 1 [(validate.rules).string.min_len = 1];
  string email = 2 [(validate.rules).string.email = true];
  string role = 3 [(validate.rules).string.min_len = 1];
}

message SetOrganizationMemberRoleResponse {}

message ListSuperusersRequest {}

message ListSuperusersResponse {
  repeated User users = 1;
}

message SetSuperuserRequest {
  string email = 1 [(validate.rules).string.email = true];
  bool superuser = 2;
}

message SetSuperuserResponse {}

// SudoGetResourceRequest
message SudoGetResourceRequest {
  oneof id {
    string user_id = 1;
    string org_id = 2;
    string project_id = 3;
    string deployment_id = 4;
    string instance_id = 5;
  }
}

// SudoGetResourceResponse
message SudoGetResourceResponse {
  oneof resource {
    User user = 1;
    Organization org = 2;
    Project project = 3;
    Deployment deployment = 4;
    Deployment instance = 5;
  }
}

message ListProjectMembersRequest {
  string organization = 1 [(validate.rules).string.min_len = 1];
  string project = 2 [(validate.rules).string.min_len = 1];
  uint32 page_size = 3 [(validate.rules).uint32 = {ignore_empty: true, lte: 1000}];
  string page_token = 4 ;
}

message ListProjectMembersResponse {
  repeated Member members = 1;
  string next_page_token = 2;
}

message ListProjectInvitesRequest {
  string organization = 1 [(validate.rules).string.min_len = 1];
  string project = 2 [(validate.rules).string.min_len = 1];
  uint32 page_size = 3 [(validate.rules).uint32 = {ignore_empty: true, lte: 1000}];
  string page_token = 4;
}

message ListProjectInvitesResponse {
  repeated UserInvite invites = 1;
  string next_page_token = 2;
}

message AddProjectMemberRequest {
  string organization = 1 [(validate.rules).string.min_len = 1];
  string project = 2 [(validate.rules).string.min_len = 1];
  string email = 3 [(validate.rules).string.email = true];
  string role = 4 [(validate.rules).string.min_len = 1];
}

message AddProjectMemberResponse {
  bool pending_signup = 1;
}

message RemoveProjectMemberRequest {
  string organization = 1 [(validate.rules).string.min_len = 1];
  string project = 2 [(validate.rules).string.min_len = 1];
  string email = 3 [(validate.rules).string.email = true];
}

message RemoveProjectMemberResponse {}

message SetProjectMemberRoleRequest {
  string organization = 1 [(validate.rules).string.min_len = 1];
  string project = 2 [(validate.rules).string.min_len = 1];
  string email = 3 [(validate.rules).string.email = true];
  string role = 4 [(validate.rules).string.min_len = 1];
}

message SetProjectMemberRoleResponse {}

message GetCurrentUserRequest {}

message GetCurrentUserResponse {
  User user = 1;
}

// It can be some string as well so not validating for email here
message SearchUsersRequest {
  string email_pattern = 1 [(validate.rules).string.min_len = 1];
  uint32 page_size = 2 [(validate.rules).uint32 = {ignore_empty: true, lte: 1000}];
  string page_token = 3;
}

message SearchUsersResponse {
  repeated User users = 1;
  string next_page_token = 2;
}

message RevokeCurrentAuthTokenRequest {}

message RevokeCurrentAuthTokenResponse {
  string token_id = 1;
}

message IssueRepresentativeAuthTokenRequest {
  string email = 1 [(validate.rules).string.email = true];
  int64 ttl_minutes = 2;
}

message IssueRepresentativeAuthTokenResponse {
  string token = 1;
}

message GetGithubRepoStatusRequest {
  string github_url = 1;
}

message GetGithubRepoStatusResponse {
  bool has_access = 1;
  string grant_access_url = 2;
  string default_branch = 3;
}

message GetGitCredentialsRequest {
  string organization = 1 [(validate.rules).string.min_len = 1];
  string project = 2 [(validate.rules).string.min_len = 1];
}

message GetGitCredentialsResponse {
  string repo_url = 1;
  string username = 2;
  string password = 3;
  string subpath = 4;
  string prod_branch = 5;
}

message CreateWhitelistedDomainRequest {
  string organization = 1 [(validate.rules).string.min_len = 1];
  string domain = 2 [(validate.rules).string.min_len = 1];
  string role = 3 [(validate.rules).string.min_len = 1];
}

message CreateWhitelistedDomainResponse {}

message RemoveWhitelistedDomainRequest {
  string organization = 1 [(validate.rules).string.min_len = 1];
  string domain = 2 [(validate.rules).string.min_len = 1];
}

message RemoveWhitelistedDomainResponse {}

message ListWhitelistedDomainsRequest {
  string organization = 1 [(validate.rules).string.min_len = 1];
}

message ListWhitelistedDomainsResponse {
  repeated WhitelistedDomain domains = 1;
}

message User {
  string id = 1;
  string email = 2;
  string display_name = 3;
  string photo_url = 4;
  google.protobuf.Timestamp created_on = 5;
  google.protobuf.Timestamp updated_on = 6;
}

message Organization {
  string id = 1;
  string name = 2; // Globally unique
  string description = 3;
  google.protobuf.Timestamp created_on = 4;
  google.protobuf.Timestamp updated_on = 5;
}

message Project {
  string id = 1;
  string name = 2; // Unique in organization
  string org_id = 3;
  string org_name = 4;
  string description = 5;
  bool public = 6;
  string region = 7;
  string github_url = 8;
  string subpath = 17;
  string prod_branch = 9;
  string prod_olap_driver = 10;
  string prod_olap_dsn = 11;
  int64 prod_slots = 12;
  string prod_deployment_id = 13;
  string frontend_url = 16;
  int64 prod_ttl_seconds = 18;
  google.protobuf.Timestamp created_on = 14;
  google.protobuf.Timestamp updated_on = 15;
}

enum DeploymentStatus {
  DEPLOYMENT_STATUS_UNSPECIFIED = 0;
  DEPLOYMENT_STATUS_PENDING = 1;
  DEPLOYMENT_STATUS_OK = 2;
  DEPLOYMENT_STATUS_RECONCILING = 3;
  DEPLOYMENT_STATUS_ERROR = 4;
  DEPLOYMENT_STATUS_HIBERNATED = 5;
}

message Deployment {
  string id = 1;
  string project_id = 2;
  int64 slots = 3;
  string branch = 4;
  string runtime_host = 5;
  string runtime_instance_id = 6;
  DeploymentStatus status = 7;
  string logs = 8;
  google.protobuf.Timestamp created_on = 9;
  google.protobuf.Timestamp updated_on = 10;
}

message OrganizationPermissions {
  bool read_org = 1;
  bool manage_org = 2;
  bool read_projects = 3;
  bool create_projects = 4;
  bool manage_projects = 5;
  bool read_org_members = 6;
  bool manage_org_members = 7;
}

message ProjectPermissions {
  bool read_project = 1;
  bool manage_project = 2;
  bool read_prod = 3;
  bool read_prod_status = 4;
  bool manage_prod = 5;
  bool read_dev = 6;
  bool read_dev_status = 7;
  bool manage_dev = 8;
  bool read_project_members = 9;
  bool manage_project_members = 10;
}

message Member {
  string user_id = 1;
  string user_email = 3;
  string user_name = 2;
  string role_name = 4;
  google.protobuf.Timestamp created_on = 5;
  google.protobuf.Timestamp updated_on = 6;
}

message UserInvite {
  string email = 1;
  string role = 2;
  string invited_by = 3;
}

message WhitelistedDomain {
  string domain = 1;
  string role = 2;
}<|MERGE_RESOLUTION|>--- conflicted
+++ resolved
@@ -361,18 +361,6 @@
 message DeleteProjectResponse {}
 
 message UpdateProjectRequest {
-<<<<<<< HEAD
-  string id = 1;
-  string organization_name = 2 [(validate.rules).string.min_len = 1];
-  string name = 3 [(validate.rules).string.min_len = 1];
-  string description = 4;
-  bool public = 5;
-  string prod_branch = 6;
-  string github_url = 7;
-  int64 prod_slots = 8;
-  string region = 9;
-  int64 prod_ttl_seconds = 10;
-=======
   string organization_name = 1 [(validate.rules).string.min_len = 1];
   string name = 2 [(validate.rules).string.min_len = 1];
   optional string description = 3;
@@ -382,7 +370,7 @@
   optional int64 prod_slots = 7;
   optional string region = 8;
   optional string new_name = 9;
->>>>>>> c5bf0f91
+  optional int64 prod_ttl_seconds = 10;
 }
 
 message UpdateProjectResponse {
