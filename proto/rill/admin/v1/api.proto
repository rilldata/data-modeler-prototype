--- conflicted
+++ resolved
@@ -976,12 +976,8 @@
 
 message ListBookmarksRequest {
   string project_id = 1;
-<<<<<<< HEAD
-  string dashboard_name = 2;
-=======
   string resource_kind = 2;
   string resource_name = 3;
->>>>>>> 6ecd4369
 }
 
 message ListBookmarksResponse {
@@ -998,18 +994,11 @@
 
 message CreateBookmarkRequest {
   string display_name = 1;
-<<<<<<< HEAD
-  string description = 6;
-  bytes data = 2;
-  string dashboard_name = 3;
-  string project_id = 4;
-=======
   string description = 2;
   bytes data = 3;
   string resource_kind = 4;
   string resource_name = 5;
   string project_id = 6;
->>>>>>> 6ecd4369
   bool default = 7;
   bool shared = 8;
 }
@@ -1446,13 +1435,8 @@
   string resource_name = 4;
   string project_id = 5;
   string user_id = 6;
-<<<<<<< HEAD
-  bool default = 10;
-  bool shared = 11;
-=======
   bool default = 11;
   bool shared = 12;
->>>>>>> 6ecd4369
   google.protobuf.Timestamp created_on = 7;
   google.protobuf.Timestamp updated_on = 8;
 }
