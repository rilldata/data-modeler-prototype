syntax = "proto3";
package rill.admin.v1;

import "google/api/annotations.proto";
import "google/protobuf/timestamp.proto";
import "google/protobuf/struct.proto";
import "rill/runtime/v1/export_format.proto";
import "validate/validate.proto";

service AdminService {
  // Ping returns information about the server
  rpc Ping(PingRequest) returns (PingResponse) {
    option (google.api.http) = {get: "/v1/ping"};
  }

  // ListOrganizations lists all the organizations currently managed by the admin
  rpc ListOrganizations(ListOrganizationsRequest) returns (ListOrganizationsResponse) {
    option (google.api.http) = {get: "/v1/organizations"};
  }

  // GetOrganization returns information about a specific organization
  rpc GetOrganization(GetOrganizationRequest) returns (GetOrganizationResponse) {
    option (google.api.http) = {get: "/v1/organizations/{name}"};
  }

  // CreateOrganization creates a new organization
  rpc CreateOrganization(CreateOrganizationRequest) returns (CreateOrganizationResponse) {
    option (google.api.http) = {
      post: "/v1/organizations",
      body: "*"
    };
  }

  // DeleteOrganization deletes an organizations
  rpc DeleteOrganization(DeleteOrganizationRequest) returns (DeleteOrganizationResponse) {
    option (google.api.http) = {delete: "/v1/organizations/{name}"};
  }

  // UpdateOrganization deletes an organizations
  rpc UpdateOrganization(UpdateOrganizationRequest) returns (UpdateOrganizationResponse) {
    option (google.api.http) = {
      patch: "/v1/organizations/{name}",
      body: "*"
    };
  }

  // ListProjectsForOrganization lists all the projects currently available for given organizations
  rpc ListProjectsForOrganization(ListProjectsForOrganizationRequest) returns (ListProjectsForOrganizationResponse) {
    option (google.api.http) = {get: "/v1/organizations/{organization_name}/projects"};
  }

  // GetProject returns information about a specific project
  rpc GetProject(GetProjectRequest) returns (GetProjectResponse) {
    option (google.api.http) = {get: "/v1/organizations/{organization_name}/projects/{name}"};
  }

  // SearchProjectNames returns project names matching the pattern
  rpc SearchProjectNames(SearchProjectNamesRequest) returns (SearchProjectNamesResponse) {
    option (google.api.http) = {get: "/v1/superuser/projects/search"};
  }

  // GetProjectVariables returns project variables. NOTE: Get project API doesn't return variables.
  rpc GetProjectVariables(GetProjectVariablesRequest) returns (GetProjectVariablesResponse) {
    option (google.api.http) = {get: "/v1/organizations/{organization_name}/projects/{name}/variables"};
  }

  // CreateProject creates a new project
  rpc CreateProject(CreateProjectRequest) returns (CreateProjectResponse) {
    option (google.api.http) = {
      post: "/v1/organizations/{organization_name}/projects",
      body: "*"
    };
  }

  // DeleteProject deletes an project
  rpc DeleteProject(DeleteProjectRequest) returns (DeleteProjectResponse) {
    option (google.api.http) = {delete: "/v1/organizations/{organization_name}/projects/{name}"};
  }

  // UpdateProject updates a project
  rpc UpdateProject(UpdateProjectRequest) returns (UpdateProjectResponse) {
    option (google.api.http) = {
      patch: "/v1/organizations/{organization_name}/projects/{name}",
      body: "*"
    };
  }

  // UpdateProjectVariables updates variables for a project. NOTE: Update project API doesn't update variables.
  rpc UpdateProjectVariables(UpdateProjectVariablesRequest) returns (UpdateProjectVariablesResponse) {
    option (google.api.http) = {
      put: "/v1/organizations/{organization_name}/projects/{name}/variables",
      body: "*"
    };
  }

  // TriggerReconcile triggers reconcile for the project's prod deployment
  rpc TriggerReconcile(TriggerReconcileRequest) returns (TriggerReconcileResponse) {
    option (google.api.http) = {
      post: "/v1/deployments/{deployment_id}/reconcile",
      body: "*"
    };
  }

  // TriggerRefreshSources refresh the source for production deployment
  rpc TriggerRefreshSources(TriggerRefreshSourcesRequest) returns (TriggerRefreshSourcesResponse) {
    option (google.api.http) = {
      post: "/v1/deployments/{deployment_id}/refresh",
      body: "*"
    };
  }

  // TriggerRedeploy creates a new deployment and teardown the old deployment for production deployment
  rpc TriggerRedeploy(TriggerRedeployRequest) returns (TriggerRedeployResponse) {
    option (google.api.http) = {
      post: "/v1/projects/-/redeploy",
      body: "*"
    };
  }

  // ListOrganizationMembers lists all the org members
  rpc ListOrganizationMembers(ListOrganizationMembersRequest) returns (ListOrganizationMembersResponse) {
    option (google.api.http) = {get: "/v1/organizations/{organization}/members"};
  }

  // ListOrganizationInvites lists all the org invites
  rpc ListOrganizationInvites(ListOrganizationInvitesRequest) returns (ListOrganizationInvitesResponse) {
    option (google.api.http) = {get: "/v1/organizations/{organization}/invites"};
  }

  // AddOrganizationMember lists all the org members
  rpc AddOrganizationMember(AddOrganizationMemberRequest) returns (AddOrganizationMemberResponse) {
    option (google.api.http) = {
      post: "/v1/organizations/{organization}/members",
      body: "*"
    };
  }

  // RemoveOrganizationMember removes member from the organization
  rpc RemoveOrganizationMember(RemoveOrganizationMemberRequest) returns (RemoveOrganizationMemberResponse) {
    option (google.api.http) = {delete: "/v1/organizations/{organization}/members/{email}"};
  }

  // LeaveOrganization removes the current user from the organization
  rpc LeaveOrganization(LeaveOrganizationRequest) returns (LeaveOrganizationResponse) {
    option (google.api.http) = {delete: "/v1/organizations/{organization}/members/current"};
  }

  // SetOrganizationMemberRole sets the role for the member
  rpc SetOrganizationMemberRole(SetOrganizationMemberRoleRequest) returns (SetOrganizationMemberRoleResponse) {
    option (google.api.http) = {
      put: "/v1/organizations/{organization}/members/{email}",
      body: "*"
    };
  }

  // ListProjectMembers lists all the project members
  rpc ListProjectMembers(ListProjectMembersRequest) returns (ListProjectMembersResponse) {
    option (google.api.http) = {get: "/v1/organizations/{organization}/projects/{project}/members"};
  }

  // ListProjectInvites lists all the project invites
  rpc ListProjectInvites(ListProjectInvitesRequest) returns (ListProjectInvitesResponse) {
    option (google.api.http) = {get: "/v1/organizations/{organization}/projects/{project}/invites"};
  }

  // AddProjectMember adds a member to the project
  rpc AddProjectMember(AddProjectMemberRequest) returns (AddProjectMemberResponse) {
    option (google.api.http) = {
      post: "/v1/organizations/{organization}/projects/{project}/members",
      body: "*"
    };
  }

  // RemoveProjectMember removes member from the project
  rpc RemoveProjectMember(RemoveProjectMemberRequest) returns (RemoveProjectMemberResponse) {
    option (google.api.http) = {delete: "/v1/organizations/{organization}/projects/{project}/members/{email}"};
  }

  // SetProjectMemberRole sets the role for the member
  rpc SetProjectMemberRole(SetProjectMemberRoleRequest) returns (SetProjectMemberRoleResponse) {
    option (google.api.http) = {
      put: "/v1/organizations/{organization}/projects/{project}/members/{email}",
      body: "*"
    };
  }

  // GetCurrentUser returns the currently authenticated user (if any)
  rpc GetCurrentUser(GetCurrentUserRequest) returns (GetCurrentUserResponse) {
    option (google.api.http) = {
      get: "/v1/users/current"
    };
  }

  // IssueRepresentativeAuthToken returns the temporary token for given email
  rpc IssueRepresentativeAuthToken(IssueRepresentativeAuthTokenRequest) returns (IssueRepresentativeAuthTokenResponse) {
    option (google.api.http) = {
      post: "/v1/tokens/represent",
      body: "*"
    };
  }

  // RevokeCurrentAuthToken revoke the current auth token
  rpc RevokeCurrentAuthToken(RevokeCurrentAuthTokenRequest) returns (RevokeCurrentAuthTokenResponse) {
    option (google.api.http) = {delete: "/v1/tokens/current"};
  }

  // GetGithubRepoRequest returns info about a Github repo based on the caller's installations.
  // If the caller has not granted access to the repository, instructions for granting access are returned.
  rpc GetGithubRepoStatus(GetGithubRepoStatusRequest) returns (GetGithubRepoStatusResponse) {
    option (google.api.http) = {get: "/v1/github/repositories"};
  }

  // GetGitCredentials returns credentials and other details for a project's Git repository.
  rpc GetGitCredentials(GetGitCredentialsRequest) returns (GetGitCredentialsResponse) {
    option (google.api.http) = {get: "/v1/organizations/{organization}/projects/{project}/git-credentials"};
  }

  // CreateWhitelistedDomain adds a domain to the whitelist
  rpc CreateWhitelistedDomain(CreateWhitelistedDomainRequest) returns (CreateWhitelistedDomainResponse) {
    option (google.api.http) = {
      post: "/v1/organizations/{organization}/whitelisted",
      body: "*"
    };
  }

  // RemoveWhitelistedDomain removes a domain from the whitelist list
  rpc RemoveWhitelistedDomain(RemoveWhitelistedDomainRequest) returns (RemoveWhitelistedDomainResponse) {
    option (google.api.http) = {delete: "/v1/organizations/{organization}/whitelisted/{domain}"};
  }

  // ListWhitelistedDomains lists all the whitelisted domains for the organization
  rpc ListWhitelistedDomains(ListWhitelistedDomainsRequest) returns (ListWhitelistedDomainsResponse) {
    option (google.api.http) = {get: "/v1/organizations/{organization}/whitelisted"};
  }

  // GetUser returns user by email
  rpc GetUser(GetUserRequest) returns (GetUserResponse) {
    option (google.api.http) = {get: "/v1/users"};
  }

  // GetUsersByEmail returns users by email
  rpc SearchUsers(SearchUsersRequest) returns (SearchUsersResponse) {
    option (google.api.http) = {get: "/v1/users/search"};
  }

  // SearchProjectUsers returns users who has access to to a project (including org members that have access through a usergroup)
  rpc SearchProjectUsers(SearchProjectUsersRequest) returns (SearchProjectUsersResponse) {
    option (google.api.http) = {get: "/v1/organizations/{organization}/projects/{project}/users/search"};
  }

  // ListSuperusers lists all the superusers
  rpc ListSuperusers(ListSuperusersRequest) returns (ListSuperusersResponse) {
    option (google.api.http) = {get: "/v1/superuser/members"};
  }

  // GetDeploymentCredentials returns runtime info and access token on behalf of a specific user, or alternatively for a raw set of JWT attributes
  rpc GetDeploymentCredentials(GetDeploymentCredentialsRequest) returns (GetDeploymentCredentialsResponse) {
    option (google.api.http) = {
      post: "/v1/organizations/{organization}/projects/{project}/credentials",
      body: "*"
    };
  }

  // GetIFrame returns the iframe URL for the given project
  rpc GetIFrame(GetIFrameRequest) returns (GetIFrameResponse) {
    option (google.api.http) = {
      post: "/v1/organizations/{organization}/projects/{project}/iframe",
      body: "*"
    };
  }

  // SetSuperuser adds/remove a superuser
  rpc SetSuperuser(SetSuperuserRequest) returns (SetSuperuserResponse) {
    option (google.api.http) = {
      post: "/v1/superuser/members",
      body: "*"
    };
  }

  // SudoGetResource returns details about a resource by ID lookup
  rpc SudoGetResource(SudoGetResourceRequest) returns (SudoGetResourceResponse) {
    option (google.api.http) = {get: "/v1/superuser/resource"};
  }

  // SudoUpdateUserQuotas update the quotas for users
  rpc SudoUpdateUserQuotas(SudoUpdateUserQuotasRequest) returns (SudoUpdateUserQuotasResponse) {
    option (google.api.http) = {
      patch: "/v1/superuser/quotas/user",
      body: "*"
    };
  }

  // SudoUpdateOrganizationQuotas update the quotas available for orgs
  rpc SudoUpdateOrganizationQuotas(SudoUpdateOrganizationQuotasRequest) returns (SudoUpdateOrganizationQuotasResponse) {
    option (google.api.http) = {
      patch: "/v1/superuser/quotas/organization",
      body: "*"
    };
  }

  // SudoUpdateAnnotations endpoint for superusers to update project annotations
  rpc SudoUpdateAnnotations(SudoUpdateAnnotationsRequest) returns (SudoUpdateAnnotationsResponse) {
    option (google.api.http) = {
      patch: "/v1/superuser/projects/annotations",
      body: "*"
    };
  }

  // ListService returns all the services per organization
  rpc ListServices(ListServicesRequest) returns (ListServicesResponse) {
    option (google.api.http) = {get: "/v1/organizations/{organization_name}/services"};
  }

  // CreateService creates a new service per organization
  rpc CreateService(CreateServiceRequest) returns (CreateServiceResponse) {
    option (google.api.http) = {
      post: "/v1/organizations/{organization_name}/services",
    };
  }

  // UpdateService updates a service per organization
  rpc UpdateService(UpdateServiceRequest) returns (UpdateServiceResponse) {
    option (google.api.http) = {
      patch: "/v1/organizations/{organization_name}/services/{name}",
      body: "*"
    };
  }

  // DeleteService deletes a service per organization
  rpc DeleteService(DeleteServiceRequest) returns (DeleteServiceResponse) {
    option (google.api.http) = {delete: "/v1/organizations/{organization_name}/services/{name}"};
  }

   // ListServiceAuthTokens lists all the service auth tokens
  rpc ListServiceAuthTokens(ListServiceAuthTokensRequest) returns (ListServiceAuthTokensResponse) {
    option (google.api.http) = {get: "/v1/organizations/{organization_name}/services/{service_name}/tokens"};
  }

  // IssueServiceAuthToken returns the temporary token for given service account
  rpc IssueServiceAuthToken(IssueServiceAuthTokenRequest) returns (IssueServiceAuthTokenResponse) {
    option (google.api.http) = {
      post: "/v1/organizations/{organization_name}/services/{service_name}/tokens",
      body: "*"
    };
  }

  // RevokeServiceAuthToken revoke the service auth token
  rpc RevokeServiceAuthToken(RevokeServiceAuthTokenRequest) returns (RevokeServiceAuthTokenResponse) {
    option (google.api.http) = {delete: "/v1/services/tokens/{token_id}"};
  }

  // UpdateUserPreferences updates the preferences for the user
  rpc UpdateUserPreferences(UpdateUserPreferencesRequest) returns (UpdateUserPreferencesResponse) {
    option (google.api.http) = {
      put: "/v1/users/preferences",
      body: "*"
    };
  }

  // ListBookmarks lists all the bookmarks for the user
  rpc ListBookmarks(ListBookmarksRequest) returns (ListBookmarksResponse) {
    option (google.api.http) = {get: "/v1/users/bookmarks"};
  }

  // GetBookmark returns the bookmark for the given user for the given project
  rpc GetBookmark(GetBookmarkRequest) returns (GetBookmarkResponse) {
    option (google.api.http) = {get: "/v1/users/bookmarks/{bookmark_id}"};
  }

  // CreateBookmark creates a bookmark for the given user for the given project
  rpc CreateBookmark(CreateBookmarkRequest) returns (CreateBookmarkResponse) {
    option (google.api.http) = {
      post: "/v1/users/bookmarks",
      body: "*"
    };
  }
  
  // RemoveBookmark removes the bookmark for the given user for the given project
  rpc RemoveBookmark(RemoveBookmarkRequest) returns (RemoveBookmarkResponse) {
    option (google.api.http) = {delete: "/v1/users/bookmarks/{bookmark_id}"};
  }

  // GetRepoMeta returns credentials and other metadata for accessing a project's repo
  rpc GetRepoMeta(GetRepoMetaRequest) returns (GetRepoMetaResponse) {
    option (google.api.http) = {get: "/v1/projects/{project_id}/repo/meta"};
  }

  // PullVirtualRepo fetches files from a project's virtual repo
  rpc PullVirtualRepo(PullVirtualRepoRequest) returns (PullVirtualRepoResponse) {
    option (google.api.http) = {get: "/v1/projects/{project_id}/repo/virtual"};
  }

  // GetReportMeta returns metadata for generating a report. It's currently only called by the report reconciler in the runtime.
  rpc GetReportMeta(GetReportMetaRequest) returns (GetReportMetaResponse) {
    option (google.api.http) = {
      post: "/v1/projects/{project_id}/reports/meta",
      body: "*"
    };
  }

  // GetAlertMeta returns metadata for checking an alert. It's currently only called by the alert reconciler in the runtime.
  rpc GetAlertMeta(GetAlertMetaRequest) returns (GetAlertMetaResponse) {
    option (google.api.http) = {
      post: "/v1/projects/{project_id}/alerts/meta",
      body: "*"
    };
  }

  // CreateReport adds a virtual file for a report, triggers a reconcile, and waits for the report to be added to the runtime catalog
  rpc CreateReport(CreateReportRequest) returns (CreateReportResponse) {
    option (google.api.http) = {
      post: "/v1/organizations/{organization}/projects/{project}/reports",
      body: "*"
    };
  }

  // EditReport edits a virtual file for a UI-managed report, triggers a reconcile, and waits for the report to be updated in the runtime
  rpc EditReport(EditReportRequest) returns (EditReportResponse) {
    option (google.api.http) = {
      put: "/v1/organizations/{organization}/projects/{project}/reports/{name}",
      body: "*"
    };
  }

  // UnsubscribeReport removes the calling user from a reports recipients list
  rpc UnsubscribeReport(UnsubscribeReportRequest) returns (UnsubscribeReportResponse) {
    option (google.api.http) = {
      post: "/v1/organizations/{organization}/projects/{project}/reports/{name}/unsubscribe",
      body: "*"
    };
  }

  // DeleteReport deletes the virtual file for a UI-managed report, triggers a reconcile, and waits for the report to be deleted in the runtime
  rpc DeleteReport(DeleteReportRequest) returns (DeleteReportResponse) {
    option (google.api.http) = {delete: "/v1/organizations/{organization}/projects/{project}/reports/{name}"};
  }

  // TriggerReport triggers an ad-hoc report run
  rpc TriggerReport(TriggerReportRequest) returns (TriggerReportResponse) {
    option (google.api.http) = {
      post: "/v1/organizations/{organization}/projects/{project}/reports/{name}/trigger",
      body: "*"
    };
  }

  // GenerateReportYAML generates YAML for a scheduled report to be copied into a project's Git repository
  rpc GenerateReportYAML(GenerateReportYAMLRequest) returns (GenerateReportYAMLResponse) {
    option (google.api.http) = {
      post: "/v1/organizations/{organization}/projects/{project}/reports/-/yaml",
      body: "*"
    };
  }

  // CreateAlert adds a virtual file for an alert, triggers a reconcile, and waits for the alert to be added to the runtime catalog
  rpc CreateAlert(CreateAlertRequest) returns (CreateAlertResponse) {
    option (google.api.http) = {
      post: "/v1/organizations/{organization}/projects/{project}/alerts",
      body: "*"
    };
  }

  // EditAlert edits a virtual file for a UI-managed alert, triggers a reconcile, and waits for the alert to be updated in the runtime
  rpc EditAlert(EditAlertRequest) returns (EditAlertResponse) {
    option (google.api.http) = {
      put: "/v1/organizations/{organization}/projects/{project}/alerts/{name}",
      body: "*"
    };
  }

  // UnsubscribeAlert removes the calling user from a alert's recipients list
  rpc UnsubscribeAlert(UnsubscribeAlertRequest) returns (UnsubscribeAlertResponse) {
    option (google.api.http) = {
      post: "/v1/organizations/{organization}/projects/{project}/alerts/{name}/unsubscribe",
      body: "*"
    };
  }

  // DeleteAlert deletes the virtual file for a UI-managed alert, triggers a reconcile, and waits for the alert to be deleted in the runtime
  rpc DeleteAlert(DeleteAlertRequest) returns (DeleteAlertResponse) {
    option (google.api.http) = {delete: "/v1/organizations/{organization}/projects/{project}/alerts/{name}"};
  }

  // GenerateAlertYAML generates YAML for an alert to be copied into a project's Git repository
  rpc GenerateAlertYAML(GenerateAlertYAMLRequest) returns (GenerateAlertYAMLResponse) {
    option (google.api.http) = {
      post: "/v1/organizations/{organization}/projects/{project}/alerts/-/yaml",
      body: "*"
    };
  }

  // GenerateAlertYAML generates YAML for an alert to be copied into a project's Git repository
  rpc GetAlertYAML(GetAlertYAMLRequest) returns (GetAlertYAMLResponse) {
    option (google.api.http) = {
      get: "/v1/organizations/{organization}/projects/{project}/alerts/{name}/yaml",
    };
  }

  rpc Telemetry(TelemetryRequest) returns (TelemetryResponse) {
    option (google.api.http) = {
      post: "/v1/telemetry",
      body: "*"
    };
  }
}

message PingRequest {}

message PingResponse {
  string version = 1;
  google.protobuf.Timestamp time = 2;
}

message ListOrganizationsRequest {
  uint32 page_size = 1 [(validate.rules).uint32 = {ignore_empty: true, lte: 1000}];
  string page_token = 2;
}

message ListOrganizationsResponse {
  repeated Organization organizations = 1;
  string next_page_token = 2;
}

message GetOrganizationRequest {
  string name = 1;
}

message GetOrganizationResponse {
  Organization organization = 1;
  OrganizationPermissions permissions = 2;
}

message CreateOrganizationRequest {
  string name = 2 [(validate.rules).string.min_len = 1];
  string description = 3;
}

message CreateOrganizationResponse {
  Organization organization = 1;
}

message DeleteOrganizationRequest {
  string name = 1;
}

message DeleteOrganizationResponse {}

message UpdateOrganizationRequest {
  string name = 1 [(validate.rules).string.min_len = 1];
  optional string description = 2;
  optional string new_name = 3;
}

message UpdateOrganizationResponse {
  Organization organization = 1;
}

message ListProjectsForOrganizationRequest {
  string organization_name = 1 [(validate.rules).string.min_len = 1];
  uint32 page_size = 2 [(validate.rules).uint32 = {ignore_empty: true, lte: 1000}];
  string page_token = 3;
}

message ListProjectsForOrganizationResponse {
  repeated Project projects = 1;
  string next_page_token = 2;
}

message GetProjectRequest {
  string organization_name = 1;
  string name = 2;
}

message GetProjectResponse {
  Project project = 1;
  Deployment prod_deployment = 2;
  string jwt = 3;
  ProjectPermissions project_permissions = 4;
}

message SearchProjectNamesRequest {
  string name_pattern = 1;
  map<string, string> annotations = 5;
  uint32 page_size = 2 [(validate.rules).uint32 = {ignore_empty: true, lte: 1000}];
  string page_token = 3;
}

message SearchProjectNamesResponse {
  repeated string names = 1;
  string next_page_token = 2;
}

message GetProjectVariablesRequest {
  string organization_name = 1;
  string name = 2;
}

message GetProjectVariablesResponse {
  map<string, string> variables = 1;
}

message SearchProjectUsersRequest {
  string organization = 1;
  string project = 2;
  string email_query = 3;
  uint32 page_size = 4 [(validate.rules).uint32 = {ignore_empty: true, lte: 1000}];
  string page_token = 5;
}

message SearchProjectUsersResponse {
  repeated User users = 1;
  string next_page_token = 2;
}

message GetDeploymentCredentialsRequest {
  string organization = 1;
  string project = 2;
  string branch = 3;
  uint32 ttl_seconds = 7;
  oneof for {
    string user_id = 4;
    string user_email = 6 [(validate.rules).string.email = true];
    google.protobuf.Struct attributes = 5;
  }
}

message GetDeploymentCredentialsResponse {
  string runtime_host = 1;
  string instance_id = 2;
  string access_token = 3;
  uint32 ttl_seconds = 4;
}

message GetIFrameRequest {
  string organization = 1;
  string project = 2;
  string branch = 3;
  string kind = 4;
  string resource = 5;
  uint32 ttl_seconds = 6;
  string state = 7;
  map<string, string> query = 8;
  oneof for {
    string user_id = 9;
    string user_email = 10 [(validate.rules).string.email = true];
    google.protobuf.Struct attributes = 11;
  }
}

message GetIFrameResponse {
  string iframe_src = 1;
  string runtime_host = 2;
  string instance_id = 3;
  string access_token = 4;
  uint32 ttl_seconds = 5;
}

message ListServicesRequest {
  string organization_name = 1 [(validate.rules).string.min_len = 1];
}

message ListServicesResponse {
  repeated Service services = 1;
}

message CreateServiceRequest {
  string name = 1 [(validate.rules).string.min_len = 1];
  string organization_name = 2 [(validate.rules).string.min_len = 1];
}

message CreateServiceResponse {
  Service service = 1;
}

message UpdateServiceRequest {
  string name = 1 [(validate.rules).string.min_len = 1];
  string organization_name = 2 [(validate.rules).string.min_len = 1];
  optional string new_name = 3;
}

message UpdateServiceResponse {
  Service service = 1;
}

message DeleteServiceRequest {
  string name = 1 [(validate.rules).string.min_len = 1];
  string organization_name = 2 [(validate.rules).string.min_len = 1];
}

message DeleteServiceResponse {
  Service service = 1;
}

message CreateProjectRequest {
  string organization_name = 1 [(validate.rules).string.min_len = 1];
  string name = 2 [(validate.rules).string.min_len = 1];
  string description = 3;
  bool public = 4;
  string region = 5;
  string prod_olap_driver = 6;
  string prod_olap_dsn = 7;
  int64 prod_slots = 8;
  string subpath = 12;
  string prod_branch = 9;
  string github_url = 10;
  map<string, string> variables = 11;
}

message CreateProjectResponse {
  Project project = 1;
}

message DeleteProjectRequest {
  string organization_name = 1;
  string name = 2;
}

message DeleteProjectResponse {}

message UpdateProjectRequest {
  string organization_name = 1 [(validate.rules).string.min_len = 1];
  string name = 2 [(validate.rules).string.min_len = 1];
  optional string description = 3;
  optional bool public = 4;
  optional string prod_branch = 5;
  optional string github_url = 6;
  optional int64 prod_slots = 7;
  optional string region = 8;
  optional string new_name = 9;
  optional int64 prod_ttl_seconds = 10;
}

message UpdateProjectResponse {
  Project project = 1;
}

message UpdateProjectVariablesRequest {
  string organization_name = 1 [(validate.rules).string.min_len = 1];
  string name = 2 [(validate.rules).string.min_len = 1];
  map<string, string> variables = 3;
}

message UpdateProjectVariablesResponse {
  map<string, string> variables = 1;
}

message TriggerReconcileRequest {
  string deployment_id = 1;
}

message TriggerReconcileResponse {}

message TriggerRefreshSourcesRequest {
  string deployment_id = 1;
  repeated string sources = 2;
}

message TriggerRefreshSourcesResponse {}

message TriggerRedeployRequest {
  // It's sufficient to pass org/project name OR deployment_id.
  // (To enable rehydrating hibernated projects.)
  string organization = 2;
  string project = 3;
  string deployment_id = 1;
}

message TriggerRedeployResponse {}

message ListOrganizationMembersRequest {
  string organization = 1;
  uint32 page_size = 2 [(validate.rules).uint32 = {ignore_empty: true, lte: 1000}];
  string page_token = 3;
}

message ListOrganizationMembersResponse {
  repeated Member members = 1;
  string next_page_token = 2;
}

message ListOrganizationInvitesRequest {
  string organization = 1;
  uint32 page_size = 2 [(validate.rules).uint32 = {ignore_empty: true, lte: 1000}];
  string page_token = 3;
}

message ListOrganizationInvitesResponse {
  repeated UserInvite invites = 1;
  string next_page_token = 2;
}

message AddOrganizationMemberRequest {
  string organization = 1 [(validate.rules).string.min_len = 1];
  string email = 2 [(validate.rules).string.email = true];
  string role = 3;
}

message AddOrganizationMemberResponse {
  bool pending_signup = 1;
}

message RemoveOrganizationMemberRequest {
  string organization = 1 [(validate.rules).string.min_len = 1];
  string email = 2 [(validate.rules).string.email = true];
  bool keep_project_roles = 3;
}

message RemoveOrganizationMemberResponse {}

message LeaveOrganizationRequest {
  string organization = 1 [(validate.rules).string.min_len = 1];
}

message LeaveOrganizationResponse {}

message SetOrganizationMemberRoleRequest {
  string organization = 1 [(validate.rules).string.min_len = 1];
  string email = 2 [(validate.rules).string.email = true];
  string role = 3 [(validate.rules).string.min_len = 1];
}

message SetOrganizationMemberRoleResponse {}

message ListSuperusersRequest {}

message ListSuperusersResponse {
  repeated User users = 1;
}

message SetSuperuserRequest {
  string email = 1 [(validate.rules).string.email = true];
  bool superuser = 2;
}

message SetSuperuserResponse {}

message SudoGetResourceRequest {
  oneof id {
    string user_id = 1;
    string org_id = 2;
    string project_id = 3;
    string deployment_id = 4;
    string instance_id = 5;
  }
}

message SudoGetResourceResponse {
  oneof resource {
    User user = 1;
    Organization org = 2;
    Project project = 3;
    Deployment deployment = 4;
    Deployment instance = 5;
  }
}

message SudoUpdateOrganizationQuotasRequest {
  string org_name = 1;
  optional uint32 projects = 2;
  optional uint32 deployments = 3;
  optional uint32 slots_total = 4;
  optional uint32 slots_per_deployment = 5;
  optional uint32 outstanding_invites = 6;
}

message SudoUpdateOrganizationQuotasResponse {
  Organization organization = 1;
}

message SudoUpdateUserQuotasRequest {
  string email = 1;
  optional uint32 singleuser_orgs = 2;
}

message SudoUpdateUserQuotasResponse {
  User user = 1;
}

message SudoUpdateAnnotationsRequest {
  string organization = 1 [(validate.rules).string.min_len = 1];
  string project = 2 [(validate.rules).string.min_len = 1];
  map<string, string> annotations = 3;
}

message SudoUpdateAnnotationsResponse {
  Project project = 1;
}

message ListProjectMembersRequest {
  string organization = 1 [(validate.rules).string.min_len = 1];
  string project = 2 [(validate.rules).string.min_len = 1];
  uint32 page_size = 3 [(validate.rules).uint32 = {ignore_empty: true, lte: 1000}];
  string page_token = 4 ;
}

message ListProjectMembersResponse {
  repeated Member members = 1;
  string next_page_token = 2;
}

message ListProjectInvitesRequest {
  string organization = 1 [(validate.rules).string.min_len = 1];
  string project = 2 [(validate.rules).string.min_len = 1];
  uint32 page_size = 3 [(validate.rules).uint32 = {ignore_empty: true, lte: 1000}];
  string page_token = 4;
}

message ListProjectInvitesResponse {
  repeated UserInvite invites = 1;
  string next_page_token = 2;
}

message AddProjectMemberRequest {
  string organization = 1 [(validate.rules).string.min_len = 1];
  string project = 2 [(validate.rules).string.min_len = 1];
  string email = 3 [(validate.rules).string.email = true];
  string role = 4 [(validate.rules).string.min_len = 1];
}

message AddProjectMemberResponse {
  bool pending_signup = 1;
}

message RemoveProjectMemberRequest {
  string organization = 1 [(validate.rules).string.min_len = 1];
  string project = 2 [(validate.rules).string.min_len = 1];
  string email = 3 [(validate.rules).string.email = true];
}

message RemoveProjectMemberResponse {}

message SetProjectMemberRoleRequest {
  string organization = 1 [(validate.rules).string.min_len = 1];
  string project = 2 [(validate.rules).string.min_len = 1];
  string email = 3 [(validate.rules).string.email = true];
  string role = 4 [(validate.rules).string.min_len = 1];
}

message SetProjectMemberRoleResponse {}

message GetCurrentUserRequest {}

message GetCurrentUserResponse {
  User user = 1;
  UserPreferences preferences = 2;
}

message GetUserRequest {
  string email = 1 [(validate.rules).string.email = true];
}

message GetUserResponse {
  User user = 1;
}

message UserPreferences {
  optional string time_zone = 1;
}

message UpdateUserPreferencesRequest {
    UserPreferences preferences = 1;
}

message UpdateUserPreferencesResponse {
    UserPreferences preferences = 1;
}

message ListBookmarksRequest {
    string project_id = 1;
}

message ListBookmarksResponse {
    repeated Bookmark bookmarks = 1;
}

message GetBookmarkRequest {
    string bookmark_id = 1;
}

message GetBookmarkResponse {
    Bookmark bookmark = 1;
}

message CreateBookmarkRequest {
  string display_name = 1;
  bytes data = 2;
  string dashboard_name = 3;
  string project_id = 4;
}

message CreateBookmarkResponse {
  Bookmark bookmark = 1;
}

message RemoveBookmarkRequest {
    string bookmark_id = 1;
}

message RemoveBookmarkResponse {}

message SearchUsersRequest {
  string email_pattern = 1 [(validate.rules).string.min_len = 1];
  uint32 page_size = 2 [(validate.rules).uint32 = {ignore_empty: true, lte: 1000}];
  string page_token = 3;
}

message SearchUsersResponse {
  repeated User users = 1;
  string next_page_token = 2;
}

message RevokeCurrentAuthTokenRequest {}

message RevokeCurrentAuthTokenResponse {
  string token_id = 1;
}

message IssueRepresentativeAuthTokenRequest {
  string email = 1 [(validate.rules).string.email = true];
  int64 ttl_minutes = 2;
}

message IssueRepresentativeAuthTokenResponse {
  string token = 1;
}

message RevokeServiceAuthTokenRequest {
  string token_id = 1;
}

message RevokeServiceAuthTokenResponse {}

message IssueServiceAuthTokenRequest {
  string organization_name = 1 [(validate.rules).string.min_len = 1];
  string service_name = 2;
}

message IssueServiceAuthTokenResponse {
  string token = 1;
}

message ListServiceAuthTokensRequest {
  string organization_name = 1 [(validate.rules).string.min_len = 1];
  string service_name = 2;
}

message ListServiceAuthTokensResponse {
  repeated ServiceToken tokens = 1;
}

message GetGithubRepoStatusRequest {
  string github_url = 1;
}

message GetGithubRepoStatusResponse {
  bool has_access = 1;
  string grant_access_url = 2;
  string default_branch = 3;
}

message GetGitCredentialsRequest {
  string organization = 1 [(validate.rules).string.min_len = 1];
  string project = 2 [(validate.rules).string.min_len = 1];
}

message GetGitCredentialsResponse {
  string repo_url = 1;
  string username = 2;
  string password = 3;
  string subpath = 4;
  string prod_branch = 5;
}

message CreateWhitelistedDomainRequest {
  string organization = 1 [(validate.rules).string.min_len = 1];
  string domain = 2 [(validate.rules).string.min_len = 1];
  string role = 3 [(validate.rules).string.min_len = 1];
}

message CreateWhitelistedDomainResponse {}

message RemoveWhitelistedDomainRequest {
  string organization = 1 [(validate.rules).string.min_len = 1];
  string domain = 2 [(validate.rules).string.min_len = 1];
}

message RemoveWhitelistedDomainResponse {}

message ListWhitelistedDomainsRequest {
  string organization = 1 [(validate.rules).string.min_len = 1];
}

message ListWhitelistedDomainsResponse {
  repeated WhitelistedDomain domains = 1;
}

message GetRepoMetaRequest {
  string project_id = 1;
  string branch = 2;
}

message GetRepoMetaResponse {
  string git_url = 1;
  google.protobuf.Timestamp git_url_expires_on = 2;
  string git_subpath = 3;
}

message PullVirtualRepoRequest {
  string project_id = 1;
  string branch = 2;
  uint32 page_size = 3 [(validate.rules).uint32 = {ignore_empty: true, lte: 100}];
  string page_token = 4;
}

message PullVirtualRepoResponse {
  repeated VirtualFile files = 1;
  string next_page_token = 2;
}

message GetReportMetaRequest {
  string project_id = 1;
  string branch = 2;
  string report = 3;
  map<string, string> annotations = 4;
  google.protobuf.Timestamp execution_time = 5;
}

message GetReportMetaResponse {
  string open_url = 1;
  string export_url = 2;
  string edit_url = 3;
}

message GetAlertMetaRequest {
  string project_id = 1;
  string branch = 2;
  string alert = 3;
  map<string, string> annotations = 4;
  oneof query_for {
    string query_for_user_id = 5;
    string query_for_user_email = 6;
  }
}

message GetAlertMetaResponse {
  string open_url = 1;
  string edit_url = 2;
  google.protobuf.Struct query_for_attributes = 3;
}

message CreateReportRequest {
  string organization = 1;
  string project = 2;
  ReportOptions options = 3 [(validate.rules).message.required = true];
}

message CreateReportResponse {
  string name = 1;
}

message EditReportRequest {
  string organization = 1;
  string project = 2;
  string name = 3;
  ReportOptions options = 4 [(validate.rules).message.required = true];
}

message EditReportResponse {
}

message UnsubscribeReportRequest {
  string organization = 1;
  string project = 2;
  string name = 3;
}

message UnsubscribeReportResponse {}

message DeleteReportRequest {
  string organization = 1;
  string project = 2;
  string name = 3;
}

message DeleteReportResponse {
}

message TriggerReportRequest { 
  string organization = 1;
  string project = 2;
  string name = 3;
}

message TriggerReportResponse {}

message GenerateReportYAMLRequest {
  string organization = 1;
  string project = 2;
  ReportOptions options = 3 [(validate.rules).message.required = true];
}

message GenerateReportYAMLResponse {
  string yaml = 1;
}

message CreateAlertRequest {
  string organization = 1;
  string project = 2;
  AlertOptions options = 3 [(validate.rules).message.required = true];
}

message CreateAlertResponse {
  string name = 1;
}

message EditAlertRequest {
  string organization = 1;
  string project = 2;
  string name = 3;
  AlertOptions options = 4 [(validate.rules).message.required = true];
}

message EditAlertResponse {
}

message UnsubscribeAlertRequest {
  string organization = 1;
  string project = 2;
  string name = 3;
}

message UnsubscribeAlertResponse {}

message DeleteAlertRequest {
  string organization = 1;
  string project = 2;
  string name = 3;
}

message DeleteAlertResponse {
}

message GenerateAlertYAMLRequest {
  string organization = 1;
  string project = 2;
  AlertOptions options = 3 [(validate.rules).message.required = true];
}

message GenerateAlertYAMLResponse {
  string yaml = 1;
}

message GetAlertYAMLRequest {
  string organization = 1;
  string project = 2;
  string name = 3;
}

message GetAlertYAMLResponse {
  string yaml = 1;
}

message TelemetryRequest {
  // Name passed to activity module's name arg
  string name = 1;
  // Value passed to activity module's value arg
  float value = 2;
  // Free form struct of the actual event
  google.protobuf.Struct event = 3;
}

message TelemetryResponse {}

message User {
  string id = 1;
  string email = 2;
  string display_name = 3;
  string photo_url = 4;
  UserQuotas quotas = 5;
  google.protobuf.Timestamp created_on = 6;
  google.protobuf.Timestamp updated_on = 7;
}

message Service {
  string id = 1;
  string name = 2;
  string org_id = 3;
  string org_name = 4;
  google.protobuf.Timestamp created_on = 5;
  google.protobuf.Timestamp updated_on = 6;
}

message Organization {
  string id = 1;
  string name = 2; // Globally unique
  string description = 3;
  OrganizationQuotas quotas = 4;
  google.protobuf.Timestamp created_on = 5;
  google.protobuf.Timestamp updated_on = 6;
}

message UserQuotas {
  uint32 singleuser_orgs = 1;
}

message OrganizationQuotas {
  uint32 projects = 1;
  uint32 deployments = 2;
  uint32 slots_total = 3;
  uint32 slots_per_deployment = 4;
  uint32 outstanding_invites = 5;
}

message Project {
  string id = 1;
  string name = 2; // Unique in organization
  string org_id = 3;
  string org_name = 4;
  string description = 5;
  bool public = 6;
  string region = 7;
  string github_url = 8;
  string subpath = 17;
  string prod_branch = 9;
  string prod_olap_driver = 10;
  string prod_olap_dsn = 11;
  int64 prod_slots = 12;
  string prod_deployment_id = 13;
  string frontend_url = 16;
  int64 prod_ttl_seconds = 18;
  map<string, string> annotations = 20;
  google.protobuf.Timestamp created_on = 14;
  google.protobuf.Timestamp updated_on = 15;
}

enum DeploymentStatus {
  DEPLOYMENT_STATUS_UNSPECIFIED = 0;
  DEPLOYMENT_STATUS_PENDING = 1;
  DEPLOYMENT_STATUS_OK = 2;
  DEPLOYMENT_STATUS_ERROR = 4;
}

message Deployment {
  string id = 1;
  string project_id = 2;
  int64 slots = 3;
  string branch = 4;
  string runtime_host = 5;
  string runtime_instance_id = 6;
  DeploymentStatus status = 7;
  string status_message = 8;
  google.protobuf.Timestamp created_on = 9;
  google.protobuf.Timestamp updated_on = 10;
}

message OrganizationPermissions {
  bool read_org = 1;
  bool manage_org = 2;
  bool read_projects = 3;
  bool create_projects = 4;
  bool manage_projects = 5;
  bool read_org_members = 6;
  bool manage_org_members = 7;
}

message ProjectPermissions {
  bool read_project = 1;
  bool manage_project = 2;
  bool read_prod = 3;
  bool read_prod_status = 4;
  bool manage_prod = 5;
  bool read_dev = 6;
  bool read_dev_status = 7;
  bool manage_dev = 8;
  bool read_project_members = 9;
  bool manage_project_members = 10;
  bool create_reports = 11;
  bool manage_reports = 12;
  bool create_alerts = 13;
  bool manage_alerts = 14;
}

message Member {
  string user_id = 1;
  string user_email = 3;
  string user_name = 2;
  string role_name = 4;
  google.protobuf.Timestamp created_on = 5;
  google.protobuf.Timestamp updated_on = 6;
}

message UserInvite {
  string email = 1;
  string role = 2;
  string invited_by = 3;
}

message WhitelistedDomain {
  string domain = 1;
  string role = 2;
}

message Bookmark {
  string id = 1;
  string display_name = 2;
  bytes data = 3;
  string dashboard_name = 4;
  string project_id = 5;
  string user_id = 6;
  google.protobuf.Timestamp created_on = 7;
  google.protobuf.Timestamp updated_on = 8;
}

message ServiceToken {
  string id = 1;
  google.protobuf.Timestamp created_on = 2;
  google.protobuf.Timestamp expires_on = 3;
}

message VirtualFile {
  string path = 1;
  bytes data = 2;
  bool deleted = 3;
  google.protobuf.Timestamp updated_on = 4;
}

message ReportOptions {
  string title = 1;
  string refresh_cron = 2;
  string refresh_time_zone = 9;
  string query_name = 3;
  string query_args_json = 4;
  uint64 export_limit = 5;
  rill.runtime.v1.ExportFormat export_format = 6;
  string open_project_subpath = 7;
  repeated string recipients = 8;
}

message AlertOptions {
  string title = 1;
  string interval_duration = 2;
  string query_name = 3;
  string query_args_json = 4;
<<<<<<< HEAD
  string dashboard_name = 5;
=======
  string metrics_view_name = 5;
>>>>>>> f81eb9be
  repeated string recipients = 6;
  bool email_renotify = 7;
  uint32 email_renotify_after_seconds = 8;
}<|MERGE_RESOLUTION|>--- conflicted
+++ resolved
@@ -1440,11 +1440,7 @@
   string interval_duration = 2;
   string query_name = 3;
   string query_args_json = 4;
-<<<<<<< HEAD
-  string dashboard_name = 5;
-=======
   string metrics_view_name = 5;
->>>>>>> f81eb9be
   repeated string recipients = 6;
   bool email_renotify = 7;
   uint32 email_renotify_after_seconds = 8;
