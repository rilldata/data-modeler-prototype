swagger: "2.0"
info:
  title: rill/runtime/v1/schema.proto
  version: version not set
tags:
  - name: RuntimeService
  - name: ConnectorService
  - name: QueryService
consumes:
  - application/json
produces:
  - application/json
paths:
  /v1/bigquery/datasets: |
    get:
        summary: BigQueryListDatasets list all datasets in a bigquery project
        operationId: ConnectorService_BigQueryListDatasets
        responses:
            "200":
                description: A successful response.
                schema:
                    $ref: '#/definitions/v1BigQueryListDatasetsResponse'
            default:
                description: An unexpected error response.
                schema:
                    $ref: '#/definitions/rpcStatus'
        parameters:
            - name: instanceId
              in: query
              required: false
              type: string
            - name: connector
              in: query
              required: false
              type: string
            - name: pageSize
              in: query
              required: false
              type: integer
              format: int64
            - name: pageToken
              in: query
              required: false
              type: string
        tags:
            - ConnectorService
  /v1/bigquery/tables: |
    get:
        summary: BigQueryListTables list all tables in a bigquery project:dataset
        operationId: ConnectorService_BigQueryListTables
        responses:
            "200":
                description: A successful response.
                schema:
                    $ref: '#/definitions/v1BigQueryListTablesResponse'
            default:
                description: An unexpected error response.
                schema:
                    $ref: '#/definitions/rpcStatus'
        parameters:
            - name: instanceId
              in: query
              required: false
              type: string
            - name: connector
              in: query
              required: false
              type: string
            - name: dataset
              in: query
              required: false
              type: string
            - name: pageSize
              in: query
              required: false
              type: integer
              format: int64
            - name: pageToken
              in: query
              required: false
              type: string
        tags:
            - ConnectorService
  /v1/connectors/meta: |
    get:
        summary: |-
            ListConnectors returns a description of all the connectors implemented in the runtime,
            including their schema and validation rules
        operationId: RuntimeService_ListConnectors
        responses:
            "200":
                description: A successful response.
                schema:
                    $ref: '#/definitions/v1ListConnectorsResponse'
            default:
                description: An unexpected error response.
                schema:
                    $ref: '#/definitions/rpcStatus'
        tags:
            - RuntimeService
  /v1/delete-and-reconcile: |
    post:
        summary: DeleteFileAndReconcile combines RenameFile and Reconcile in a single endpoint to reduce latency.
        operationId: RuntimeService_DeleteFileAndReconcile
        responses:
            "200":
                description: A successful response.
                schema:
                    $ref: '#/definitions/v1DeleteFileAndReconcileResponse'
            default:
                description: An unexpected error response.
                schema:
                    $ref: '#/definitions/rpcStatus'
        parameters:
            - name: body
              in: body
              required: true
              schema:
                $ref: '#/definitions/v1DeleteFileAndReconcileRequest'
        tags:
            - RuntimeService
  /v1/dev-jwt: |
    get:
        operationId: RuntimeService_IssueDevJWT
        responses:
            "200":
                description: A successful response.
                schema:
                    $ref: '#/definitions/v1IssueDevJWTResponse'
            default:
                description: An unexpected error response.
                schema:
                    $ref: '#/definitions/rpcStatus'
        parameters:
            - name: name
              in: query
              required: false
              type: string
            - name: email
              in: query
              required: false
              type: string
            - name: groups
              in: query
              required: false
              type: array
              items:
                type: string
              collectionFormat: multi
            - name: admin
              in: query
              required: false
              type: boolean
        tags:
            - RuntimeService
  /v1/examples: |
    get:
        summary: ListExamples lists all the examples embedded into binary
        operationId: RuntimeService_ListExamples
        responses:
            "200":
                description: A successful response.
                schema:
                    $ref: '#/definitions/v1ListExamplesResponse'
            default:
                description: An unexpected error response.
                schema:
                    $ref: '#/definitions/rpcStatus'
        tags:
            - RuntimeService
  /v1/gcs/bucket/{bucket}/objects: |
    get:
        summary: GCSListObjects lists objects for the given bucket.
        operationId: ConnectorService_GCSListObjects
        responses:
            "200":
                description: A successful response.
                schema:
                    $ref: '#/definitions/v1GCSListObjectsResponse'
            default:
                description: An unexpected error response.
                schema:
                    $ref: '#/definitions/rpcStatus'
        parameters:
            - name: bucket
              in: path
              required: true
              type: string
            - name: instanceId
              in: query
              required: false
              type: string
            - name: connector
              in: query
              required: false
              type: string
            - name: pageSize
              in: query
              required: false
              type: integer
              format: int64
            - name: pageToken
              in: query
              required: false
              type: string
            - name: prefix
              in: query
              required: false
              type: string
            - name: startOffset
              in: query
              required: false
              type: string
            - name: endOffset
              in: query
              required: false
              type: string
            - name: delimiter
              in: query
              required: false
              type: string
        tags:
            - ConnectorService
  /v1/gcs/buckets: |
    get:
        summary: GCSListBuckets lists buckets accessible with the configured credentials.
        operationId: ConnectorService_GCSListBuckets
        responses:
            "200":
                description: A successful response.
                schema:
                    $ref: '#/definitions/v1GCSListBucketsResponse'
            default:
                description: An unexpected error response.
                schema:
                    $ref: '#/definitions/rpcStatus'
        parameters:
            - name: instanceId
              in: query
              required: false
              type: string
            - name: connector
              in: query
              required: false
              type: string
            - name: pageSize
              in: query
              required: false
              type: integer
              format: int64
            - name: pageToken
              in: query
              required: false
              type: string
        tags:
            - ConnectorService
  /v1/gcs/credentials_info: |
    get:
        summary: GCSGetCredentialsInfo returns metadata for the given bucket.
        operationId: ConnectorService_GCSGetCredentialsInfo
        responses:
            "200":
                description: A successful response.
                schema:
                    $ref: '#/definitions/v1GCSGetCredentialsInfoResponse'
            default:
                description: An unexpected error response.
                schema:
                    $ref: '#/definitions/rpcStatus'
        parameters:
            - name: instanceId
              in: query
              required: false
              type: string
            - name: connector
              in: query
              required: false
              type: string
        tags:
            - ConnectorService
  /v1/instances: |
    get:
        summary: ListInstances lists all the instances currently managed by the runtime
        operationId: RuntimeService_ListInstances
        responses:
            "200":
                description: A successful response.
                schema:
                    $ref: '#/definitions/v1ListInstancesResponse'
            default:
                description: An unexpected error response.
                schema:
                    $ref: '#/definitions/rpcStatus'
        parameters:
            - name: pageSize
              in: query
              required: false
              type: integer
              format: int64
            - name: pageToken
              in: query
              required: false
              type: string
        tags:
            - RuntimeService
    post:
        summary: CreateInstance creates a new instance
        operationId: RuntimeService_CreateInstance
        responses:
            "200":
                description: A successful response.
                schema:
                    $ref: '#/definitions/v1CreateInstanceResponse'
            default:
                description: An unexpected error response.
                schema:
                    $ref: '#/definitions/rpcStatus'
        parameters:
            - name: body
              description: |-
                Request message for RuntimeService.CreateInstance.
                See message Instance for field descriptions.
              in: body
              required: true
              schema:
                $ref: '#/definitions/v1CreateInstanceRequest'
        tags:
            - RuntimeService
  /v1/instances/{instanceId}: |
    get:
        summary: GetInstance returns information about a specific instance
        operationId: RuntimeService_GetInstance
        responses:
            "200":
                description: A successful response.
                schema:
                    $ref: '#/definitions/v1GetInstanceResponse'
            default:
                description: An unexpected error response.
                schema:
                    $ref: '#/definitions/rpcStatus'
        parameters:
            - name: instanceId
              in: path
              required: true
              type: string
        tags:
            - RuntimeService
    post:
        summary: DeleteInstance deletes an instance
        operationId: RuntimeService_DeleteInstance
        responses:
            "200":
                description: A successful response.
                schema:
                    $ref: '#/definitions/v1DeleteInstanceResponse'
            default:
                description: An unexpected error response.
                schema:
                    $ref: '#/definitions/rpcStatus'
        parameters:
            - name: instanceId
              in: path
              required: true
              type: string
            - name: body
              in: body
              required: true
              schema:
                type: object
                properties:
                    dropDb:
                        type: boolean
                title: Request message for RuntimeService.DeleteInstance
        tags:
            - RuntimeService
    put:
        summary: EditInstanceVariables edits the instance variable
        operationId: RuntimeService_EditInstanceVariables
        responses:
            "200":
                description: A successful response.
                schema:
                    $ref: '#/definitions/v1EditInstanceVariablesResponse'
            default:
                description: An unexpected error response.
                schema:
                    $ref: '#/definitions/rpcStatus'
        parameters:
            - name: instanceId
              in: path
              required: true
              type: string
            - name: body
              in: body
              required: true
              schema:
                type: object
                properties:
                    variables:
                        type: object
                        additionalProperties:
                            type: string
                description: Request message for RuntimeService.EditInstanceVariables.
        tags:
            - RuntimeService
    patch:
        summary: EditInstance edits an existing instance
        operationId: RuntimeService_EditInstance
        responses:
            "200":
                description: A successful response.
                schema:
                    $ref: '#/definitions/v1EditInstanceResponse'
            default:
                description: An unexpected error response.
                schema:
                    $ref: '#/definitions/rpcStatus'
        parameters:
            - name: instanceId
              in: path
              required: true
              type: string
            - name: body
              in: body
              required: true
              schema:
                type: object
                properties:
<<<<<<< HEAD
                    olapConnector:
                        type: string
                    repoConnector:
=======
                    olapDriver:
                        type: string
                    repoDriver:
>>>>>>> 6d942aa5
                        type: string
                    embedCatalog:
                        type: boolean
                    ingestionLimitBytes:
                        type: string
                        format: int64
                    connectors:
                        type: array
                        items:
                            type: object
                            $ref: '#/definitions/v1Connector'
                    annotations:
                        type: object
                        additionalProperties:
                            type: string
                description: |-
                    Request message for RuntimeService.EditInstance.
                    See message Instance for field descriptions.
        tags:
            - RuntimeService
  /v1/instances/{instanceId}/annotations: |
    put:
        summary: EditInstanceAnnotations edits the instance annotations
        operationId: RuntimeService_EditInstanceAnnotations
        responses:
            "200":
                description: A successful response.
                schema:
                    $ref: '#/definitions/v1EditInstanceAnnotationsResponse'
            default:
                description: An unexpected error response.
                schema:
                    $ref: '#/definitions/rpcStatus'
        parameters:
            - name: instanceId
              in: path
              required: true
              type: string
            - name: body
              in: body
              required: true
              schema:
                type: object
                properties:
                    annotations:
                        type: object
                        additionalProperties:
                            type: string
                description: Request message for RuntimeService.EditInstanceAnnotations.
        tags:
            - RuntimeService
  /v1/instances/{instanceId}/catalog: |
    get:
        summary: ListCatalogEntries lists all the entries registered in an instance's catalog (like tables, sources or metrics views)
        operationId: RuntimeService_ListCatalogEntries
        responses:
            "200":
                description: A successful response.
                schema:
                    $ref: '#/definitions/v1ListCatalogEntriesResponse'
            default:
                description: An unexpected error response.
                schema:
                    $ref: '#/definitions/rpcStatus'
        parameters:
            - name: instanceId
              in: path
              required: true
              type: string
            - name: type
              in: query
              required: false
              type: string
              enum:
                - OBJECT_TYPE_UNSPECIFIED
                - OBJECT_TYPE_TABLE
                - OBJECT_TYPE_SOURCE
                - OBJECT_TYPE_MODEL
                - OBJECT_TYPE_METRICS_VIEW
              default: OBJECT_TYPE_UNSPECIFIED
        tags:
            - RuntimeService
  /v1/instances/{instanceId}/catalog/{name}: |
    get:
        summary: GetCatalogEntry returns information about a specific entry in the catalog
        operationId: RuntimeService_GetCatalogEntry
        responses:
            "200":
                description: A successful response.
                schema:
                    $ref: '#/definitions/v1GetCatalogEntryResponse'
            default:
                description: An unexpected error response.
                schema:
                    $ref: '#/definitions/rpcStatus'
        parameters:
            - name: instanceId
              in: path
              required: true
              type: string
            - name: name
              in: path
              required: true
              type: string
        tags:
            - RuntimeService
  /v1/instances/{instanceId}/catalog/{name}/refresh: |
    post:
        summary: |-
            TriggerRefresh triggers a refresh of a refreshable catalog object.
            It currently only supports sources (which will be re-ingested), but will also support materialized models in the future.
            It does not respond until the refresh has completed (will move to async jobs when the task scheduler is in place).
        operationId: RuntimeService_TriggerRefresh
        responses:
            "200":
                description: A successful response.
                schema:
                    $ref: '#/definitions/v1TriggerRefreshResponse'
            default:
                description: An unexpected error response.
                schema:
                    $ref: '#/definitions/rpcStatus'
        parameters:
            - name: instanceId
              in: path
              required: true
              type: string
            - name: name
              in: path
              required: true
              type: string
        tags:
            - RuntimeService
  /v1/instances/{instanceId}/files: |
    get:
        summary: |-
            ListFiles lists all the files matching a glob in a repo.
            The files are sorted by their full path.
        operationId: RuntimeService_ListFiles
        responses:
            "200":
                description: A successful response.
                schema:
                    $ref: '#/definitions/v1ListFilesResponse'
            default:
                description: An unexpected error response.
                schema:
                    $ref: '#/definitions/rpcStatus'
        parameters:
            - name: instanceId
              in: path
              required: true
              type: string
            - name: glob
              in: query
              required: false
              type: string
        tags:
            - RuntimeService
  /v1/instances/{instanceId}/files/-/{path}: |
    get:
        summary: GetFile returns the contents of a specific file in a repo.
        operationId: RuntimeService_GetFile
        responses:
            "200":
                description: A successful response.
                schema:
                    $ref: '#/definitions/v1GetFileResponse'
            default:
                description: An unexpected error response.
                schema:
                    $ref: '#/definitions/rpcStatus'
        parameters:
            - name: instanceId
              in: path
              required: true
              type: string
            - name: path
              in: path
              required: true
              type: string
              pattern: .+
        tags:
            - RuntimeService
    delete:
        summary: DeleteFile deletes a file from a repo
        operationId: RuntimeService_DeleteFile
        responses:
            "200":
                description: A successful response.
                schema:
                    $ref: '#/definitions/v1DeleteFileResponse'
            default:
                description: An unexpected error response.
                schema:
                    $ref: '#/definitions/rpcStatus'
        parameters:
            - name: instanceId
              in: path
              required: true
              type: string
            - name: path
              in: path
              required: true
              type: string
              pattern: .+
        tags:
            - RuntimeService
    post:
        summary: PutFile creates or updates a file in a repo
        operationId: RuntimeService_PutFile
        responses:
            "200":
                description: A successful response.
                schema:
                    $ref: '#/definitions/v1PutFileResponse'
            default:
                description: An unexpected error response.
                schema:
                    $ref: '#/definitions/rpcStatus'
        parameters:
            - name: instanceId
              in: path
              required: true
              type: string
            - name: path
              in: path
              required: true
              type: string
              pattern: .+
            - name: body
              in: body
              required: true
              schema:
                type: object
                properties:
                    blob:
                        type: string
                    create:
                        type: boolean
                        title: Create indicates whether to create the file if it doesn't already exist
                    createOnly:
                        type: boolean
                        description: |-
                            Will cause the operation to fail if the file already exists.
                            It should only be set when create = true.
                title: Request message for RuntimeService.PutFile
        tags:
            - RuntimeService
  /v1/instances/{instanceId}/files/rename: |
    post:
        summary: RenameFile renames a file in a repo
        operationId: RuntimeService_RenameFile
        responses:
            "200":
                description: A successful response.
                schema:
                    $ref: '#/definitions/v1RenameFileResponse'
            default:
                description: An unexpected error response.
                schema:
                    $ref: '#/definitions/rpcStatus'
        parameters:
            - name: instanceId
              in: path
              required: true
              type: string
            - name: body
              in: body
              required: true
              schema:
                type: object
                properties:
                    fromPath:
                        type: string
                    toPath:
                        type: string
                title: Request message for RuntimeService.RenameFile
        tags:
            - RuntimeService
  /v1/instances/{instanceId}/files/unpack-empty: |
    post:
        summary: UnpackEmpty unpacks an empty project
        operationId: RuntimeService_UnpackEmpty
        responses:
            "200":
                description: A successful response.
                schema:
                    $ref: '#/definitions/v1UnpackEmptyResponse'
            default:
                description: An unexpected error response.
                schema:
                    $ref: '#/definitions/rpcStatus'
        parameters:
            - name: instanceId
              in: path
              required: true
              type: string
            - name: body
              in: body
              required: true
              schema:
                type: object
                properties:
                    title:
                        type: string
                    force:
                        type: boolean
                title: Request message for RuntimeService.UnpackEmpty
        tags:
            - RuntimeService
  /v1/instances/{instanceId}/files/unpack-example: |
    post:
        summary: UnpackExample unpacks an example project
        operationId: RuntimeService_UnpackExample
        responses:
            "200":
                description: A successful response.
                schema:
                    $ref: '#/definitions/v1UnpackExampleResponse'
            default:
                description: An unexpected error response.
                schema:
                    $ref: '#/definitions/rpcStatus'
        parameters:
            - name: instanceId
              in: path
              required: true
              type: string
            - name: body
              in: body
              required: true
              schema:
                type: object
                properties:
                    name:
                        type: string
                    force:
                        type: boolean
                title: Request message for RuntimeService.UnpackExample
        tags:
            - RuntimeService
  /v1/instances/{instanceId}/files/watch: |
    get:
        summary: WatchFiles streams repo file update events. It is not supported on all backends.
        operationId: RuntimeService_WatchFiles
        responses:
            "200":
                description: A successful response.(streaming responses)
                schema:
                    type: object
                    properties:
                        result:
                            $ref: '#/definitions/v1WatchFilesResponse'
                        error:
                            $ref: '#/definitions/rpcStatus'
                    title: Stream result of v1WatchFilesResponse
            default:
                description: An unexpected error response.
                schema:
                    $ref: '#/definitions/rpcStatus'
        parameters:
            - name: instanceId
              in: path
              required: true
              type: string
            - name: replay
              in: query
              required: false
              type: boolean
        tags:
            - RuntimeService
  /v1/instances/{instanceId}/logs: |
    get:
        summary: GetLogs returns recent logs from a controller
        operationId: RuntimeService_GetLogs
        responses:
            "200":
                description: A successful response.
                schema:
                    $ref: '#/definitions/v1GetLogsResponse'
            default:
                description: An unexpected error response.
                schema:
                    $ref: '#/definitions/rpcStatus'
        parameters:
            - name: instanceId
              in: path
              required: true
              type: string
            - name: ascending
              in: query
              required: false
              type: boolean
        tags:
            - RuntimeService
  /v1/instances/{instanceId}/logs/watch: |
    get:
        summary: WatchLogs streams new logs emitted from a controller
        operationId: RuntimeService_WatchLogs
        responses:
            "200":
                description: A successful response.(streaming responses)
                schema:
                    type: object
                    properties:
                        result:
                            $ref: '#/definitions/v1WatchLogsResponse'
                        error:
                            $ref: '#/definitions/rpcStatus'
                    title: Stream result of v1WatchLogsResponse
            default:
                description: An unexpected error response.
                schema:
                    $ref: '#/definitions/rpcStatus'
        parameters:
            - name: instanceId
              in: path
              required: true
              type: string
            - name: replay
              in: query
              required: false
              type: boolean
        tags:
            - RuntimeService
  /v1/instances/{instanceId}/queries/column-cardinality/tables/{tableName}: |
    get:
        summary: Get cardinality for a column
        operationId: QueryService_ColumnCardinality
        responses:
            "200":
                description: A successful response.
                schema:
                    $ref: '#/definitions/v1ColumnCardinalityResponse'
            default:
                description: An unexpected error response.
                schema:
                    $ref: '#/definitions/rpcStatus'
        parameters:
            - name: instanceId
              in: path
              required: true
              type: string
            - name: tableName
              in: path
              required: true
              type: string
            - name: columnName
              in: query
              required: false
              type: string
            - name: priority
              in: query
              required: false
              type: integer
              format: int32
        tags:
            - QueryService
  /v1/instances/{instanceId}/queries/columns-profile/tables/{tableName}: |
    post:
        summary: TableColumns returns column profiles
        operationId: QueryService_TableColumns
        responses:
            "200":
                description: A successful response.
                schema:
                    $ref: '#/definitions/v1TableColumnsResponse'
            default:
                description: An unexpected error response.
                schema:
                    $ref: '#/definitions/rpcStatus'
        parameters:
            - name: instanceId
              in: path
              required: true
              type: string
            - name: tableName
              in: path
              required: true
              type: string
            - name: priority
              in: query
              required: false
              type: integer
              format: int32
        tags:
            - QueryService
  /v1/instances/{instanceId}/queries/descriptive-statistics/tables/{tableName}: |
    get:
        summary: Get basic stats for a numeric column like min, max, mean, stddev, etc
        operationId: QueryService_ColumnDescriptiveStatistics
        responses:
            "200":
                description: A successful response.
                schema:
                    $ref: '#/definitions/v1ColumnDescriptiveStatisticsResponse'
            default:
                description: An unexpected error response.
                schema:
                    $ref: '#/definitions/rpcStatus'
        parameters:
            - name: instanceId
              in: path
              required: true
              type: string
            - name: tableName
              in: path
              required: true
              type: string
            - name: columnName
              in: query
              required: false
              type: string
            - name: priority
              in: query
              required: false
              type: integer
              format: int32
        tags:
            - QueryService
  /v1/instances/{instanceId}/queries/export: |
    post:
        summary: Export builds a URL to download the results of a query as a file.
        operationId: QueryService_Export
        responses:
            "200":
                description: A successful response.
                schema:
                    $ref: '#/definitions/v1ExportResponse'
            default:
                description: An unexpected error response.
                schema:
                    $ref: '#/definitions/rpcStatus'
        parameters:
            - name: instanceId
              in: path
              required: true
              type: string
            - name: body
              in: body
              required: true
              schema:
                type: object
                properties:
                    limit:
                        type: string
                        format: int64
                    format:
                        $ref: '#/definitions/v1ExportFormat'
                    metricsViewToplistRequest:
                        $ref: '#/definitions/v1MetricsViewToplistRequest'
                    metricsViewRowsRequest:
                        $ref: '#/definitions/v1MetricsViewRowsRequest'
                    metricsViewTimeSeriesRequest:
                        $ref: '#/definitions/v1MetricsViewTimeSeriesRequest'
                title: Request message for QueryService.Export
        tags:
            - QueryService
  /v1/instances/{instanceId}/queries/metrics-views/{metricsViewName}/compare-toplist: |
    post:
        operationId: QueryService_MetricsViewComparisonToplist
        responses:
            "200":
                description: A successful response.
                schema:
                    $ref: '#/definitions/v1MetricsViewComparisonToplistResponse'
            default:
                description: An unexpected error response.
                schema:
                    $ref: '#/definitions/rpcStatus'
        parameters:
            - name: instanceId
              in: path
              required: true
              type: string
            - name: metricsViewName
              in: path
              required: true
              type: string
            - name: body
              in: body
              required: true
              schema:
                type: object
                properties:
                    dimensionName:
                        type: string
                    measureNames:
                        type: array
                        items:
                            type: string
                    inlineMeasures:
                        type: array
                        items:
                            type: object
                            $ref: '#/definitions/v1InlineMeasure'
                    baseTimeRange:
                        $ref: '#/definitions/v1TimeRange'
                    comparisonTimeRange:
                        $ref: '#/definitions/v1TimeRange'
                    sort:
                        type: array
                        items:
                            type: object
                            $ref: '#/definitions/v1MetricsViewComparisonSort'
                    filter:
                        $ref: '#/definitions/v1MetricsViewFilter'
                    limit:
                        type: string
                        format: int64
                    offset:
                        type: string
                        format: int64
                    priority:
                        type: integer
                        format: int32
                title: Request message for QueryService.MetricsViewComparisonToplist
        tags:
            - QueryService
  /v1/instances/{instanceId}/queries/metrics-views/{metricsViewName}/rows: |
    post:
        summary: MetricsViewRows returns the underlying model rows matching a metrics view time range and filter(s).
        operationId: QueryService_MetricsViewRows
        responses:
            "200":
                description: A successful response.
                schema:
                    $ref: '#/definitions/v1MetricsViewRowsResponse'
            default:
                description: An unexpected error response.
                schema:
                    $ref: '#/definitions/rpcStatus'
        parameters:
            - name: instanceId
              in: path
              required: true
              type: string
            - name: metricsViewName
              in: path
              required: true
              type: string
            - name: body
              in: body
              required: true
              schema:
                type: object
                properties:
                    timeStart:
                        type: string
                        format: date-time
                    timeEnd:
                        type: string
                        format: date-time
                    timeGranularity:
                        $ref: '#/definitions/v1TimeGrain'
                    filter:
                        $ref: '#/definitions/v1MetricsViewFilter'
                    sort:
                        type: array
                        items:
                            type: object
                            $ref: '#/definitions/v1MetricsViewSort'
                    limit:
                        type: integer
                        format: int32
                    offset:
                        type: string
                        format: int64
                    priority:
                        type: integer
                        format: int32
                    timeZone:
                        type: string
                title: Request message for QueryService.MetricsViewRows
        tags:
            - QueryService
  /v1/instances/{instanceId}/queries/metrics-views/{metricsViewName}/time-range-summary: |
    post:
        summary: MetricsViewTimeRange Get the time range summaries (min, max) for time column in a metrics view
        operationId: QueryService_MetricsViewTimeRange
        responses:
            "200":
                description: A successful response.
                schema:
                    $ref: '#/definitions/v1MetricsViewTimeRangeResponse'
            default:
                description: An unexpected error response.
                schema:
                    $ref: '#/definitions/rpcStatus'
        parameters:
            - name: instanceId
              in: path
              required: true
              type: string
            - name: metricsViewName
              in: path
              required: true
              type: string
            - name: body
              in: body
              required: true
              schema:
                type: object
                properties:
                    priority:
                        type: integer
                        format: int32
        tags:
            - QueryService
  /v1/instances/{instanceId}/queries/metrics-views/{metricsViewName}/timeseries: |
    post:
        summary: |-
            MetricsViewTimeSeries returns time series for the measures in the metrics view.
            It's a convenience API for querying a metrics view.
        operationId: QueryService_MetricsViewTimeSeries
        responses:
            "200":
                description: A successful response.
                schema:
                    $ref: '#/definitions/v1MetricsViewTimeSeriesResponse'
            default:
                description: An unexpected error response.
                schema:
                    $ref: '#/definitions/rpcStatus'
        parameters:
            - name: instanceId
              in: path
              required: true
              type: string
            - name: metricsViewName
              in: path
              required: true
              type: string
            - name: body
              in: body
              required: true
              schema:
                type: object
                properties:
                    measureNames:
                        type: array
                        items:
                            type: string
                    inlineMeasures:
                        type: array
                        items:
                            type: object
                            $ref: '#/definitions/v1InlineMeasure'
                    timeStart:
                        type: string
                        format: date-time
                    timeEnd:
                        type: string
                        format: date-time
                    timeGranularity:
                        $ref: '#/definitions/v1TimeGrain'
                    filter:
                        $ref: '#/definitions/v1MetricsViewFilter'
                    timeZone:
                        type: string
                    priority:
                        type: integer
                        format: int32
                title: Request message for QueryService.MetricsViewTimeSeries
        tags:
            - QueryService
  /v1/instances/{instanceId}/queries/metrics-views/{metricsViewName}/toplist: |
    post:
        summary: |-
            MetricsViewToplist returns the top dimension values of a metrics view sorted by one or more measures.
            It's a convenience API for querying a metrics view.
        operationId: QueryService_MetricsViewToplist
        responses:
            "200":
                description: A successful response.
                schema:
                    $ref: '#/definitions/v1MetricsViewToplistResponse'
            default:
                description: An unexpected error response.
                schema:
                    $ref: '#/definitions/rpcStatus'
        parameters:
            - name: instanceId
              in: path
              required: true
              type: string
            - name: metricsViewName
              in: path
              required: true
              type: string
            - name: body
              in: body
              required: true
              schema:
                type: object
                properties:
                    dimensionName:
                        type: string
                    measureNames:
                        type: array
                        items:
                            type: string
                    inlineMeasures:
                        type: array
                        items:
                            type: object
                            $ref: '#/definitions/v1InlineMeasure'
                    timeStart:
                        type: string
                        format: date-time
                    timeEnd:
                        type: string
                        format: date-time
                    limit:
                        type: string
                        format: int64
                    offset:
                        type: string
                        format: int64
                    sort:
                        type: array
                        items:
                            type: object
                            $ref: '#/definitions/v1MetricsViewSort'
                    filter:
                        $ref: '#/definitions/v1MetricsViewFilter'
                    priority:
                        type: integer
                        format: int32
                title: Request message for QueryService.MetricsViewToplist
        tags:
            - QueryService
  /v1/instances/{instanceId}/queries/metrics-views/{metricsViewName}/totals: |
    post:
        summary: |-
            MetricsViewTotals returns totals over a time period for the measures in a metrics view.
            It's a convenience API for querying a metrics view.
        operationId: QueryService_MetricsViewTotals
        responses:
            "200":
                description: A successful response.
                schema:
                    $ref: '#/definitions/v1MetricsViewTotalsResponse'
            default:
                description: An unexpected error response.
                schema:
                    $ref: '#/definitions/rpcStatus'
        parameters:
            - name: instanceId
              in: path
              required: true
              type: string
            - name: metricsViewName
              in: path
              required: true
              type: string
            - name: body
              in: body
              required: true
              schema:
                type: object
                properties:
                    measureNames:
                        type: array
                        items:
                            type: string
                    inlineMeasures:
                        type: array
                        items:
                            type: object
                            $ref: '#/definitions/v1InlineMeasure'
                    timeStart:
                        type: string
                        format: date-time
                    timeEnd:
                        type: string
                        format: date-time
                    filter:
                        $ref: '#/definitions/v1MetricsViewFilter'
                    priority:
                        type: integer
                        format: int32
                title: Request message for QueryService.MetricsViewTotals
        tags:
            - QueryService
  /v1/instances/{instanceId}/queries/null-count/tables/{tableName}: |
    get:
        summary: Get the number of nulls in a column
        operationId: QueryService_ColumnNullCount
        responses:
            "200":
                description: A successful response.
                schema:
                    $ref: '#/definitions/v1ColumnNullCountResponse'
            default:
                description: An unexpected error response.
                schema:
                    $ref: '#/definitions/rpcStatus'
        parameters:
            - name: instanceId
              in: path
              required: true
              type: string
            - name: tableName
              in: path
              required: true
              type: string
            - name: columnName
              in: query
              required: false
              type: string
            - name: priority
              in: query
              required: false
              type: integer
              format: int32
        tags:
            - QueryService
  /v1/instances/{instanceId}/queries/numeric-histogram/tables/{tableName}: |
    get:
        summary: Get the histogram for values in a column
        operationId: QueryService_ColumnNumericHistogram
        responses:
            "200":
                description: A successful response.
                schema:
                    $ref: '#/definitions/v1ColumnNumericHistogramResponse'
            default:
                description: An unexpected error response.
                schema:
                    $ref: '#/definitions/rpcStatus'
        parameters:
            - name: instanceId
              in: path
              required: true
              type: string
            - name: tableName
              in: path
              required: true
              type: string
            - name: columnName
              in: query
              required: false
              type: string
            - name: histogramMethod
              in: query
              required: false
              type: string
              enum:
                - HISTOGRAM_METHOD_UNSPECIFIED
                - HISTOGRAM_METHOD_FD
                - HISTOGRAM_METHOD_DIAGNOSTIC
              default: HISTOGRAM_METHOD_UNSPECIFIED
            - name: priority
              in: query
              required: false
              type: integer
              format: int32
        tags:
            - QueryService
  /v1/instances/{instanceId}/queries/rollup-interval/tables/{tableName}: |
    post:
        summary: ColumnRollupInterval returns the minimum time granularity (as well as the time range) for a specified timestamp column
        operationId: QueryService_ColumnRollupInterval
        responses:
            "200":
                description: A successful response.
                schema:
                    $ref: '#/definitions/v1ColumnRollupIntervalResponse'
            default:
                description: An unexpected error response.
                schema:
                    $ref: '#/definitions/rpcStatus'
        parameters:
            - name: instanceId
              in: path
              required: true
              type: string
            - name: tableName
              in: path
              required: true
              type: string
            - name: body
              in: body
              required: true
              schema:
                type: object
                properties:
                    columnName:
                        type: string
                    priority:
                        type: integer
                        format: int32
        tags:
            - QueryService
  /v1/instances/{instanceId}/queries/rows/tables/{tableName}: |
    get:
        summary: TableRows returns table rows
        operationId: QueryService_TableRows
        responses:
            "200":
                description: A successful response.
                schema:
                    $ref: '#/definitions/v1TableRowsResponse'
            default:
                description: An unexpected error response.
                schema:
                    $ref: '#/definitions/rpcStatus'
        parameters:
            - name: instanceId
              in: path
              required: true
              type: string
            - name: tableName
              in: path
              required: true
              type: string
            - name: limit
              in: query
              required: false
              type: integer
              format: int32
            - name: priority
              in: query
              required: false
              type: integer
              format: int32
        tags:
            - QueryService
  /v1/instances/{instanceId}/queries/rug-histogram/tables/{tableName}: |
    get:
        summary: Get outliers for a numeric column
        operationId: QueryService_ColumnRugHistogram
        responses:
            "200":
                description: A successful response.
                schema:
                    $ref: '#/definitions/v1ColumnRugHistogramResponse'
            default:
                description: An unexpected error response.
                schema:
                    $ref: '#/definitions/rpcStatus'
        parameters:
            - name: instanceId
              in: path
              required: true
              type: string
            - name: tableName
              in: path
              required: true
              type: string
            - name: columnName
              in: query
              required: false
              type: string
            - name: priority
              in: query
              required: false
              type: integer
              format: int32
        tags:
            - QueryService
  /v1/instances/{instanceId}/queries/smallest-time-grain/tables/{tableName}: |
    get:
        summary: Estimates the smallest time grain present in the column
        operationId: QueryService_ColumnTimeGrain
        responses:
            "200":
                description: A successful response.
                schema:
                    $ref: '#/definitions/v1ColumnTimeGrainResponse'
            default:
                description: An unexpected error response.
                schema:
                    $ref: '#/definitions/rpcStatus'
        parameters:
            - name: instanceId
              in: path
              required: true
              type: string
            - name: tableName
              in: path
              required: true
              type: string
            - name: columnName
              in: query
              required: false
              type: string
            - name: priority
              in: query
              required: false
              type: integer
              format: int32
        tags:
            - QueryService
  /v1/instances/{instanceId}/queries/table-cardinality/tables/{tableName}: |
    get:
        summary: TableCardinality returns row count
        operationId: QueryService_TableCardinality
        responses:
            "200":
                description: A successful response.
                schema:
                    $ref: '#/definitions/v1TableCardinalityResponse'
            default:
                description: An unexpected error response.
                schema:
                    $ref: '#/definitions/rpcStatus'
        parameters:
            - name: instanceId
              in: path
              required: true
              type: string
            - name: tableName
              in: path
              required: true
              type: string
            - name: priority
              in: query
              required: false
              type: integer
              format: int32
        tags:
            - QueryService
  /v1/instances/{instanceId}/queries/time-range-summary/tables/{tableName}: |
    get:
        summary: Get the time range summaries (min, max) for a column
        operationId: QueryService_ColumnTimeRange
        responses:
            "200":
                description: A successful response.
                schema:
                    $ref: '#/definitions/v1ColumnTimeRangeResponse'
            default:
                description: An unexpected error response.
                schema:
                    $ref: '#/definitions/rpcStatus'
        parameters:
            - name: instanceId
              in: path
              required: true
              type: string
            - name: tableName
              in: path
              required: true
              type: string
            - name: columnName
              in: query
              required: false
              type: string
            - name: priority
              in: query
              required: false
              type: integer
              format: int32
        tags:
            - QueryService
  /v1/instances/{instanceId}/queries/timeseries/tables/{tableName}: |
    post:
        summary: Generate time series for the given measures (aggregation expressions) along with the sparkline timeseries
        operationId: QueryService_ColumnTimeSeries
        responses:
            "200":
                description: A successful response.
                schema:
                    $ref: '#/definitions/v1ColumnTimeSeriesResponse'
            default:
                description: An unexpected error response.
                schema:
                    $ref: '#/definitions/rpcStatus'
        parameters:
            - name: instanceId
              in: path
              required: true
              type: string
            - name: tableName
              in: path
              required: true
              type: string
            - name: body
              in: body
              required: true
              schema:
                type: object
                properties:
                    measures:
                        type: array
                        items:
                            type: object
                            $ref: '#/definitions/ColumnTimeSeriesRequestBasicMeasure'
                    timestampColumnName:
                        type: string
                    timeRange:
                        $ref: '#/definitions/v1TimeSeriesTimeRange'
                    pixels:
                        type: integer
                        format: int32
                    sampleSize:
                        type: integer
                        format: int32
                    priority:
                        type: integer
                        format: int32
                    timeZone:
                        type: string
        tags:
            - QueryService
  /v1/instances/{instanceId}/queries/topk/tables/{tableName}: |
    post:
        summary: |-
            Get TopK elements from a table for a column given an agg function
            agg function and k are optional, defaults are count(*) and 50 respectively
        operationId: QueryService_ColumnTopK
        responses:
            "200":
                description: A successful response.
                schema:
                    $ref: '#/definitions/v1ColumnTopKResponse'
            default:
                description: An unexpected error response.
                schema:
                    $ref: '#/definitions/rpcStatus'
        parameters:
            - name: instanceId
              in: path
              required: true
              type: string
            - name: tableName
              in: path
              required: true
              type: string
            - name: body
              in: body
              required: true
              schema:
                type: object
                properties:
                    columnName:
                        type: string
                    agg:
                        type: string
                        title: default is count(*)
                    k:
                        type: integer
                        format: int32
                        title: default is 50
                    priority:
                        type: integer
                        format: int32
                description: Request for QueryService.ColumnTopK. Returns the top K values for a given column using agg function for table table_name.
        tags:
            - QueryService
  /v1/instances/{instanceId}/query: |
    post:
        summary: Query runs a SQL query against the instance's OLAP datastore.
        operationId: QueryService_Query
        responses:
            "200":
                description: A successful response.
                schema:
                    $ref: '#/definitions/v1QueryResponse'
            default:
                description: An unexpected error response.
                schema:
                    $ref: '#/definitions/rpcStatus'
        parameters:
            - name: instanceId
              description: Instance to query
              in: path
              required: true
              type: string
            - name: body
              in: body
              required: true
              schema:
                type: object
                properties:
                    sql:
                        type: string
                        title: SELECT statement
                    args:
                        type: array
                        items: {}
                        title: Args to interpolate into the statement
                    priority:
                        type: integer
                        format: int32
                        title: Query priority (not supported by all backends)
                    dryRun:
                        type: boolean
                        title: If true, will only validate the query, not execute it
                    limit:
                        type: integer
                        format: int32
                title: Request message for QueryService.Query
        tags:
            - QueryService
  /v1/instances/{instanceId}/query/batch: |
    post:
        summary: Batch request with different queries
        operationId: QueryService_QueryBatch
        responses:
            "200":
                description: A successful response.(streaming responses)
                schema:
                    type: object
                    properties:
                        result:
                            $ref: '#/definitions/v1QueryBatchResponse'
                        error:
                            $ref: '#/definitions/rpcStatus'
                    title: Stream result of v1QueryBatchResponse
            default:
                description: An unexpected error response.
                schema:
                    $ref: '#/definitions/rpcStatus'
        parameters:
            - name: instanceId
              in: path
              required: true
              type: string
            - name: body
              in: body
              required: true
              schema:
                type: object
                properties:
                    queries:
                        type: array
                        items:
                            type: object
                            $ref: '#/definitions/v1QueryBatchEntry'
        tags:
            - QueryService
  /v1/instances/{instanceId}/reconcile: |
    post:
        summary: |-
            Reconcile applies a full set of artifacts from a repo to the catalog and infra.
            It attempts to infer a minimal number of migrations to apply to reconcile the current state with
            the desired state expressed in the artifacts. Any existing objects not described in the submitted
            artifacts will be deleted.
        operationId: RuntimeService_Reconcile
        responses:
            "200":
                description: A successful response.
                schema:
                    $ref: '#/definitions/v1ReconcileResponse'
            default:
                description: An unexpected error response.
                schema:
                    $ref: '#/definitions/rpcStatus'
        parameters:
            - name: instanceId
              description: Instance to reconcile
              in: path
              required: true
              type: string
            - name: body
              in: body
              required: true
              schema:
                type: object
                properties:
                    changedPaths:
                        type: array
                        items:
                            type: string
                        description: |-
                            Changed paths provides a way to "hint" what files have changed in the repo, enabling
                            reconciliation to execute faster by not scanning all code artifacts for changes.
                    forcedPaths:
                        type: array
                        items:
                            type: string
                        description: |-
                            Forced paths is used to force run reconcile on certain files.
                            This is mainly used by UI to reconcile paths missing in catalog and get errors if any.
                    dry:
                        type: boolean
                        title: If true, will validate the file artifacts, but not actually execute any migrations
                    strict:
                        type: boolean
                        title: |-
                            If true, will not execute any migrations if any artifact fails to validate.
                            Otherwise, it will execute a best-effort reconciliation (including dropping objects with
                            artifacts that fail to validate.)
                title: Request message for RuntimeService.Reconcile
        tags:
            - RuntimeService
  /v1/instances/{instanceId}/resource: |
    get:
        summary: GetResource looks up a specific catalog resource
        operationId: RuntimeService_GetResource
        responses:
            "200":
                description: A successful response.
                schema:
                    $ref: '#/definitions/v1GetResourceResponse'
            default:
                description: An unexpected error response.
                schema:
                    $ref: '#/definitions/rpcStatus'
        parameters:
            - name: instanceId
              in: path
              required: true
              type: string
            - name: name.kind
              in: query
              required: false
              type: string
            - name: name.name
              in: query
              required: false
              type: string
        tags:
            - RuntimeService
  /v1/instances/{instanceId}/resources: |
    get:
        summary: ListResources lists the resources stored in the catalog
        operationId: RuntimeService_ListResources
        responses:
            "200":
                description: A successful response.
                schema:
                    $ref: '#/definitions/v1ListResourcesResponse'
            default:
                description: An unexpected error response.
                schema:
                    $ref: '#/definitions/rpcStatus'
        parameters:
            - name: instanceId
              in: path
              required: true
              type: string
            - name: refFilter.kind
              in: query
              required: false
              type: string
            - name: refFilter.name
              in: query
              required: false
              type: string
            - name: prefixFilter.kind
              in: query
              required: false
              type: string
            - name: prefixFilter.name
              in: query
              required: false
              type: string
            - name: annotationsFilter
              description: This is a request variable of the map type. The query format is "map_name[key]=value", e.g. If the map name is Age, the key type is string, and the value type is integer, the query parameter is expressed as Age["bob"]=18
              in: query
              required: false
              type: string
        tags:
            - RuntimeService
  /v1/instances/{instanceId}/resources/-/watch: |
    get:
        summary: WatchResources streams updates to catalog resources (including creation and deletion events)
        operationId: RuntimeService_WatchResources
        responses:
            "200":
                description: A successful response.(streaming responses)
                schema:
                    type: object
                    properties:
                        result:
                            $ref: '#/definitions/v1WatchResourcesResponse'
                        error:
                            $ref: '#/definitions/rpcStatus'
                    title: Stream result of v1WatchResourcesResponse
            default:
                description: An unexpected error response.
                schema:
                    $ref: '#/definitions/rpcStatus'
        parameters:
            - name: instanceId
              in: path
              required: true
              type: string
            - name: refFilter.kind
              in: query
              required: false
              type: string
            - name: refFilter.name
              in: query
              required: false
              type: string
            - name: prefixFilter.kind
              in: query
              required: false
              type: string
            - name: prefixFilter.name
              in: query
              required: false
              type: string
            - name: annotationsFilter
              description: This is a request variable of the map type. The query format is "map_name[key]=value", e.g. If the map name is Age, the key type is string, and the value type is integer, the query parameter is expressed as Age["bob"]=18
              in: query
              required: false
              type: string
        tags:
            - RuntimeService
  /v1/instances/{instanceId}/sync: |
    post:
        summary: |-
            TriggerSync syncronizes the instance's catalog with the underlying OLAP's information schema.
            If the instance has exposed=true, tables found in the information schema will be added to the catalog.
        operationId: RuntimeService_TriggerSync
        responses:
            "200":
                description: A successful response.
                schema:
                    $ref: '#/definitions/v1TriggerSyncResponse'
            default:
                description: An unexpected error response.
                schema:
                    $ref: '#/definitions/rpcStatus'
        parameters:
            - name: instanceId
              in: path
              required: true
              type: string
        tags:
            - RuntimeService
  /v1/instances/{instanceId}/trigger: |
    post:
        summary: |-
            CreateTrigger creates a trigger in the catalog.
            Triggers are ephemeral resources that will be cleaned up by the controller.
        operationId: RuntimeService_CreateTrigger
        responses:
            "200":
                description: A successful response.
                schema:
                    $ref: '#/definitions/v1CreateTriggerResponse'
            default:
                description: An unexpected error response.
                schema:
                    $ref: '#/definitions/rpcStatus'
        parameters:
            - name: instanceId
              in: path
              required: true
              type: string
            - name: body
              in: body
              required: true
              schema:
                type: object
                properties:
                    pullTriggerSpec:
                        $ref: '#/definitions/v1PullTriggerSpec'
                    refreshTriggerSpec:
                        $ref: '#/definitions/v1RefreshTriggerSpec'
        tags:
            - RuntimeService
  /v1/olap/tables: |
    get:
        summary: OLAPListTables list all tables across all databases on motherduck
        operationId: ConnectorService_OLAPListTables
        responses:
            "200":
                description: A successful response.
                schema:
                    $ref: '#/definitions/v1OLAPListTablesResponse'
            default:
                description: An unexpected error response.
                schema:
                    $ref: '#/definitions/rpcStatus'
        parameters:
            - name: instanceId
              in: query
              required: false
              type: string
            - name: connector
              in: query
              required: false
              type: string
        tags:
            - ConnectorService
  /v1/ping: |
    get:
        summary: Ping returns information about the runtime
        operationId: RuntimeService_Ping
        responses:
            "200":
                description: A successful response.
                schema:
                    $ref: '#/definitions/v1PingResponse'
            default:
                description: An unexpected error response.
                schema:
                    $ref: '#/definitions/rpcStatus'
        tags:
            - RuntimeService
  /v1/put-and-reconcile: |
    post:
        summary: |-
            PutFileAndReconcile combines PutFile and Reconcile in a single endpoint to reduce latency.
            It is equivalent to calling the two RPCs sequentially.
        operationId: RuntimeService_PutFileAndReconcile
        responses:
            "200":
                description: A successful response.
                schema:
                    $ref: '#/definitions/v1PutFileAndReconcileResponse'
            default:
                description: An unexpected error response.
                schema:
                    $ref: '#/definitions/rpcStatus'
        parameters:
            - name: body
              in: body
              required: true
              schema:
                $ref: '#/definitions/v1PutFileAndReconcileRequest'
        tags:
            - RuntimeService
  /v1/refresh-and-reconcile: |
    post:
        operationId: RuntimeService_RefreshAndReconcile
        responses:
            "200":
                description: A successful response.
                schema:
                    $ref: '#/definitions/v1RefreshAndReconcileResponse'
            default:
                description: An unexpected error response.
                schema:
                    $ref: '#/definitions/rpcStatus'
        parameters:
            - name: body
              in: body
              required: true
              schema:
                $ref: '#/definitions/v1RefreshAndReconcileRequest'
        tags:
            - RuntimeService
  /v1/rename-and-reconcile: |
    post:
        summary: RenameFileAndReconcile combines RenameFile and Reconcile in a single endpoint to reduce latency.
        operationId: RuntimeService_RenameFileAndReconcile
        responses:
            "200":
                description: A successful response.
                schema:
                    $ref: '#/definitions/v1RenameFileAndReconcileResponse'
            default:
                description: An unexpected error response.
                schema:
                    $ref: '#/definitions/rpcStatus'
        parameters:
            - name: body
              in: body
              required: true
              schema:
                $ref: '#/definitions/v1RenameFileAndReconcileRequest'
        tags:
            - RuntimeService
  /v1/s3/bucket/{bucket}/metadata: |
    get:
        summary: S3GetBucketMetadata returns metadata for the given bucket.
        operationId: ConnectorService_S3GetBucketMetadata
        responses:
            "200":
                description: A successful response.
                schema:
                    $ref: '#/definitions/v1S3GetBucketMetadataResponse'
            default:
                description: An unexpected error response.
                schema:
                    $ref: '#/definitions/rpcStatus'
        parameters:
            - name: bucket
              in: path
              required: true
              type: string
            - name: instanceId
              in: query
              required: false
              type: string
            - name: connector
              in: query
              required: false
              type: string
        tags:
            - ConnectorService
  /v1/s3/bucket/{bucket}/objects: |
    get:
        summary: S3ListBuckets lists objects for the given bucket.
        operationId: ConnectorService_S3ListObjects
        responses:
            "200":
                description: A successful response.
                schema:
                    $ref: '#/definitions/v1S3ListObjectsResponse'
            default:
                description: An unexpected error response.
                schema:
                    $ref: '#/definitions/rpcStatus'
        parameters:
            - name: bucket
              in: path
              required: true
              type: string
            - name: instanceId
              in: query
              required: false
              type: string
            - name: connector
              in: query
              required: false
              type: string
            - name: pageSize
              in: query
              required: false
              type: integer
              format: int64
            - name: pageToken
              in: query
              required: false
              type: string
            - name: region
              in: query
              required: false
              type: string
            - name: prefix
              in: query
              required: false
              type: string
            - name: startAfter
              in: query
              required: false
              type: string
            - name: delimiter
              in: query
              required: false
              type: string
        tags:
            - ConnectorService
  /v1/s3/buckets: |
    get:
        summary: S3ListBuckets lists buckets accessible with the configured credentials.
        operationId: ConnectorService_S3ListBuckets
        responses:
            "200":
                description: A successful response.
                schema:
                    $ref: '#/definitions/v1S3ListBucketsResponse'
            default:
                description: An unexpected error response.
                schema:
                    $ref: '#/definitions/rpcStatus'
        parameters:
            - name: instanceId
              in: query
              required: false
              type: string
            - name: connector
              in: query
              required: false
              type: string
            - name: pageSize
              in: query
              required: false
              type: integer
              format: int64
            - name: pageToken
              in: query
              required: false
              type: string
        tags:
            - ConnectorService
  /v1/s3/credentials_info: |
    get:
        summary: S3GetCredentialsInfo returns metadata for the given bucket.
        operationId: ConnectorService_S3GetCredentialsInfo
        responses:
            "200":
                description: A successful response.
                schema:
                    $ref: '#/definitions/v1S3GetCredentialsInfoResponse'
            default:
                description: An unexpected error response.
                schema:
                    $ref: '#/definitions/rpcStatus'
        parameters:
            - name: instanceId
              in: query
              required: false
              type: string
            - name: connector
              in: query
              required: false
              type: string
        tags:
            - ConnectorService
definitions:
  ColumnTimeSeriesRequestBasicMeasure:
    type: object
    properties:
      id:
        type: string
      expression:
        type: string
        title: mandatory user defined metadata
      sqlName:
        type: string
        title: optional user defined metadata
  ConnectorSpecProperty:
    type: object
    properties:
      key:
        type: string
        title: The property key
      displayName:
        type: string
        title: Pretty name for the property
      description:
        type: string
        title: Human readable description of the field
      placeholder:
        type: string
        title: Placeholder value for use in UIs
      type:
        $ref: '#/definitions/ConnectorSpecPropertyType'
        title: The type expected for this property
      nullable:
        type: boolean
        title: Nullable is true if the field is optional
      hint:
        type: string
        title: Additional textual explanation for use in UIs
      href:
        type: string
        title: Link to documentation for this property
    title: Property represents one of the connector's config properties
  ConnectorSpecPropertyType:
    type: string
    enum:
      - TYPE_UNSPECIFIED
      - TYPE_STRING
      - TYPE_NUMBER
      - TYPE_BOOLEAN
      - TYPE_INFORMATIONAL
    default: TYPE_UNSPECIFIED
    title: Type represents the field type
  MetricsViewDimension:
    type: object
    properties:
      name:
        type: string
      label:
        type: string
      description:
        type: string
      column:
        type: string
    title: Dimensions are columns to filter and group by
  MetricsViewFilterCond:
    type: object
    properties:
      name:
        type: string
      in:
        type: array
        items: {}
      like:
        type: array
        items:
          type: string
  MetricsViewMeasure:
    type: object
    properties:
      name:
        type: string
      label:
        type: string
      expression:
        type: string
      description:
        type: string
      format:
        type: string
      validPercentOfTotal:
        type: boolean
    title: Measures are aggregated computed values
  MetricsViewSecurity:
    type: object
    properties:
      access:
        type: string
        title: Dashboard level access condition
      rowFilter:
        type: string
        title: row level access condition
      include:
        type: array
        items:
          type: object
          $ref: '#/definitions/SecurityFieldCondition'
        title: either one of include or exclude will be specified
      exclude:
        type: array
        items:
          type: object
          $ref: '#/definitions/SecurityFieldCondition'
    title: Security for the metrics view
  MetricsViewSpecDimensionV2:
    type: object
    properties:
      name:
        type: string
      column:
        type: string
      label:
        type: string
      description:
        type: string
    title: Dimensions are columns to filter and group by
  MetricsViewSpecMeasureV2:
    type: object
    properties:
      name:
        type: string
      expression:
        type: string
      label:
        type: string
      description:
        type: string
      format:
        type: string
      validPercentOfTotal:
        type: boolean
    title: Measures are aggregated computed values
  MetricsViewSpecSecurityV2:
    type: object
    properties:
      access:
        type: string
        title: Dashboard level access condition
      rowFilter:
        type: string
        title: row level access condition
      include:
        type: array
        items:
          type: object
          $ref: '#/definitions/SecurityV2FieldConditionV2'
        title: either one of include or exclude will be specified
      exclude:
        type: array
        items:
          type: object
          $ref: '#/definitions/SecurityV2FieldConditionV2'
    title: Security for the dashboard
  ModelDialect:
    type: string
    enum:
      - DIALECT_UNSPECIFIED
      - DIALECT_DUCKDB
    default: DIALECT_UNSPECIFIED
    title: Dialects supported for models
  NumericHistogramBinsBin:
    type: object
    properties:
      bucket:
        type: integer
        format: int32
      low:
        type: number
        format: double
      midpoint:
        type: number
        format: double
      high:
        type: number
        format: double
      count:
        type: number
        format: double
  NumericOutliersOutlier:
    type: object
    properties:
      bucket:
        type: integer
        format: int32
      low:
        type: number
        format: double
      high:
        type: number
        format: double
      present:
        type: boolean
      count:
        type: integer
        format: int32
  SecurityFieldCondition:
    type: object
    properties:
      condition:
        type: string
      names:
        type: array
        items:
          type: string
    title: Dimension/measure access condition
  SecurityV2FieldConditionV2:
    type: object
    properties:
      condition:
        type: string
      names:
        type: array
        items:
          type: string
    title: Dimension/measure level access condition
  SourceExtractPolicy:
    type: object
    properties:
      rowsStrategy:
        $ref: '#/definitions/SourceExtractPolicyStrategy'
        title: strategy for selecting rows in a file
      rowsLimitBytes:
        type: string
        format: uint64
        title: |-
          could in future add: uint64 rows_limit = n;
          limit on data fetched in bytes
      filesStrategy:
        $ref: '#/definitions/SourceExtractPolicyStrategy'
        title: strategy for selecting files
      filesLimit:
        type: string
        format: uint64
        title: limit on number of files
    title: Extract policy for glob connectors
  SourceExtractPolicyStrategy:
    type: string
    enum:
      - STRATEGY_UNSPECIFIED
      - STRATEGY_HEAD
      - STRATEGY_TAIL
    default: STRATEGY_UNSPECIFIED
  StructTypeField:
    type: object
    properties:
      name:
        type: string
      type:
        $ref: '#/definitions/runtimev1Type'
  TimeRangeSummaryInterval:
    type: object
    properties:
      months:
        type: integer
        format: int32
      days:
        type: integer
        format: int32
      micros:
        type: string
        format: int64
  TopKEntry:
    type: object
    properties:
      value: {}
      count:
        type: number
        format: double
  protobufAny:
    type: object
    properties:
      '@type':
        type: string
    additionalProperties: {}
  protobufNullValue:
    type: string
    enum:
      - NULL_VALUE
    default: NULL_VALUE
    description: |-
      `NullValue` is a singleton enumeration to represent the null value for the
      `Value` type union.

       The JSON representation for `NullValue` is JSON `null`.

       - NULL_VALUE: Null value.
  rpcStatus:
    type: object
    properties:
      code:
        type: integer
        format: int32
      message:
        type: string
      details:
        type: array
        items:
          type: object
          $ref: '#/definitions/protobufAny'
  runtimev1CharLocation:
    type: object
    properties:
      line:
        type: integer
        format: int64
  runtimev1Type:
    type: object
    properties:
      code:
        $ref: '#/definitions/v1TypeCode'
        title: Code designates the type
      nullable:
        type: boolean
        title: Nullable indicates whether null values are possible
      arrayElementType:
        $ref: '#/definitions/runtimev1Type'
        title: If code is CODE_ARRAY, array_element_type specifies the type of the array elements
      structType:
        $ref: '#/definitions/v1StructType'
        title: If code is CODE_STRUCT, struct_type specifies the type of the struct's fields
      mapType:
        $ref: '#/definitions/v1MapType'
        title: If code is CODE_MAP, map_type specifies the map's key and value types
    title: Type represents a data type in a schema
  v1BigQueryListDatasetsResponse:
    type: object
    properties:
      nextPageToken:
        type: string
      names:
        type: array
        items:
          type: string
  v1BigQueryListTablesResponse:
    type: object
    properties:
      nextPageToken:
        type: string
      names:
        type: array
        items:
          type: string
  v1BucketExtractPolicy:
    type: object
    properties:
      rowsStrategy:
        $ref: '#/definitions/v1BucketExtractPolicyStrategy'
      rowsLimitBytes:
        type: string
        format: uint64
      filesStrategy:
        $ref: '#/definitions/v1BucketExtractPolicyStrategy'
      filesLimit:
        type: string
        format: uint64
  v1BucketExtractPolicyStrategy:
    type: string
    enum:
      - STRATEGY_UNSPECIFIED
      - STRATEGY_HEAD
      - STRATEGY_TAIL
    default: STRATEGY_UNSPECIFIED
  v1BucketPlanner:
    type: object
    properties:
      spec:
        $ref: '#/definitions/v1BucketPlannerSpec'
      state:
        $ref: '#/definitions/v1BucketPlannerState'
  v1BucketPlannerSpec:
    type: object
    properties:
      extractPolicy:
        $ref: '#/definitions/v1BucketExtractPolicy'
  v1BucketPlannerState:
    type: object
    properties:
      region:
        type: string
  v1CatalogEntry:
    type: object
    properties:
      name:
        type: string
      table:
        $ref: '#/definitions/v1Table'
      source:
        $ref: '#/definitions/v1Source'
      model:
        $ref: '#/definitions/v1Model'
      metricsView:
        $ref: '#/definitions/v1MetricsView'
      path:
        type: string
      embedded:
        type: boolean
        description: Marks whether this entry is embedded or not. If yes then this will not have a corresponding artifact.
      parents:
        type: array
        items:
          type: string
        title: Immediate parent entries in the DAG
      children:
        type: array
        items:
          type: string
        title: Immediate child entries in the DAG
      createdOn:
        type: string
        format: date-time
      updatedOn:
        type: string
        format: date-time
      refreshedOn:
        type: string
        format: date-time
    title: CatalogEntry contains information about an object in the catalog
  v1CategoricalSummary:
    type: object
    properties:
      topK:
        $ref: '#/definitions/v1TopK'
      cardinality:
        type: number
        format: double
    description: Response for QueryService.ColumnTopK and QueryService.ColumnCardinality. Message will have either topK or cardinality set.
  v1ColumnCardinalityRequest:
    type: object
    properties:
      instanceId:
        type: string
      tableName:
        type: string
      columnName:
        type: string
      priority:
        type: integer
        format: int32
    title: Request for QueryService.ColumnCardinality. Returns the cardinality for a given column for table table_name
  v1ColumnCardinalityResponse:
    type: object
    properties:
      categoricalSummary:
        $ref: '#/definitions/v1CategoricalSummary'
  v1ColumnDescriptiveStatisticsRequest:
    type: object
    properties:
      instanceId:
        type: string
      tableName:
        type: string
      columnName:
        type: string
      priority:
        type: integer
        format: int32
    title: Request for QueryService.GetColumnDescriptiveStatisticsRequest. Returns the stats for a given column for table table_name
  v1ColumnDescriptiveStatisticsResponse:
    type: object
    properties:
      numericSummary:
        $ref: '#/definitions/v1NumericSummary'
  v1ColumnNullCountRequest:
    type: object
    properties:
      instanceId:
        type: string
      tableName:
        type: string
      columnName:
        type: string
      priority:
        type: integer
        format: int32
    title: Request for QueryService.ColumnNullCount. Returns the null count for a given column for table table_name
  v1ColumnNullCountResponse:
    type: object
    properties:
      count:
        type: number
        format: double
    title: Response for QueryService.ColumnNullCount
  v1ColumnNumericHistogramRequest:
    type: object
    properties:
      instanceId:
        type: string
      tableName:
        type: string
      columnName:
        type: string
      histogramMethod:
        $ref: '#/definitions/v1HistogramMethod'
      priority:
        type: integer
        format: int32
    title: Request for QueryService.ColumnNumericHistogram. Returns the histogram for a given column for table table_name
  v1ColumnNumericHistogramResponse:
    type: object
    properties:
      numericSummary:
        $ref: '#/definitions/v1NumericSummary'
    title: Response for QueryService.ColumnNumericHistogram
  v1ColumnRollupIntervalRequest:
    type: object
    properties:
      instanceId:
        type: string
      tableName:
        type: string
      columnName:
        type: string
      priority:
        type: integer
        format: int32
  v1ColumnRollupIntervalResponse:
    type: object
    properties:
      start:
        type: string
        format: date-time
      end:
        type: string
        format: date-time
      interval:
        $ref: '#/definitions/v1TimeGrain'
  v1ColumnRugHistogramRequest:
    type: object
    properties:
      instanceId:
        type: string
      tableName:
        type: string
      columnName:
        type: string
      priority:
        type: integer
        format: int32
    title: Request for QueryService.ColumnRugHistogram
  v1ColumnRugHistogramResponse:
    type: object
    properties:
      numericSummary:
        $ref: '#/definitions/v1NumericSummary'
  v1ColumnTimeGrainRequest:
    type: object
    properties:
      instanceId:
        type: string
      tableName:
        type: string
      columnName:
        type: string
      priority:
        type: integer
        format: int32
    title: Request for QueryService.ColumnTimeGrainRequest
  v1ColumnTimeGrainResponse:
    type: object
    properties:
      timeGrain:
        $ref: '#/definitions/v1TimeGrain'
    title: Response for QueryService.ColumnTimeGrain
  v1ColumnTimeRangeRequest:
    type: object
    properties:
      instanceId:
        type: string
      tableName:
        type: string
      columnName:
        type: string
      priority:
        type: integer
        format: int32
    title: Request for QueryService.ColumnTimeRange
  v1ColumnTimeRangeResponse:
    type: object
    properties:
      timeRangeSummary:
        $ref: '#/definitions/v1TimeRangeSummary'
  v1ColumnTimeSeriesRequest:
    type: object
    properties:
      instanceId:
        type: string
      tableName:
        type: string
      measures:
        type: array
        items:
          type: object
          $ref: '#/definitions/ColumnTimeSeriesRequestBasicMeasure'
      timestampColumnName:
        type: string
      timeRange:
        $ref: '#/definitions/v1TimeSeriesTimeRange'
      pixels:
        type: integer
        format: int32
      sampleSize:
        type: integer
        format: int32
      priority:
        type: integer
        format: int32
      timeZone:
        type: string
  v1ColumnTimeSeriesResponse:
    type: object
    properties:
      rollup:
        $ref: '#/definitions/v1TimeSeriesResponse'
  v1ColumnTopKRequest:
    type: object
    properties:
      instanceId:
        type: string
      tableName:
        type: string
      columnName:
        type: string
      agg:
        type: string
        title: default is count(*)
      k:
        type: integer
        format: int32
        title: default is 50
      priority:
        type: integer
        format: int32
    description: Request for QueryService.ColumnTopK. Returns the top K values for a given column using agg function for table table_name.
  v1ColumnTopKResponse:
    type: object
    properties:
      categoricalSummary:
        $ref: '#/definitions/v1CategoricalSummary'
  v1Connector:
    type: object
    properties:
      type:
        type: string
        description: Type of the connector. One of the infra driver supported.
      name:
        type: string
        title: Name of the connector
      config:
        type: object
        additionalProperties:
          type: string
        title: Config for the connector
  v1ConnectorSpec:
    type: object
    properties:
      name:
        type: string
        title: Name is the name of the connector (e.g. "CREATE SOURCE foo WITH connector = 'name'")
      displayName:
        type: string
        title: Pretty display name for use in UIs
      description:
        type: string
        title: Human readable description of the connector
      properties:
        type: array
        items:
          type: object
          $ref: '#/definitions/ConnectorSpecProperty'
        title: Properties accepted by the connector
    description: |-
      ConnectorSpec represents a connector available in the runtime.
      It should not be confused with a source.
  v1CreateInstanceRequest:
    type: object
    properties:
      instanceId:
        type: string
      olapConnector:
        type: string
      repoConnector:
        type: string
      embedCatalog:
        type: boolean
      variables:
        type: object
        additionalProperties:
          type: string
      ingestionLimitBytes:
        type: string
        format: int64
      annotations:
        type: object
        additionalProperties:
          type: string
      connectors:
        type: array
        items:
          type: object
          $ref: '#/definitions/v1Connector'
    description: |-
      Request message for RuntimeService.CreateInstance.
      See message Instance for field descriptions.
  v1CreateInstanceResponse:
    type: object
    properties:
      instance:
        $ref: '#/definitions/v1Instance'
    title: Response message for RuntimeService.CreateInstance
  v1CreateTriggerResponse:
    type: object
  v1DeleteFileAndReconcileRequest:
    type: object
    properties:
      instanceId:
        type: string
        title: Instance to store file in and reconcile
      path:
        type: string
        title: Path to store the file at
      dry:
        type: boolean
        description: If true, will save the file and validate it and related file artifacts, but not actually execute any migrations.
      strict:
        type: boolean
        title: |-
          If true, will not execute any migrations if any artifact fails to validate.
          Otherwise, it will execute a best-effort reconciliation (including dropping objects with
          artifacts that fail to validate.)
  v1DeleteFileAndReconcileResponse:
    type: object
    properties:
      errors:
        type: array
        items:
          type: object
          $ref: '#/definitions/v1ReconcileError'
        description: |-
          Errors encountered during reconciliation. If strict = false, any path in
          affected_paths without an error can be assumed to have been reconciled succesfully.
      affectedPaths:
        type: array
        items:
          type: string
        description: |-
          affected_paths lists all the file artifact paths that were considered while
          executing the reconciliation. If changed_paths was empty, this will include all
          code artifacts in the repo.
  v1DeleteFileResponse:
    type: object
    title: Response message for RuntimeService.DeleteFile
  v1DeleteInstanceResponse:
    type: object
    title: Response message for RuntimeService.DeleteInstance
  v1EditInstanceAnnotationsResponse:
    type: object
    properties:
      instance:
        $ref: '#/definitions/v1Instance'
    title: Response message for RuntimeService.EditInstanceAnnotations
  v1EditInstanceResponse:
    type: object
    properties:
      instance:
        $ref: '#/definitions/v1Instance'
    title: Response message for RuntimeService.EditInstance
  v1EditInstanceVariablesResponse:
    type: object
    properties:
      instance:
        $ref: '#/definitions/v1Instance'
    title: Response message for RuntimeService.EditInstanceVariables
  v1Example:
    type: object
    properties:
      name:
        type: string
      title:
        type: string
      description:
        type: string
    description: Example contains metadata about an example project that is available for unpacking.
  v1ExportFormat:
    type: string
    enum:
      - EXPORT_FORMAT_UNSPECIFIED
      - EXPORT_FORMAT_CSV
      - EXPORT_FORMAT_XLSX
      - EXPORT_FORMAT_PARQUET
    default: EXPORT_FORMAT_UNSPECIFIED
    title: ExportFormat is a file format for a data export
  v1ExportResponse:
    type: object
    properties:
      downloadUrlPath:
        type: string
    title: Response message for QueryService.Export
  v1FileEvent:
    type: string
    enum:
      - FILE_EVENT_UNSPECIFIED
      - FILE_EVENT_WRITE
      - FILE_EVENT_DELETE
    default: FILE_EVENT_UNSPECIFIED
    description: FileEvent describes a file change.
  v1GCSGetCredentialsInfoResponse:
    type: object
    properties:
      exist:
        type: boolean
      projectId:
        type: string
  v1GCSListBucketsResponse:
    type: object
    properties:
      nextPageToken:
        type: string
      buckets:
        type: array
        items:
          type: string
  v1GCSListObjectsResponse:
    type: object
    properties:
      nextPageToken:
        type: string
      objects:
        type: array
        items:
          type: object
          $ref: '#/definitions/v1GCSObject'
  v1GCSObject:
    type: object
    properties:
      name:
        type: string
      modifiedOn:
        type: string
        format: date-time
      size:
        type: string
        format: int64
      isDir:
        type: boolean
  v1GetCatalogEntryResponse:
    type: object
    properties:
      entry:
        $ref: '#/definitions/v1CatalogEntry'
    title: Response message for RuntimeService.GetCatalogEntry
  v1GetFileResponse:
    type: object
    properties:
      blob:
        type: string
      updatedOn:
        type: string
        format: date-time
    title: Reponse message for RuntimeService.GetFile
  v1GetInstanceResponse:
    type: object
    properties:
      instance:
        $ref: '#/definitions/v1Instance'
    title: Response message for RuntimeService.GetInstance
  v1GetLogsResponse:
    type: object
    properties:
      logs:
        type: array
        items:
          type: object
          $ref: '#/definitions/v1Log'
  v1GetResourceResponse:
    type: object
    properties:
      resource:
        $ref: '#/definitions/v1Resource'
  v1HistogramMethod:
    type: string
    enum:
      - HISTOGRAM_METHOD_UNSPECIFIED
      - HISTOGRAM_METHOD_FD
      - HISTOGRAM_METHOD_DIAGNOSTIC
    default: HISTOGRAM_METHOD_UNSPECIFIED
  v1InlineMeasure:
    type: object
    properties:
      name:
        type: string
      expression:
        type: string
    title: InlineMeasure is a measure to inject in a metrics view query that is not defined in the underlying MetricsView
  v1Instance:
    type: object
    properties:
      instanceId:
        type: string
        title: Identifier (UUID)
      olapConnector:
        type: string
        title: 'OLAP connector name (typically called : olap )'
      repoConnector:
        type: string
        description: |-
          Connecto name for repo driver for reading/editing code artifacts(typically called : repo).
          This enables virtualizing a file system in a cloud setting.
      embedCatalog:
        type: boolean
        description: |-
          If true, the runtime will store the instance's catalog in its OLAP store instead
          of in the runtime's metadata store. Currently only supported for the duckdb driver.
      variables:
        type: object
        additionalProperties:
          type: string
        title: instance specific variables
      projectVariables:
        type: object
        additionalProperties:
          type: string
        title: project defaults
      ingestionLimitBytes:
        type: string
        format: int64
        title: ingestion limit across all sources, 0 means no limit
      connectors:
        type: array
        items:
          type: object
          $ref: '#/definitions/v1Connector'
        description: bare minimum connectors required by the instance.
    description: |-
      Instance represents a single data project, meaning one set of code artifacts,
      one connection to an OLAP datastore (DuckDB, Druid), and one catalog of related
      metadata (such as reconciliation state). Instances are the unit of isolation within
      the runtime. They enable one runtime deployment to serve not only multiple data
      projects, but also multiple tenants. On local, the runtime will usually have
      just a single instance.
  v1IssueDevJWTResponse:
    type: object
    properties:
      jwt:
        type: string
    title: Response message for RuntimeService.IssueDevJWT
  v1ListCatalogEntriesResponse:
    type: object
    properties:
      entries:
        type: array
        items:
          type: object
          $ref: '#/definitions/v1CatalogEntry'
    title: Response message for RuntimeService.ListCatalogEntries
  v1ListConnectorsResponse:
    type: object
    properties:
      connectors:
        type: array
        items:
          type: object
          $ref: '#/definitions/v1ConnectorSpec'
    title: Response message for RuntimeService.ListConnectors
  v1ListExamplesResponse:
    type: object
    properties:
      examples:
        type: array
        items:
          type: object
          $ref: '#/definitions/v1Example'
    title: Response message for RuntimeService.ListExamples
  v1ListFilesResponse:
    type: object
    properties:
      paths:
        type: array
        items:
          type: string
    title: Response message for RuntimeService.ListFiles
  v1ListInstancesResponse:
    type: object
    properties:
      instances:
        type: array
        items:
          type: object
          $ref: '#/definitions/v1Instance'
      nextPageToken:
        type: string
    title: Response message for RuntimeService.ListInstances
  v1ListResourcesResponse:
    type: object
    properties:
      resources:
        type: array
        items:
          type: object
          $ref: '#/definitions/v1Resource'
  v1Log:
    type: object
    properties:
      level:
        $ref: '#/definitions/v1LogLevel'
      time:
        type: string
        format: date-time
      message:
        type: string
      payload:
        type: object
  v1LogLevel:
    type: string
    enum:
      - LOG_LEVEL_UNSPECIFIED
      - LOG_LEVEL_DEBUG
      - LOG_LEVEL_INFO
      - LOG_LEVEL_WARN
      - LOG_LEVEL_ERROR
    default: LOG_LEVEL_UNSPECIFIED
  v1MapType:
    type: object
    properties:
      keyType:
        $ref: '#/definitions/runtimev1Type'
      valueType:
        $ref: '#/definitions/runtimev1Type'
    title: MapType is a complex type for mapping keys to values
  v1MetricsView:
    type: object
    properties:
      name:
        type: string
        title: Name of the metrics view
      model:
        type: string
        title: Name of the source or model that the metrics view is based on
      timeDimension:
        type: string
        title: Name of the primary time dimension, used for rendering time series
      dimensions:
        type: array
        items:
          type: object
          $ref: '#/definitions/MetricsViewDimension'
        title: Dimensions in the metrics view
      measures:
        type: array
        items:
          type: object
          $ref: '#/definitions/MetricsViewMeasure'
        title: Measures in the metrics view
      label:
        type: string
        title: User friendly label for the dashboard
      description:
        type: string
        title: Brief description of the dashboard
      smallestTimeGrain:
        $ref: '#/definitions/v1TimeGrain'
        title: Smallest time grain to show in the dashboard
      defaultTimeRange:
        type: string
        description: Default time range for the dashboard. It should be a valid ISO 8601 duration string.
      availableTimeZones:
        type: array
        items:
          type: string
        description: Available time zones list preferred time zones using IANA location identifiers.
      security:
        $ref: '#/definitions/MetricsViewSecurity'
        title: Security for the dashboard
    title: Metrics view is the internal representation of a metrics view definition
  v1MetricsViewColumn:
    type: object
    properties:
      name:
        type: string
      type:
        type: string
      nullable:
        type: boolean
    title: MetricsViewColumn represents a column in a metrics view
  v1MetricsViewComparisonRow:
    type: object
    properties:
      dimensionValue: {}
      measureValues:
        type: array
        items:
          type: object
          $ref: '#/definitions/v1MetricsViewComparisonValue'
  v1MetricsViewComparisonSort:
    type: object
    properties:
      measureName:
        type: string
      ascending:
        type: boolean
      type:
        $ref: '#/definitions/v1MetricsViewComparisonSortType'
  v1MetricsViewComparisonSortType:
    type: string
    enum:
      - METRICS_VIEW_COMPARISON_SORT_TYPE_UNSPECIFIED
      - METRICS_VIEW_COMPARISON_SORT_TYPE_BASE_VALUE
      - METRICS_VIEW_COMPARISON_SORT_TYPE_COMPARISON_VALUE
      - METRICS_VIEW_COMPARISON_SORT_TYPE_ABS_DELTA
      - METRICS_VIEW_COMPARISON_SORT_TYPE_REL_DELTA
    default: METRICS_VIEW_COMPARISON_SORT_TYPE_UNSPECIFIED
  v1MetricsViewComparisonToplistRequest:
    type: object
    properties:
      instanceId:
        type: string
      metricsViewName:
        type: string
      dimensionName:
        type: string
      measureNames:
        type: array
        items:
          type: string
      inlineMeasures:
        type: array
        items:
          type: object
          $ref: '#/definitions/v1InlineMeasure'
      baseTimeRange:
        $ref: '#/definitions/v1TimeRange'
      comparisonTimeRange:
        $ref: '#/definitions/v1TimeRange'
      sort:
        type: array
        items:
          type: object
          $ref: '#/definitions/v1MetricsViewComparisonSort'
      filter:
        $ref: '#/definitions/v1MetricsViewFilter'
      limit:
        type: string
        format: int64
      offset:
        type: string
        format: int64
      priority:
        type: integer
        format: int32
    title: Request message for QueryService.MetricsViewComparisonToplist
  v1MetricsViewComparisonToplistResponse:
    type: object
    properties:
      rows:
        type: array
        items:
          type: object
          $ref: '#/definitions/v1MetricsViewComparisonRow'
    title: Response message for QueryService.MetricsViewComparisonToplist
  v1MetricsViewComparisonValue:
    type: object
    properties:
      measureName:
        type: string
      baseValue: {}
      comparisonValue: {}
      deltaAbs: {}
      deltaRel: {}
  v1MetricsViewFilter:
    type: object
    properties:
      include:
        type: array
        items:
          type: object
          $ref: '#/definitions/MetricsViewFilterCond'
      exclude:
        type: array
        items:
          type: object
          $ref: '#/definitions/MetricsViewFilterCond'
    title: Filter clause for metrics view requests
  v1MetricsViewRowsRequest:
    type: object
    properties:
      instanceId:
        type: string
      metricsViewName:
        type: string
      timeStart:
        type: string
        format: date-time
      timeEnd:
        type: string
        format: date-time
      timeGranularity:
        $ref: '#/definitions/v1TimeGrain'
      filter:
        $ref: '#/definitions/v1MetricsViewFilter'
      sort:
        type: array
        items:
          type: object
          $ref: '#/definitions/v1MetricsViewSort'
      limit:
        type: integer
        format: int32
      offset:
        type: string
        format: int64
      priority:
        type: integer
        format: int32
      timeZone:
        type: string
    title: Request message for QueryService.MetricsViewRows
  v1MetricsViewRowsResponse:
    type: object
    properties:
      meta:
        type: array
        items:
          type: object
          $ref: '#/definitions/v1MetricsViewColumn'
      data:
        type: array
        items:
          type: object
    title: Response message for QueryService.MetricsViewRows
  v1MetricsViewSort:
    type: object
    properties:
      name:
        type: string
      ascending:
        type: boolean
    title: Sort clause for metrics view requests
  v1MetricsViewSpec:
    type: object
    properties:
      connector:
        type: string
        title: Connector containing the table
      table:
        type: string
        title: Name of the table the metrics view is based on
      title:
        type: string
        title: User friendly label for the dashboard
      description:
        type: string
        title: Description of the dashboard
      timeDimension:
        type: string
        title: Name of the primary time dimension, used for rendering time series
      dimensions:
        type: array
        items:
          type: object
          $ref: '#/definitions/MetricsViewSpecDimensionV2'
        title: Dimensions in the metrics view
      measures:
        type: array
        items:
          type: object
          $ref: '#/definitions/MetricsViewSpecMeasureV2'
        title: Measures in the metrics view
      smallestTimeGrain:
        $ref: '#/definitions/v1TimeGrain'
        title: Smallest time grain to show in the dashboard
      defaultTimeRange:
        type: string
        description: Default time range for the dashboard. It should be a valid ISO 8601 duration string.
      availableTimeZones:
        type: array
        items:
          type: string
        title: Available time zones list preferred time zones using IANA location identifiers
      security:
        $ref: '#/definitions/MetricsViewSpecSecurityV2'
        title: Security for the dashboard
  v1MetricsViewState:
    type: object
    properties:
      validSpec:
        $ref: '#/definitions/v1MetricsViewSpec'
  v1MetricsViewTimeRangeResponse:
    type: object
    properties:
      timeRangeSummary:
        $ref: '#/definitions/v1TimeRangeSummary'
  v1MetricsViewTimeSeriesRequest:
    type: object
    properties:
      instanceId:
        type: string
      metricsViewName:
        type: string
      measureNames:
        type: array
        items:
          type: string
      inlineMeasures:
        type: array
        items:
          type: object
          $ref: '#/definitions/v1InlineMeasure'
      timeStart:
        type: string
        format: date-time
      timeEnd:
        type: string
        format: date-time
      timeGranularity:
        $ref: '#/definitions/v1TimeGrain'
      filter:
        $ref: '#/definitions/v1MetricsViewFilter'
      timeZone:
        type: string
      priority:
        type: integer
        format: int32
    title: Request message for QueryService.MetricsViewTimeSeries
  v1MetricsViewTimeSeriesResponse:
    type: object
    properties:
      meta:
        type: array
        items:
          type: object
          $ref: '#/definitions/v1MetricsViewColumn'
      data:
        type: array
        items:
          type: object
          $ref: '#/definitions/v1TimeSeriesValue'
    title: Response message for QueryService.MetricsViewTimeSeries
  v1MetricsViewToplistRequest:
    type: object
    properties:
      instanceId:
        type: string
      metricsViewName:
        type: string
      dimensionName:
        type: string
      measureNames:
        type: array
        items:
          type: string
      inlineMeasures:
        type: array
        items:
          type: object
          $ref: '#/definitions/v1InlineMeasure'
      timeStart:
        type: string
        format: date-time
      timeEnd:
        type: string
        format: date-time
      limit:
        type: string
        format: int64
      offset:
        type: string
        format: int64
      sort:
        type: array
        items:
          type: object
          $ref: '#/definitions/v1MetricsViewSort'
      filter:
        $ref: '#/definitions/v1MetricsViewFilter'
      priority:
        type: integer
        format: int32
    title: Request message for QueryService.MetricsViewToplist
  v1MetricsViewToplistResponse:
    type: object
    properties:
      meta:
        type: array
        items:
          type: object
          $ref: '#/definitions/v1MetricsViewColumn'
      data:
        type: array
        items:
          type: object
    title: Response message for QueryService.MetricsViewToplist
  v1MetricsViewTotalsRequest:
    type: object
    properties:
      instanceId:
        type: string
      metricsViewName:
        type: string
      measureNames:
        type: array
        items:
          type: string
      inlineMeasures:
        type: array
        items:
          type: object
          $ref: '#/definitions/v1InlineMeasure'
      timeStart:
        type: string
        format: date-time
      timeEnd:
        type: string
        format: date-time
      filter:
        $ref: '#/definitions/v1MetricsViewFilter'
      priority:
        type: integer
        format: int32
    title: Request message for QueryService.MetricsViewTotals
  v1MetricsViewTotalsResponse:
    type: object
    properties:
      meta:
        type: array
        items:
          type: object
          $ref: '#/definitions/v1MetricsViewColumn'
      data:
        type: object
    title: Response message for QueryService.MetricsViewTotals
  v1MetricsViewV2:
    type: object
    properties:
      spec:
        $ref: '#/definitions/v1MetricsViewSpec'
      state:
        $ref: '#/definitions/v1MetricsViewState'
  v1Migration:
    type: object
    properties:
      spec:
        $ref: '#/definitions/v1MigrationSpec'
      state:
        $ref: '#/definitions/v1MigrationState'
  v1MigrationSpec:
    type: object
    properties:
      connector:
        type: string
      sql:
        type: string
      version:
        type: integer
        format: int64
  v1MigrationState:
    type: object
    properties:
      version:
        type: integer
        format: int64
  v1Model:
    type: object
    properties:
      name:
        type: string
        title: Name of the model
      sql:
        type: string
        title: SQL is a SELECT statement representing the model
      dialect:
        $ref: '#/definitions/ModelDialect'
        title: Dialect of the SQL statement
      schema:
        $ref: '#/definitions/v1StructType'
        title: Detected schema of the model
      materialize:
        type: boolean
        title: To materialize model or not
    title: Model is the internal representation of a model definition
  v1ModelSpec:
    type: object
    properties:
      connector:
        type: string
      sql:
        type: string
      materialize:
        type: boolean
      refreshSchedule:
        $ref: '#/definitions/v1Schedule'
      timeoutSeconds:
        type: integer
        format: int64
      usesTemplating:
        type: boolean
      stageChanges:
        type: boolean
        title: Fields not derived from code files
      materializeDelaySeconds:
        type: integer
        format: int64
      trigger:
        type: boolean
  v1ModelState:
    type: object
    properties:
      connector:
        type: string
      table:
        type: string
      specHash:
        type: string
      refreshedOn:
        type: string
        format: date-time
  v1ModelV2:
    type: object
    properties:
      spec:
        $ref: '#/definitions/v1ModelSpec'
      state:
        $ref: '#/definitions/v1ModelState'
  v1NumericHistogramBins:
    type: object
    properties:
      bins:
        type: array
        items:
          type: object
          $ref: '#/definitions/NumericHistogramBinsBin'
  v1NumericOutliers:
    type: object
    properties:
      outliers:
        type: array
        items:
          type: object
          $ref: '#/definitions/NumericOutliersOutlier'
  v1NumericStatistics:
    type: object
    properties:
      min:
        type: number
        format: double
      max:
        type: number
        format: double
      mean:
        type: number
        format: double
      q25:
        type: number
        format: double
      q50:
        type: number
        format: double
      q75:
        type: number
        format: double
      sd:
        type: number
        format: double
    title: Response for QueryService.ColumnDescriptiveStatistics
  v1NumericSummary:
    type: object
    properties:
      numericHistogramBins:
        $ref: '#/definitions/v1NumericHistogramBins'
      numericStatistics:
        $ref: '#/definitions/v1NumericStatistics'
      numericOutliers:
        $ref: '#/definitions/v1NumericOutliers'
    description: |-
      Response for QueryService.ColumnNumericHistogram, QueryService.ColumnDescriptiveStatistics and QueryService.ColumnCardinality.
      Message will have either numericHistogramBins, numericStatistics or numericOutliers set.
  v1OLAPListTablesResponse:
    type: object
    properties:
      tables:
        type: array
        items:
          type: object
          $ref: '#/definitions/v1TableInfo'
  v1ObjectType:
    type: string
    enum:
      - OBJECT_TYPE_UNSPECIFIED
      - OBJECT_TYPE_TABLE
      - OBJECT_TYPE_SOURCE
      - OBJECT_TYPE_MODEL
      - OBJECT_TYPE_METRICS_VIEW
    default: OBJECT_TYPE_UNSPECIFIED
    title: ObjectType represents the different kinds of catalog objects
  v1ParseError:
    type: object
    properties:
      message:
        type: string
      filePath:
        type: string
      startLocation:
        $ref: '#/definitions/runtimev1CharLocation'
  v1PingResponse:
    type: object
    properties:
      version:
        type: string
        title: Runtime version
      time:
        type: string
        format: date-time
        title: Runtime server time
    title: Response message for RuntimeService.Ping
  v1ProfileColumn:
    type: object
    properties:
      name:
        type: string
      type:
        type: string
      largestStringLength:
        type: integer
        format: int32
  v1ProjectParser:
    type: object
    properties:
      spec:
        $ref: '#/definitions/v1ProjectParserSpec'
      state:
        $ref: '#/definitions/v1ProjectParserState'
  v1ProjectParserSpec:
    type: object
    properties:
      compiler:
        type: string
        title: compiler identifies the project parser to use
      watch:
        type: boolean
        title: watch makes the project parser watch for and incrementally parse changed files
      stageChanges:
        type: boolean
        title: stage_changes sets stage_changes on created sources and models
      sourceStreamIngestion:
        type: boolean
        title: stream_source_ingestion
      modelDefaultMaterialize:
        type: boolean
        title: model_default_materialize sets a default for whether or not to materialize a model, if not explicitly set in the model
      modelMaterializeDelaySeconds:
        type: integer
        format: int64
        title: materialize_model_delay_seconds makes the project parser delay materialization of updated models
      duckdbConnectors:
        type: array
        items:
          type: string
        title: duckdb_connectors is a list of connectors that use DuckDB
  v1ProjectParserState:
    type: object
    properties:
      parseErrors:
        type: array
        items:
          type: object
          $ref: '#/definitions/v1ParseError'
      currentCommitSha:
        type: string
      changedPaths:
        type: array
        items:
          type: string
  v1PullTrigger:
    type: object
    properties:
      spec:
        $ref: '#/definitions/v1PullTriggerSpec'
      state:
        $ref: '#/definitions/v1PullTriggerState'
  v1PullTriggerSpec:
    type: object
  v1PullTriggerState:
    type: object
  v1PutFileAndReconcileRequest:
    type: object
    properties:
      instanceId:
        type: string
        title: Instance to store file in and reconcile
      path:
        type: string
        title: Path to store the file at
      blob:
        type: string
        title: Contents to save to the file
      create:
        type: boolean
        title: Create indicates whether to create the file if it doesn't already exist
      createOnly:
        type: boolean
        description: |-
          create_only will cause the operation to fail if a file already exists at path.
          It should only be set when create = true.
      dry:
        type: boolean
        description: If true, will save the file and validate it and related file artifacts, but not actually execute any migrations.
      strict:
        type: boolean
        title: |-
          If true, will not execute any migrations if any artifact fails to validate.
          Otherwise, it will execute a best-effort reconciliation (including dropping objects with
          artifacts that fail to validate.)
  v1PutFileAndReconcileResponse:
    type: object
    properties:
      errors:
        type: array
        items:
          type: object
          $ref: '#/definitions/v1ReconcileError'
        description: |-
          Errors encountered during reconciliation. If strict = false, any path in
          affected_paths without an error can be assumed to have been reconciled succesfully.
      affectedPaths:
        type: array
        items:
          type: string
        description: |-
          affected_paths lists all the file artifact paths that were considered while
          executing the reconciliation. If changed_paths was empty, this will include all
          code artifacts in the repo.
  v1PutFileResponse:
    type: object
    properties:
      filePath:
        type: string
        title: 'TODO: Redundant, should be removed (but frontend currently uses it)'
    title: Response message for RuntimeService.PutFile
  v1QueryBatchEntry:
    type: object
    properties:
      key:
        type: integer
        format: int32
        description: Since response could out of order `key` is used to co-relate a specific response to request.
      metricsViewToplistRequest:
        $ref: '#/definitions/v1MetricsViewToplistRequest'
      metricsViewComparisonToplistRequest:
        $ref: '#/definitions/v1MetricsViewComparisonToplistRequest'
      metricsViewTimeSeriesRequest:
        $ref: '#/definitions/v1MetricsViewTimeSeriesRequest'
      metricsViewTotalsRequest:
        $ref: '#/definitions/v1MetricsViewTotalsRequest'
      metricsViewRowsRequest:
        $ref: '#/definitions/v1MetricsViewRowsRequest'
      columnRollupIntervalRequest:
        $ref: '#/definitions/v1ColumnRollupIntervalRequest'
      columnTopKRequest:
        $ref: '#/definitions/v1ColumnTopKRequest'
      columnNullCountRequest:
        $ref: '#/definitions/v1ColumnNullCountRequest'
      columnDescriptiveStatisticsRequest:
        $ref: '#/definitions/v1ColumnDescriptiveStatisticsRequest'
      columnTimeGrainRequest:
        $ref: '#/definitions/v1ColumnTimeGrainRequest'
      columnNumericHistogramRequest:
        $ref: '#/definitions/v1ColumnNumericHistogramRequest'
      columnRugHistogramRequest:
        $ref: '#/definitions/v1ColumnRugHistogramRequest'
      columnTimeRangeRequest:
        $ref: '#/definitions/v1ColumnTimeRangeRequest'
      columnCardinalityRequest:
        $ref: '#/definitions/v1ColumnCardinalityRequest'
      columnTimeSeriesRequest:
        $ref: '#/definitions/v1ColumnTimeSeriesRequest'
      tableCardinalityRequest:
        $ref: '#/definitions/v1TableCardinalityRequest'
      tableColumnsRequest:
        $ref: '#/definitions/v1TableColumnsRequest'
      tableRowsRequest:
        $ref: '#/definitions/v1TableRowsRequest'
  v1QueryBatchResponse:
    type: object
    properties:
      key:
        type: integer
        format: int32
      error:
        type: string
      metricsViewToplistResponse:
        $ref: '#/definitions/v1MetricsViewToplistResponse'
      metricsViewComparisonToplistResponse:
        $ref: '#/definitions/v1MetricsViewComparisonToplistResponse'
      metricsViewTimeSeriesResponse:
        $ref: '#/definitions/v1MetricsViewTimeSeriesResponse'
      metricsViewTotalsResponse:
        $ref: '#/definitions/v1MetricsViewTotalsResponse'
      metricsViewRowsResponse:
        $ref: '#/definitions/v1MetricsViewRowsResponse'
      columnRollupIntervalResponse:
        $ref: '#/definitions/v1ColumnRollupIntervalResponse'
      columnTopKResponse:
        $ref: '#/definitions/v1ColumnTopKResponse'
      columnNullCountResponse:
        $ref: '#/definitions/v1ColumnNullCountResponse'
      columnDescriptiveStatisticsResponse:
        $ref: '#/definitions/v1ColumnDescriptiveStatisticsResponse'
      columnTimeGrainResponse:
        $ref: '#/definitions/v1ColumnTimeGrainResponse'
      columnNumericHistogramResponse:
        $ref: '#/definitions/v1ColumnNumericHistogramResponse'
      columnRugHistogramResponse:
        $ref: '#/definitions/v1ColumnRugHistogramResponse'
      columnTimeRangeResponse:
        $ref: '#/definitions/v1ColumnTimeRangeResponse'
      columnCardinalityResponse:
        $ref: '#/definitions/v1ColumnCardinalityResponse'
      columnTimeSeriesResponse:
        $ref: '#/definitions/v1ColumnTimeSeriesResponse'
      tableCardinalityResponse:
        $ref: '#/definitions/v1TableCardinalityResponse'
      tableColumnsResponse:
        $ref: '#/definitions/v1TableColumnsResponse'
      tableRowsResponse:
        $ref: '#/definitions/v1TableRowsResponse'
  v1QueryResponse:
    type: object
    properties:
      meta:
        $ref: '#/definitions/v1StructType'
        title: Schema of result data
      data:
        type: array
        items:
          type: object
        title: Result data
    title: Response message for QueryService.Query
  v1ReconcileError:
    type: object
    properties:
      code:
        $ref: '#/definitions/v1ReconcileErrorCode'
        title: Code denotes the category of error
      message:
        type: string
        title: Message is a developer-friendly error message
      filePath:
        type: string
        title: File path of the code artifact that this error relates to (if any)
      propertyPath:
        type: array
        items:
          type: string
        description: |-
          Property path of the error in the code artifact (if any).
          It's represented as a JS-style property path, e.g. "key0.key1[index2].key3".
          It only applies to structured code artifacts (i.e. YAML).
          Only applicable if file_path is set.
      startLocation:
        $ref: '#/definitions/v1ReconcileErrorCharLocation'
        description: |-
          Start location of the error in the code artifact (if any).
          Only applicable if file_path is set.
      endLocation:
        $ref: '#/definitions/v1ReconcileErrorCharLocation'
        description: |-
          End location of the error in the code artifact (if any).
          Only applicable if file_path and start_location is set.
    description: ReconcileError represents an error encountered while running Reconcile.
  v1ReconcileErrorCharLocation:
    type: object
    properties:
      line:
        type: integer
        format: int64
      column:
        type: integer
        format: int64
    title: CharLocation is a line and column in a code artifact
  v1ReconcileErrorCode:
    type: string
    enum:
      - CODE_UNSPECIFIED
      - CODE_SYNTAX
      - CODE_VALIDATION
      - CODE_DEPENDENCY
      - CODE_OLAP
      - CODE_SOURCE
      - CODE_SOURCE_PERMISSION_DENIED
    default: CODE_UNSPECIFIED
    description: |-
      - CODE_UNSPECIFIED: Unspecified error
       - CODE_SYNTAX: Code artifact failed to parse
       - CODE_VALIDATION: Code artifact has internal validation errors
       - CODE_DEPENDENCY: Code artifact is valid, but has invalid dependencies
       - CODE_OLAP: Error returned from the OLAP database
       - CODE_SOURCE: Error encountered during source inspection or ingestion
       - CODE_SOURCE_PERMISSION_DENIED: Error returned when unauthorised to access remote sources
    title: Code represents different categories of reconciliation errors
  v1ReconcileResponse:
    type: object
    properties:
      errors:
        type: array
        items:
          type: object
          $ref: '#/definitions/v1ReconcileError'
        description: |-
          Errors encountered during reconciliation. If strict = false, any path in
          affected_paths without an error can be assumed to have been reconciled succesfully.
      affectedPaths:
        type: array
        items:
          type: string
        description: |-
          affected_paths lists all the file artifact paths that were considered while
          executing the reconciliation. If changed_paths was empty, this will include all
          code artifacts in the repo.
    title: Response message for RuntimeService.Reconcile
  v1ReconcileStatus:
    type: string
    enum:
      - RECONCILE_STATUS_UNSPECIFIED
      - RECONCILE_STATUS_IDLE
      - RECONCILE_STATUS_PENDING
      - RECONCILE_STATUS_RUNNING
    default: RECONCILE_STATUS_UNSPECIFIED
  v1RefreshAndReconcileRequest:
    type: object
    properties:
      instanceId:
        type: string
        title: Instance to store file in and reconcile
      path:
        type: string
        title: Current path of the file
      dry:
        type: boolean
        description: If true, will save the file and validate it and related file artifacts, but not actually execute any migrations.
      strict:
        type: boolean
        title: |-
          If true, will not execute any migrations if any artifact fails to validate.
          Otherwise, it will execute a best-effort reconciliation (including dropping objects with
          artifacts that fail to validate.)
  v1RefreshAndReconcileResponse:
    type: object
    properties:
      errors:
        type: array
        items:
          type: object
          $ref: '#/definitions/v1ReconcileError'
        description: |-
          Errors encountered during reconciliation. If strict = false, any path in
          affected_paths without an error can be assumed to have been reconciled succesfully.
      affectedPaths:
        type: array
        items:
          type: string
        description: |-
          affected_paths lists all the file artifact paths that were considered while
          executing the reconciliation. If changed_paths was empty, this will include all
          code artifacts in the repo.
  v1RefreshTrigger:
    type: object
    properties:
      spec:
        $ref: '#/definitions/v1RefreshTriggerSpec'
      state:
        $ref: '#/definitions/v1RefreshTriggerState'
  v1RefreshTriggerSpec:
    type: object
    properties:
      onlyNames:
        type: array
        items:
          type: object
          $ref: '#/definitions/v1ResourceName'
  v1RefreshTriggerState:
    type: object
  v1RenameFileAndReconcileRequest:
    type: object
    properties:
      instanceId:
        type: string
        title: Instance to store file in and reconcile
      fromPath:
        type: string
        title: Current path of the file
      toPath:
        type: string
        title: New path of the file
      dry:
        type: boolean
        description: If true, will save the file and validate it and related file artifacts, but not actually execute any migrations.
      strict:
        type: boolean
        title: |-
          If true, will not execute any migrations if any artifact fails to validate.
          Otherwise, it will execute a best-effort reconciliation (including dropping objects with
          artifacts that fail to validate.)
  v1RenameFileAndReconcileResponse:
    type: object
    properties:
      errors:
        type: array
        items:
          type: object
          $ref: '#/definitions/v1ReconcileError'
        description: |-
          Errors encountered during reconciliation. If strict = false, any path in
          affected_paths without an error can be assumed to have been reconciled succesfully.
      affectedPaths:
        type: array
        items:
          type: string
        description: |-
          affected_paths lists all the file artifact paths that were considered while
          executing the reconciliation. If changed_paths was empty, this will include all
          code artifacts in the repo.
  v1RenameFileResponse:
    type: object
    title: Response message for RuntimeService.RenameFile
  v1Resource:
    type: object
    properties:
      meta:
        $ref: '#/definitions/v1ResourceMeta'
      projectParser:
        $ref: '#/definitions/v1ProjectParser'
        description: Well-known types only, for now. If required, we can add support for a google.protobuf.Any later.
      source:
        $ref: '#/definitions/v1SourceV2'
      model:
        $ref: '#/definitions/v1ModelV2'
      metricsView:
        $ref: '#/definitions/v1MetricsViewV2'
      migration:
        $ref: '#/definitions/v1Migration'
      pullTrigger:
        $ref: '#/definitions/v1PullTrigger'
      refreshTrigger:
        $ref: '#/definitions/v1RefreshTrigger'
      bucketPlanner:
        $ref: '#/definitions/v1BucketPlanner'
  v1ResourceEvent:
    type: string
    enum:
      - RESOURCE_EVENT_UNSPECIFIED
      - RESOURCE_EVENT_ADDED
      - RESOURCE_EVENT_UPDATED_SPEC
      - RESOURCE_EVENT_UPDATED_STATE
      - RESOURCE_EVENT_DELETED
    default: RESOURCE_EVENT_UNSPECIFIED
  v1ResourceMeta:
    type: object
    properties:
      name:
        $ref: '#/definitions/v1ResourceName'
      refs:
        type: array
        items:
          type: object
          $ref: '#/definitions/v1ResourceName'
      owner:
        $ref: '#/definitions/v1ResourceName'
      filePaths:
        type: array
        items:
          type: string
      version:
        type: string
        format: int64
      specVersion:
        type: string
        format: int64
      stateVersion:
        type: string
        format: int64
      createdOn:
        type: string
        format: date-time
      specUpdatedOn:
        type: string
        format: date-time
      stateUpdatedOn:
        type: string
        format: date-time
      deletedOn:
        type: string
        format: date-time
      reconcileStatus:
        $ref: '#/definitions/v1ReconcileStatus'
      reconcileError:
        type: string
      reconcileOn:
        type: string
        format: date-time
      renamedFrom:
        $ref: '#/definitions/v1ResourceName'
  v1ResourceName:
    type: object
    properties:
      kind:
        type: string
      name:
        type: string
  v1S3GetBucketMetadataResponse:
    type: object
    properties:
      region:
        type: string
  v1S3GetCredentialsInfoResponse:
    type: object
    properties:
      exist:
        type: boolean
      provider:
        type: string
  v1S3ListBucketsResponse:
    type: object
    properties:
      nextPageToken:
        type: string
      buckets:
        type: array
        items:
          type: string
  v1S3ListObjectsResponse:
    type: object
    properties:
      nextPageToken:
        type: string
      objects:
        type: array
        items:
          type: object
          $ref: '#/definitions/v1S3Object'
  v1S3Object:
    type: object
    properties:
      name:
        type: string
      modifiedOn:
        type: string
        format: date-time
      size:
        type: string
        format: int64
      isDir:
        type: boolean
  v1Schedule:
    type: object
    properties:
      cron:
        type: string
      tickerSeconds:
        type: integer
        format: int64
  v1Source:
    type: object
    properties:
      name:
        type: string
        title: Name of the source
      connector:
        type: string
        title: Connector used by the source
      properties:
        type: object
        title: Connector properties assigned in the source
      schema:
        $ref: '#/definitions/v1StructType'
        title: Detected schema of the source
      policy:
        $ref: '#/definitions/SourceExtractPolicy'
        title: extraction policy for the source
      timeoutSeconds:
        type: integer
        format: int32
        title: timeout for source ingestion in seconds
    title: Source is the internal representation of a source definition
  v1SourceSpec:
    type: object
    properties:
      sourceConnector:
        type: string
      sinkConnector:
        type: string
      properties:
        type: object
      refreshSchedule:
        $ref: '#/definitions/v1Schedule'
      timeoutSeconds:
        type: integer
        format: int64
      stageChanges:
        type: boolean
        title: Fields not derived from code files
      streamIngestion:
        type: boolean
      trigger:
        type: boolean
  v1SourceState:
    type: object
    properties:
      connector:
        type: string
      table:
        type: string
      specHash:
        type: string
      refreshedOn:
        type: string
        format: date-time
  v1SourceV2:
    type: object
    properties:
      spec:
        $ref: '#/definitions/v1SourceSpec'
      state:
        $ref: '#/definitions/v1SourceState'
  v1StructType:
    type: object
    properties:
      fields:
        type: array
        items:
          type: object
          $ref: '#/definitions/StructTypeField'
    title: StructType is a type composed of ordered, named and typed sub-fields
  v1Table:
    type: object
    properties:
      name:
        type: string
        title: Table name
      schema:
        $ref: '#/definitions/v1StructType'
        title: Table schema
      managed:
        type: boolean
        description: |-
          Managed is true if the table was created through a runtime migration, false if it was discovered in by
          scanning the database's information schema.
    description: |-
      Table represents a table in the OLAP database. These include pre-existing tables discovered by periodically
      scanning the database's information schema when the instance is created with exposed=true. Pre-existing tables
      have managed = false.
  v1TableCardinalityRequest:
    type: object
    properties:
      instanceId:
        type: string
      tableName:
        type: string
      priority:
        type: integer
        format: int32
  v1TableCardinalityResponse:
    type: object
    properties:
      cardinality:
        type: string
        format: int64
  v1TableColumnsRequest:
    type: object
    properties:
      instanceId:
        type: string
      tableName:
        type: string
      priority:
        type: integer
        format: int32
  v1TableColumnsResponse:
    type: object
    properties:
      profileColumns:
        type: array
        items:
          type: object
          $ref: '#/definitions/v1ProfileColumn'
  v1TableInfo:
    type: object
    properties:
      database:
        type: string
      name:
        type: string
  v1TableRowsRequest:
    type: object
    properties:
      instanceId:
        type: string
      tableName:
        type: string
      limit:
        type: integer
        format: int32
      priority:
        type: integer
        format: int32
  v1TableRowsResponse:
    type: object
    properties:
      data:
        type: array
        items:
          type: object
  v1TimeGrain:
    type: string
    enum:
      - TIME_GRAIN_UNSPECIFIED
      - TIME_GRAIN_MILLISECOND
      - TIME_GRAIN_SECOND
      - TIME_GRAIN_MINUTE
      - TIME_GRAIN_HOUR
      - TIME_GRAIN_DAY
      - TIME_GRAIN_WEEK
      - TIME_GRAIN_MONTH
      - TIME_GRAIN_QUARTER
      - TIME_GRAIN_YEAR
    default: TIME_GRAIN_UNSPECIFIED
  v1TimeRange:
    type: object
    properties:
      start:
        type: string
        format: date-time
      end:
        type: string
        format: date-time
  v1TimeRangeSummary:
    type: object
    properties:
      min:
        type: string
        format: date-time
      max:
        type: string
        format: date-time
      interval:
        $ref: '#/definitions/TimeRangeSummaryInterval'
  v1TimeSeriesResponse:
    type: object
    properties:
      results:
        type: array
        items:
          type: object
          $ref: '#/definitions/v1TimeSeriesValue'
      spark:
        type: array
        items:
          type: object
          $ref: '#/definitions/v1TimeSeriesValue'
      sampleSize:
        type: integer
        format: int32
  v1TimeSeriesTimeRange:
    type: object
    properties:
      start:
        type: string
        format: date-time
      end:
        type: string
        format: date-time
      interval:
        $ref: '#/definitions/v1TimeGrain'
  v1TimeSeriesValue:
    type: object
    properties:
      ts:
        type: string
        format: date-time
      bin:
        type: number
        format: double
      records:
        type: object
  v1TopK:
    type: object
    properties:
      entries:
        type: array
        items:
          type: object
          $ref: '#/definitions/TopKEntry'
  v1TriggerRefreshResponse:
    type: object
    title: Response message for RuntimeService.TriggerRefresh
  v1TriggerSyncResponse:
    type: object
    properties:
      objectsCount:
        type: integer
        format: int64
      objectsAddedCount:
        type: integer
        format: int64
      objectsUpdatedCount:
        type: integer
        format: int64
      objectsRemovedCount:
        type: integer
        format: int64
    title: Response message for RuntimeService.TriggerSync
  v1TypeCode:
    type: string
    enum:
      - CODE_UNSPECIFIED
      - CODE_BOOL
      - CODE_INT8
      - CODE_INT16
      - CODE_INT32
      - CODE_INT64
      - CODE_INT128
      - CODE_UINT8
      - CODE_UINT16
      - CODE_UINT32
      - CODE_UINT64
      - CODE_UINT128
      - CODE_FLOAT32
      - CODE_FLOAT64
      - CODE_TIMESTAMP
      - CODE_DATE
      - CODE_TIME
      - CODE_STRING
      - CODE_BYTES
      - CODE_ARRAY
      - CODE_STRUCT
      - CODE_MAP
      - CODE_DECIMAL
      - CODE_JSON
      - CODE_UUID
    default: CODE_UNSPECIFIED
    title: Code enumerates all the types that can be represented in a schema
  v1UnpackEmptyResponse:
    type: object
    title: Response message for RuntimeService.UnpackEmpty
  v1UnpackExampleResponse:
    type: object
    title: Response message for RuntimeService.UnpackExample
  v1WatchFilesResponse:
    type: object
    properties:
      event:
        $ref: '#/definitions/v1FileEvent'
      path:
        type: string
    title: Response message for RuntimeService.WatchFiles
  v1WatchLogsResponse:
    type: object
    properties:
      logs:
        type: array
        items:
          type: object
          $ref: '#/definitions/v1Log'
  v1WatchResourcesResponse:
    type: object
    properties:
      resource:
        $ref: '#/definitions/v1Resource'
      event:
        $ref: '#/definitions/v1ResourceEvent'<|MERGE_RESOLUTION|>--- conflicted
+++ resolved
@@ -427,15 +427,9 @@
               schema:
                 type: object
                 properties:
-<<<<<<< HEAD
                     olapConnector:
                         type: string
                     repoConnector:
-=======
-                    olapDriver:
-                        type: string
-                    repoDriver:
->>>>>>> 6d942aa5
                         type: string
                     embedCatalog:
                         type: boolean
