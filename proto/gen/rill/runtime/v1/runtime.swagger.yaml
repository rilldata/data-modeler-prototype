swagger: "2.0"
info:
  title: rill/runtime/v1/schema.proto
  version: version not set
tags:
  - name: RuntimeService
  - name: ConnectorService
  - name: QueryService
consumes:
  - application/json
produces:
  - application/json
paths:
  /v1/bigquery/datasets:
    get:
      summary: BigQueryListDatasets list all datasets in a bigquery project
      operationId: ConnectorService_BigQueryListDatasets
      responses:
        "200":
          description: A successful response.
          schema:
            $ref: '#/definitions/v1BigQueryListDatasetsResponse'
        default:
          description: An unexpected error response.
          schema:
            $ref: '#/definitions/rpcStatus'
      parameters:
        - name: instanceId
          in: query
          required: false
          type: string
        - name: connector
          in: query
          required: false
          type: string
        - name: pageSize
          in: query
          required: false
          type: integer
          format: int64
        - name: pageToken
          in: query
          required: false
          type: string
      tags:
        - ConnectorService
  /v1/bigquery/tables:
    get:
      summary: BigQueryListTables list all tables in a bigquery project:dataset
      operationId: ConnectorService_BigQueryListTables
      responses:
        "200":
          description: A successful response.
          schema:
            $ref: '#/definitions/v1BigQueryListTablesResponse'
        default:
          description: An unexpected error response.
          schema:
            $ref: '#/definitions/rpcStatus'
      parameters:
        - name: instanceId
          in: query
          required: false
          type: string
        - name: connector
          in: query
          required: false
          type: string
        - name: dataset
          in: query
          required: false
          type: string
        - name: pageSize
          in: query
          required: false
          type: integer
          format: int64
        - name: pageToken
          in: query
          required: false
          type: string
      tags:
        - ConnectorService
  /v1/connectors/meta:
    get:
      summary: |-
        ListConnectors returns a description of all the connectors implemented in the runtime,
        including their schema and validation rules
      operationId: RuntimeService_ListConnectors
      responses:
        "200":
          description: A successful response.
          schema:
            $ref: '#/definitions/v1ListConnectorsResponse'
        default:
          description: An unexpected error response.
          schema:
            $ref: '#/definitions/rpcStatus'
      tags:
        - RuntimeService
  /v1/connectors/olap/table:
    get:
      summary: OLAPGetTable returns metadata about a table or view in an OLAP
      operationId: ConnectorService_OLAPGetTable
      responses:
        "200":
          description: A successful response.
          schema:
            $ref: '#/definitions/v1OLAPGetTableResponse'
        default:
          description: An unexpected error response.
          schema:
            $ref: '#/definitions/rpcStatus'
      parameters:
        - name: instanceId
          in: query
          required: false
          type: string
        - name: connector
          in: query
          required: false
          type: string
        - name: table
          in: query
          required: false
          type: string
      tags:
        - ConnectorService
  /v1/connectors/scan:
    get:
      summary: |-
        ScanConnectors scans the artifacts for connectors and returns information about
        the connectors referenced in the artifacts. The information includes name,type and
        credentials for the connector.
      operationId: ConnectorService_ScanConnectors
      responses:
        "200":
          description: A successful response.
          schema:
            $ref: '#/definitions/v1ScanConnectorsResponse'
        default:
          description: An unexpected error response.
          schema:
            $ref: '#/definitions/rpcStatus'
      parameters:
        - name: instanceId
          in: query
          required: false
          type: string
      tags:
        - ConnectorService
  /v1/delete-and-reconcile:
    post:
      summary: DeleteFileAndReconcile combines RenameFile and Reconcile in a single endpoint to reduce latency.
      operationId: RuntimeService_DeleteFileAndReconcile
      responses:
        "200":
          description: A successful response.
          schema:
            $ref: '#/definitions/v1DeleteFileAndReconcileResponse'
        default:
          description: An unexpected error response.
          schema:
            $ref: '#/definitions/rpcStatus'
      parameters:
        - name: body
          in: body
          required: true
          schema:
            $ref: '#/definitions/v1DeleteFileAndReconcileRequest'
      tags:
        - RuntimeService
  /v1/dev-jwt:
    get:
      operationId: RuntimeService_IssueDevJWT
      responses:
        "200":
          description: A successful response.
          schema:
            $ref: '#/definitions/v1IssueDevJWTResponse'
        default:
          description: An unexpected error response.
          schema:
            $ref: '#/definitions/rpcStatus'
      parameters:
        - name: name
          in: query
          required: false
          type: string
        - name: email
          in: query
          required: false
          type: string
        - name: groups
          in: query
          required: false
          type: array
          items:
            type: string
          collectionFormat: multi
        - name: admin
          in: query
          required: false
          type: boolean
      tags:
        - RuntimeService
  /v1/examples:
    get:
      summary: ListExamples lists all the examples embedded into binary
      operationId: RuntimeService_ListExamples
      responses:
        "200":
          description: A successful response.
          schema:
            $ref: '#/definitions/v1ListExamplesResponse'
        default:
          description: An unexpected error response.
          schema:
            $ref: '#/definitions/rpcStatus'
      tags:
        - RuntimeService
  /v1/gcs/bucket/{bucket}/objects:
    get:
      summary: GCSListObjects lists objects for the given bucket.
      operationId: ConnectorService_GCSListObjects
      responses:
        "200":
          description: A successful response.
          schema:
            $ref: '#/definitions/v1GCSListObjectsResponse'
        default:
          description: An unexpected error response.
          schema:
            $ref: '#/definitions/rpcStatus'
      parameters:
        - name: bucket
          in: path
          required: true
          type: string
        - name: instanceId
          in: query
          required: false
          type: string
        - name: connector
          in: query
          required: false
          type: string
        - name: pageSize
          in: query
          required: false
          type: integer
          format: int64
        - name: pageToken
          in: query
          required: false
          type: string
        - name: prefix
          in: query
          required: false
          type: string
        - name: startOffset
          in: query
          required: false
          type: string
        - name: endOffset
          in: query
          required: false
          type: string
        - name: delimiter
          in: query
          required: false
          type: string
      tags:
        - ConnectorService
  /v1/gcs/buckets:
    get:
      summary: GCSListBuckets lists buckets accessible with the configured credentials.
      operationId: ConnectorService_GCSListBuckets
      responses:
        "200":
          description: A successful response.
          schema:
            $ref: '#/definitions/v1GCSListBucketsResponse'
        default:
          description: An unexpected error response.
          schema:
            $ref: '#/definitions/rpcStatus'
      parameters:
        - name: instanceId
          in: query
          required: false
          type: string
        - name: connector
          in: query
          required: false
          type: string
        - name: pageSize
          in: query
          required: false
          type: integer
          format: int64
        - name: pageToken
          in: query
          required: false
          type: string
      tags:
        - ConnectorService
  /v1/gcs/credentials_info:
    get:
      summary: GCSGetCredentialsInfo returns metadata for the given bucket.
      operationId: ConnectorService_GCSGetCredentialsInfo
      responses:
        "200":
          description: A successful response.
          schema:
            $ref: '#/definitions/v1GCSGetCredentialsInfoResponse'
        default:
          description: An unexpected error response.
          schema:
            $ref: '#/definitions/rpcStatus'
      parameters:
        - name: instanceId
          in: query
          required: false
          type: string
        - name: connector
          in: query
          required: false
          type: string
      tags:
        - ConnectorService
  /v1/instances:
    get:
      summary: ListInstances lists all the instances currently managed by the runtime
      operationId: RuntimeService_ListInstances
      responses:
        "200":
          description: A successful response.
          schema:
            $ref: '#/definitions/v1ListInstancesResponse'
        default:
          description: An unexpected error response.
          schema:
            $ref: '#/definitions/rpcStatus'
      parameters:
        - name: pageSize
          in: query
          required: false
          type: integer
          format: int64
        - name: pageToken
          in: query
          required: false
          type: string
      tags:
        - RuntimeService
    post:
      summary: CreateInstance creates a new instance
      operationId: RuntimeService_CreateInstance
      responses:
        "200":
          description: A successful response.
          schema:
            $ref: '#/definitions/v1CreateInstanceResponse'
        default:
          description: An unexpected error response.
          schema:
            $ref: '#/definitions/rpcStatus'
      parameters:
        - name: body
          description: |-
            Request message for RuntimeService.CreateInstance.
            See message Instance for field descriptions.
          in: body
          required: true
          schema:
            $ref: '#/definitions/v1CreateInstanceRequest'
      tags:
        - RuntimeService
  /v1/instances/{instanceId}:
    get:
      summary: GetInstance returns information about a specific instance
      operationId: RuntimeService_GetInstance
      responses:
        "200":
          description: A successful response.
          schema:
            $ref: '#/definitions/v1GetInstanceResponse'
        default:
          description: An unexpected error response.
          schema:
            $ref: '#/definitions/rpcStatus'
      parameters:
        - name: instanceId
          in: path
          required: true
          type: string
      tags:
        - RuntimeService
    post:
      summary: DeleteInstance deletes an instance
      operationId: RuntimeService_DeleteInstance
      responses:
        "200":
          description: A successful response.
          schema:
            $ref: '#/definitions/v1DeleteInstanceResponse'
        default:
          description: An unexpected error response.
          schema:
            $ref: '#/definitions/rpcStatus'
      parameters:
        - name: instanceId
          in: path
          required: true
          type: string
        - name: body
          in: body
          required: true
          schema:
            type: object
            properties:
              dropDb:
                type: boolean
            title: Request message for RuntimeService.DeleteInstance
      tags:
        - RuntimeService
    patch:
      summary: EditInstance edits an existing instance
      operationId: RuntimeService_EditInstance
      responses:
        "200":
          description: A successful response.
          schema:
            $ref: '#/definitions/v1EditInstanceResponse'
        default:
          description: An unexpected error response.
          schema:
            $ref: '#/definitions/rpcStatus'
      parameters:
        - name: instanceId
          in: path
          required: true
          type: string
        - name: body
          in: body
          required: true
          schema:
            type: object
            properties:
              olapConnector:
                type: string
              repoConnector:
                type: string
              connectors:
                type: array
                items:
                  type: object
                  $ref: '#/definitions/v1Connector'
              variables:
                type: object
                additionalProperties:
                  type: string
              annotations:
                type: object
                additionalProperties:
                  type: string
              embedCatalog:
                type: boolean
              ingestionLimitBytes:
                type: string
                format: int64
              watchRepo:
                type: boolean
              stageChanges:
                type: boolean
              modelDefaultMaterialize:
                type: boolean
              modelMaterializeDelaySeconds:
                type: integer
                format: int64
            description: |-
              Request message for RuntimeService.EditInstance.
              See message Instance for field descriptions.
      tags:
        - RuntimeService
  /v1/instances/{instanceId}/catalog:
    get:
      summary: ListCatalogEntries lists all the entries registered in an instance's catalog (like tables, sources or metrics views)
      operationId: RuntimeService_ListCatalogEntries
      responses:
        "200":
          description: A successful response.
          schema:
            $ref: '#/definitions/v1ListCatalogEntriesResponse'
        default:
          description: An unexpected error response.
          schema:
            $ref: '#/definitions/rpcStatus'
      parameters:
        - name: instanceId
          in: path
          required: true
          type: string
        - name: type
          in: query
          required: false
          type: string
          enum:
            - OBJECT_TYPE_UNSPECIFIED
            - OBJECT_TYPE_TABLE
            - OBJECT_TYPE_SOURCE
            - OBJECT_TYPE_MODEL
            - OBJECT_TYPE_METRICS_VIEW
          default: OBJECT_TYPE_UNSPECIFIED
      tags:
        - RuntimeService
  /v1/instances/{instanceId}/catalog/{name}:
    get:
      summary: GetCatalogEntry returns information about a specific entry in the catalog
      operationId: RuntimeService_GetCatalogEntry
      responses:
        "200":
          description: A successful response.
          schema:
            $ref: '#/definitions/v1GetCatalogEntryResponse'
        default:
          description: An unexpected error response.
          schema:
            $ref: '#/definitions/rpcStatus'
      parameters:
        - name: instanceId
          in: path
          required: true
          type: string
        - name: name
          in: path
          required: true
          type: string
      tags:
        - RuntimeService
  /v1/instances/{instanceId}/catalog/{name}/refresh:
    post:
      summary: |-
        TriggerRefresh triggers a refresh of a refreshable catalog object.
        It currently only supports sources (which will be re-ingested), but will also support materialized models in the future.
        It does not respond until the refresh has completed (will move to async jobs when the task scheduler is in place).
      operationId: RuntimeService_TriggerRefresh
      responses:
        "200":
          description: A successful response.
          schema:
            $ref: '#/definitions/v1TriggerRefreshResponse'
        default:
          description: An unexpected error response.
          schema:
            $ref: '#/definitions/rpcStatus'
      parameters:
        - name: instanceId
          in: path
          required: true
          type: string
        - name: name
          in: path
          required: true
          type: string
      tags:
        - RuntimeService
  /v1/instances/{instanceId}/files:
    get:
      summary: |-
        ListFiles lists all the files matching a glob in a repo.
        The files are sorted by their full path.
      operationId: RuntimeService_ListFiles
      responses:
        "200":
          description: A successful response.
          schema:
            $ref: '#/definitions/v1ListFilesResponse'
        default:
          description: An unexpected error response.
          schema:
            $ref: '#/definitions/rpcStatus'
      parameters:
        - name: instanceId
          in: path
          required: true
          type: string
        - name: glob
          in: query
          required: false
          type: string
      tags:
        - RuntimeService
  /v1/instances/{instanceId}/files/-/{path}:
    get:
      summary: GetFile returns the contents of a specific file in a repo.
      operationId: RuntimeService_GetFile
      responses:
        "200":
          description: A successful response.
          schema:
            $ref: '#/definitions/v1GetFileResponse'
        default:
          description: An unexpected error response.
          schema:
            $ref: '#/definitions/rpcStatus'
      parameters:
        - name: instanceId
          in: path
          required: true
          type: string
        - name: path
          in: path
          required: true
          type: string
          pattern: .+
      tags:
        - RuntimeService
    delete:
      summary: DeleteFile deletes a file from a repo
      operationId: RuntimeService_DeleteFile
      responses:
        "200":
          description: A successful response.
          schema:
            $ref: '#/definitions/v1DeleteFileResponse'
        default:
          description: An unexpected error response.
          schema:
            $ref: '#/definitions/rpcStatus'
      parameters:
        - name: instanceId
          in: path
          required: true
          type: string
        - name: path
          in: path
          required: true
          type: string
          pattern: .+
      tags:
        - RuntimeService
    post:
      summary: PutFile creates or updates a file in a repo
      operationId: RuntimeService_PutFile
      responses:
        "200":
          description: A successful response.
          schema:
            $ref: '#/definitions/v1PutFileResponse'
        default:
          description: An unexpected error response.
          schema:
            $ref: '#/definitions/rpcStatus'
      parameters:
        - name: instanceId
          in: path
          required: true
          type: string
        - name: path
          in: path
          required: true
          type: string
          pattern: .+
        - name: body
          in: body
          required: true
          schema:
            type: object
            properties:
              blob:
                type: string
              create:
                type: boolean
                title: Create indicates whether to create the file if it doesn't already exist
              createOnly:
                type: boolean
                description: |-
                  Will cause the operation to fail if the file already exists.
                  It should only be set when create = true.
            title: Request message for RuntimeService.PutFile
      tags:
        - RuntimeService
  /v1/instances/{instanceId}/files/rename:
    post:
      summary: RenameFile renames a file in a repo
      operationId: RuntimeService_RenameFile
      responses:
        "200":
          description: A successful response.
          schema:
            $ref: '#/definitions/v1RenameFileResponse'
        default:
          description: An unexpected error response.
          schema:
            $ref: '#/definitions/rpcStatus'
      parameters:
        - name: instanceId
          in: path
          required: true
          type: string
        - name: body
          in: body
          required: true
          schema:
            type: object
            properties:
              fromPath:
                type: string
              toPath:
                type: string
            title: Request message for RuntimeService.RenameFile
      tags:
        - RuntimeService
  /v1/instances/{instanceId}/files/unpack-empty:
    post:
      summary: UnpackEmpty unpacks an empty project
      operationId: RuntimeService_UnpackEmpty
      responses:
        "200":
          description: A successful response.
          schema:
            $ref: '#/definitions/v1UnpackEmptyResponse'
        default:
          description: An unexpected error response.
          schema:
            $ref: '#/definitions/rpcStatus'
      parameters:
        - name: instanceId
          in: path
          required: true
          type: string
        - name: body
          in: body
          required: true
          schema:
            type: object
            properties:
              title:
                type: string
              force:
                type: boolean
            title: Request message for RuntimeService.UnpackEmpty
      tags:
        - RuntimeService
  /v1/instances/{instanceId}/files/unpack-example:
    post:
      summary: UnpackExample unpacks an example project
      operationId: RuntimeService_UnpackExample
      responses:
        "200":
          description: A successful response.
          schema:
            $ref: '#/definitions/v1UnpackExampleResponse'
        default:
          description: An unexpected error response.
          schema:
            $ref: '#/definitions/rpcStatus'
      parameters:
        - name: instanceId
          in: path
          required: true
          type: string
        - name: body
          in: body
          required: true
          schema:
            type: object
            properties:
              name:
                type: string
              force:
                type: boolean
            title: Request message for RuntimeService.UnpackExample
      tags:
        - RuntimeService
  /v1/instances/{instanceId}/files/watch:
    get:
      summary: WatchFiles streams repo file update events. It is not supported on all backends.
      operationId: RuntimeService_WatchFiles
      responses:
        "200":
          description: A successful response.(streaming responses)
          schema:
            type: object
            properties:
              result:
                $ref: '#/definitions/v1WatchFilesResponse'
              error:
                $ref: '#/definitions/rpcStatus'
            title: Stream result of v1WatchFilesResponse
        default:
          description: An unexpected error response.
          schema:
            $ref: '#/definitions/rpcStatus'
      parameters:
        - name: instanceId
          in: path
          required: true
          type: string
        - name: replay
          in: query
          required: false
          type: boolean
      tags:
        - RuntimeService
  /v1/instances/{instanceId}/logs:
    get:
      summary: GetLogs returns recent logs from a controller
      operationId: RuntimeService_GetLogs
      responses:
        "200":
          description: A successful response.
          schema:
            $ref: '#/definitions/v1GetLogsResponse'
        default:
          description: An unexpected error response.
          schema:
            $ref: '#/definitions/rpcStatus'
      parameters:
        - name: instanceId
          in: path
          required: true
          type: string
        - name: ascending
          in: query
          required: false
          type: boolean
      tags:
        - RuntimeService
  /v1/instances/{instanceId}/logs/watch:
    get:
      summary: WatchLogs streams new logs emitted from a controller
      operationId: RuntimeService_WatchLogs
      responses:
        "200":
          description: A successful response.(streaming responses)
          schema:
            type: object
            properties:
              result:
                $ref: '#/definitions/v1WatchLogsResponse'
              error:
                $ref: '#/definitions/rpcStatus'
            title: Stream result of v1WatchLogsResponse
        default:
          description: An unexpected error response.
          schema:
            $ref: '#/definitions/rpcStatus'
      parameters:
        - name: instanceId
          in: path
          required: true
          type: string
        - name: replay
          in: query
          required: false
          type: boolean
      tags:
        - RuntimeService
  /v1/instances/{instanceId}/queries/column-cardinality/tables/{tableName}:
    get:
      summary: Get cardinality for a column
      operationId: QueryService_ColumnCardinality
      responses:
        "200":
          description: A successful response.
          schema:
            $ref: '#/definitions/v1ColumnCardinalityResponse'
        default:
          description: An unexpected error response.
          schema:
            $ref: '#/definitions/rpcStatus'
      parameters:
        - name: instanceId
          in: path
          required: true
          type: string
        - name: tableName
          in: path
          required: true
          type: string
        - name: columnName
          in: query
          required: false
          type: string
        - name: priority
          in: query
          required: false
          type: integer
          format: int32
      tags:
        - QueryService
  /v1/instances/{instanceId}/queries/columns-profile/tables/{tableName}:
    post:
      summary: TableColumns returns column profiles
      operationId: QueryService_TableColumns
      responses:
        "200":
          description: A successful response.
          schema:
            $ref: '#/definitions/v1TableColumnsResponse'
        default:
          description: An unexpected error response.
          schema:
            $ref: '#/definitions/rpcStatus'
      parameters:
        - name: instanceId
          in: path
          required: true
          type: string
        - name: tableName
          in: path
          required: true
          type: string
        - name: priority
          in: query
          required: false
          type: integer
          format: int32
      tags:
        - QueryService
  /v1/instances/{instanceId}/queries/descriptive-statistics/tables/{tableName}:
    get:
      summary: Get basic stats for a numeric column like min, max, mean, stddev, etc
      operationId: QueryService_ColumnDescriptiveStatistics
      responses:
        "200":
          description: A successful response.
          schema:
            $ref: '#/definitions/v1ColumnDescriptiveStatisticsResponse'
        default:
          description: An unexpected error response.
          schema:
            $ref: '#/definitions/rpcStatus'
      parameters:
        - name: instanceId
          in: path
          required: true
          type: string
        - name: tableName
          in: path
          required: true
          type: string
        - name: columnName
          in: query
          required: false
          type: string
        - name: priority
          in: query
          required: false
          type: integer
          format: int32
      tags:
        - QueryService
  /v1/instances/{instanceId}/queries/export:
    post:
      summary: Export builds a URL to download the results of a query as a file.
      operationId: QueryService_Export
      responses:
        "200":
          description: A successful response.
          schema:
            $ref: '#/definitions/v1ExportResponse'
        default:
          description: An unexpected error response.
          schema:
            $ref: '#/definitions/rpcStatus'
      parameters:
        - name: instanceId
          in: path
          required: true
          type: string
        - name: body
          in: body
          required: true
          schema:
            type: object
            properties:
              limit:
                type: string
                format: int64
              format:
                $ref: '#/definitions/v1ExportFormat'
              metricsViewAggregationRequest:
                $ref: '#/definitions/v1MetricsViewAggregationRequest'
              metricsViewToplistRequest:
                $ref: '#/definitions/v1MetricsViewToplistRequest'
              metricsViewRowsRequest:
                $ref: '#/definitions/v1MetricsViewRowsRequest'
              metricsViewTimeSeriesRequest:
                $ref: '#/definitions/v1MetricsViewTimeSeriesRequest'
              metricsViewComparisonToplistRequest:
                $ref: '#/definitions/v1MetricsViewComparisonToplistRequest'
            title: Request message for QueryService.Export
      tags:
        - QueryService
  /v1/instances/{instanceId}/queries/metrics-views/{metricsView}/aggregation:
    post:
      summary: MetricsViewAggregation is a generic API for running group-by queries against a metrics view.
      operationId: QueryService_MetricsViewAggregation
      responses:
        "200":
          description: A successful response.
          schema:
            $ref: '#/definitions/v1MetricsViewAggregationResponse'
        default:
          description: An unexpected error response.
          schema:
            $ref: '#/definitions/rpcStatus'
      parameters:
        - name: instanceId
          in: path
          required: true
          type: string
        - name: metricsView
          in: path
          required: true
          type: string
        - name: body
          in: body
          required: true
          schema:
            type: object
            properties:
              dimensions:
                type: array
                items:
                  type: object
                  $ref: '#/definitions/v1MetricsViewAggregationDimension'
              measures:
                type: array
                items:
                  type: object
                  $ref: '#/definitions/v1MetricsViewAggregationMeasure'
              sort:
                type: array
                items:
                  type: object
                  $ref: '#/definitions/v1MetricsViewAggregationSort'
              timeStart:
                type: string
                format: date-time
              timeEnd:
                type: string
                format: date-time
              filter:
                $ref: '#/definitions/v1MetricsViewFilter'
              limit:
                type: string
                format: int64
              offset:
                type: string
                format: int64
              priority:
                type: integer
                format: int32
      tags:
        - QueryService
  /v1/instances/{instanceId}/queries/metrics-views/{metricsViewName}/compare-toplist:
    post:
      operationId: QueryService_MetricsViewComparisonToplist
      responses:
        "200":
          description: A successful response.
          schema:
            $ref: '#/definitions/v1MetricsViewComparisonToplistResponse'
        default:
          description: An unexpected error response.
          schema:
            $ref: '#/definitions/rpcStatus'
      parameters:
        - name: instanceId
          in: path
          required: true
          type: string
        - name: metricsViewName
          in: path
          required: true
          type: string
        - name: body
          in: body
          required: true
          schema:
            type: object
            properties:
              dimensionName:
                type: string
              measureNames:
                type: array
                items:
                  type: string
              inlineMeasures:
                type: array
                items:
                  type: object
                  $ref: '#/definitions/v1InlineMeasure'
              baseTimeRange:
                $ref: '#/definitions/v1TimeRange'
              comparisonTimeRange:
                $ref: '#/definitions/v1TimeRange'
              sort:
                type: array
                items:
                  type: object
                  $ref: '#/definitions/v1MetricsViewComparisonSort'
              filter:
                $ref: '#/definitions/v1MetricsViewFilter'
              limit:
                type: string
                format: int64
              offset:
                type: string
                format: int64
              priority:
                type: integer
                format: int32
            title: Request message for QueryService.MetricsViewComparisonToplist
      tags:
        - QueryService
  /v1/instances/{instanceId}/queries/metrics-views/{metricsViewName}/rows:
    post:
      summary: MetricsViewRows returns the underlying model rows matching a metrics view time range and filter(s).
      operationId: QueryService_MetricsViewRows
      responses:
        "200":
          description: A successful response.
          schema:
            $ref: '#/definitions/v1MetricsViewRowsResponse'
        default:
          description: An unexpected error response.
          schema:
            $ref: '#/definitions/rpcStatus'
      parameters:
        - name: instanceId
          in: path
          required: true
          type: string
        - name: metricsViewName
          in: path
          required: true
          type: string
        - name: body
          in: body
          required: true
          schema:
            type: object
            properties:
              timeStart:
                type: string
                format: date-time
              timeEnd:
                type: string
                format: date-time
              timeGranularity:
                $ref: '#/definitions/v1TimeGrain'
              filter:
                $ref: '#/definitions/v1MetricsViewFilter'
              sort:
                type: array
                items:
                  type: object
                  $ref: '#/definitions/v1MetricsViewSort'
              limit:
                type: integer
                format: int32
              offset:
                type: string
                format: int64
              priority:
                type: integer
                format: int32
              timeZone:
                type: string
            title: Request message for QueryService.MetricsViewRows
      tags:
        - QueryService
  /v1/instances/{instanceId}/queries/metrics-views/{metricsViewName}/time-range-summary:
    post:
      summary: MetricsViewTimeRange Get the time range summaries (min, max) for time column in a metrics view
      operationId: QueryService_MetricsViewTimeRange
      responses:
        "200":
          description: A successful response.
          schema:
            $ref: '#/definitions/v1MetricsViewTimeRangeResponse'
        default:
          description: An unexpected error response.
          schema:
            $ref: '#/definitions/rpcStatus'
      parameters:
        - name: instanceId
          in: path
          required: true
          type: string
        - name: metricsViewName
          in: path
          required: true
          type: string
        - name: body
          in: body
          required: true
          schema:
            type: object
            properties:
              priority:
                type: integer
                format: int32
      tags:
        - QueryService
  /v1/instances/{instanceId}/queries/metrics-views/{metricsViewName}/timeseries:
    post:
      summary: |-
        MetricsViewTimeSeries returns time series for the measures in the metrics view.
        It's a convenience API for querying a metrics view.
      operationId: QueryService_MetricsViewTimeSeries
      responses:
        "200":
          description: A successful response.
          schema:
            $ref: '#/definitions/v1MetricsViewTimeSeriesResponse'
        default:
          description: An unexpected error response.
          schema:
            $ref: '#/definitions/rpcStatus'
      parameters:
        - name: instanceId
          in: path
          required: true
          type: string
        - name: metricsViewName
          in: path
          required: true
          type: string
        - name: body
          in: body
          required: true
          schema:
            type: object
            properties:
              measureNames:
                type: array
                items:
                  type: string
              inlineMeasures:
                type: array
                items:
                  type: object
                  $ref: '#/definitions/v1InlineMeasure'
              timeStart:
                type: string
                format: date-time
              timeEnd:
                type: string
                format: date-time
              timeGranularity:
                $ref: '#/definitions/v1TimeGrain'
              filter:
                $ref: '#/definitions/v1MetricsViewFilter'
              timeZone:
                type: string
              priority:
                type: integer
                format: int32
            title: Request message for QueryService.MetricsViewTimeSeries
      tags:
        - QueryService
  /v1/instances/{instanceId}/queries/metrics-views/{metricsViewName}/toplist:
    post:
      summary: |-
        MetricsViewToplist returns the top dimension values of a metrics view sorted by one or more measures.
        It's a convenience API for querying a metrics view.
      operationId: QueryService_MetricsViewToplist
      responses:
        "200":
          description: A successful response.
          schema:
            $ref: '#/definitions/v1MetricsViewToplistResponse'
        default:
          description: An unexpected error response.
          schema:
            $ref: '#/definitions/rpcStatus'
      parameters:
        - name: instanceId
          in: path
          required: true
          type: string
        - name: metricsViewName
          in: path
          required: true
          type: string
        - name: body
          in: body
          required: true
          schema:
            type: object
            properties:
              dimensionName:
                type: string
              measureNames:
                type: array
                items:
                  type: string
              inlineMeasures:
                type: array
                items:
                  type: object
                  $ref: '#/definitions/v1InlineMeasure'
              timeStart:
                type: string
                format: date-time
              timeEnd:
                type: string
                format: date-time
              limit:
                type: string
                format: int64
              offset:
                type: string
                format: int64
              sort:
                type: array
                items:
                  type: object
                  $ref: '#/definitions/v1MetricsViewSort'
              filter:
                $ref: '#/definitions/v1MetricsViewFilter'
              priority:
                type: integer
                format: int32
            title: Request message for QueryService.MetricsViewToplist
      tags:
        - QueryService
  /v1/instances/{instanceId}/queries/metrics-views/{metricsViewName}/totals:
    post:
      summary: |-
        MetricsViewTotals returns totals over a time period for the measures in a metrics view.
        It's a convenience API for querying a metrics view.
      operationId: QueryService_MetricsViewTotals
      responses:
        "200":
          description: A successful response.
          schema:
            $ref: '#/definitions/v1MetricsViewTotalsResponse'
        default:
          description: An unexpected error response.
          schema:
            $ref: '#/definitions/rpcStatus'
      parameters:
        - name: instanceId
          in: path
          required: true
          type: string
        - name: metricsViewName
          in: path
          required: true
          type: string
        - name: body
          in: body
          required: true
          schema:
            type: object
            properties:
              measureNames:
                type: array
                items:
                  type: string
              inlineMeasures:
                type: array
                items:
                  type: object
                  $ref: '#/definitions/v1InlineMeasure'
              timeStart:
                type: string
                format: date-time
              timeEnd:
                type: string
                format: date-time
              filter:
                $ref: '#/definitions/v1MetricsViewFilter'
              priority:
                type: integer
                format: int32
            title: Request message for QueryService.MetricsViewTotals
      tags:
        - QueryService
  /v1/instances/{instanceId}/queries/null-count/tables/{tableName}:
    get:
      summary: Get the number of nulls in a column
      operationId: QueryService_ColumnNullCount
      responses:
        "200":
          description: A successful response.
          schema:
            $ref: '#/definitions/v1ColumnNullCountResponse'
        default:
          description: An unexpected error response.
          schema:
            $ref: '#/definitions/rpcStatus'
      parameters:
        - name: instanceId
          in: path
          required: true
          type: string
        - name: tableName
          in: path
          required: true
          type: string
        - name: columnName
          in: query
          required: false
          type: string
        - name: priority
          in: query
          required: false
          type: integer
          format: int32
      tags:
        - QueryService
  /v1/instances/{instanceId}/queries/numeric-histogram/tables/{tableName}:
    get:
      summary: Get the histogram for values in a column
      operationId: QueryService_ColumnNumericHistogram
      responses:
        "200":
          description: A successful response.
          schema:
            $ref: '#/definitions/v1ColumnNumericHistogramResponse'
        default:
          description: An unexpected error response.
          schema:
            $ref: '#/definitions/rpcStatus'
      parameters:
        - name: instanceId
          in: path
          required: true
          type: string
        - name: tableName
          in: path
          required: true
          type: string
        - name: columnName
          in: query
          required: false
          type: string
        - name: histogramMethod
          in: query
          required: false
          type: string
          enum:
            - HISTOGRAM_METHOD_UNSPECIFIED
            - HISTOGRAM_METHOD_FD
            - HISTOGRAM_METHOD_DIAGNOSTIC
          default: HISTOGRAM_METHOD_UNSPECIFIED
        - name: priority
          in: query
          required: false
          type: integer
          format: int32
      tags:
        - QueryService
  /v1/instances/{instanceId}/queries/rollup-interval/tables/{tableName}:
    post:
      summary: ColumnRollupInterval returns the minimum time granularity (as well as the time range) for a specified timestamp column
      operationId: QueryService_ColumnRollupInterval
      responses:
        "200":
          description: A successful response.
          schema:
            $ref: '#/definitions/v1ColumnRollupIntervalResponse'
        default:
          description: An unexpected error response.
          schema:
            $ref: '#/definitions/rpcStatus'
      parameters:
        - name: instanceId
          in: path
          required: true
          type: string
        - name: tableName
          in: path
          required: true
          type: string
        - name: body
          in: body
          required: true
          schema:
            type: object
            properties:
              columnName:
                type: string
              priority:
                type: integer
                format: int32
      tags:
        - QueryService
  /v1/instances/{instanceId}/queries/rows/tables/{tableName}:
    get:
      summary: TableRows returns table rows
      operationId: QueryService_TableRows
      responses:
        "200":
          description: A successful response.
          schema:
            $ref: '#/definitions/v1TableRowsResponse'
        default:
          description: An unexpected error response.
          schema:
            $ref: '#/definitions/rpcStatus'
      parameters:
        - name: instanceId
          in: path
          required: true
          type: string
        - name: tableName
          in: path
          required: true
          type: string
        - name: limit
          in: query
          required: false
          type: integer
          format: int32
        - name: priority
          in: query
          required: false
          type: integer
          format: int32
      tags:
        - QueryService
  /v1/instances/{instanceId}/queries/rug-histogram/tables/{tableName}:
    get:
      summary: Get outliers for a numeric column
      operationId: QueryService_ColumnRugHistogram
      responses:
        "200":
          description: A successful response.
          schema:
            $ref: '#/definitions/v1ColumnRugHistogramResponse'
        default:
          description: An unexpected error response.
          schema:
            $ref: '#/definitions/rpcStatus'
      parameters:
        - name: instanceId
          in: path
          required: true
          type: string
        - name: tableName
          in: path
          required: true
          type: string
        - name: columnName
          in: query
          required: false
          type: string
        - name: priority
          in: query
          required: false
          type: integer
          format: int32
      tags:
        - QueryService
  /v1/instances/{instanceId}/queries/smallest-time-grain/tables/{tableName}:
    get:
      summary: Estimates the smallest time grain present in the column
      operationId: QueryService_ColumnTimeGrain
      responses:
        "200":
          description: A successful response.
          schema:
            $ref: '#/definitions/v1ColumnTimeGrainResponse'
        default:
          description: An unexpected error response.
          schema:
            $ref: '#/definitions/rpcStatus'
      parameters:
        - name: instanceId
          in: path
          required: true
          type: string
        - name: tableName
          in: path
          required: true
          type: string
        - name: columnName
          in: query
          required: false
          type: string
        - name: priority
          in: query
          required: false
          type: integer
          format: int32
      tags:
        - QueryService
  /v1/instances/{instanceId}/queries/table-cardinality/tables/{tableName}:
    get:
      summary: TableCardinality returns row count
      operationId: QueryService_TableCardinality
      responses:
        "200":
          description: A successful response.
          schema:
            $ref: '#/definitions/v1TableCardinalityResponse'
        default:
          description: An unexpected error response.
          schema:
            $ref: '#/definitions/rpcStatus'
      parameters:
        - name: instanceId
          in: path
          required: true
          type: string
        - name: tableName
          in: path
          required: true
          type: string
        - name: priority
          in: query
          required: false
          type: integer
          format: int32
      tags:
        - QueryService
  /v1/instances/{instanceId}/queries/time-range-summary/tables/{tableName}:
    get:
      summary: Get the time range summaries (min, max) for a column
      operationId: QueryService_ColumnTimeRange
      responses:
        "200":
          description: A successful response.
          schema:
            $ref: '#/definitions/v1ColumnTimeRangeResponse'
        default:
          description: An unexpected error response.
          schema:
            $ref: '#/definitions/rpcStatus'
      parameters:
        - name: instanceId
          in: path
          required: true
          type: string
        - name: tableName
          in: path
          required: true
          type: string
        - name: columnName
          in: query
          required: false
          type: string
        - name: priority
          in: query
          required: false
          type: integer
          format: int32
      tags:
        - QueryService
  /v1/instances/{instanceId}/queries/timeseries/tables/{tableName}:
    post:
      summary: Generate time series for the given measures (aggregation expressions) along with the sparkline timeseries
      operationId: QueryService_ColumnTimeSeries
      responses:
        "200":
          description: A successful response.
          schema:
            $ref: '#/definitions/v1ColumnTimeSeriesResponse'
        default:
          description: An unexpected error response.
          schema:
            $ref: '#/definitions/rpcStatus'
      parameters:
        - name: instanceId
          in: path
          required: true
          type: string
        - name: tableName
          in: path
          required: true
          type: string
        - name: body
          in: body
          required: true
          schema:
            type: object
            properties:
              measures:
                type: array
                items:
                  type: object
                  $ref: '#/definitions/ColumnTimeSeriesRequestBasicMeasure'
              timestampColumnName:
                type: string
              timeRange:
                $ref: '#/definitions/v1TimeSeriesTimeRange'
              pixels:
                type: integer
                format: int32
              sampleSize:
                type: integer
                format: int32
              priority:
                type: integer
                format: int32
              timeZone:
                type: string
      tags:
        - QueryService
  /v1/instances/{instanceId}/queries/topk/tables/{tableName}:
    post:
      summary: |-
        Get TopK elements from a table for a column given an agg function
        agg function and k are optional, defaults are count(*) and 50 respectively
      operationId: QueryService_ColumnTopK
      responses:
        "200":
          description: A successful response.
          schema:
            $ref: '#/definitions/v1ColumnTopKResponse'
        default:
          description: An unexpected error response.
          schema:
            $ref: '#/definitions/rpcStatus'
      parameters:
        - name: instanceId
          in: path
          required: true
          type: string
        - name: tableName
          in: path
          required: true
          type: string
        - name: body
          in: body
          required: true
          schema:
            type: object
            properties:
              columnName:
                type: string
              agg:
                type: string
                title: default is count(*)
              k:
                type: integer
                format: int32
                title: default is 50
              priority:
                type: integer
                format: int32
            description: Request for QueryService.ColumnTopK. Returns the top K values for a given column using agg function for table table_name.
      tags:
        - QueryService
  /v1/instances/{instanceId}/query:
    post:
      summary: Query runs a SQL query against the instance's OLAP datastore.
      operationId: QueryService_Query
      responses:
        "200":
          description: A successful response.
          schema:
            $ref: '#/definitions/v1QueryResponse'
        default:
          description: An unexpected error response.
          schema:
            $ref: '#/definitions/rpcStatus'
      parameters:
        - name: instanceId
          description: Instance to query
          in: path
          required: true
          type: string
        - name: body
          in: body
          required: true
          schema:
            type: object
            properties:
              sql:
                type: string
                title: SELECT statement
              args:
                type: array
                items: {}
                title: Args to interpolate into the statement
              priority:
                type: integer
                format: int32
                title: Query priority (not supported by all backends)
              dryRun:
                type: boolean
                title: If true, will only validate the query, not execute it
              limit:
                type: integer
                format: int32
            title: Request message for QueryService.Query
      tags:
        - QueryService
  /v1/instances/{instanceId}/query/batch:
    post:
      summary: Batch request with different queries
      operationId: QueryService_QueryBatch
      responses:
        "200":
          description: A successful response.(streaming responses)
          schema:
            type: object
            properties:
              result:
                $ref: '#/definitions/v1QueryBatchResponse'
              error:
                $ref: '#/definitions/rpcStatus'
            title: Stream result of v1QueryBatchResponse
        default:
          description: An unexpected error response.
          schema:
            $ref: '#/definitions/rpcStatus'
      parameters:
        - name: instanceId
          in: path
          required: true
          type: string
        - name: body
          in: body
          required: true
          schema:
            type: object
            properties:
              queries:
                type: array
                items:
                  type: object
                  $ref: '#/definitions/v1QueryBatchEntry'
      tags:
        - QueryService
  /v1/instances/{instanceId}/reconcile:
    post:
      summary: |-
        Reconcile applies a full set of artifacts from a repo to the catalog and infra.
        It attempts to infer a minimal number of migrations to apply to reconcile the current state with
        the desired state expressed in the artifacts. Any existing objects not described in the submitted
        artifacts will be deleted.
      operationId: RuntimeService_Reconcile
      responses:
        "200":
          description: A successful response.
          schema:
            $ref: '#/definitions/v1ReconcileResponse'
        default:
          description: An unexpected error response.
          schema:
            $ref: '#/definitions/rpcStatus'
      parameters:
        - name: instanceId
          description: Instance to reconcile
          in: path
          required: true
          type: string
        - name: body
          in: body
          required: true
          schema:
            type: object
            properties:
              changedPaths:
                type: array
                items:
                  type: string
                description: |-
                  Changed paths provides a way to "hint" what files have changed in the repo, enabling
                  reconciliation to execute faster by not scanning all code artifacts for changes.
              forcedPaths:
                type: array
                items:
                  type: string
                description: |-
                  Forced paths is used to force run reconcile on certain files.
                  This is mainly used by UI to reconcile paths missing in catalog and get errors if any.
              dry:
                type: boolean
                title: If true, will validate the file artifacts, but not actually execute any migrations
              strict:
                type: boolean
                title: |-
                  If true, will not execute any migrations if any artifact fails to validate.
                  Otherwise, it will execute a best-effort reconciliation (including dropping objects with
                  artifacts that fail to validate.)
            title: Request message for RuntimeService.Reconcile
      tags:
        - RuntimeService
  /v1/instances/{instanceId}/resource:
    get:
      summary: GetResource looks up a specific catalog resource
      operationId: RuntimeService_GetResource
      responses:
        "200":
          description: A successful response.
          schema:
            $ref: '#/definitions/v1GetResourceResponse'
        default:
          description: An unexpected error response.
          schema:
            $ref: '#/definitions/rpcStatus'
      parameters:
        - name: instanceId
          in: path
          required: true
          type: string
        - name: name.kind
          in: query
          required: false
          type: string
        - name: name.name
          in: query
          required: false
          type: string
      tags:
        - RuntimeService
  /v1/instances/{instanceId}/resources:
    get:
      summary: ListResources lists the resources stored in the catalog
      operationId: RuntimeService_ListResources
      responses:
        "200":
          description: A successful response.
          schema:
            $ref: '#/definitions/v1ListResourcesResponse'
        default:
          description: An unexpected error response.
          schema:
            $ref: '#/definitions/rpcStatus'
      parameters:
        - name: instanceId
          in: path
          required: true
          type: string
        - name: kind
          in: query
          required: false
          type: string
      tags:
        - RuntimeService
  /v1/instances/{instanceId}/resources/-/watch:
    get:
      summary: WatchResources streams updates to catalog resources (including creation and deletion events)
      operationId: RuntimeService_WatchResources
      responses:
        "200":
          description: A successful response.(streaming responses)
          schema:
            type: object
            properties:
              result:
                $ref: '#/definitions/v1WatchResourcesResponse'
              error:
                $ref: '#/definitions/rpcStatus'
            title: Stream result of v1WatchResourcesResponse
        default:
          description: An unexpected error response.
          schema:
            $ref: '#/definitions/rpcStatus'
      parameters:
        - name: instanceId
          in: path
          required: true
          type: string
        - name: kind
          in: query
          required: false
          type: string
        - name: replay
          in: query
          required: false
          type: boolean
      tags:
        - RuntimeService
  /v1/instances/{instanceId}/trigger:
    post:
      summary: |-
        CreateTrigger creates a trigger in the catalog.
        Triggers are ephemeral resources that will be cleaned up by the controller.
      operationId: RuntimeService_CreateTrigger
      responses:
        "200":
          description: A successful response.
          schema:
            $ref: '#/definitions/v1CreateTriggerResponse'
        default:
          description: An unexpected error response.
          schema:
            $ref: '#/definitions/rpcStatus'
      parameters:
        - name: instanceId
          in: path
          required: true
          type: string
        - name: body
          in: body
          required: true
          schema:
            type: object
            properties:
              pullTriggerSpec:
                $ref: '#/definitions/v1PullTriggerSpec'
              refreshTriggerSpec:
                $ref: '#/definitions/v1RefreshTriggerSpec'
      tags:
        - RuntimeService
  /v1/olap/tables:
    get:
      summary: OLAPListTables list all tables across all databases on motherduck
      operationId: ConnectorService_OLAPListTables
      responses:
        "200":
          description: A successful response.
          schema:
            $ref: '#/definitions/v1OLAPListTablesResponse'
        default:
          description: An unexpected error response.
          schema:
            $ref: '#/definitions/rpcStatus'
      parameters:
        - name: instanceId
          in: query
          required: false
          type: string
        - name: connector
          in: query
          required: false
          type: string
      tags:
        - ConnectorService
  /v1/ping:
    get:
      summary: Ping returns information about the runtime
      operationId: RuntimeService_Ping
      responses:
        "200":
          description: A successful response.
          schema:
            $ref: '#/definitions/v1PingResponse'
        default:
          description: An unexpected error response.
          schema:
            $ref: '#/definitions/rpcStatus'
      tags:
        - RuntimeService
  /v1/put-and-reconcile:
    post:
      summary: |-
        PutFileAndReconcile combines PutFile and Reconcile in a single endpoint to reduce latency.
        It is equivalent to calling the two RPCs sequentially.
      operationId: RuntimeService_PutFileAndReconcile
      responses:
        "200":
          description: A successful response.
          schema:
            $ref: '#/definitions/v1PutFileAndReconcileResponse'
        default:
          description: An unexpected error response.
          schema:
            $ref: '#/definitions/rpcStatus'
      parameters:
        - name: body
          in: body
          required: true
          schema:
            $ref: '#/definitions/v1PutFileAndReconcileRequest'
      tags:
        - RuntimeService
  /v1/refresh-and-reconcile:
    post:
      operationId: RuntimeService_RefreshAndReconcile
      responses:
        "200":
          description: A successful response.
          schema:
            $ref: '#/definitions/v1RefreshAndReconcileResponse'
        default:
          description: An unexpected error response.
          schema:
            $ref: '#/definitions/rpcStatus'
      parameters:
        - name: body
          in: body
          required: true
          schema:
            $ref: '#/definitions/v1RefreshAndReconcileRequest'
      tags:
        - RuntimeService
  /v1/rename-and-reconcile:
    post:
      summary: RenameFileAndReconcile combines RenameFile and Reconcile in a single endpoint to reduce latency.
      operationId: RuntimeService_RenameFileAndReconcile
      responses:
        "200":
          description: A successful response.
          schema:
            $ref: '#/definitions/v1RenameFileAndReconcileResponse'
        default:
          description: An unexpected error response.
          schema:
            $ref: '#/definitions/rpcStatus'
      parameters:
        - name: body
          in: body
          required: true
          schema:
            $ref: '#/definitions/v1RenameFileAndReconcileRequest'
      tags:
        - RuntimeService
  /v1/s3/bucket/{bucket}/metadata:
    get:
      summary: S3GetBucketMetadata returns metadata for the given bucket.
      operationId: ConnectorService_S3GetBucketMetadata
      responses:
        "200":
          description: A successful response.
          schema:
            $ref: '#/definitions/v1S3GetBucketMetadataResponse'
        default:
          description: An unexpected error response.
          schema:
            $ref: '#/definitions/rpcStatus'
      parameters:
        - name: bucket
          in: path
          required: true
          type: string
        - name: instanceId
          in: query
          required: false
          type: string
        - name: connector
          in: query
          required: false
          type: string
      tags:
        - ConnectorService
  /v1/s3/bucket/{bucket}/objects:
    get:
      summary: S3ListBuckets lists objects for the given bucket.
      operationId: ConnectorService_S3ListObjects
      responses:
        "200":
          description: A successful response.
          schema:
            $ref: '#/definitions/v1S3ListObjectsResponse'
        default:
          description: An unexpected error response.
          schema:
            $ref: '#/definitions/rpcStatus'
      parameters:
        - name: bucket
          in: path
          required: true
          type: string
        - name: instanceId
          in: query
          required: false
          type: string
        - name: connector
          in: query
          required: false
          type: string
        - name: pageSize
          in: query
          required: false
          type: integer
          format: int64
        - name: pageToken
          in: query
          required: false
          type: string
        - name: region
          in: query
          required: false
          type: string
        - name: prefix
          in: query
          required: false
          type: string
        - name: startAfter
          in: query
          required: false
          type: string
        - name: delimiter
          in: query
          required: false
          type: string
      tags:
        - ConnectorService
  /v1/s3/buckets:
    get:
      summary: S3ListBuckets lists buckets accessible with the configured credentials.
      operationId: ConnectorService_S3ListBuckets
      responses:
        "200":
          description: A successful response.
          schema:
            $ref: '#/definitions/v1S3ListBucketsResponse'
        default:
          description: An unexpected error response.
          schema:
            $ref: '#/definitions/rpcStatus'
      parameters:
        - name: instanceId
          in: query
          required: false
          type: string
        - name: connector
          in: query
          required: false
          type: string
        - name: pageSize
          in: query
          required: false
          type: integer
          format: int64
        - name: pageToken
          in: query
          required: false
          type: string
      tags:
        - ConnectorService
  /v1/s3/credentials_info:
    get:
      summary: S3GetCredentialsInfo returns metadata for the given bucket.
      operationId: ConnectorService_S3GetCredentialsInfo
      responses:
        "200":
          description: A successful response.
          schema:
            $ref: '#/definitions/v1S3GetCredentialsInfoResponse'
        default:
          description: An unexpected error response.
          schema:
            $ref: '#/definitions/rpcStatus'
      parameters:
        - name: instanceId
          in: query
          required: false
          type: string
        - name: connector
          in: query
          required: false
          type: string
      tags:
        - ConnectorService
definitions:
  BucketExtractPolicyStrategy:
    type: string
    enum:
      - STRATEGY_UNSPECIFIED
      - STRATEGY_HEAD
      - STRATEGY_TAIL
    default: STRATEGY_UNSPECIFIED
  ColumnTimeSeriesRequestBasicMeasure:
    type: object
    properties:
      id:
        type: string
      expression:
        type: string
        title: mandatory user defined metadata
      sqlName:
        type: string
        title: optional user defined metadata
  ConnectorSpecProperty:
    type: object
    properties:
      key:
        type: string
        title: The property key
      displayName:
        type: string
        title: Pretty name for the property
      description:
        type: string
        title: Human readable description of the field
      placeholder:
        type: string
        title: Placeholder value for use in UIs
      type:
        $ref: '#/definitions/ConnectorSpecPropertyType'
        title: The type expected for this property
      nullable:
        type: boolean
        title: Nullable is true if the field is optional
      hint:
        type: string
        title: Additional textual explanation for use in UIs
      href:
        type: string
        title: Link to documentation for this property
    title: Property represents one of the connector's config properties
  ConnectorSpecPropertyType:
    type: string
    enum:
      - TYPE_UNSPECIFIED
      - TYPE_STRING
      - TYPE_NUMBER
      - TYPE_BOOLEAN
      - TYPE_INFORMATIONAL
    default: TYPE_UNSPECIFIED
    title: Type represents the field type
  MetricsViewDimension:
    type: object
    properties:
      name:
        type: string
      label:
        type: string
      description:
        type: string
      column:
        type: string
    title: Dimensions are columns to filter and group by
  MetricsViewFilterCond:
    type: object
    properties:
      name:
        type: string
      in:
        type: array
        items: {}
      like:
        type: array
        items:
          type: string
  MetricsViewMeasure:
    type: object
    properties:
      name:
        type: string
      label:
        type: string
      expression:
        type: string
      description:
        type: string
      format:
        type: string
      validPercentOfTotal:
        type: boolean
    title: Measures are aggregated computed values
  MetricsViewSecurity:
    type: object
    properties:
      access:
        type: string
        title: Dashboard level access condition
      rowFilter:
        type: string
        title: row level access condition
      include:
        type: array
        items:
          type: object
          $ref: '#/definitions/SecurityFieldCondition'
        title: either one of include or exclude will be specified
      exclude:
        type: array
        items:
          type: object
          $ref: '#/definitions/SecurityFieldCondition'
    title: Security for the metrics view
  MetricsViewSpecDimensionV2:
    type: object
    properties:
      name:
        type: string
      column:
        type: string
      label:
        type: string
      description:
        type: string
    title: Dimensions are columns to filter and group by
  MetricsViewSpecMeasureV2:
    type: object
    properties:
      name:
        type: string
      expression:
        type: string
      label:
        type: string
      description:
        type: string
      formatPreset:
        type: string
      formatD3:
        type: string
      validPercentOfTotal:
        type: boolean
    title: Measures are aggregated computed values
  MetricsViewSpecSecurityV2:
    type: object
    properties:
      access:
        type: string
        title: Dashboard level access condition
      rowFilter:
        type: string
        title: row level access condition
      include:
        type: array
        items:
          type: object
          $ref: '#/definitions/SecurityV2FieldConditionV2'
        title: either one of include or exclude will be specified
      exclude:
        type: array
        items:
          type: object
          $ref: '#/definitions/SecurityV2FieldConditionV2'
    title: Security for the dashboard
  ModelDialect:
    type: string
    enum:
      - DIALECT_UNSPECIFIED
      - DIALECT_DUCKDB
    default: DIALECT_UNSPECIFIED
    title: Dialects supported for models
  NumericHistogramBinsBin:
    type: object
    properties:
      bucket:
        type: integer
        format: int32
      low:
        type: number
        format: double
      midpoint:
        type: number
        format: double
      high:
        type: number
        format: double
      count:
        type: number
        format: double
  NumericOutliersOutlier:
    type: object
    properties:
      bucket:
        type: integer
        format: int32
      low:
        type: number
        format: double
      high:
        type: number
        format: double
      present:
        type: boolean
      count:
        type: integer
        format: int32
  SecurityFieldCondition:
    type: object
    properties:
      condition:
        type: string
      names:
        type: array
        items:
          type: string
    title: Dimension/measure access condition
  SecurityV2FieldConditionV2:
    type: object
    properties:
      condition:
        type: string
      names:
        type: array
        items:
          type: string
    title: Dimension/measure level access condition
  StructTypeField:
    type: object
    properties:
      name:
        type: string
      type:
        $ref: '#/definitions/runtimev1Type'
  TimeRangeSummaryInterval:
    type: object
    properties:
      months:
        type: integer
        format: int32
      days:
        type: integer
        format: int32
      micros:
        type: string
        format: int64
  TopKEntry:
    type: object
    properties:
      value: {}
      count:
        type: number
        format: double
  protobufAny:
    type: object
    properties:
      '@type':
        type: string
    additionalProperties: {}
  protobufNullValue:
    type: string
    enum:
      - NULL_VALUE
    default: NULL_VALUE
    description: |-
      `NullValue` is a singleton enumeration to represent the null value for the
      `Value` type union.

       The JSON representation for `NullValue` is JSON `null`.

       - NULL_VALUE: Null value.
  rpcStatus:
    type: object
    properties:
      code:
        type: integer
        format: int32
      message:
        type: string
      details:
        type: array
        items:
          type: object
          $ref: '#/definitions/protobufAny'
  runtimev1CharLocation:
    type: object
    properties:
      line:
        type: integer
        format: int64
  runtimev1Type:
    type: object
    properties:
      code:
        $ref: '#/definitions/v1TypeCode'
        title: Code designates the type
      nullable:
        type: boolean
        title: Nullable indicates whether null values are possible
      arrayElementType:
        $ref: '#/definitions/runtimev1Type'
        title: If code is CODE_ARRAY, array_element_type specifies the type of the array elements
      structType:
        $ref: '#/definitions/v1StructType'
        title: If code is CODE_STRUCT, struct_type specifies the type of the struct's fields
      mapType:
        $ref: '#/definitions/v1MapType'
        title: If code is CODE_MAP, map_type specifies the map's key and value types
    title: Type represents a data type in a schema
  v1BigQueryListDatasetsResponse:
    type: object
    properties:
      nextPageToken:
        type: string
      names:
        type: array
        items:
          type: string
  v1BigQueryListTablesResponse:
    type: object
    properties:
      nextPageToken:
        type: string
      names:
        type: array
        items:
          type: string
  v1BucketExtractPolicy:
    type: object
    properties:
      rowsStrategy:
        $ref: '#/definitions/BucketExtractPolicyStrategy'
      rowsLimitBytes:
        type: string
        format: uint64
      filesStrategy:
        $ref: '#/definitions/BucketExtractPolicyStrategy'
      filesLimit:
        type: string
        format: uint64
  v1BucketPlanner:
    type: object
    properties:
      spec:
        $ref: '#/definitions/v1BucketPlannerSpec'
      state:
        $ref: '#/definitions/v1BucketPlannerState'
  v1BucketPlannerSpec:
    type: object
    properties:
      extractPolicy:
        $ref: '#/definitions/v1BucketExtractPolicy'
  v1BucketPlannerState:
    type: object
    properties:
      region:
        type: string
  v1BuiltinMeasure:
    type: string
    enum:
      - BUILTIN_MEASURE_UNSPECIFIED
      - BUILTIN_MEASURE_COUNT
      - BUILTIN_MEASURE_COUNT_DISTINCT
    default: BUILTIN_MEASURE_UNSPECIFIED
  v1CatalogEntry:
    type: object
    properties:
      name:
        type: string
      table:
        $ref: '#/definitions/v1Table'
      source:
        $ref: '#/definitions/v1Source'
      model:
        $ref: '#/definitions/v1Model'
      metricsView:
        $ref: '#/definitions/v1MetricsView'
      path:
        type: string
      embedded:
        type: boolean
        description: Marks whether this entry is embedded or not. If yes then this will not have a corresponding artifact.
      parents:
        type: array
        items:
          type: string
        title: Immediate parent entries in the DAG
      children:
        type: array
        items:
          type: string
        title: Immediate child entries in the DAG
      createdOn:
        type: string
        format: date-time
      updatedOn:
        type: string
        format: date-time
      refreshedOn:
        type: string
        format: date-time
    title: CatalogEntry contains information about an object in the catalog
  v1CategoricalSummary:
    type: object
    properties:
      topK:
        $ref: '#/definitions/v1TopK'
      cardinality:
        type: number
        format: double
    description: Response for QueryService.ColumnTopK and QueryService.ColumnCardinality. Message will have either topK or cardinality set.
  v1ColumnCardinalityRequest:
    type: object
    properties:
      instanceId:
        type: string
      tableName:
        type: string
      columnName:
        type: string
      priority:
        type: integer
        format: int32
    title: Request for QueryService.ColumnCardinality. Returns the cardinality for a given column for table table_name
  v1ColumnCardinalityResponse:
    type: object
    properties:
      categoricalSummary:
        $ref: '#/definitions/v1CategoricalSummary'
  v1ColumnDescriptiveStatisticsRequest:
    type: object
    properties:
      instanceId:
        type: string
      tableName:
        type: string
      columnName:
        type: string
      priority:
        type: integer
        format: int32
    title: Request for QueryService.GetColumnDescriptiveStatisticsRequest. Returns the stats for a given column for table table_name
  v1ColumnDescriptiveStatisticsResponse:
    type: object
    properties:
      numericSummary:
        $ref: '#/definitions/v1NumericSummary'
  v1ColumnNullCountRequest:
    type: object
    properties:
      instanceId:
        type: string
      tableName:
        type: string
      columnName:
        type: string
      priority:
        type: integer
        format: int32
    title: Request for QueryService.ColumnNullCount. Returns the null count for a given column for table table_name
  v1ColumnNullCountResponse:
    type: object
    properties:
      count:
        type: number
        format: double
    title: Response for QueryService.ColumnNullCount
  v1ColumnNumericHistogramRequest:
    type: object
    properties:
      instanceId:
        type: string
      tableName:
        type: string
      columnName:
        type: string
      histogramMethod:
        $ref: '#/definitions/v1HistogramMethod'
      priority:
        type: integer
        format: int32
    title: Request for QueryService.ColumnNumericHistogram. Returns the histogram for a given column for table table_name
  v1ColumnNumericHistogramResponse:
    type: object
    properties:
      numericSummary:
        $ref: '#/definitions/v1NumericSummary'
    title: Response for QueryService.ColumnNumericHistogram
  v1ColumnRollupIntervalRequest:
    type: object
    properties:
      instanceId:
        type: string
      tableName:
        type: string
      columnName:
        type: string
      priority:
        type: integer
        format: int32
  v1ColumnRollupIntervalResponse:
    type: object
    properties:
      start:
        type: string
        format: date-time
      end:
        type: string
        format: date-time
      interval:
        $ref: '#/definitions/v1TimeGrain'
  v1ColumnRugHistogramRequest:
    type: object
    properties:
      instanceId:
        type: string
      tableName:
        type: string
      columnName:
        type: string
      priority:
        type: integer
        format: int32
    title: Request for QueryService.ColumnRugHistogram
  v1ColumnRugHistogramResponse:
    type: object
    properties:
      numericSummary:
        $ref: '#/definitions/v1NumericSummary'
  v1ColumnTimeGrainRequest:
    type: object
    properties:
      instanceId:
        type: string
      tableName:
        type: string
      columnName:
        type: string
      priority:
        type: integer
        format: int32
    title: Request for QueryService.ColumnTimeGrainRequest
  v1ColumnTimeGrainResponse:
    type: object
    properties:
      timeGrain:
        $ref: '#/definitions/v1TimeGrain'
    title: Response for QueryService.ColumnTimeGrain
  v1ColumnTimeRangeRequest:
    type: object
    properties:
      instanceId:
        type: string
      tableName:
        type: string
      columnName:
        type: string
      priority:
        type: integer
        format: int32
    title: Request for QueryService.ColumnTimeRange
  v1ColumnTimeRangeResponse:
    type: object
    properties:
      timeRangeSummary:
        $ref: '#/definitions/v1TimeRangeSummary'
  v1ColumnTimeSeriesRequest:
    type: object
    properties:
      instanceId:
        type: string
      tableName:
        type: string
      measures:
        type: array
        items:
          type: object
          $ref: '#/definitions/ColumnTimeSeriesRequestBasicMeasure'
      timestampColumnName:
        type: string
      timeRange:
        $ref: '#/definitions/v1TimeSeriesTimeRange'
      pixels:
        type: integer
        format: int32
      sampleSize:
        type: integer
        format: int32
      priority:
        type: integer
        format: int32
      timeZone:
        type: string
  v1ColumnTimeSeriesResponse:
    type: object
    properties:
      rollup:
        $ref: '#/definitions/v1TimeSeriesResponse'
  v1ColumnTopKRequest:
    type: object
    properties:
      instanceId:
        type: string
      tableName:
        type: string
      columnName:
        type: string
      agg:
        type: string
        title: default is count(*)
      k:
        type: integer
        format: int32
        title: default is 50
      priority:
        type: integer
        format: int32
    description: Request for QueryService.ColumnTopK. Returns the top K values for a given column using agg function for table table_name.
  v1ColumnTopKResponse:
    type: object
    properties:
      categoricalSummary:
        $ref: '#/definitions/v1CategoricalSummary'
  v1Connector:
    type: object
    properties:
      type:
        type: string
        description: Type of the connector. One of the infra driver supported.
      name:
        type: string
        title: Name of the connector
      config:
        type: object
        additionalProperties:
          type: string
        title: Config for the connector
  v1ConnectorSpec:
    type: object
    properties:
      name:
        type: string
        title: Name is the name of the connector (e.g. "CREATE SOURCE foo WITH connector = 'name'")
      displayName:
        type: string
        title: Pretty display name for use in UIs
      description:
        type: string
        title: Human readable description of the connector
      properties:
        type: array
        items:
          type: object
          $ref: '#/definitions/ConnectorSpecProperty'
        title: Properties accepted by the connector
    description: |-
      ConnectorSpec represents a connector available in the runtime.
      It should not be confused with a source.
  v1CreateInstanceRequest:
    type: object
    properties:
      instanceId:
        type: string
      olapConnector:
        type: string
      repoConnector:
        type: string
      connectors:
        type: array
        items:
          type: object
          $ref: '#/definitions/v1Connector'
      variables:
        type: object
        additionalProperties:
          type: string
      annotations:
        type: object
        additionalProperties:
          type: string
      embedCatalog:
        type: boolean
      ingestionLimitBytes:
        type: string
        format: int64
      watchRepo:
        type: boolean
      stageChanges:
        type: boolean
      modelDefaultMaterialize:
        type: boolean
      modelMaterializeDelaySeconds:
        type: integer
        format: int64
    description: |-
      Request message for RuntimeService.CreateInstance.
      See message Instance for field descriptions.
  v1CreateInstanceResponse:
    type: object
    properties:
      instance:
        $ref: '#/definitions/v1Instance'
    title: Response message for RuntimeService.CreateInstance
  v1CreateTriggerResponse:
    type: object
  v1DeleteFileAndReconcileRequest:
    type: object
    properties:
      instanceId:
        type: string
        title: Instance to store file in and reconcile
      path:
        type: string
        title: Path to store the file at
      dry:
        type: boolean
        description: If true, will save the file and validate it and related file artifacts, but not actually execute any migrations.
      strict:
        type: boolean
        title: |-
          If true, will not execute any migrations if any artifact fails to validate.
          Otherwise, it will execute a best-effort reconciliation (including dropping objects with
          artifacts that fail to validate.)
  v1DeleteFileAndReconcileResponse:
    type: object
    properties:
      errors:
        type: array
        items:
          type: object
          $ref: '#/definitions/v1ReconcileError'
        description: |-
          Errors encountered during reconciliation. If strict = false, any path in
          affected_paths without an error can be assumed to have been reconciled succesfully.
      affectedPaths:
        type: array
        items:
          type: string
        description: |-
          affected_paths lists all the file artifact paths that were considered while
          executing the reconciliation. If changed_paths was empty, this will include all
          code artifacts in the repo.
  v1DeleteFileResponse:
    type: object
    title: Response message for RuntimeService.DeleteFile
  v1DeleteInstanceResponse:
    type: object
    title: Response message for RuntimeService.DeleteInstance
  v1EditInstanceResponse:
    type: object
    properties:
      instance:
        $ref: '#/definitions/v1Instance'
    title: Response message for RuntimeService.EditInstance
  v1Example:
    type: object
    properties:
      name:
        type: string
      title:
        type: string
      description:
        type: string
    description: Example contains metadata about an example project that is available for unpacking.
  v1ExportFormat:
    type: string
    enum:
      - EXPORT_FORMAT_UNSPECIFIED
      - EXPORT_FORMAT_CSV
      - EXPORT_FORMAT_XLSX
      - EXPORT_FORMAT_PARQUET
    default: EXPORT_FORMAT_UNSPECIFIED
  v1ExportResponse:
    type: object
    properties:
      downloadUrlPath:
        type: string
    title: Response message for QueryService.Export
  v1FileEvent:
    type: string
    enum:
      - FILE_EVENT_UNSPECIFIED
      - FILE_EVENT_WRITE
      - FILE_EVENT_DELETE
    default: FILE_EVENT_UNSPECIFIED
    description: FileEvent describes a file change.
  v1GCSGetCredentialsInfoResponse:
    type: object
    properties:
      exist:
        type: boolean
      projectId:
        type: string
  v1GCSListBucketsResponse:
    type: object
    properties:
      nextPageToken:
        type: string
      buckets:
        type: array
        items:
          type: string
  v1GCSListObjectsResponse:
    type: object
    properties:
      nextPageToken:
        type: string
      objects:
        type: array
        items:
          type: object
          $ref: '#/definitions/v1GCSObject'
  v1GCSObject:
    type: object
    properties:
      name:
        type: string
      modifiedOn:
        type: string
        format: date-time
      size:
        type: string
        format: int64
      isDir:
        type: boolean
  v1GetCatalogEntryResponse:
    type: object
    properties:
      entry:
        $ref: '#/definitions/v1CatalogEntry'
    title: Response message for RuntimeService.GetCatalogEntry
  v1GetFileResponse:
    type: object
    properties:
      blob:
        type: string
      updatedOn:
        type: string
        format: date-time
    title: Reponse message for RuntimeService.GetFile
  v1GetInstanceResponse:
    type: object
    properties:
      instance:
        $ref: '#/definitions/v1Instance'
    title: Response message for RuntimeService.GetInstance
  v1GetLogsResponse:
    type: object
    properties:
      logs:
        type: array
        items:
          type: object
          $ref: '#/definitions/v1Log'
  v1GetResourceResponse:
    type: object
    properties:
      resource:
        $ref: '#/definitions/v1Resource'
  v1HistogramMethod:
    type: string
    enum:
      - HISTOGRAM_METHOD_UNSPECIFIED
      - HISTOGRAM_METHOD_FD
      - HISTOGRAM_METHOD_DIAGNOSTIC
    default: HISTOGRAM_METHOD_UNSPECIFIED
  v1InlineMeasure:
    type: object
    properties:
      name:
        type: string
      expression:
        type: string
    title: InlineMeasure is a measure to inject in a metrics view query that is not defined in the underlying MetricsView
  v1Instance:
    type: object
    properties:
      instanceId:
        type: string
      olapConnector:
        type: string
      repoConnector:
        type: string
      createdOn:
        type: string
        format: date-time
      updatedOn:
        type: string
        format: date-time
      connectors:
        type: array
        items:
          type: object
          $ref: '#/definitions/v1Connector'
      projectConnectors:
        type: array
        items:
          type: object
          $ref: '#/definitions/v1Connector'
      variables:
        type: object
        additionalProperties:
          type: string
      projectVariables:
        type: object
        additionalProperties:
          type: string
      annotations:
        type: object
        additionalProperties:
          type: string
      embedCatalog:
        type: boolean
      ingestionLimitBytes:
        type: string
        format: int64
      watchRepo:
        type: boolean
      stageChanges:
        type: boolean
      modelDefaultMaterialize:
        type: boolean
      modelMaterializeDelaySeconds:
        type: integer
        format: int64
    description: |-
      Instance represents a single data project, meaning one set of code artifacts,
      one connection to an OLAP datastore (DuckDB, Druid), and one catalog of related
      metadata (such as reconciliation state). Instances are the unit of isolation within
      the runtime. They enable one runtime deployment to serve not only multiple data
      projects, but also multiple tenants. On local, the runtime will usually have
      just a single instance.
  v1IssueDevJWTResponse:
    type: object
    properties:
      jwt:
        type: string
    title: Response message for RuntimeService.IssueDevJWT
  v1ListCatalogEntriesResponse:
    type: object
    properties:
      entries:
        type: array
        items:
          type: object
          $ref: '#/definitions/v1CatalogEntry'
    title: Response message for RuntimeService.ListCatalogEntries
  v1ListConnectorsResponse:
    type: object
    properties:
      connectors:
        type: array
        items:
          type: object
          $ref: '#/definitions/v1ConnectorSpec'
    title: Response message for RuntimeService.ListConnectors
  v1ListExamplesResponse:
    type: object
    properties:
      examples:
        type: array
        items:
          type: object
          $ref: '#/definitions/v1Example'
    title: Response message for RuntimeService.ListExamples
  v1ListFilesResponse:
    type: object
    properties:
      paths:
        type: array
        items:
          type: string
    title: Response message for RuntimeService.ListFiles
  v1ListInstancesResponse:
    type: object
    properties:
      instances:
        type: array
        items:
          type: object
          $ref: '#/definitions/v1Instance'
      nextPageToken:
        type: string
    title: Response message for RuntimeService.ListInstances
  v1ListResourcesResponse:
    type: object
    properties:
      resources:
        type: array
        items:
          type: object
          $ref: '#/definitions/v1Resource'
  v1Log:
    type: object
    properties:
      level:
        $ref: '#/definitions/v1LogLevel'
      time:
        type: string
        format: date-time
      message:
        type: string
      payload:
        type: object
  v1LogLevel:
    type: string
    enum:
      - LOG_LEVEL_UNSPECIFIED
      - LOG_LEVEL_DEBUG
      - LOG_LEVEL_INFO
      - LOG_LEVEL_WARN
      - LOG_LEVEL_ERROR
    default: LOG_LEVEL_UNSPECIFIED
  v1MapType:
    type: object
    properties:
      keyType:
        $ref: '#/definitions/runtimev1Type'
      valueType:
        $ref: '#/definitions/runtimev1Type'
    title: MapType is a complex type for mapping keys to values
  v1MetricsView:
    type: object
    properties:
      name:
        type: string
        title: Name of the metrics view
      model:
        type: string
        title: Name of the source or model that the metrics view is based on
      timeDimension:
        type: string
        title: Name of the primary time dimension, used for rendering time series
      dimensions:
        type: array
        items:
          type: object
          $ref: '#/definitions/MetricsViewDimension'
        title: Dimensions in the metrics view
      measures:
        type: array
        items:
          type: object
          $ref: '#/definitions/MetricsViewMeasure'
        title: Measures in the metrics view
      label:
        type: string
        title: User friendly label for the dashboard
      description:
        type: string
        title: Brief description of the dashboard
      smallestTimeGrain:
        $ref: '#/definitions/v1TimeGrain'
        title: Smallest time grain to show in the dashboard
      defaultTimeRange:
        type: string
        description: Default time range for the dashboard. It should be a valid ISO 8601 duration string.
      availableTimeZones:
        type: array
        items:
          type: string
        description: Available time zones list preferred time zones using IANA location identifiers.
      security:
        $ref: '#/definitions/MetricsViewSecurity'
        title: Security for the dashboard
      firstDayOfWeek:
        type: integer
        format: int64
      firstMonthOfYear:
        type: integer
        format: int64
    title: Metrics view is the internal representation of a metrics view definition
  v1MetricsViewAggregationDimension:
    type: object
    properties:
      name:
        type: string
      timeGrain:
        $ref: '#/definitions/v1TimeGrain'
      timeZone:
        type: string
  v1MetricsViewAggregationMeasure:
    type: object
    properties:
      name:
        type: string
      builtinMeasure:
        $ref: '#/definitions/v1BuiltinMeasure'
      builtinMeasureArgs:
        type: array
        items: {}
  v1MetricsViewAggregationRequest:
    type: object
    properties:
      instanceId:
        type: string
      metricsView:
        type: string
      dimensions:
        type: array
        items:
          type: object
          $ref: '#/definitions/v1MetricsViewAggregationDimension'
      measures:
        type: array
        items:
          type: object
          $ref: '#/definitions/v1MetricsViewAggregationMeasure'
      sort:
        type: array
        items:
          type: object
          $ref: '#/definitions/v1MetricsViewAggregationSort'
      timeStart:
        type: string
        format: date-time
      timeEnd:
        type: string
        format: date-time
      filter:
        $ref: '#/definitions/v1MetricsViewFilter'
      limit:
        type: string
        format: int64
      offset:
        type: string
        format: int64
      priority:
        type: integer
        format: int32
  v1MetricsViewAggregationResponse:
    type: object
    properties:
      schema:
        $ref: '#/definitions/v1StructType'
      data:
        type: array
        items:
          type: object
  v1MetricsViewAggregationSort:
    type: object
    properties:
      name:
        type: string
      desc:
        type: boolean
  v1MetricsViewColumn:
    type: object
    properties:
      name:
        type: string
      type:
        type: string
      nullable:
        type: boolean
    title: MetricsViewColumn represents a column in a metrics view
  v1MetricsViewComparisonRow:
    type: object
    properties:
      dimensionValue: {}
      measureValues:
        type: array
        items:
          type: object
          $ref: '#/definitions/v1MetricsViewComparisonValue'
  v1MetricsViewComparisonSort:
    type: object
    properties:
      measureName:
        type: string
      ascending:
        type: boolean
      type:
        $ref: '#/definitions/v1MetricsViewComparisonSortType'
  v1MetricsViewComparisonSortType:
    type: string
    enum:
      - METRICS_VIEW_COMPARISON_SORT_TYPE_UNSPECIFIED
      - METRICS_VIEW_COMPARISON_SORT_TYPE_BASE_VALUE
      - METRICS_VIEW_COMPARISON_SORT_TYPE_COMPARISON_VALUE
      - METRICS_VIEW_COMPARISON_SORT_TYPE_ABS_DELTA
      - METRICS_VIEW_COMPARISON_SORT_TYPE_REL_DELTA
    default: METRICS_VIEW_COMPARISON_SORT_TYPE_UNSPECIFIED
  v1MetricsViewComparisonToplistRequest:
    type: object
    properties:
      instanceId:
        type: string
      metricsViewName:
        type: string
      dimensionName:
        type: string
      measureNames:
        type: array
        items:
          type: string
      inlineMeasures:
        type: array
        items:
          type: object
          $ref: '#/definitions/v1InlineMeasure'
      baseTimeRange:
        $ref: '#/definitions/v1TimeRange'
      comparisonTimeRange:
        $ref: '#/definitions/v1TimeRange'
      sort:
        type: array
        items:
          type: object
          $ref: '#/definitions/v1MetricsViewComparisonSort'
      filter:
        $ref: '#/definitions/v1MetricsViewFilter'
      limit:
        type: string
        format: int64
      offset:
        type: string
        format: int64
      priority:
        type: integer
        format: int32
    title: Request message for QueryService.MetricsViewComparisonToplist
  v1MetricsViewComparisonToplistResponse:
    type: object
    properties:
      rows:
        type: array
        items:
          type: object
          $ref: '#/definitions/v1MetricsViewComparisonRow'
    title: Response message for QueryService.MetricsViewComparisonToplist
  v1MetricsViewComparisonValue:
    type: object
    properties:
      measureName:
        type: string
      baseValue: {}
      comparisonValue: {}
      deltaAbs: {}
      deltaRel: {}
  v1MetricsViewFilter:
    type: object
    properties:
      include:
        type: array
        items:
          type: object
          $ref: '#/definitions/MetricsViewFilterCond'
      exclude:
        type: array
        items:
          type: object
          $ref: '#/definitions/MetricsViewFilterCond'
    title: Filter clause for metrics view requests
  v1MetricsViewRowsRequest:
    type: object
    properties:
      instanceId:
        type: string
      metricsViewName:
        type: string
      timeStart:
        type: string
        format: date-time
      timeEnd:
        type: string
        format: date-time
      timeGranularity:
        $ref: '#/definitions/v1TimeGrain'
      filter:
        $ref: '#/definitions/v1MetricsViewFilter'
      sort:
        type: array
        items:
          type: object
          $ref: '#/definitions/v1MetricsViewSort'
      limit:
        type: integer
        format: int32
      offset:
        type: string
        format: int64
      priority:
        type: integer
        format: int32
      timeZone:
        type: string
    title: Request message for QueryService.MetricsViewRows
  v1MetricsViewRowsResponse:
    type: object
    properties:
      meta:
        type: array
        items:
          type: object
          $ref: '#/definitions/v1MetricsViewColumn'
      data:
        type: array
        items:
          type: object
    title: Response message for QueryService.MetricsViewRows
  v1MetricsViewSort:
    type: object
    properties:
      name:
        type: string
      ascending:
        type: boolean
    title: Sort clause for metrics view requests
  v1MetricsViewSpec:
    type: object
    properties:
      connector:
        type: string
        title: Connector containing the table
      table:
        type: string
        title: Name of the table the metrics view is based on
      title:
        type: string
        title: User friendly label for the dashboard
      description:
        type: string
        title: Description of the dashboard
      timeDimension:
        type: string
        title: Name of the primary time dimension, used for rendering time series
      dimensions:
        type: array
        items:
          type: object
          $ref: '#/definitions/MetricsViewSpecDimensionV2'
        title: Dimensions in the metrics view
      measures:
        type: array
        items:
          type: object
          $ref: '#/definitions/MetricsViewSpecMeasureV2'
        title: Measures in the metrics view
      smallestTimeGrain:
        $ref: '#/definitions/v1TimeGrain'
        title: Smallest time grain to show in the dashboard
      defaultTimeRange:
        type: string
        description: Default time range for the dashboard. It should be a valid ISO 8601 duration string.
      availableTimeZones:
        type: array
        items:
          type: string
        title: Available time zones list preferred time zones using IANA location identifiers
      security:
        $ref: '#/definitions/MetricsViewSpecSecurityV2'
        title: Security for the dashboard
      firstDayOfWeek:
        type: integer
        format: int64
<<<<<<< HEAD
      firstMonthOfYear:
        type: integer
        format: int64
=======
        description: ISO 8601 weekday number to use as the base for time aggregations by week. Defaults to 1 (Monday).
      firstMonthOfYear:
        type: integer
        format: int64
        description: Month number to use as the base for time aggregations by year. Defaults to 1 (January).
>>>>>>> abbc73d6
  v1MetricsViewState:
    type: object
    properties:
      validSpec:
        $ref: '#/definitions/v1MetricsViewSpec'
  v1MetricsViewTimeRangeResponse:
    type: object
    properties:
      timeRangeSummary:
        $ref: '#/definitions/v1TimeRangeSummary'
  v1MetricsViewTimeSeriesRequest:
    type: object
    properties:
      instanceId:
        type: string
      metricsViewName:
        type: string
      measureNames:
        type: array
        items:
          type: string
      inlineMeasures:
        type: array
        items:
          type: object
          $ref: '#/definitions/v1InlineMeasure'
      timeStart:
        type: string
        format: date-time
      timeEnd:
        type: string
        format: date-time
      timeGranularity:
        $ref: '#/definitions/v1TimeGrain'
      filter:
        $ref: '#/definitions/v1MetricsViewFilter'
      timeZone:
        type: string
      priority:
        type: integer
        format: int32
    title: Request message for QueryService.MetricsViewTimeSeries
  v1MetricsViewTimeSeriesResponse:
    type: object
    properties:
      meta:
        type: array
        items:
          type: object
          $ref: '#/definitions/v1MetricsViewColumn'
      data:
        type: array
        items:
          type: object
          $ref: '#/definitions/v1TimeSeriesValue'
    title: Response message for QueryService.MetricsViewTimeSeries
  v1MetricsViewToplistRequest:
    type: object
    properties:
      instanceId:
        type: string
      metricsViewName:
        type: string
      dimensionName:
        type: string
      measureNames:
        type: array
        items:
          type: string
      inlineMeasures:
        type: array
        items:
          type: object
          $ref: '#/definitions/v1InlineMeasure'
      timeStart:
        type: string
        format: date-time
      timeEnd:
        type: string
        format: date-time
      limit:
        type: string
        format: int64
      offset:
        type: string
        format: int64
      sort:
        type: array
        items:
          type: object
          $ref: '#/definitions/v1MetricsViewSort'
      filter:
        $ref: '#/definitions/v1MetricsViewFilter'
      priority:
        type: integer
        format: int32
    title: Request message for QueryService.MetricsViewToplist
  v1MetricsViewToplistResponse:
    type: object
    properties:
      meta:
        type: array
        items:
          type: object
          $ref: '#/definitions/v1MetricsViewColumn'
      data:
        type: array
        items:
          type: object
    title: Response message for QueryService.MetricsViewToplist
  v1MetricsViewTotalsRequest:
    type: object
    properties:
      instanceId:
        type: string
      metricsViewName:
        type: string
      measureNames:
        type: array
        items:
          type: string
      inlineMeasures:
        type: array
        items:
          type: object
          $ref: '#/definitions/v1InlineMeasure'
      timeStart:
        type: string
        format: date-time
      timeEnd:
        type: string
        format: date-time
      filter:
        $ref: '#/definitions/v1MetricsViewFilter'
      priority:
        type: integer
        format: int32
    title: Request message for QueryService.MetricsViewTotals
  v1MetricsViewTotalsResponse:
    type: object
    properties:
      meta:
        type: array
        items:
          type: object
          $ref: '#/definitions/v1MetricsViewColumn'
      data:
        type: object
    title: Response message for QueryService.MetricsViewTotals
  v1MetricsViewV2:
    type: object
    properties:
      spec:
        $ref: '#/definitions/v1MetricsViewSpec'
      state:
        $ref: '#/definitions/v1MetricsViewState'
  v1Migration:
    type: object
    properties:
      spec:
        $ref: '#/definitions/v1MigrationSpec'
      state:
        $ref: '#/definitions/v1MigrationState'
  v1MigrationSpec:
    type: object
    properties:
      connector:
        type: string
      sql:
        type: string
      version:
        type: integer
        format: int64
  v1MigrationState:
    type: object
    properties:
      version:
        type: integer
        format: int64
  v1Model:
    type: object
    properties:
      name:
        type: string
        title: Name of the model
      sql:
        type: string
        title: SQL is a SELECT statement representing the model
      dialect:
        $ref: '#/definitions/ModelDialect'
        title: Dialect of the SQL statement
      schema:
        $ref: '#/definitions/v1StructType'
        title: Detected schema of the model
      materialize:
        type: boolean
        title: To materialize model or not
    title: Model is the internal representation of a model definition
  v1ModelSpec:
    type: object
    properties:
      connector:
        type: string
      sql:
        type: string
      materialize:
        type: boolean
      refreshSchedule:
        $ref: '#/definitions/v1Schedule'
      timeoutSeconds:
        type: integer
        format: int64
      usesTemplating:
        type: boolean
      stageChanges:
        type: boolean
        title: Fields not derived from code files
      materializeDelaySeconds:
        type: integer
        format: int64
      trigger:
        type: boolean
  v1ModelState:
    type: object
    properties:
      connector:
        type: string
      table:
        type: string
      specHash:
        type: string
      refreshedOn:
        type: string
        format: date-time
  v1ModelV2:
    type: object
    properties:
      spec:
        $ref: '#/definitions/v1ModelSpec'
      state:
        $ref: '#/definitions/v1ModelState'
  v1NumericHistogramBins:
    type: object
    properties:
      bins:
        type: array
        items:
          type: object
          $ref: '#/definitions/NumericHistogramBinsBin'
  v1NumericOutliers:
    type: object
    properties:
      outliers:
        type: array
        items:
          type: object
          $ref: '#/definitions/NumericOutliersOutlier'
  v1NumericStatistics:
    type: object
    properties:
      min:
        type: number
        format: double
      max:
        type: number
        format: double
      mean:
        type: number
        format: double
      q25:
        type: number
        format: double
      q50:
        type: number
        format: double
      q75:
        type: number
        format: double
      sd:
        type: number
        format: double
    title: Response for QueryService.ColumnDescriptiveStatistics
  v1NumericSummary:
    type: object
    properties:
      numericHistogramBins:
        $ref: '#/definitions/v1NumericHistogramBins'
      numericStatistics:
        $ref: '#/definitions/v1NumericStatistics'
      numericOutliers:
        $ref: '#/definitions/v1NumericOutliers'
    description: |-
      Response for QueryService.ColumnNumericHistogram, QueryService.ColumnDescriptiveStatistics and QueryService.ColumnCardinality.
      Message will have either numericHistogramBins, numericStatistics or numericOutliers set.
  v1OLAPGetTableResponse:
    type: object
    properties:
      schema:
        $ref: '#/definitions/v1StructType'
      view:
        type: boolean
  v1OLAPListTablesResponse:
    type: object
    properties:
      tables:
        type: array
        items:
          type: object
          $ref: '#/definitions/v1TableInfo'
  v1ObjectType:
    type: string
    enum:
      - OBJECT_TYPE_UNSPECIFIED
      - OBJECT_TYPE_TABLE
      - OBJECT_TYPE_SOURCE
      - OBJECT_TYPE_MODEL
      - OBJECT_TYPE_METRICS_VIEW
    default: OBJECT_TYPE_UNSPECIFIED
    title: ObjectType represents the different kinds of catalog objects
  v1ParseError:
    type: object
    properties:
      message:
        type: string
      filePath:
        type: string
      startLocation:
        $ref: '#/definitions/runtimev1CharLocation'
      external:
        type: boolean
  v1PingResponse:
    type: object
    properties:
      version:
        type: string
        title: Runtime version
      time:
        type: string
        format: date-time
        title: Runtime server time
    title: Response message for RuntimeService.Ping
  v1ProfileColumn:
    type: object
    properties:
      name:
        type: string
      type:
        type: string
      largestStringLength:
        type: integer
        format: int32
  v1ProjectParser:
    type: object
    properties:
      spec:
        $ref: '#/definitions/v1ProjectParserSpec'
      state:
        $ref: '#/definitions/v1ProjectParserState'
  v1ProjectParserSpec:
    type: object
  v1ProjectParserState:
    type: object
    properties:
      parseErrors:
        type: array
        items:
          type: object
          $ref: '#/definitions/v1ParseError'
      currentCommitSha:
        type: string
      watching:
        type: boolean
  v1PullTrigger:
    type: object
    properties:
      spec:
        $ref: '#/definitions/v1PullTriggerSpec'
      state:
        $ref: '#/definitions/v1PullTriggerState'
  v1PullTriggerSpec:
    type: object
  v1PullTriggerState:
    type: object
  v1PutFileAndReconcileRequest:
    type: object
    properties:
      instanceId:
        type: string
        title: Instance to store file in and reconcile
      path:
        type: string
        title: Path to store the file at
      blob:
        type: string
        title: Contents to save to the file
      create:
        type: boolean
        title: Create indicates whether to create the file if it doesn't already exist
      createOnly:
        type: boolean
        description: |-
          create_only will cause the operation to fail if a file already exists at path.
          It should only be set when create = true.
      dry:
        type: boolean
        description: If true, will save the file and validate it and related file artifacts, but not actually execute any migrations.
      strict:
        type: boolean
        title: |-
          If true, will not execute any migrations if any artifact fails to validate.
          Otherwise, it will execute a best-effort reconciliation (including dropping objects with
          artifacts that fail to validate.)
  v1PutFileAndReconcileResponse:
    type: object
    properties:
      errors:
        type: array
        items:
          type: object
          $ref: '#/definitions/v1ReconcileError'
        description: |-
          Errors encountered during reconciliation. If strict = false, any path in
          affected_paths without an error can be assumed to have been reconciled succesfully.
      affectedPaths:
        type: array
        items:
          type: string
        description: |-
          affected_paths lists all the file artifact paths that were considered while
          executing the reconciliation. If changed_paths was empty, this will include all
          code artifacts in the repo.
  v1PutFileResponse:
    type: object
    properties:
      filePath:
        type: string
        title: 'TODO: Redundant, should be removed (but frontend currently uses it)'
    title: Response message for RuntimeService.PutFile
  v1QueryBatchEntry:
    type: object
    properties:
      key:
        type: integer
        format: int32
        description: Since response could out of order `key` is used to co-relate a specific response to request.
      metricsViewAggregationRequest:
        $ref: '#/definitions/v1MetricsViewAggregationRequest'
      metricsViewToplistRequest:
        $ref: '#/definitions/v1MetricsViewToplistRequest'
      metricsViewComparisonToplistRequest:
        $ref: '#/definitions/v1MetricsViewComparisonToplistRequest'
      metricsViewTimeSeriesRequest:
        $ref: '#/definitions/v1MetricsViewTimeSeriesRequest'
      metricsViewTotalsRequest:
        $ref: '#/definitions/v1MetricsViewTotalsRequest'
      metricsViewRowsRequest:
        $ref: '#/definitions/v1MetricsViewRowsRequest'
      columnRollupIntervalRequest:
        $ref: '#/definitions/v1ColumnRollupIntervalRequest'
      columnTopKRequest:
        $ref: '#/definitions/v1ColumnTopKRequest'
      columnNullCountRequest:
        $ref: '#/definitions/v1ColumnNullCountRequest'
      columnDescriptiveStatisticsRequest:
        $ref: '#/definitions/v1ColumnDescriptiveStatisticsRequest'
      columnTimeGrainRequest:
        $ref: '#/definitions/v1ColumnTimeGrainRequest'
      columnNumericHistogramRequest:
        $ref: '#/definitions/v1ColumnNumericHistogramRequest'
      columnRugHistogramRequest:
        $ref: '#/definitions/v1ColumnRugHistogramRequest'
      columnTimeRangeRequest:
        $ref: '#/definitions/v1ColumnTimeRangeRequest'
      columnCardinalityRequest:
        $ref: '#/definitions/v1ColumnCardinalityRequest'
      columnTimeSeriesRequest:
        $ref: '#/definitions/v1ColumnTimeSeriesRequest'
      tableCardinalityRequest:
        $ref: '#/definitions/v1TableCardinalityRequest'
      tableColumnsRequest:
        $ref: '#/definitions/v1TableColumnsRequest'
      tableRowsRequest:
        $ref: '#/definitions/v1TableRowsRequest'
  v1QueryBatchResponse:
    type: object
    properties:
      key:
        type: integer
        format: int32
      error:
        type: string
      metricsViewAggregationResponse:
        $ref: '#/definitions/v1MetricsViewAggregationResponse'
      metricsViewToplistResponse:
        $ref: '#/definitions/v1MetricsViewToplistResponse'
      metricsViewComparisonToplistResponse:
        $ref: '#/definitions/v1MetricsViewComparisonToplistResponse'
      metricsViewTimeSeriesResponse:
        $ref: '#/definitions/v1MetricsViewTimeSeriesResponse'
      metricsViewTotalsResponse:
        $ref: '#/definitions/v1MetricsViewTotalsResponse'
      metricsViewRowsResponse:
        $ref: '#/definitions/v1MetricsViewRowsResponse'
      columnRollupIntervalResponse:
        $ref: '#/definitions/v1ColumnRollupIntervalResponse'
      columnTopKResponse:
        $ref: '#/definitions/v1ColumnTopKResponse'
      columnNullCountResponse:
        $ref: '#/definitions/v1ColumnNullCountResponse'
      columnDescriptiveStatisticsResponse:
        $ref: '#/definitions/v1ColumnDescriptiveStatisticsResponse'
      columnTimeGrainResponse:
        $ref: '#/definitions/v1ColumnTimeGrainResponse'
      columnNumericHistogramResponse:
        $ref: '#/definitions/v1ColumnNumericHistogramResponse'
      columnRugHistogramResponse:
        $ref: '#/definitions/v1ColumnRugHistogramResponse'
      columnTimeRangeResponse:
        $ref: '#/definitions/v1ColumnTimeRangeResponse'
      columnCardinalityResponse:
        $ref: '#/definitions/v1ColumnCardinalityResponse'
      columnTimeSeriesResponse:
        $ref: '#/definitions/v1ColumnTimeSeriesResponse'
      tableCardinalityResponse:
        $ref: '#/definitions/v1TableCardinalityResponse'
      tableColumnsResponse:
        $ref: '#/definitions/v1TableColumnsResponse'
      tableRowsResponse:
        $ref: '#/definitions/v1TableRowsResponse'
  v1QueryResponse:
    type: object
    properties:
      meta:
        $ref: '#/definitions/v1StructType'
        title: Schema of result data
      data:
        type: array
        items:
          type: object
        title: Result data
    title: Response message for QueryService.Query
  v1ReconcileError:
    type: object
    properties:
      code:
        $ref: '#/definitions/v1ReconcileErrorCode'
        title: Code denotes the category of error
      message:
        type: string
        title: Message is a developer-friendly error message
      filePath:
        type: string
        title: File path of the code artifact that this error relates to (if any)
      propertyPath:
        type: array
        items:
          type: string
        description: |-
          Property path of the error in the code artifact (if any).
          It's represented as a JS-style property path, e.g. "key0.key1[index2].key3".
          It only applies to structured code artifacts (i.e. YAML).
          Only applicable if file_path is set.
      startLocation:
        $ref: '#/definitions/v1ReconcileErrorCharLocation'
        description: |-
          Start location of the error in the code artifact (if any).
          Only applicable if file_path is set.
      endLocation:
        $ref: '#/definitions/v1ReconcileErrorCharLocation'
        description: |-
          End location of the error in the code artifact (if any).
          Only applicable if file_path and start_location is set.
    description: ReconcileError represents an error encountered while running Reconcile.
  v1ReconcileErrorCharLocation:
    type: object
    properties:
      line:
        type: integer
        format: int64
      column:
        type: integer
        format: int64
    title: CharLocation is a line and column in a code artifact
  v1ReconcileErrorCode:
    type: string
    enum:
      - CODE_UNSPECIFIED
      - CODE_SYNTAX
      - CODE_VALIDATION
      - CODE_DEPENDENCY
      - CODE_OLAP
      - CODE_SOURCE
      - CODE_SOURCE_PERMISSION_DENIED
    default: CODE_UNSPECIFIED
    description: |-
      - CODE_UNSPECIFIED: Unspecified error
       - CODE_SYNTAX: Code artifact failed to parse
       - CODE_VALIDATION: Code artifact has internal validation errors
       - CODE_DEPENDENCY: Code artifact is valid, but has invalid dependencies
       - CODE_OLAP: Error returned from the OLAP database
       - CODE_SOURCE: Error encountered during source inspection or ingestion
       - CODE_SOURCE_PERMISSION_DENIED: Error returned when unauthorised to access remote sources
    title: Code represents different categories of reconciliation errors
  v1ReconcileResponse:
    type: object
    properties:
      errors:
        type: array
        items:
          type: object
          $ref: '#/definitions/v1ReconcileError'
        description: |-
          Errors encountered during reconciliation. If strict = false, any path in
          affected_paths without an error can be assumed to have been reconciled succesfully.
      affectedPaths:
        type: array
        items:
          type: string
        description: |-
          affected_paths lists all the file artifact paths that were considered while
          executing the reconciliation. If changed_paths was empty, this will include all
          code artifacts in the repo.
    title: Response message for RuntimeService.Reconcile
  v1ReconcileStatus:
    type: string
    enum:
      - RECONCILE_STATUS_UNSPECIFIED
      - RECONCILE_STATUS_IDLE
      - RECONCILE_STATUS_PENDING
      - RECONCILE_STATUS_RUNNING
    default: RECONCILE_STATUS_UNSPECIFIED
  v1RefreshAndReconcileRequest:
    type: object
    properties:
      instanceId:
        type: string
        title: Instance to store file in and reconcile
      path:
        type: string
        title: Current path of the file
      dry:
        type: boolean
        description: If true, will save the file and validate it and related file artifacts, but not actually execute any migrations.
      strict:
        type: boolean
        title: |-
          If true, will not execute any migrations if any artifact fails to validate.
          Otherwise, it will execute a best-effort reconciliation (including dropping objects with
          artifacts that fail to validate.)
  v1RefreshAndReconcileResponse:
    type: object
    properties:
      errors:
        type: array
        items:
          type: object
          $ref: '#/definitions/v1ReconcileError'
        description: |-
          Errors encountered during reconciliation. If strict = false, any path in
          affected_paths without an error can be assumed to have been reconciled succesfully.
      affectedPaths:
        type: array
        items:
          type: string
        description: |-
          affected_paths lists all the file artifact paths that were considered while
          executing the reconciliation. If changed_paths was empty, this will include all
          code artifacts in the repo.
  v1RefreshTrigger:
    type: object
    properties:
      spec:
        $ref: '#/definitions/v1RefreshTriggerSpec'
      state:
        $ref: '#/definitions/v1RefreshTriggerState'
  v1RefreshTriggerSpec:
    type: object
    properties:
      onlyNames:
        type: array
        items:
          type: object
          $ref: '#/definitions/v1ResourceName'
  v1RefreshTriggerState:
    type: object
  v1RenameFileAndReconcileRequest:
    type: object
    properties:
      instanceId:
        type: string
        title: Instance to store file in and reconcile
      fromPath:
        type: string
        title: Current path of the file
      toPath:
        type: string
        title: New path of the file
      dry:
        type: boolean
        description: If true, will save the file and validate it and related file artifacts, but not actually execute any migrations.
      strict:
        type: boolean
        title: |-
          If true, will not execute any migrations if any artifact fails to validate.
          Otherwise, it will execute a best-effort reconciliation (including dropping objects with
          artifacts that fail to validate.)
  v1RenameFileAndReconcileResponse:
    type: object
    properties:
      errors:
        type: array
        items:
          type: object
          $ref: '#/definitions/v1ReconcileError'
        description: |-
          Errors encountered during reconciliation. If strict = false, any path in
          affected_paths without an error can be assumed to have been reconciled succesfully.
      affectedPaths:
        type: array
        items:
          type: string
        description: |-
          affected_paths lists all the file artifact paths that were considered while
          executing the reconciliation. If changed_paths was empty, this will include all
          code artifacts in the repo.
  v1RenameFileResponse:
    type: object
    title: Response message for RuntimeService.RenameFile
  v1Report:
    type: object
    properties:
      spec:
        $ref: '#/definitions/v1ReportSpec'
      state:
        $ref: '#/definitions/v1ReportState'
  v1ReportExecution:
    type: object
    properties:
      adhoc:
        type: boolean
      errorMessage:
        type: string
      reportTime:
        type: string
        format: date-time
      startedOn:
        type: string
        format: date-time
      finishedOn:
        type: string
        format: date-time
  v1ReportSpec:
    type: object
    properties:
      trigger:
        type: boolean
      title:
        type: string
      refreshSchedule:
        $ref: '#/definitions/v1Schedule'
      timeoutSeconds:
        type: integer
        format: int64
      operationName:
        type: string
      operationProperties:
        type: object
      operationTimeRange:
        type: string
      exportLimit:
        type: integer
        format: int64
      exportFormat:
        $ref: '#/definitions/v1ExportFormat'
      recipients:
        type: array
        items:
          type: string
      emailOpenUrl:
        type: string
      emailEditUrl:
        type: string
  v1ReportState:
    type: object
    properties:
      nextRunOn:
        type: string
        format: date-time
      currentExecution:
        $ref: '#/definitions/v1ReportExecution'
      executionHistory:
        type: array
        items:
          type: object
          $ref: '#/definitions/v1ReportExecution'
      executionCount:
        type: integer
        format: int64
  v1Resource:
    type: object
    properties:
      meta:
        $ref: '#/definitions/v1ResourceMeta'
      projectParser:
        $ref: '#/definitions/v1ProjectParser'
        description: Well-known types only, for now. If required, we can add support for a google.protobuf.Any later.
      source:
        $ref: '#/definitions/v1SourceV2'
      model:
        $ref: '#/definitions/v1ModelV2'
      metricsView:
        $ref: '#/definitions/v1MetricsViewV2'
      migration:
        $ref: '#/definitions/v1Migration'
      report:
        $ref: '#/definitions/v1Report'
      pullTrigger:
        $ref: '#/definitions/v1PullTrigger'
      refreshTrigger:
        $ref: '#/definitions/v1RefreshTrigger'
      bucketPlanner:
        $ref: '#/definitions/v1BucketPlanner'
  v1ResourceEvent:
    type: string
    enum:
      - RESOURCE_EVENT_UNSPECIFIED
      - RESOURCE_EVENT_WRITE
      - RESOURCE_EVENT_DELETE
    default: RESOURCE_EVENT_UNSPECIFIED
  v1ResourceMeta:
    type: object
    properties:
      name:
        $ref: '#/definitions/v1ResourceName'
      refs:
        type: array
        items:
          type: object
          $ref: '#/definitions/v1ResourceName'
      owner:
        $ref: '#/definitions/v1ResourceName'
      filePaths:
        type: array
        items:
          type: string
      hidden:
        type: boolean
      version:
        type: string
        format: int64
      specVersion:
        type: string
        format: int64
      stateVersion:
        type: string
        format: int64
      createdOn:
        type: string
        format: date-time
      specUpdatedOn:
        type: string
        format: date-time
      stateUpdatedOn:
        type: string
        format: date-time
      deletedOn:
        type: string
        format: date-time
      reconcileStatus:
        $ref: '#/definitions/v1ReconcileStatus'
      reconcileError:
        type: string
      reconcileOn:
        type: string
        format: date-time
      renamedFrom:
        $ref: '#/definitions/v1ResourceName'
  v1ResourceName:
    type: object
    properties:
      kind:
        type: string
      name:
        type: string
  v1S3GetBucketMetadataResponse:
    type: object
    properties:
      region:
        type: string
  v1S3GetCredentialsInfoResponse:
    type: object
    properties:
      exist:
        type: boolean
      provider:
        type: string
  v1S3ListBucketsResponse:
    type: object
    properties:
      nextPageToken:
        type: string
      buckets:
        type: array
        items:
          type: string
  v1S3ListObjectsResponse:
    type: object
    properties:
      nextPageToken:
        type: string
      objects:
        type: array
        items:
          type: object
          $ref: '#/definitions/v1S3Object'
  v1S3Object:
    type: object
    properties:
      name:
        type: string
      modifiedOn:
        type: string
        format: date-time
      size:
        type: string
        format: int64
      isDir:
        type: boolean
  v1ScanConnectorsResponse:
    type: object
    properties:
      connectors:
        type: array
        items:
          type: object
          $ref: '#/definitions/v1ScannedConnector'
  v1ScannedConnector:
    type: object
    properties:
      name:
        type: string
      type:
        type: string
      hasAnonymousAccess:
        type: boolean
        title: reports whether access is present without any credentials
  v1Schedule:
    type: object
    properties:
      cron:
        type: string
      tickerSeconds:
        type: integer
        format: int64
      timeZone:
        type: string
  v1Source:
    type: object
    properties:
      name:
        type: string
        title: Name of the source
      connector:
        type: string
        title: Connector used by the source
      properties:
        type: object
        title: Connector properties assigned in the source
      schema:
        $ref: '#/definitions/v1StructType'
        title: Detected schema of the source
      timeoutSeconds:
        type: integer
        format: int32
        title: timeout for source ingestion in seconds
    title: Source is the internal representation of a source definition
  v1SourceSpec:
    type: object
    properties:
      sourceConnector:
        type: string
      sinkConnector:
        type: string
      properties:
        type: object
      refreshSchedule:
        $ref: '#/definitions/v1Schedule'
      timeoutSeconds:
        type: integer
        format: int64
      stageChanges:
        type: boolean
        title: Fields not derived from code files
      streamIngestion:
        type: boolean
      trigger:
        type: boolean
  v1SourceState:
    type: object
    properties:
      connector:
        type: string
      table:
        type: string
      specHash:
        type: string
      refreshedOn:
        type: string
        format: date-time
  v1SourceV2:
    type: object
    properties:
      spec:
        $ref: '#/definitions/v1SourceSpec'
      state:
        $ref: '#/definitions/v1SourceState'
  v1StructType:
    type: object
    properties:
      fields:
        type: array
        items:
          type: object
          $ref: '#/definitions/StructTypeField'
    title: StructType is a type composed of ordered, named and typed sub-fields
  v1Table:
    type: object
    properties:
      name:
        type: string
        title: Table name
      schema:
        $ref: '#/definitions/v1StructType'
        title: Table schema
      managed:
        type: boolean
        description: |-
          Managed is true if the table was created through a runtime migration, false if it was discovered in by
          scanning the database's information schema.
    description: |-
      Table represents a table in the OLAP database. These include pre-existing tables discovered by periodically
      scanning the database's information schema when the instance is created with exposed=true. Pre-existing tables
      have managed = false.
  v1TableCardinalityRequest:
    type: object
    properties:
      instanceId:
        type: string
      tableName:
        type: string
      priority:
        type: integer
        format: int32
  v1TableCardinalityResponse:
    type: object
    properties:
      cardinality:
        type: string
        format: int64
  v1TableColumnsRequest:
    type: object
    properties:
      instanceId:
        type: string
      tableName:
        type: string
      priority:
        type: integer
        format: int32
  v1TableColumnsResponse:
    type: object
    properties:
      profileColumns:
        type: array
        items:
          type: object
          $ref: '#/definitions/v1ProfileColumn'
  v1TableInfo:
    type: object
    properties:
      database:
        type: string
      name:
        type: string
  v1TableRowsRequest:
    type: object
    properties:
      instanceId:
        type: string
      tableName:
        type: string
      limit:
        type: integer
        format: int32
      priority:
        type: integer
        format: int32
  v1TableRowsResponse:
    type: object
    properties:
      data:
        type: array
        items:
          type: object
  v1TimeGrain:
    type: string
    enum:
      - TIME_GRAIN_UNSPECIFIED
      - TIME_GRAIN_MILLISECOND
      - TIME_GRAIN_SECOND
      - TIME_GRAIN_MINUTE
      - TIME_GRAIN_HOUR
      - TIME_GRAIN_DAY
      - TIME_GRAIN_WEEK
      - TIME_GRAIN_MONTH
      - TIME_GRAIN_QUARTER
      - TIME_GRAIN_YEAR
    default: TIME_GRAIN_UNSPECIFIED
  v1TimeRange:
    type: object
    properties:
      start:
        type: string
        format: date-time
      end:
        type: string
        format: date-time
  v1TimeRangeSummary:
    type: object
    properties:
      min:
        type: string
        format: date-time
      max:
        type: string
        format: date-time
      interval:
        $ref: '#/definitions/TimeRangeSummaryInterval'
  v1TimeSeriesResponse:
    type: object
    properties:
      results:
        type: array
        items:
          type: object
          $ref: '#/definitions/v1TimeSeriesValue'
      spark:
        type: array
        items:
          type: object
          $ref: '#/definitions/v1TimeSeriesValue'
      sampleSize:
        type: integer
        format: int32
  v1TimeSeriesTimeRange:
    type: object
    properties:
      start:
        type: string
        format: date-time
      end:
        type: string
        format: date-time
      interval:
        $ref: '#/definitions/v1TimeGrain'
  v1TimeSeriesValue:
    type: object
    properties:
      ts:
        type: string
        format: date-time
      bin:
        type: number
        format: double
      records:
        type: object
  v1TopK:
    type: object
    properties:
      entries:
        type: array
        items:
          type: object
          $ref: '#/definitions/TopKEntry'
  v1TriggerRefreshResponse:
    type: object
    title: Response message for RuntimeService.TriggerRefresh
  v1TypeCode:
    type: string
    enum:
      - CODE_UNSPECIFIED
      - CODE_BOOL
      - CODE_INT8
      - CODE_INT16
      - CODE_INT32
      - CODE_INT64
      - CODE_INT128
      - CODE_UINT8
      - CODE_UINT16
      - CODE_UINT32
      - CODE_UINT64
      - CODE_UINT128
      - CODE_FLOAT32
      - CODE_FLOAT64
      - CODE_TIMESTAMP
      - CODE_DATE
      - CODE_TIME
      - CODE_STRING
      - CODE_BYTES
      - CODE_ARRAY
      - CODE_STRUCT
      - CODE_MAP
      - CODE_DECIMAL
      - CODE_JSON
      - CODE_UUID
    default: CODE_UNSPECIFIED
    title: Code enumerates all the types that can be represented in a schema
  v1UnpackEmptyResponse:
    type: object
    title: Response message for RuntimeService.UnpackEmpty
  v1UnpackExampleResponse:
    type: object
    title: Response message for RuntimeService.UnpackExample
  v1WatchFilesResponse:
    type: object
    properties:
      event:
        $ref: '#/definitions/v1FileEvent'
      path:
        type: string
    title: Response message for RuntimeService.WatchFiles
  v1WatchLogsResponse:
    type: object
    properties:
      logs:
        type: array
        items:
          type: object
          $ref: '#/definitions/v1Log'
  v1WatchResourcesResponse:
    type: object
    properties:
      event:
        $ref: '#/definitions/v1ResourceEvent'
      name:
        $ref: '#/definitions/v1ResourceName'
      resource:
        $ref: '#/definitions/v1Resource'<|MERGE_RESOLUTION|>--- conflicted
+++ resolved
@@ -3608,17 +3608,11 @@
       firstDayOfWeek:
         type: integer
         format: int64
-<<<<<<< HEAD
-      firstMonthOfYear:
-        type: integer
-        format: int64
-=======
         description: ISO 8601 weekday number to use as the base for time aggregations by week. Defaults to 1 (Monday).
       firstMonthOfYear:
         type: integer
         format: int64
         description: Month number to use as the base for time aggregations by year. Defaults to 1 (January).
->>>>>>> abbc73d6
   v1MetricsViewState:
     type: object
     properties:
