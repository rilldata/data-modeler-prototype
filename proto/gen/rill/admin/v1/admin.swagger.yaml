--- conflicted
+++ resolved
@@ -891,14 +891,10 @@
           in: path
           required: true
           type: string
-        - name: body
-          in: body
-          required: true
-          schema:
-            type: object
-            properties:
-              name:
-                type: string
+        - name: name
+          in: query
+          required: false
+          type: string
       tags:
         - AdminService
   /v1/organizations/{organizationName}/services/{name}:
@@ -1936,13 +1932,11 @@
         type: object
         additionalProperties:
           type: string
-<<<<<<< HEAD
   v1UpdateServiceResponse:
     type: object
     properties:
       service:
         $ref: '#/definitions/v1Service'
-=======
   v1UpdateUserPreferencesRequest:
     type: object
     properties:
@@ -1954,7 +1948,6 @@
     properties:
       preferences:
         $ref: '#/definitions/v1UserPreferences'
->>>>>>> 2a6e907d
   v1User:
     type: object
     properties:
