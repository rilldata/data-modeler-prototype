swagger: "2.0"
info:
  title: rill/admin/v1/ai.proto
  version: version not set
tags:
  - name: AIService
  - name: AdminService
  - name: TelemetryService
consumes:
  - application/json
produces:
  - application/json
paths:
  /v1/ai/complete:
    post:
      summary: Complete sends the messages of a chat to the AI and asks it to generate a new message.
      operationId: AIService_Complete
      responses:
        "200":
          description: A successful response.
          schema:
            $ref: '#/definitions/v1CompleteResponse'
        default:
          description: An unexpected error response.
          schema:
            $ref: '#/definitions/rpcStatus'
      parameters:
        - name: body
          in: body
          required: true
          schema:
            $ref: '#/definitions/v1CompleteRequest'
      tags:
        - AIService
  /v1/billing/plans:
    get:
      summary: ListPublicBillingPlans lists all public billing plans
      operationId: AdminService_ListPublicBillingPlans
      responses:
        "200":
          description: A successful response.
          schema:
            $ref: '#/definitions/v1ListPublicBillingPlansResponse'
        default:
          description: An unexpected error response.
          schema:
            $ref: '#/definitions/rpcStatus'
      tags:
        - AdminService
  /v1/deployments/{deploymentId}/reconcile:
    post:
      summary: TriggerReconcile triggers reconcile for the project's prod deployment
      operationId: AdminService_TriggerReconcile
      responses:
        "200":
          description: A successful response.
          schema:
            $ref: '#/definitions/v1TriggerReconcileResponse'
        default:
          description: An unexpected error response.
          schema:
            $ref: '#/definitions/rpcStatus'
      parameters:
        - name: deploymentId
          in: path
          required: true
          type: string
        - name: body
          in: body
          required: true
          schema:
            type: object
      tags:
        - AdminService
  /v1/deployments/{deploymentId}/refresh:
    post:
      summary: TriggerRefreshSources refresh the source for production deployment
      operationId: AdminService_TriggerRefreshSources
      responses:
        "200":
          description: A successful response.
          schema:
            $ref: '#/definitions/v1TriggerRefreshSourcesResponse'
        default:
          description: An unexpected error response.
          schema:
            $ref: '#/definitions/rpcStatus'
      parameters:
        - name: deploymentId
          in: path
          required: true
          type: string
        - name: body
          in: body
          required: true
          schema:
            type: object
            properties:
              sources:
                type: array
                items:
                  type: string
      tags:
        - AdminService
  /v1/github/repositories:
    get:
      summary: |-
        GetGithubRepoRequest returns info about a Github repo based on the caller's installations.
        If the caller has not granted access to the repository, instructions for granting access are returned.
      operationId: AdminService_GetGithubRepoStatus
      responses:
        "200":
          description: A successful response.
          schema:
            $ref: '#/definitions/v1GetGithubRepoStatusResponse'
        default:
          description: An unexpected error response.
          schema:
            $ref: '#/definitions/rpcStatus'
      parameters:
        - name: githubUrl
          in: query
          required: false
          type: string
      tags:
        - AdminService
  /v1/github/user:
    get:
      summary: |-
        GetGithubUserStatus returns info about a Github user account based on the caller's installations.
        If we don't have access to user's personal account tokens or it is expired, instructions for granting access are returned.
      operationId: AdminService_GetGithubUserStatus
      responses:
        "200":
          description: A successful response.
          schema:
            $ref: '#/definitions/v1GetGithubUserStatusResponse'
        default:
          description: An unexpected error response.
          schema:
            $ref: '#/definitions/rpcStatus'
      tags:
        - AdminService
  /v1/magic-tokens/{tokenId}:
    delete:
      summary: RevokeMagicAuthToken revokes a magic auth token.
      operationId: AdminService_RevokeMagicAuthToken
      responses:
        "200":
          description: A successful response.
          schema:
            $ref: '#/definitions/v1RevokeMagicAuthTokenResponse'
        default:
          description: An unexpected error response.
          schema:
            $ref: '#/definitions/rpcStatus'
      parameters:
        - name: tokenId
          in: path
          required: true
          type: string
      tags:
        - AdminService
  /v1/organizations:
    get:
      summary: ListOrganizations lists all the organizations currently managed by the admin
      operationId: AdminService_ListOrganizations
      responses:
        "200":
          description: A successful response.
          schema:
            $ref: '#/definitions/v1ListOrganizationsResponse'
        default:
          description: An unexpected error response.
          schema:
            $ref: '#/definitions/rpcStatus'
      parameters:
        - name: pageSize
          in: query
          required: false
          type: integer
          format: int64
        - name: pageToken
          in: query
          required: false
          type: string
      tags:
        - AdminService
    post:
      summary: CreateOrganization creates a new organization
      operationId: AdminService_CreateOrganization
      responses:
        "200":
          description: A successful response.
          schema:
            $ref: '#/definitions/v1CreateOrganizationResponse'
        default:
          description: An unexpected error response.
          schema:
            $ref: '#/definitions/rpcStatus'
      parameters:
        - name: body
          in: body
          required: true
          schema:
            $ref: '#/definitions/v1CreateOrganizationRequest'
      tags:
        - AdminService
  /v1/organizations/{name}:
    get:
      summary: GetOrganization returns information about a specific organization
      operationId: AdminService_GetOrganization
      responses:
        "200":
          description: A successful response.
          schema:
            $ref: '#/definitions/v1GetOrganizationResponse'
        default:
          description: An unexpected error response.
          schema:
            $ref: '#/definitions/rpcStatus'
      parameters:
        - name: name
          in: path
          required: true
          type: string
      tags:
        - AdminService
    delete:
      summary: DeleteOrganization deletes an organizations
      operationId: AdminService_DeleteOrganization
      responses:
        "200":
          description: A successful response.
          schema:
            $ref: '#/definitions/v1DeleteOrganizationResponse'
        default:
          description: An unexpected error response.
          schema:
            $ref: '#/definitions/rpcStatus'
      parameters:
        - name: name
          in: path
          required: true
          type: string
      tags:
        - AdminService
    patch:
      summary: UpdateOrganization deletes an organizations
      operationId: AdminService_UpdateOrganization
      responses:
        "200":
          description: A successful response.
          schema:
            $ref: '#/definitions/v1UpdateOrganizationResponse'
        default:
          description: An unexpected error response.
          schema:
            $ref: '#/definitions/rpcStatus'
      parameters:
        - name: name
          in: path
          required: true
          type: string
        - name: body
          in: body
          required: true
          schema:
            type: object
            properties:
              description:
                type: string
              newName:
                type: string
      tags:
        - AdminService
  /v1/organizations/{orgName}/billing/plan:
    patch:
      summary: UpdateOrganizationBillingPlan updates the billing plan for the organization
      operationId: AdminService_UpdateOrganizationBillingPlan
      responses:
        "200":
          description: A successful response.
          schema:
            $ref: '#/definitions/v1UpdateOrganizationBillingPlanResponse'
        default:
          description: An unexpected error response.
          schema:
            $ref: '#/definitions/rpcStatus'
      parameters:
        - name: orgName
          in: path
          required: true
          type: string
        - name: body
          in: body
          required: true
          schema:
            type: object
            properties:
              rillPlanId:
                type: string
              billerPlanId:
                type: string
      tags:
        - AdminService
  /v1/organizations/{orgName}/billing/subscriptions:
    get:
      summary: ListOrganizationSubscriptions list all the subscriptions for the organization
      operationId: AdminService_ListOrganizationSubscriptions
      responses:
        "200":
          description: A successful response.
          schema:
            $ref: '#/definitions/v1ListOrganizationSubscriptionsResponse'
        default:
          description: An unexpected error response.
          schema:
            $ref: '#/definitions/rpcStatus'
      parameters:
        - name: orgName
          in: path
          required: true
          type: string
      tags:
        - AdminService
  /v1/organizations/{orgName}/billing/subscriptions/{subscriptionId}:
    delete:
      summary: DeleteOrganizationSubscriptions list all the subscriptions for the organization
      operationId: AdminService_DeleteOrganizationSubscription
      responses:
        "200":
          description: A successful response.
          schema:
            $ref: '#/definitions/v1DeleteOrganizationSubscriptionResponse'
        default:
          description: An unexpected error response.
          schema:
            $ref: '#/definitions/rpcStatus'
      parameters:
        - name: orgName
          in: path
          required: true
          type: string
        - name: subscriptionId
          in: path
          required: true
          type: string
        - name: subscriptionCancelEffective
          in: query
          required: false
          type: string
          enum:
            - SUBSCRIPTION_CANCEL_EFFECTIVE_UNSPECIFIED
            - SUBSCRIPTION_CANCEL_EFFECTIVE_NOW
            - SUBSCRIPTION_CANCEL_EFFECTIVE_END_OF_BILLING_CYCLE
          default: SUBSCRIPTION_CANCEL_EFFECTIVE_UNSPECIFIED
      tags:
        - AdminService
  /v1/organizations/{organization}/invites:
    get:
      summary: ListOrganizationInvites lists all the org invites
      operationId: AdminService_ListOrganizationInvites
      responses:
        "200":
          description: A successful response.
          schema:
            $ref: '#/definitions/v1ListOrganizationInvitesResponse'
        default:
          description: An unexpected error response.
          schema:
            $ref: '#/definitions/rpcStatus'
      parameters:
        - name: organization
          in: path
          required: true
          type: string
        - name: pageSize
          in: query
          required: false
          type: integer
          format: int64
        - name: pageToken
          in: query
          required: false
          type: string
      tags:
        - AdminService
  /v1/organizations/{organization}/members:
    get:
      summary: ListOrganizationMembers lists all the org members
      operationId: AdminService_ListOrganizationMembers
      responses:
        "200":
          description: A successful response.
          schema:
            $ref: '#/definitions/v1ListOrganizationMembersResponse'
        default:
          description: An unexpected error response.
          schema:
            $ref: '#/definitions/rpcStatus'
      parameters:
        - name: organization
          in: path
          required: true
          type: string
        - name: pageSize
          in: query
          required: false
          type: integer
          format: int64
        - name: pageToken
          in: query
          required: false
          type: string
      tags:
        - AdminService
    post:
      summary: AddOrganizationMember lists all the org members
      operationId: AdminService_AddOrganizationMember
      responses:
        "200":
          description: A successful response.
          schema:
            $ref: '#/definitions/v1AddOrganizationMemberResponse'
        default:
          description: An unexpected error response.
          schema:
            $ref: '#/definitions/rpcStatus'
      parameters:
        - name: organization
          in: path
          required: true
          type: string
        - name: body
          in: body
          required: true
          schema:
            type: object
            properties:
              email:
                type: string
              role:
                type: string
      tags:
        - AdminService
  /v1/organizations/{organization}/members/{email}:
    delete:
      summary: RemoveOrganizationMember removes member from the organization
      operationId: AdminService_RemoveOrganizationMember
      responses:
        "200":
          description: A successful response.
          schema:
            $ref: '#/definitions/v1RemoveOrganizationMemberResponse'
        default:
          description: An unexpected error response.
          schema:
            $ref: '#/definitions/rpcStatus'
      parameters:
        - name: organization
          in: path
          required: true
          type: string
        - name: email
          in: path
          required: true
          type: string
        - name: keepProjectRoles
          in: query
          required: false
          type: boolean
      tags:
        - AdminService
    put:
      summary: SetOrganizationMemberRole sets the role for the member
      operationId: AdminService_SetOrganizationMemberRole
      responses:
        "200":
          description: A successful response.
          schema:
            $ref: '#/definitions/v1SetOrganizationMemberRoleResponse'
        default:
          description: An unexpected error response.
          schema:
            $ref: '#/definitions/rpcStatus'
      parameters:
        - name: organization
          in: path
          required: true
          type: string
        - name: email
          in: path
          required: true
          type: string
        - name: body
          in: body
          required: true
          schema:
            type: object
            properties:
              role:
                type: string
      tags:
        - AdminService
  /v1/organizations/{organization}/members/current:
    delete:
      summary: LeaveOrganization removes the current user from the organization
      operationId: AdminService_LeaveOrganization
      responses:
        "200":
          description: A successful response.
          schema:
            $ref: '#/definitions/v1LeaveOrganizationResponse'
        default:
          description: An unexpected error response.
          schema:
            $ref: '#/definitions/rpcStatus'
      parameters:
        - name: organization
          in: path
          required: true
          type: string
      tags:
        - AdminService
  /v1/organizations/{organization}/projects/{project}/alerts:
    post:
      summary: CreateAlert adds a virtual file for an alert, triggers a reconcile, and waits for the alert to be added to the runtime catalog
      operationId: AdminService_CreateAlert
      responses:
        "200":
          description: A successful response.
          schema:
            $ref: '#/definitions/v1CreateAlertResponse'
        default:
          description: An unexpected error response.
          schema:
            $ref: '#/definitions/rpcStatus'
      parameters:
        - name: organization
          in: path
          required: true
          type: string
        - name: project
          in: path
          required: true
          type: string
        - name: body
          in: body
          required: true
          schema:
            type: object
            properties:
              options:
                $ref: '#/definitions/v1AlertOptions'
      tags:
        - AdminService
  /v1/organizations/{organization}/projects/{project}/alerts/-/yaml:
    post:
      summary: GenerateAlertYAML generates YAML for an alert to be copied into a project's Git repository
      operationId: AdminService_GenerateAlertYAML
      responses:
        "200":
          description: A successful response.
          schema:
            $ref: '#/definitions/v1GenerateAlertYAMLResponse'
        default:
          description: An unexpected error response.
          schema:
            $ref: '#/definitions/rpcStatus'
      parameters:
        - name: organization
          in: path
          required: true
          type: string
        - name: project
          in: path
          required: true
          type: string
        - name: body
          in: body
          required: true
          schema:
            type: object
            properties:
              options:
                $ref: '#/definitions/v1AlertOptions'
      tags:
        - AdminService
  /v1/organizations/{organization}/projects/{project}/alerts/{name}:
    delete:
      summary: DeleteAlert deletes the virtual file for a UI-managed alert, triggers a reconcile, and waits for the alert to be deleted in the runtime
      operationId: AdminService_DeleteAlert
      responses:
        "200":
          description: A successful response.
          schema:
            $ref: '#/definitions/v1DeleteAlertResponse'
        default:
          description: An unexpected error response.
          schema:
            $ref: '#/definitions/rpcStatus'
      parameters:
        - name: organization
          in: path
          required: true
          type: string
        - name: project
          in: path
          required: true
          type: string
        - name: name
          in: path
          required: true
          type: string
      tags:
        - AdminService
    put:
      summary: EditAlert edits a virtual file for a UI-managed alert, triggers a reconcile, and waits for the alert to be updated in the runtime
      operationId: AdminService_EditAlert
      responses:
        "200":
          description: A successful response.
          schema:
            $ref: '#/definitions/v1EditAlertResponse'
        default:
          description: An unexpected error response.
          schema:
            $ref: '#/definitions/rpcStatus'
      parameters:
        - name: organization
          in: path
          required: true
          type: string
        - name: project
          in: path
          required: true
          type: string
        - name: name
          in: path
          required: true
          type: string
        - name: body
          in: body
          required: true
          schema:
            type: object
            properties:
              options:
                $ref: '#/definitions/v1AlertOptions'
      tags:
        - AdminService
  /v1/organizations/{organization}/projects/{project}/alerts/{name}/unsubscribe:
    post:
      summary: UnsubscribeAlert removes the calling user from a alert's recipients list
      operationId: AdminService_UnsubscribeAlert
      responses:
        "200":
          description: A successful response.
          schema:
            $ref: '#/definitions/v1UnsubscribeAlertResponse'
        default:
          description: An unexpected error response.
          schema:
            $ref: '#/definitions/rpcStatus'
      parameters:
        - name: organization
          in: path
          required: true
          type: string
        - name: project
          in: path
          required: true
          type: string
        - name: name
          in: path
          required: true
          type: string
        - name: body
          in: body
          required: true
          schema:
            type: object
      tags:
        - AdminService
  /v1/organizations/{organization}/projects/{project}/alerts/{name}/yaml:
    get:
      summary: GenerateAlertYAML generates YAML for an alert to be copied into a project's Git repository
      operationId: AdminService_GetAlertYAML
      responses:
        "200":
          description: A successful response.
          schema:
            $ref: '#/definitions/v1GetAlertYAMLResponse'
        default:
          description: An unexpected error response.
          schema:
            $ref: '#/definitions/rpcStatus'
      parameters:
        - name: organization
          in: path
          required: true
          type: string
        - name: project
          in: path
          required: true
          type: string
        - name: name
          in: path
          required: true
          type: string
      tags:
        - AdminService
  /v1/organizations/{organization}/projects/{project}/credentials:
    post:
      summary: GetDeploymentCredentials returns runtime info and access token on behalf of a specific user, or alternatively for a raw set of JWT attributes
      operationId: AdminService_GetDeploymentCredentials
      responses:
        "200":
          description: A successful response.
          schema:
            $ref: '#/definitions/v1GetDeploymentCredentialsResponse'
        default:
          description: An unexpected error response.
          schema:
            $ref: '#/definitions/rpcStatus'
      parameters:
        - name: organization
          in: path
          required: true
          type: string
        - name: project
          in: path
          required: true
          type: string
        - name: body
          in: body
          required: true
          schema:
            type: object
            properties:
              branch:
                type: string
              ttlSeconds:
                type: integer
                format: int64
              userId:
                type: string
              userEmail:
                type: string
              attributes:
                type: object
      tags:
        - AdminService
  /v1/organizations/{organization}/projects/{project}/git-credentials:
    get:
      summary: GetGitCredentials returns credentials and other details for a project's Git repository.
      operationId: AdminService_GetGitCredentials
      responses:
        "200":
          description: A successful response.
          schema:
            $ref: '#/definitions/v1GetGitCredentialsResponse'
        default:
          description: An unexpected error response.
          schema:
            $ref: '#/definitions/rpcStatus'
      parameters:
        - name: organization
          in: path
          required: true
          type: string
        - name: project
          in: path
          required: true
          type: string
      tags:
        - AdminService
  /v1/organizations/{organization}/projects/{project}/iframe:
    post:
      summary: GetIFrame returns the iframe URL for the given project
      operationId: AdminService_GetIFrame
      responses:
        "200":
          description: A successful response.
          schema:
            $ref: '#/definitions/v1GetIFrameResponse'
        default:
          description: An unexpected error response.
          schema:
            $ref: '#/definitions/rpcStatus'
      parameters:
        - name: organization
          description: Organization that owns the project to embed.
          in: path
          required: true
          type: string
        - name: project
          description: Project that has the resource(s) to embed.
          in: path
          required: true
          type: string
        - name: body
          in: body
          required: true
          schema:
            type: object
            properties:
              branch:
                type: string
                description: Branch to embed. If not set, the production branch is used.
              ttlSeconds:
                type: integer
                format: int64
                description: TTL for the iframe's access token. If not set, defaults to 24 hours.
              userId:
                type: string
                description: If set, will use the attributes of the user with this ID.
              userEmail:
                type: string
                description: If set, will generate attributes corresponding to a user with this email.
              attributes:
                type: object
                description: If set, will use the provided attributes outright.
              kind:
                type: string
                description: Kind of resource to embed. If not set, defaults to "rill.runtime.v1.MetricsView".
              resource:
                type: string
                description: Name of the resource to embed. This should identify a resource that is valid for embedding, such as a dashboard or component.
              theme:
                type: string
                description: Theme to use for the embedded resource.
              navigation:
                type: boolean
                description: Navigation denotes whether navigation between different resources should be enabled in the embed.
              state:
                type: string
                description: Blob containing UI state for rendering the initial embed. Not currently supported.
              query:
                type: object
                additionalProperties:
                  type: string
                description: 'DEPRECATED: Additional parameters to set outright in the generated URL query.'
            description: GetIFrameRequest is the request payload for AdminService.GetIFrame.
      tags:
        - AdminService
  /v1/organizations/{organization}/projects/{project}/invites:
    get:
      summary: ListProjectInvites lists all the project invites
      operationId: AdminService_ListProjectInvites
      responses:
        "200":
          description: A successful response.
          schema:
            $ref: '#/definitions/v1ListProjectInvitesResponse'
        default:
          description: An unexpected error response.
          schema:
            $ref: '#/definitions/rpcStatus'
      parameters:
        - name: organization
          in: path
          required: true
          type: string
        - name: project
          in: path
          required: true
          type: string
        - name: pageSize
          in: query
          required: false
          type: integer
          format: int64
        - name: pageToken
          in: query
          required: false
          type: string
      tags:
        - AdminService
  /v1/organizations/{organization}/projects/{project}/members:
    get:
      summary: ListProjectMembers lists all the project members
      operationId: AdminService_ListProjectMembers
      responses:
        "200":
          description: A successful response.
          schema:
            $ref: '#/definitions/v1ListProjectMembersResponse'
        default:
          description: An unexpected error response.
          schema:
            $ref: '#/definitions/rpcStatus'
      parameters:
        - name: organization
          in: path
          required: true
          type: string
        - name: project
          in: path
          required: true
          type: string
        - name: pageSize
          in: query
          required: false
          type: integer
          format: int64
        - name: pageToken
          in: query
          required: false
          type: string
      tags:
        - AdminService
    post:
      summary: AddProjectMember adds a member to the project
      operationId: AdminService_AddProjectMember
      responses:
        "200":
          description: A successful response.
          schema:
            $ref: '#/definitions/v1AddProjectMemberResponse'
        default:
          description: An unexpected error response.
          schema:
            $ref: '#/definitions/rpcStatus'
      parameters:
        - name: organization
          in: path
          required: true
          type: string
        - name: project
          in: path
          required: true
          type: string
        - name: body
          in: body
          required: true
          schema:
            type: object
            properties:
              email:
                type: string
              role:
                type: string
      tags:
        - AdminService
  /v1/organizations/{organization}/projects/{project}/members/{email}:
    delete:
      summary: RemoveProjectMember removes member from the project
      operationId: AdminService_RemoveProjectMember
      responses:
        "200":
          description: A successful response.
          schema:
            $ref: '#/definitions/v1RemoveProjectMemberResponse'
        default:
          description: An unexpected error response.
          schema:
            $ref: '#/definitions/rpcStatus'
      parameters:
        - name: organization
          in: path
          required: true
          type: string
        - name: project
          in: path
          required: true
          type: string
        - name: email
          in: path
          required: true
          type: string
      tags:
        - AdminService
    put:
      summary: SetProjectMemberRole sets the role for the member
      operationId: AdminService_SetProjectMemberRole
      responses:
        "200":
          description: A successful response.
          schema:
            $ref: '#/definitions/v1SetProjectMemberRoleResponse'
        default:
          description: An unexpected error response.
          schema:
            $ref: '#/definitions/rpcStatus'
      parameters:
        - name: organization
          in: path
          required: true
          type: string
        - name: project
          in: path
          required: true
          type: string
        - name: email
          in: path
          required: true
          type: string
        - name: body
          in: body
          required: true
          schema:
            type: object
            properties:
              role:
                type: string
      tags:
        - AdminService
  /v1/organizations/{organization}/projects/{project}/reports:
    post:
      summary: CreateReport adds a virtual file for a report, triggers a reconcile, and waits for the report to be added to the runtime catalog
      operationId: AdminService_CreateReport
      responses:
        "200":
          description: A successful response.
          schema:
            $ref: '#/definitions/v1CreateReportResponse'
        default:
          description: An unexpected error response.
          schema:
            $ref: '#/definitions/rpcStatus'
      parameters:
        - name: organization
          in: path
          required: true
          type: string
        - name: project
          in: path
          required: true
          type: string
        - name: body
          in: body
          required: true
          schema:
            type: object
            properties:
              options:
                $ref: '#/definitions/v1ReportOptions'
      tags:
        - AdminService
  /v1/organizations/{organization}/projects/{project}/reports/-/yaml:
    post:
      summary: GenerateReportYAML generates YAML for a scheduled report to be copied into a project's Git repository
      operationId: AdminService_GenerateReportYAML
      responses:
        "200":
          description: A successful response.
          schema:
            $ref: '#/definitions/v1GenerateReportYAMLResponse'
        default:
          description: An unexpected error response.
          schema:
            $ref: '#/definitions/rpcStatus'
      parameters:
        - name: organization
          in: path
          required: true
          type: string
        - name: project
          in: path
          required: true
          type: string
        - name: body
          in: body
          required: true
          schema:
            type: object
            properties:
              options:
                $ref: '#/definitions/v1ReportOptions'
      tags:
        - AdminService
  /v1/organizations/{organization}/projects/{project}/reports/{name}:
    delete:
      summary: DeleteReport deletes the virtual file for a UI-managed report, triggers a reconcile, and waits for the report to be deleted in the runtime
      operationId: AdminService_DeleteReport
      responses:
        "200":
          description: A successful response.
          schema:
            $ref: '#/definitions/v1DeleteReportResponse'
        default:
          description: An unexpected error response.
          schema:
            $ref: '#/definitions/rpcStatus'
      parameters:
        - name: organization
          in: path
          required: true
          type: string
        - name: project
          in: path
          required: true
          type: string
        - name: name
          in: path
          required: true
          type: string
      tags:
        - AdminService
    put:
      summary: EditReport edits a virtual file for a UI-managed report, triggers a reconcile, and waits for the report to be updated in the runtime
      operationId: AdminService_EditReport
      responses:
        "200":
          description: A successful response.
          schema:
            $ref: '#/definitions/v1EditReportResponse'
        default:
          description: An unexpected error response.
          schema:
            $ref: '#/definitions/rpcStatus'
      parameters:
        - name: organization
          in: path
          required: true
          type: string
        - name: project
          in: path
          required: true
          type: string
        - name: name
          in: path
          required: true
          type: string
        - name: body
          in: body
          required: true
          schema:
            type: object
            properties:
              options:
                $ref: '#/definitions/v1ReportOptions'
      tags:
        - AdminService
  /v1/organizations/{organization}/projects/{project}/reports/{name}/trigger:
    post:
      summary: TriggerReport triggers an ad-hoc report run
      operationId: AdminService_TriggerReport
      responses:
        "200":
          description: A successful response.
          schema:
            $ref: '#/definitions/v1TriggerReportResponse'
        default:
          description: An unexpected error response.
          schema:
            $ref: '#/definitions/rpcStatus'
      parameters:
        - name: organization
          in: path
          required: true
          type: string
        - name: project
          in: path
          required: true
          type: string
        - name: name
          in: path
          required: true
          type: string
        - name: body
          in: body
          required: true
          schema:
            type: object
      tags:
        - AdminService
  /v1/organizations/{organization}/projects/{project}/reports/{name}/unsubscribe:
    post:
      summary: UnsubscribeReport removes the calling user from a reports recipients list
      operationId: AdminService_UnsubscribeReport
      responses:
        "200":
          description: A successful response.
          schema:
            $ref: '#/definitions/v1UnsubscribeReportResponse'
        default:
          description: An unexpected error response.
          schema:
            $ref: '#/definitions/rpcStatus'
      parameters:
        - name: organization
          in: path
          required: true
          type: string
        - name: project
          in: path
          required: true
          type: string
        - name: name
          in: path
          required: true
          type: string
        - name: body
          in: body
          required: true
          schema:
            type: object
      tags:
        - AdminService
  /v1/organizations/{organization}/projects/{project}/tokens/magic:
    get:
      summary: ListMagicAuthTokens lists all the magic auth tokens for a specific project.
      operationId: AdminService_ListMagicAuthTokens
      responses:
        "200":
          description: A successful response.
          schema:
            $ref: '#/definitions/v1ListMagicAuthTokensResponse'
        default:
          description: An unexpected error response.
          schema:
            $ref: '#/definitions/rpcStatus'
      parameters:
        - name: organization
          in: path
          required: true
          type: string
        - name: project
          in: path
          required: true
          type: string
        - name: pageSize
          in: query
          required: false
          type: integer
          format: int64
        - name: pageToken
          in: query
          required: false
          type: string
      tags:
        - AdminService
    post:
      summary: IssueMagicAuthToken creates a "magic" auth token that provides limited access to a specific filtered dashboard in a specific project.
      operationId: AdminService_IssueMagicAuthToken
      responses:
        "200":
          description: A successful response.
          schema:
            $ref: '#/definitions/v1IssueMagicAuthTokenResponse'
        default:
          description: An unexpected error response.
          schema:
            $ref: '#/definitions/rpcStatus'
      parameters:
        - name: organization
          description: Organization that owns the project.
          in: path
          required: true
          type: string
        - name: project
          description: Project to create the magic auth token in.
          in: path
          required: true
          type: string
        - name: body
          in: body
          required: true
          schema:
            type: object
            properties:
              ttlMinutes:
                type: string
                format: int64
                description: TTL for the token in minutes. Set to 0 for no expiry. Defaults to no expiry.
              metricsView:
                type: string
                description: Metrics view the token will provide access to.
              metricsViewFilter:
                $ref: '#/definitions/v1Expression'
                description: Optional filter to apply to all queries to the metrics view.
              metricsViewFields:
                type: array
                items:
                  type: string
                description: |-
                  Optional list of names of dimensions and measures to limit access to.
                  If empty, all dimensions and measures are accessible.
      tags:
        - AdminService
  /v1/organizations/{organization}/projects/{project}/users/search:
    get:
      summary: SearchProjectUsers returns users who has access to to a project (including org members that have access through a usergroup)
      operationId: AdminService_SearchProjectUsers
      responses:
        "200":
          description: A successful response.
          schema:
            $ref: '#/definitions/v1SearchProjectUsersResponse'
        default:
          description: An unexpected error response.
          schema:
            $ref: '#/definitions/rpcStatus'
      parameters:
        - name: organization
          in: path
          required: true
          type: string
        - name: project
          in: path
          required: true
          type: string
        - name: emailQuery
          in: query
          required: false
          type: string
        - name: pageSize
          in: query
          required: false
          type: integer
          format: int64
        - name: pageToken
          in: query
          required: false
          type: string
      tags:
        - AdminService
  /v1/organizations/{organization}/projects/{project}/whitelisted:
    get:
      summary: ListWhitelistedDomains lists all the whitelisted domains of the project
      operationId: AdminService_ListProjectWhitelistedDomains
      responses:
        "200":
          description: A successful response.
          schema:
            $ref: '#/definitions/v1ListProjectWhitelistedDomainsResponse'
        default:
          description: An unexpected error response.
          schema:
            $ref: '#/definitions/rpcStatus'
      parameters:
        - name: organization
          in: path
          required: true
          type: string
        - name: project
          in: path
          required: true
          type: string
      tags:
        - AdminService
    post:
      summary: CreateProjectWhitelistedDomain adds a domain to the project's whitelisted
      operationId: AdminService_CreateProjectWhitelistedDomain
      responses:
        "200":
          description: A successful response.
          schema:
            $ref: '#/definitions/v1CreateProjectWhitelistedDomainResponse'
        default:
          description: An unexpected error response.
          schema:
            $ref: '#/definitions/rpcStatus'
      parameters:
        - name: organization
          in: path
          required: true
          type: string
        - name: project
          in: path
          required: true
          type: string
        - name: body
          in: body
          required: true
          schema:
            type: object
            properties:
              domain:
                type: string
              role:
                type: string
      tags:
        - AdminService
  /v1/organizations/{organization}/projects/{project}/whitelisted/{domain}:
    delete:
      summary: RemoveProjectWhitelistedDomain removes a domain from the project's whitelisted
      operationId: AdminService_RemoveProjectWhitelistedDomain
      responses:
        "200":
          description: A successful response.
          schema:
            $ref: '#/definitions/v1RemoveProjectWhitelistedDomainResponse'
        default:
          description: An unexpected error response.
          schema:
            $ref: '#/definitions/rpcStatus'
      parameters:
        - name: organization
          in: path
          required: true
          type: string
        - name: project
          in: path
          required: true
          type: string
        - name: domain
          in: path
          required: true
          type: string
      tags:
        - AdminService
  /v1/organizations/{organization}/whitelisted:
    get:
      summary: ListWhitelistedDomains lists all the whitelisted domains for the organization
      operationId: AdminService_ListWhitelistedDomains
      responses:
        "200":
          description: A successful response.
          schema:
            $ref: '#/definitions/v1ListWhitelistedDomainsResponse'
        default:
          description: An unexpected error response.
          schema:
            $ref: '#/definitions/rpcStatus'
      parameters:
        - name: organization
          in: path
          required: true
          type: string
      tags:
        - AdminService
    post:
      summary: CreateWhitelistedDomain adds a domain to the whitelist
      operationId: AdminService_CreateWhitelistedDomain
      responses:
        "200":
          description: A successful response.
          schema:
            $ref: '#/definitions/v1CreateWhitelistedDomainResponse'
        default:
          description: An unexpected error response.
          schema:
            $ref: '#/definitions/rpcStatus'
      parameters:
        - name: organization
          in: path
          required: true
          type: string
        - name: body
          in: body
          required: true
          schema:
            type: object
            properties:
              domain:
                type: string
              role:
                type: string
      tags:
        - AdminService
  /v1/organizations/{organization}/whitelisted/{domain}:
    delete:
      summary: RemoveWhitelistedDomain removes a domain from the whitelist list
      operationId: AdminService_RemoveWhitelistedDomain
      responses:
        "200":
          description: A successful response.
          schema:
            $ref: '#/definitions/v1RemoveWhitelistedDomainResponse'
        default:
          description: An unexpected error response.
          schema:
            $ref: '#/definitions/rpcStatus'
      parameters:
        - name: organization
          in: path
          required: true
          type: string
        - name: domain
          in: path
          required: true
          type: string
      tags:
        - AdminService
  /v1/organizations/{organizationName}/projects:
    get:
      summary: ListProjectsForOrganization lists all the projects currently available for given organizations
      operationId: AdminService_ListProjectsForOrganization
      responses:
        "200":
          description: A successful response.
          schema:
            $ref: '#/definitions/v1ListProjectsForOrganizationResponse'
        default:
          description: An unexpected error response.
          schema:
            $ref: '#/definitions/rpcStatus'
      parameters:
        - name: organizationName
          in: path
          required: true
          type: string
        - name: pageSize
          in: query
          required: false
          type: integer
          format: int64
        - name: pageToken
          in: query
          required: false
          type: string
      tags:
        - AdminService
    post:
      summary: CreateProject creates a new project
      operationId: AdminService_CreateProject
      responses:
        "200":
          description: A successful response.
          schema:
            $ref: '#/definitions/v1CreateProjectResponse'
        default:
          description: An unexpected error response.
          schema:
            $ref: '#/definitions/rpcStatus'
      parameters:
        - name: organizationName
          in: path
          required: true
          type: string
        - name: body
          in: body
          required: true
          schema:
            type: object
            properties:
              name:
                type: string
              description:
                type: string
              public:
                type: boolean
              provisioner:
                type: string
              prodOlapDriver:
                type: string
              prodOlapDsn:
                type: string
              prodSlots:
                type: string
                format: int64
              subpath:
                type: string
              prodBranch:
                type: string
              githubUrl:
                type: string
              variables:
                type: object
                additionalProperties:
                  type: string
              prodVersion:
                type: string
      tags:
        - AdminService
  /v1/organizations/{organizationName}/projects/{name}:
    get:
      summary: GetProject returns information about a specific project
      operationId: AdminService_GetProject
      responses:
        "200":
          description: A successful response.
          schema:
            $ref: '#/definitions/v1GetProjectResponse'
        default:
          description: An unexpected error response.
          schema:
            $ref: '#/definitions/rpcStatus'
      parameters:
        - name: organizationName
          in: path
          required: true
          type: string
        - name: name
          in: path
          required: true
          type: string
        - name: accessTokenTtlSeconds
          in: query
          required: false
          type: integer
          format: int64
      tags:
        - AdminService
    delete:
      summary: DeleteProject deletes an project
      operationId: AdminService_DeleteProject
      responses:
        "200":
          description: A successful response.
          schema:
            $ref: '#/definitions/v1DeleteProjectResponse'
        default:
          description: An unexpected error response.
          schema:
            $ref: '#/definitions/rpcStatus'
      parameters:
        - name: organizationName
          in: path
          required: true
          type: string
        - name: name
          in: path
          required: true
          type: string
      tags:
        - AdminService
    patch:
      summary: UpdateProject updates a project
      operationId: AdminService_UpdateProject
      responses:
        "200":
          description: A successful response.
          schema:
            $ref: '#/definitions/v1UpdateProjectResponse'
        default:
          description: An unexpected error response.
          schema:
            $ref: '#/definitions/rpcStatus'
      parameters:
        - name: organizationName
          in: path
          required: true
          type: string
        - name: name
          in: path
          required: true
          type: string
        - name: body
          in: body
          required: true
          schema:
            type: object
            properties:
              description:
                type: string
              public:
                type: boolean
              prodBranch:
                type: string
              githubUrl:
                type: string
              prodSlots:
                type: string
                format: int64
              provisioner:
                type: string
              newName:
                type: string
              prodTtlSeconds:
                type: string
                format: int64
              prodVersion:
                type: string
      tags:
        - AdminService
  /v1/organizations/{organizationName}/projects/{name}/variables:
    get:
      summary: 'GetProjectVariables returns project variables. NOTE: Get project API doesn''t return variables.'
      operationId: AdminService_GetProjectVariables
      responses:
        "200":
          description: A successful response.
          schema:
            $ref: '#/definitions/v1GetProjectVariablesResponse'
        default:
          description: An unexpected error response.
          schema:
            $ref: '#/definitions/rpcStatus'
      parameters:
        - name: organizationName
          in: path
          required: true
          type: string
        - name: name
          in: path
          required: true
          type: string
      tags:
        - AdminService
    put:
      summary: 'UpdateProjectVariables updates variables for a project. NOTE: Update project API doesn''t update variables.'
      operationId: AdminService_UpdateProjectVariables
      responses:
        "200":
          description: A successful response.
          schema:
            $ref: '#/definitions/v1UpdateProjectVariablesResponse'
        default:
          description: An unexpected error response.
          schema:
            $ref: '#/definitions/rpcStatus'
      parameters:
        - name: organizationName
          in: path
          required: true
          type: string
        - name: name
          in: path
          required: true
          type: string
        - name: body
          in: body
          required: true
          schema:
            type: object
            properties:
              variables:
                type: object
                additionalProperties:
                  type: string
      tags:
        - AdminService
  /v1/organizations/{organizationName}/services:
    get:
      summary: ListService returns all the services per organization
      operationId: AdminService_ListServices
      responses:
        "200":
          description: A successful response.
          schema:
            $ref: '#/definitions/v1ListServicesResponse'
        default:
          description: An unexpected error response.
          schema:
            $ref: '#/definitions/rpcStatus'
      parameters:
        - name: organizationName
          in: path
          required: true
          type: string
      tags:
        - AdminService
    post:
      summary: CreateService creates a new service per organization
      operationId: AdminService_CreateService
      responses:
        "200":
          description: A successful response.
          schema:
            $ref: '#/definitions/v1CreateServiceResponse'
        default:
          description: An unexpected error response.
          schema:
            $ref: '#/definitions/rpcStatus'
      parameters:
        - name: organizationName
          in: path
          required: true
          type: string
        - name: name
          in: query
          required: false
          type: string
      tags:
        - AdminService
  /v1/organizations/{organizationName}/services/{name}:
    delete:
      summary: DeleteService deletes a service per organization
      operationId: AdminService_DeleteService
      responses:
        "200":
          description: A successful response.
          schema:
            $ref: '#/definitions/v1DeleteServiceResponse'
        default:
          description: An unexpected error response.
          schema:
            $ref: '#/definitions/rpcStatus'
      parameters:
        - name: organizationName
          in: path
          required: true
          type: string
        - name: name
          in: path
          required: true
          type: string
      tags:
        - AdminService
    patch:
      summary: UpdateService updates a service per organization
      operationId: AdminService_UpdateService
      responses:
        "200":
          description: A successful response.
          schema:
            $ref: '#/definitions/v1UpdateServiceResponse'
        default:
          description: An unexpected error response.
          schema:
            $ref: '#/definitions/rpcStatus'
      parameters:
        - name: organizationName
          in: path
          required: true
          type: string
        - name: name
          in: path
          required: true
          type: string
        - name: body
          in: body
          required: true
          schema:
            type: object
            properties:
              newName:
                type: string
      tags:
        - AdminService
  /v1/organizations/{organizationName}/services/{serviceName}/tokens:
    get:
      summary: ListServiceAuthTokens lists all the service auth tokens
      operationId: AdminService_ListServiceAuthTokens
      responses:
        "200":
          description: A successful response.
          schema:
            $ref: '#/definitions/v1ListServiceAuthTokensResponse'
        default:
          description: An unexpected error response.
          schema:
            $ref: '#/definitions/rpcStatus'
      parameters:
        - name: organizationName
          in: path
          required: true
          type: string
        - name: serviceName
          in: path
          required: true
          type: string
      tags:
        - AdminService
    post:
      summary: IssueServiceAuthToken returns the temporary token for given service account
      operationId: AdminService_IssueServiceAuthToken
      responses:
        "200":
          description: A successful response.
          schema:
            $ref: '#/definitions/v1IssueServiceAuthTokenResponse'
        default:
          description: An unexpected error response.
          schema:
            $ref: '#/definitions/rpcStatus'
      parameters:
        - name: organizationName
          in: path
          required: true
          type: string
        - name: serviceName
          in: path
          required: true
          type: string
        - name: body
          in: body
          required: true
          schema:
            type: object
      tags:
        - AdminService
  /v1/ping:
    get:
      summary: Ping returns information about the server
      operationId: AdminService_Ping
      responses:
        "200":
          description: A successful response.
          schema:
            $ref: '#/definitions/v1PingResponse'
        default:
          description: An unexpected error response.
          schema:
            $ref: '#/definitions/rpcStatus'
      tags:
        - AdminService
  /v1/projects/-/redeploy:
    post:
      summary: TriggerRedeploy creates a new deployment and teardown the old deployment for production deployment
      operationId: AdminService_TriggerRedeploy
      responses:
        "200":
          description: A successful response.
          schema:
            $ref: '#/definitions/v1TriggerRedeployResponse'
        default:
          description: An unexpected error response.
          schema:
            $ref: '#/definitions/rpcStatus'
      parameters:
        - name: body
          in: body
          required: true
          schema:
            $ref: '#/definitions/v1TriggerRedeployRequest'
      tags:
        - AdminService
  /v1/projects/{projectId}/alerts/meta:
    post:
      summary: GetAlertMeta returns metadata for checking an alert. It's currently only called by the alert reconciler in the runtime.
      operationId: AdminService_GetAlertMeta
      responses:
        "200":
          description: A successful response.
          schema:
            $ref: '#/definitions/v1GetAlertMetaResponse'
        default:
          description: An unexpected error response.
          schema:
            $ref: '#/definitions/rpcStatus'
      parameters:
        - name: projectId
          in: path
          required: true
          type: string
        - name: body
          in: body
          required: true
          schema:
            type: object
            properties:
              branch:
                type: string
              alert:
                type: string
              annotations:
                type: object
                additionalProperties:
                  type: string
              queryForUserId:
                type: string
              queryForUserEmail:
                type: string
      tags:
        - AdminService
  /v1/projects/{projectId}/repo/meta:
    get:
      summary: GetRepoMeta returns credentials and other metadata for accessing a project's repo
      operationId: AdminService_GetRepoMeta
      responses:
        "200":
          description: A successful response.
          schema:
            $ref: '#/definitions/v1GetRepoMetaResponse'
        default:
          description: An unexpected error response.
          schema:
            $ref: '#/definitions/rpcStatus'
      parameters:
        - name: projectId
          in: path
          required: true
          type: string
        - name: branch
          in: query
          required: false
          type: string
      tags:
        - AdminService
  /v1/projects/{projectId}/repo/virtual:
    get:
      summary: PullVirtualRepo fetches files from a project's virtual repo
      operationId: AdminService_PullVirtualRepo
      responses:
        "200":
          description: A successful response.
          schema:
            $ref: '#/definitions/v1PullVirtualRepoResponse'
        default:
          description: An unexpected error response.
          schema:
            $ref: '#/definitions/rpcStatus'
      parameters:
        - name: projectId
          in: path
          required: true
          type: string
        - name: branch
          in: query
          required: false
          type: string
        - name: pageSize
          in: query
          required: false
          type: integer
          format: int64
        - name: pageToken
          in: query
          required: false
          type: string
      tags:
        - AdminService
  /v1/projects/{projectId}/reports/meta:
    post:
      summary: GetReportMeta returns metadata for generating a report. It's currently only called by the report reconciler in the runtime.
      operationId: AdminService_GetReportMeta
      responses:
        "200":
          description: A successful response.
          schema:
            $ref: '#/definitions/v1GetReportMetaResponse'
        default:
          description: An unexpected error response.
          schema:
            $ref: '#/definitions/rpcStatus'
      parameters:
        - name: projectId
          in: path
          required: true
          type: string
        - name: body
          in: body
          required: true
          schema:
            type: object
            properties:
              branch:
                type: string
              report:
                type: string
              annotations:
                type: object
                additionalProperties:
                  type: string
              executionTime:
                type: string
                format: date-time
      tags:
        - AdminService
  /v1/services/tokens/{tokenId}:
    delete:
      summary: RevokeServiceAuthToken revoke the service auth token
      operationId: AdminService_RevokeServiceAuthToken
      responses:
        "200":
          description: A successful response.
          schema:
            $ref: '#/definitions/v1RevokeServiceAuthTokenResponse'
        default:
          description: An unexpected error response.
          schema:
            $ref: '#/definitions/rpcStatus'
      parameters:
        - name: tokenId
          in: path
          required: true
          type: string
      tags:
        - AdminService
  /v1/superuser/members:
    get:
      summary: ListSuperusers lists all the superusers
      operationId: AdminService_ListSuperusers
      responses:
        "200":
          description: A successful response.
          schema:
            $ref: '#/definitions/v1ListSuperusersResponse'
        default:
          description: An unexpected error response.
          schema:
            $ref: '#/definitions/rpcStatus'
      tags:
        - AdminService
    post:
      summary: SetSuperuser adds/remove a superuser
      operationId: AdminService_SetSuperuser
      responses:
        "200":
          description: A successful response.
          schema:
            $ref: '#/definitions/v1SetSuperuserResponse'
        default:
          description: An unexpected error response.
          schema:
            $ref: '#/definitions/rpcStatus'
      parameters:
        - name: body
          in: body
          required: true
          schema:
            $ref: '#/definitions/v1SetSuperuserRequest'
      tags:
        - AdminService
  /v1/superuser/organization/billing/customer_id:
    patch:
      summary: SudoUpdateOrganizationBillingCustomer update the billing customer for the organization
      operationId: AdminService_SudoUpdateOrganizationBillingCustomer
      responses:
        "200":
          description: A successful response.
          schema:
            $ref: '#/definitions/v1SudoUpdateOrganizationBillingCustomerResponse'
        default:
          description: An unexpected error response.
          schema:
            $ref: '#/definitions/rpcStatus'
      parameters:
        - name: body
          in: body
          required: true
          schema:
            $ref: '#/definitions/v1SudoUpdateOrganizationBillingCustomerRequest'
      tags:
        - AdminService
  /v1/superuser/projects/annotations:
    patch:
      summary: SudoUpdateAnnotations endpoint for superusers to update project annotations
      operationId: AdminService_SudoUpdateAnnotations
      responses:
        "200":
          description: A successful response.
          schema:
            $ref: '#/definitions/v1SudoUpdateAnnotationsResponse'
        default:
          description: An unexpected error response.
          schema:
            $ref: '#/definitions/rpcStatus'
      parameters:
        - name: body
          in: body
          required: true
          schema:
            $ref: '#/definitions/v1SudoUpdateAnnotationsRequest'
      tags:
        - AdminService
  /v1/superuser/projects/search:
    get:
      summary: SearchProjectNames returns project names matching the pattern
      operationId: AdminService_SearchProjectNames
      responses:
        "200":
          description: A successful response.
          schema:
            $ref: '#/definitions/v1SearchProjectNamesResponse'
        default:
          description: An unexpected error response.
          schema:
            $ref: '#/definitions/rpcStatus'
      parameters:
        - name: namePattern
          in: query
          required: false
          type: string
        - name: annotations
          description: This is a request variable of the map type. The query format is "map_name[key]=value", e.g. If the map name is Age, the key type is string, and the value type is integer, the query parameter is expressed as Age["bob"]=18
          in: query
          required: false
          type: string
        - name: pageSize
          in: query
          required: false
          type: integer
          format: int64
        - name: pageToken
          in: query
          required: false
          type: string
      tags:
        - AdminService
  /v1/superuser/quotas/organization:
    patch:
      summary: SudoUpdateOrganizationQuotas update the quotas available for orgs
      operationId: AdminService_SudoUpdateOrganizationQuotas
      responses:
        "200":
          description: A successful response.
          schema:
            $ref: '#/definitions/v1SudoUpdateOrganizationQuotasResponse'
        default:
          description: An unexpected error response.
          schema:
            $ref: '#/definitions/rpcStatus'
      parameters:
        - name: body
          in: body
          required: true
          schema:
            $ref: '#/definitions/v1SudoUpdateOrganizationQuotasRequest'
      tags:
        - AdminService
  /v1/superuser/quotas/user:
    patch:
      summary: SudoUpdateUserQuotas update the quotas for users
      operationId: AdminService_SudoUpdateUserQuotas
      responses:
        "200":
          description: A successful response.
          schema:
            $ref: '#/definitions/v1SudoUpdateUserQuotasResponse'
        default:
          description: An unexpected error response.
          schema:
            $ref: '#/definitions/rpcStatus'
      parameters:
        - name: body
          in: body
          required: true
          schema:
            $ref: '#/definitions/v1SudoUpdateUserQuotasRequest'
      tags:
        - AdminService
  /v1/superuser/resource:
    get:
      summary: SudoGetResource returns details about a resource by ID lookup
      operationId: AdminService_SudoGetResource
      responses:
        "200":
          description: A successful response.
          schema:
            $ref: '#/definitions/v1SudoGetResourceResponse'
        default:
          description: An unexpected error response.
          schema:
            $ref: '#/definitions/rpcStatus'
      parameters:
        - name: userId
          in: query
          required: false
          type: string
        - name: orgId
          in: query
          required: false
          type: string
        - name: projectId
          in: query
          required: false
          type: string
        - name: deploymentId
          in: query
          required: false
          type: string
        - name: instanceId
          in: query
          required: false
          type: string
      tags:
        - AdminService
  /v1/telemetry/events:
    post:
      summary: |-
        RecordEvents sends a batch of telemetry events.
        The events must conform to the schema described in rill/runtime/pkg/activity/README.md.
      operationId: TelemetryService_RecordEvents
      responses:
        "200":
          description: A successful response.
          schema:
            $ref: '#/definitions/v1RecordEventsResponse'
        default:
          description: An unexpected error response.
          schema:
            $ref: '#/definitions/rpcStatus'
      parameters:
        - name: body
          in: body
          required: true
          schema:
            $ref: '#/definitions/v1RecordEventsRequest'
      tags:
        - TelemetryService
  /v1/tokens/current:
    delete:
      summary: RevokeCurrentAuthToken revoke the current auth token
      operationId: AdminService_RevokeCurrentAuthToken
      responses:
        "200":
          description: A successful response.
          schema:
            $ref: '#/definitions/v1RevokeCurrentAuthTokenResponse'
        default:
          description: An unexpected error response.
          schema:
            $ref: '#/definitions/rpcStatus'
      tags:
        - AdminService
  /v1/tokens/represent:
    post:
      summary: IssueRepresentativeAuthToken returns the temporary token for given email
      operationId: AdminService_IssueRepresentativeAuthToken
      responses:
        "200":
          description: A successful response.
          schema:
            $ref: '#/definitions/v1IssueRepresentativeAuthTokenResponse'
        default:
          description: An unexpected error response.
          schema:
            $ref: '#/definitions/rpcStatus'
      parameters:
        - name: body
          in: body
          required: true
          schema:
            $ref: '#/definitions/v1IssueRepresentativeAuthTokenRequest'
      tags:
        - AdminService
  /v1/users:
    get:
      summary: GetUser returns user by email
      operationId: AdminService_GetUser
      responses:
        "200":
          description: A successful response.
          schema:
            $ref: '#/definitions/v1GetUserResponse'
        default:
          description: An unexpected error response.
          schema:
            $ref: '#/definitions/rpcStatus'
      parameters:
        - name: email
          in: query
          required: false
          type: string
      tags:
        - AdminService
  /v1/users/bookmarks:
    get:
      summary: ListBookmarks lists all the bookmarks for the user and global ones for dashboard
      operationId: AdminService_ListBookmarks
      responses:
        "200":
          description: A successful response.
          schema:
            $ref: '#/definitions/v1ListBookmarksResponse'
        default:
          description: An unexpected error response.
          schema:
            $ref: '#/definitions/rpcStatus'
      parameters:
        - name: projectId
          in: query
          required: false
          type: string
        - name: resourceKind
          in: query
          required: false
          type: string
        - name: resourceName
          in: query
          required: false
          type: string
      tags:
        - AdminService
    post:
      summary: CreateBookmark creates a bookmark for the given user or for all users for the dashboard
      operationId: AdminService_CreateBookmark
      responses:
        "200":
          description: A successful response.
          schema:
            $ref: '#/definitions/v1CreateBookmarkResponse'
        default:
          description: An unexpected error response.
          schema:
            $ref: '#/definitions/rpcStatus'
      parameters:
        - name: body
          in: body
          required: true
          schema:
            $ref: '#/definitions/v1CreateBookmarkRequest'
      tags:
        - AdminService
    put:
      summary: UpdateBookmark updates a bookmark for the given user for the given project
      operationId: AdminService_UpdateBookmark
      responses:
        "200":
          description: A successful response.
          schema:
            $ref: '#/definitions/v1UpdateBookmarkResponse'
        default:
          description: An unexpected error response.
          schema:
            $ref: '#/definitions/rpcStatus'
      parameters:
        - name: body
          in: body
          required: true
          schema:
            $ref: '#/definitions/v1UpdateBookmarkRequest'
      tags:
        - AdminService
  /v1/users/bookmarks/{bookmarkId}:
    get:
      summary: GetBookmark returns the bookmark for the given user for the given project
      operationId: AdminService_GetBookmark
      responses:
        "200":
          description: A successful response.
          schema:
            $ref: '#/definitions/v1GetBookmarkResponse'
        default:
          description: An unexpected error response.
          schema:
            $ref: '#/definitions/rpcStatus'
      parameters:
        - name: bookmarkId
          in: path
          required: true
          type: string
      tags:
        - AdminService
    delete:
      summary: RemoveBookmark removes the bookmark for the given user or all users
      operationId: AdminService_RemoveBookmark
      responses:
        "200":
          description: A successful response.
          schema:
            $ref: '#/definitions/v1RemoveBookmarkResponse'
        default:
          description: An unexpected error response.
          schema:
            $ref: '#/definitions/rpcStatus'
      parameters:
        - name: bookmarkId
          in: path
          required: true
          type: string
      tags:
        - AdminService
  /v1/users/current:
    get:
      summary: GetCurrentUser returns the currently authenticated user (if any)
      operationId: AdminService_GetCurrentUser
      responses:
        "200":
          description: A successful response.
          schema:
            $ref: '#/definitions/v1GetCurrentUserResponse'
        default:
          description: An unexpected error response.
          schema:
            $ref: '#/definitions/rpcStatus'
      tags:
        - AdminService
  /v1/users/preferences:
    put:
      summary: UpdateUserPreferences updates the preferences for the user
      operationId: AdminService_UpdateUserPreferences
      responses:
        "200":
          description: A successful response.
          schema:
            $ref: '#/definitions/v1UpdateUserPreferencesResponse'
        default:
          description: An unexpected error response.
          schema:
            $ref: '#/definitions/rpcStatus'
      parameters:
        - name: body
          in: body
          required: true
          schema:
            $ref: '#/definitions/v1UpdateUserPreferencesRequest'
      tags:
        - AdminService
  /v1/users/search:
    get:
      summary: GetUsersByEmail returns users by email
      operationId: AdminService_SearchUsers
      responses:
        "200":
          description: A successful response.
          schema:
            $ref: '#/definitions/v1SearchUsersResponse'
        default:
          description: An unexpected error response.
          schema:
            $ref: '#/definitions/rpcStatus'
      parameters:
        - name: emailPattern
          in: query
          required: false
          type: string
        - name: pageSize
          in: query
          required: false
          type: integer
          format: int64
        - name: pageToken
          in: query
          required: false
          type: string
      tags:
        - AdminService
definitions:
  protobufAny:
    type: object
    properties:
      '@type':
        type: string
    additionalProperties: {}
  protobufNullValue:
    type: string
    enum:
      - NULL_VALUE
    default: NULL_VALUE
    description: |-
      `NullValue` is a singleton enumeration to represent the null value for the
      `Value` type union.

       The JSON representation for `NullValue` is JSON `null`.

       - NULL_VALUE: Null value.
  rpcStatus:
    type: object
    properties:
      code:
        type: integer
        format: int32
      message:
        type: string
      details:
        type: array
        items:
          type: object
          $ref: '#/definitions/protobufAny'
  v1AddOrganizationMemberResponse:
    type: object
    properties:
      pendingSignup:
        type: boolean
  v1AddProjectMemberResponse:
    type: object
    properties:
      pendingSignup:
        type: boolean
  v1AlertOptions:
    type: object
    properties:
      title:
        type: string
      intervalDuration:
        type: string
      queryName:
        type: string
      queryArgsJson:
        type: string
      metricsViewName:
        type: string
      renotify:
        type: boolean
      renotifyAfterSeconds:
        type: integer
        format: int64
      emailRecipients:
        type: array
        items:
          type: string
      slackUsers:
        type: array
        items:
          type: string
      slackChannels:
        type: array
        items:
          type: string
      slackWebhooks:
        type: array
        items:
          type: string
  v1BillingPlan:
    type: object
    properties:
      billerId:
        type: string
      rillId:
        type: string
      name:
        type: string
      description:
        type: string
      trialPeriodDays:
        type: integer
        format: int64
      quotas:
        $ref: '#/definitions/v1Quotas'
        title: TODO expose pricing information
  v1Bookmark:
    type: object
    properties:
      id:
        type: string
      displayName:
        type: string
      description:
        type: string
      data:
        type: string
        format: byte
      resourceKind:
        type: string
      resourceName:
        type: string
      projectId:
        type: string
      userId:
        type: string
      default:
        type: boolean
      shared:
        type: boolean
      createdOn:
        type: string
        format: date-time
      updatedOn:
        type: string
        format: date-time
  v1CompleteRequest:
    type: object
    properties:
      messages:
        type: array
        items:
          type: object
          $ref: '#/definitions/v1CompletionMessage'
  v1CompleteResponse:
    type: object
    properties:
      message:
        $ref: '#/definitions/v1CompletionMessage'
  v1CompletionMessage:
    type: object
    properties:
      role:
        type: string
      data:
        type: string
  v1Condition:
    type: object
    properties:
      op:
        $ref: '#/definitions/v1Operation'
      exprs:
        type: array
        items:
          type: object
          $ref: '#/definitions/v1Expression'
  v1CreateAlertResponse:
    type: object
    properties:
      name:
        type: string
  v1CreateBookmarkRequest:
    type: object
    properties:
      displayName:
        type: string
      description:
        type: string
      data:
        type: string
        format: byte
      resourceKind:
        type: string
      resourceName:
        type: string
      projectId:
        type: string
      default:
        type: boolean
      shared:
        type: boolean
  v1CreateBookmarkResponse:
    type: object
    properties:
      bookmark:
        $ref: '#/definitions/v1Bookmark'
  v1CreateOrganizationRequest:
    type: object
    properties:
      name:
        type: string
      description:
        type: string
  v1CreateOrganizationResponse:
    type: object
    properties:
      organization:
        $ref: '#/definitions/v1Organization'
  v1CreateProjectResponse:
    type: object
    properties:
      project:
        $ref: '#/definitions/v1Project'
  v1CreateProjectWhitelistedDomainResponse:
    type: object
  v1CreateReportResponse:
    type: object
    properties:
      name:
        type: string
  v1CreateServiceResponse:
    type: object
    properties:
      service:
        $ref: '#/definitions/v1Service'
  v1CreateWhitelistedDomainResponse:
    type: object
  v1DeleteAlertResponse:
    type: object
  v1DeleteOrganizationResponse:
    type: object
  v1DeleteOrganizationSubscriptionResponse:
    type: object
  v1DeleteProjectResponse:
    type: object
  v1DeleteReportResponse:
    type: object
  v1DeleteServiceResponse:
    type: object
    properties:
      service:
        $ref: '#/definitions/v1Service'
  v1Deployment:
    type: object
    properties:
      id:
        type: string
      projectId:
        type: string
      slots:
        type: string
        format: int64
      branch:
        type: string
      runtimeHost:
        type: string
      runtimeInstanceId:
        type: string
      status:
        $ref: '#/definitions/v1DeploymentStatus'
      statusMessage:
        type: string
      createdOn:
        type: string
        format: date-time
      updatedOn:
        type: string
        format: date-time
  v1DeploymentStatus:
    type: string
    enum:
      - DEPLOYMENT_STATUS_UNSPECIFIED
      - DEPLOYMENT_STATUS_PENDING
      - DEPLOYMENT_STATUS_OK
      - DEPLOYMENT_STATUS_ERROR
    default: DEPLOYMENT_STATUS_UNSPECIFIED
  v1EditAlertResponse:
    type: object
  v1EditReportResponse:
    type: object
  v1ExportFormat:
    type: string
    enum:
      - EXPORT_FORMAT_UNSPECIFIED
      - EXPORT_FORMAT_CSV
      - EXPORT_FORMAT_XLSX
      - EXPORT_FORMAT_PARQUET
    default: EXPORT_FORMAT_UNSPECIFIED
  v1Expression:
    type: object
    properties:
      ident:
        type: string
      val: {}
      cond:
        $ref: '#/definitions/v1Condition'
      subquery:
        $ref: '#/definitions/v1Subquery'
  v1GenerateAlertYAMLResponse:
    type: object
    properties:
      yaml:
        type: string
  v1GenerateReportYAMLResponse:
    type: object
    properties:
      yaml:
        type: string
  v1GetAlertMetaResponse:
    type: object
    properties:
      openUrl:
        type: string
      editUrl:
        type: string
      queryForAttributes:
        type: object
  v1GetAlertYAMLResponse:
    type: object
    properties:
      yaml:
        type: string
  v1GetBookmarkResponse:
    type: object
    properties:
      bookmark:
        $ref: '#/definitions/v1Bookmark'
  v1GetCurrentUserResponse:
    type: object
    properties:
      user:
        $ref: '#/definitions/v1User'
      preferences:
        $ref: '#/definitions/v1UserPreferences'
  v1GetDeploymentCredentialsResponse:
    type: object
    properties:
      runtimeHost:
        type: string
      instanceId:
        type: string
      accessToken:
        type: string
      ttlSeconds:
        type: integer
        format: int64
  v1GetGitCredentialsResponse:
    type: object
    properties:
      repoUrl:
        type: string
      username:
        type: string
      password:
        type: string
      subpath:
        type: string
      prodBranch:
        type: string
  v1GetGithubRepoStatusResponse:
    type: object
    properties:
      hasAccess:
        type: boolean
      grantAccessUrl:
        type: string
      defaultBranch:
        type: string
  v1GetGithubUserStatusResponse:
    type: object
    properties:
      hasAccess:
        type: boolean
      grantAccessUrl:
        type: string
      accessToken:
        type: string
      account:
        type: string
      userInstallationPermission:
        $ref: '#/definitions/v1GithubPermission'
      organizationInstallationPermissions:
        type: object
        additionalProperties:
          $ref: '#/definitions/v1GithubPermission'
      organizations:
        type: array
        items:
          type: string
        description: 'DEPRECATED: Use organization_installation_permissions instead.'
  v1GetIFrameResponse:
    type: object
    properties:
      iframeSrc:
        type: string
      runtimeHost:
        type: string
      instanceId:
        type: string
      accessToken:
        type: string
      ttlSeconds:
        type: integer
        format: int64
  v1GetOrganizationResponse:
    type: object
    properties:
      organization:
        $ref: '#/definitions/v1Organization'
      permissions:
        $ref: '#/definitions/v1OrganizationPermissions'
  v1GetProjectResponse:
    type: object
    properties:
      project:
        $ref: '#/definitions/v1Project'
      prodDeployment:
        $ref: '#/definitions/v1Deployment'
      jwt:
        type: string
      projectPermissions:
        $ref: '#/definitions/v1ProjectPermissions'
  v1GetProjectVariablesResponse:
    type: object
    properties:
      variables:
        type: object
        additionalProperties:
          type: string
  v1GetRepoMetaResponse:
    type: object
    properties:
      gitUrl:
        type: string
      gitUrlExpiresOn:
        type: string
        format: date-time
      gitSubpath:
        type: string
  v1GetReportMetaResponse:
    type: object
    properties:
      openUrl:
        type: string
      exportUrl:
        type: string
      editUrl:
        type: string
  v1GetUserResponse:
    type: object
    properties:
      user:
        $ref: '#/definitions/v1User'
  v1GithubPermission:
    type: string
    enum:
      - GITHUB_PERMISSION_UNSPECIFIED
      - GITHUB_PERMISSION_READ
      - GITHUB_PERMISSION_WRITE
    default: GITHUB_PERMISSION_UNSPECIFIED
  v1IssueMagicAuthTokenResponse:
    type: object
    properties:
      token:
        type: string
      url:
        type: string
  v1IssueRepresentativeAuthTokenRequest:
    type: object
    properties:
      email:
        type: string
      ttlMinutes:
        type: string
        format: int64
  v1IssueRepresentativeAuthTokenResponse:
    type: object
    properties:
      token:
        type: string
  v1IssueServiceAuthTokenResponse:
    type: object
    properties:
      token:
        type: string
  v1LeaveOrganizationResponse:
    type: object
  v1ListBookmarksResponse:
    type: object
    properties:
      bookmarks:
        type: array
        items:
          type: object
          $ref: '#/definitions/v1Bookmark'
  v1ListMagicAuthTokensResponse:
    type: object
    properties:
      tokens:
        type: array
        items:
          type: object
          $ref: '#/definitions/v1MagicAuthToken'
      nextPageToken:
        type: string
  v1ListOrganizationInvitesResponse:
    type: object
    properties:
      invites:
        type: array
        items:
          type: object
          $ref: '#/definitions/v1UserInvite'
      nextPageToken:
        type: string
  v1ListOrganizationMembersResponse:
    type: object
    properties:
      members:
        type: array
        items:
          type: object
          $ref: '#/definitions/v1Member'
      nextPageToken:
        type: string
  v1ListOrganizationSubscriptionsResponse:
    type: object
    properties:
      organization:
        $ref: '#/definitions/v1Organization'
      subscriptions:
        type: array
        items:
          type: object
          $ref: '#/definitions/v1Subscription'
  v1ListOrganizationsResponse:
    type: object
    properties:
      organizations:
        type: array
        items:
          type: object
          $ref: '#/definitions/v1Organization'
      nextPageToken:
        type: string
  v1ListProjectInvitesResponse:
    type: object
    properties:
      invites:
        type: array
        items:
          type: object
          $ref: '#/definitions/v1UserInvite'
      nextPageToken:
        type: string
  v1ListProjectMembersResponse:
    type: object
    properties:
      members:
        type: array
        items:
          type: object
          $ref: '#/definitions/v1Member'
      nextPageToken:
        type: string
  v1ListProjectWhitelistedDomainsResponse:
    type: object
    properties:
      domains:
        type: array
        items:
          type: object
          $ref: '#/definitions/v1WhitelistedDomain'
  v1ListProjectsForOrganizationResponse:
    type: object
    properties:
      projects:
        type: array
        items:
          type: object
          $ref: '#/definitions/v1Project'
      nextPageToken:
        type: string
  v1ListPublicBillingPlansResponse:
    type: object
    properties:
      plans:
        type: array
        items:
          type: object
          $ref: '#/definitions/v1BillingPlan'
  v1ListServiceAuthTokensResponse:
    type: object
    properties:
      tokens:
        type: array
        items:
          type: object
          $ref: '#/definitions/v1ServiceToken'
  v1ListServicesResponse:
    type: object
    properties:
      services:
        type: array
        items:
          type: object
          $ref: '#/definitions/v1Service'
  v1ListSuperusersResponse:
    type: object
    properties:
      users:
        type: array
        items:
          type: object
          $ref: '#/definitions/v1User'
  v1ListWhitelistedDomainsResponse:
    type: object
    properties:
      domains:
        type: array
        items:
          type: object
          $ref: '#/definitions/v1WhitelistedDomain'
  v1MagicAuthToken:
    type: object
    properties:
      id:
        type: string
      projectId:
        type: string
      createdOn:
        type: string
        format: date-time
      expiresOn:
        type: string
        format: date-time
      usedOn:
        type: string
        format: date-time
      createdByUserId:
        type: string
      createdByUserEmail:
        type: string
      attributes:
        type: object
      metricsView:
        type: string
      metricsViewFilter:
        $ref: '#/definitions/v1Expression'
      metricsViewFields:
        type: array
        items:
          type: string
  v1Member:
    type: object
    properties:
      userId:
        type: string
      userEmail:
        type: string
      userName:
        type: string
      roleName:
        type: string
      createdOn:
        type: string
        format: date-time
      updatedOn:
        type: string
        format: date-time
  v1Operation:
    type: string
    enum:
      - OPERATION_UNSPECIFIED
      - OPERATION_EQ
      - OPERATION_NEQ
      - OPERATION_LT
      - OPERATION_LTE
      - OPERATION_GT
      - OPERATION_GTE
      - OPERATION_OR
      - OPERATION_AND
      - OPERATION_IN
      - OPERATION_NIN
      - OPERATION_LIKE
      - OPERATION_NLIKE
    default: OPERATION_UNSPECIFIED
  v1Organization:
    type: object
    properties:
      id:
        type: string
      name:
        type: string
        title: Globally unique
      description:
        type: string
      quotas:
        $ref: '#/definitions/v1OrganizationQuotas'
      billingCustomerId:
        type: string
      createdOn:
        type: string
        format: date-time
      updatedOn:
        type: string
        format: date-time
  v1OrganizationPermissions:
    type: object
    properties:
      readOrg:
        type: boolean
      manageOrg:
        type: boolean
      readProjects:
        type: boolean
      createProjects:
        type: boolean
      manageProjects:
        type: boolean
      readOrgMembers:
        type: boolean
      manageOrgMembers:
        type: boolean
  v1OrganizationQuotas:
    type: object
    properties:
      projects:
        type: integer
        format: int64
      deployments:
        type: integer
        format: int64
      slotsTotal:
        type: integer
        format: int64
      slotsPerDeployment:
        type: integer
        format: int64
      outstandingInvites:
        type: integer
        format: int64
      storageLimitBytesPerDeployment:
        type: string
        format: uint64
  v1PingResponse:
    type: object
    properties:
      version:
        type: string
      time:
        type: string
        format: date-time
  v1Project:
    type: object
    properties:
      id:
        type: string
      name:
        type: string
        title: Unique in organization
      orgId:
        type: string
      orgName:
        type: string
      description:
        type: string
      public:
        type: boolean
      createdByUserId:
        type: string
      provisioner:
        type: string
      githubUrl:
        type: string
      subpath:
        type: string
      prodBranch:
        type: string
      prodOlapDriver:
        type: string
      prodOlapDsn:
        type: string
      prodSlots:
        type: string
        format: int64
      prodDeploymentId:
        type: string
      frontendUrl:
        type: string
      prodTtlSeconds:
        type: string
        format: int64
      annotations:
        type: object
        additionalProperties:
          type: string
      prodVersion:
        type: string
      createdOn:
        type: string
        format: date-time
      updatedOn:
        type: string
        format: date-time
  v1ProjectPermissions:
    type: object
    properties:
      readProject:
        type: boolean
      manageProject:
        type: boolean
      readProd:
        type: boolean
      readProdStatus:
        type: boolean
      manageProd:
        type: boolean
      readDev:
        type: boolean
      readDevStatus:
        type: boolean
      manageDev:
        type: boolean
      readProjectMembers:
        type: boolean
      manageProjectMembers:
        type: boolean
      createMagicAuthTokens:
        type: boolean
      manageMagicAuthTokens:
        type: boolean
      createReports:
        type: boolean
      manageReports:
        type: boolean
      createAlerts:
        type: boolean
      manageAlerts:
        type: boolean
      createBookmarks:
        type: boolean
      manageBookmarks:
        type: boolean
  v1PullVirtualRepoResponse:
    type: object
    properties:
      files:
        type: array
        items:
          type: object
          $ref: '#/definitions/v1VirtualFile'
      nextPageToken:
        type: string
  v1Quotas:
    type: object
    properties:
      projects:
        type: string
      deployments:
        type: string
      slotsTotal:
        type: string
      slotsPerDeployment:
        type: string
      outstandingInvites:
        type: string
      storageLimitBytesPerDeployment:
        type: string
  v1RecordEventsRequest:
    type: object
    properties:
      events:
        type: array
        items:
          type: object
  v1RecordEventsResponse:
    type: object
  v1RemoveBookmarkResponse:
    type: object
  v1RemoveOrganizationMemberResponse:
    type: object
  v1RemoveProjectMemberResponse:
    type: object
  v1RemoveProjectWhitelistedDomainResponse:
    type: object
  v1RemoveWhitelistedDomainResponse:
    type: object
  v1ReportOptions:
    type: object
    properties:
      title:
        type: string
      refreshCron:
        type: string
      refreshTimeZone:
        type: string
      intervalDuration:
        type: string
      queryName:
        type: string
      queryArgsJson:
        type: string
      exportLimit:
        type: string
        format: uint64
      exportFormat:
        $ref: '#/definitions/v1ExportFormat'
      openProjectSubpath:
        type: string
      emailRecipients:
        type: array
        items:
          type: string
      slackUsers:
        type: array
        items:
          type: string
      slackChannels:
        type: array
        items:
          type: string
      slackWebhooks:
        type: array
        items:
          type: string
  v1RevokeCurrentAuthTokenResponse:
    type: object
    properties:
      tokenId:
        type: string
  v1RevokeMagicAuthTokenResponse:
    type: object
  v1RevokeServiceAuthTokenResponse:
    type: object
  v1SearchProjectNamesResponse:
    type: object
    properties:
      names:
        type: array
        items:
          type: string
      nextPageToken:
        type: string
  v1SearchProjectUsersResponse:
    type: object
    properties:
      users:
        type: array
        items:
          type: object
          $ref: '#/definitions/v1User'
      nextPageToken:
        type: string
  v1SearchUsersResponse:
    type: object
    properties:
      users:
        type: array
        items:
          type: object
          $ref: '#/definitions/v1User'
      nextPageToken:
        type: string
  v1Service:
    type: object
    properties:
      id:
        type: string
      name:
        type: string
      orgId:
        type: string
      orgName:
        type: string
      createdOn:
        type: string
        format: date-time
      updatedOn:
        type: string
        format: date-time
  v1ServiceToken:
    type: object
    properties:
      id:
        type: string
      createdOn:
        type: string
        format: date-time
      expiresOn:
        type: string
        format: date-time
  v1SetOrganizationMemberRoleResponse:
    type: object
  v1SetProjectMemberRoleResponse:
    type: object
  v1SetSuperuserRequest:
    type: object
    properties:
      email:
        type: string
      superuser:
        type: boolean
  v1SetSuperuserResponse:
    type: object
<<<<<<< HEAD
  v1Subscription:
    type: object
    properties:
      id:
        type: string
      planId:
        type: string
      planName:
        type: string
      startDate:
        type: string
        format: date-time
      endDate:
        type: string
        format: date-time
      currentBillingCycleStartDate:
        type: string
        format: date-time
      currentBillingCycleEndDate:
        type: string
        format: date-time
      trialEndDate:
        type: string
        format: date-time
  v1SubscriptionCancelEffective:
    type: string
    enum:
      - SUBSCRIPTION_CANCEL_EFFECTIVE_UNSPECIFIED
      - SUBSCRIPTION_CANCEL_EFFECTIVE_NOW
      - SUBSCRIPTION_CANCEL_EFFECTIVE_END_OF_BILLING_CYCLE
    default: SUBSCRIPTION_CANCEL_EFFECTIVE_UNSPECIFIED
=======
  v1Subquery:
    type: object
    properties:
      dimension:
        type: string
      measures:
        type: array
        items:
          type: string
      where:
        $ref: '#/definitions/v1Expression'
      having:
        $ref: '#/definitions/v1Expression'
>>>>>>> 403532a7
  v1SudoGetResourceResponse:
    type: object
    properties:
      user:
        $ref: '#/definitions/v1User'
      org:
        $ref: '#/definitions/v1Organization'
      project:
        $ref: '#/definitions/v1Project'
      deployment:
        $ref: '#/definitions/v1Deployment'
      instance:
        $ref: '#/definitions/v1Deployment'
  v1SudoUpdateAnnotationsRequest:
    type: object
    properties:
      organization:
        type: string
      project:
        type: string
      annotations:
        type: object
        additionalProperties:
          type: string
  v1SudoUpdateAnnotationsResponse:
    type: object
    properties:
      project:
        $ref: '#/definitions/v1Project'
  v1SudoUpdateOrganizationBillingCustomerRequest:
    type: object
    properties:
      orgName:
        type: string
      billingCustomerId:
        type: string
  v1SudoUpdateOrganizationBillingCustomerResponse:
    type: object
    properties:
      organization:
        $ref: '#/definitions/v1Organization'
      subscriptions:
        type: array
        items:
          type: object
          $ref: '#/definitions/v1Subscription'
  v1SudoUpdateOrganizationQuotasRequest:
    type: object
    properties:
      orgName:
        type: string
      projects:
        type: integer
        format: int64
      deployments:
        type: integer
        format: int64
      slotsTotal:
        type: integer
        format: int64
      slotsPerDeployment:
        type: integer
        format: int64
      outstandingInvites:
        type: integer
        format: int64
      storageLimitBytesPerDeployment:
        type: string
        format: uint64
  v1SudoUpdateOrganizationQuotasResponse:
    type: object
    properties:
      organization:
        $ref: '#/definitions/v1Organization'
  v1SudoUpdateUserQuotasRequest:
    type: object
    properties:
      email:
        type: string
      singleuserOrgs:
        type: integer
        format: int64
  v1SudoUpdateUserQuotasResponse:
    type: object
    properties:
      user:
        $ref: '#/definitions/v1User'
  v1TriggerReconcileResponse:
    type: object
  v1TriggerRedeployRequest:
    type: object
    properties:
      organization:
        type: string
        title: |-
          It's sufficient to pass org/project name OR deployment_id.
          (To enable rehydrating hibernated projects.)
      project:
        type: string
      deploymentId:
        type: string
  v1TriggerRedeployResponse:
    type: object
  v1TriggerRefreshSourcesResponse:
    type: object
  v1TriggerReportResponse:
    type: object
  v1UnsubscribeAlertResponse:
    type: object
  v1UnsubscribeReportResponse:
    type: object
  v1UpdateBookmarkRequest:
    type: object
    properties:
      bookmarkId:
        type: string
      displayName:
        type: string
      description:
        type: string
      data:
        type: string
        format: byte
      default:
        type: boolean
      shared:
        type: boolean
  v1UpdateBookmarkResponse:
    type: object
  v1UpdateOrganizationBillingPlanResponse:
    type: object
    properties:
      organization:
        $ref: '#/definitions/v1Organization'
      subscriptions:
        type: array
        items:
          type: object
          $ref: '#/definitions/v1Subscription'
  v1UpdateOrganizationResponse:
    type: object
    properties:
      organization:
        $ref: '#/definitions/v1Organization'
  v1UpdateProjectResponse:
    type: object
    properties:
      project:
        $ref: '#/definitions/v1Project'
  v1UpdateProjectVariablesResponse:
    type: object
    properties:
      variables:
        type: object
        additionalProperties:
          type: string
  v1UpdateServiceResponse:
    type: object
    properties:
      service:
        $ref: '#/definitions/v1Service'
  v1UpdateUserPreferencesRequest:
    type: object
    properties:
      preferences:
        $ref: '#/definitions/v1UserPreferences'
  v1UpdateUserPreferencesResponse:
    type: object
    properties:
      preferences:
        $ref: '#/definitions/v1UserPreferences'
  v1User:
    type: object
    properties:
      id:
        type: string
      email:
        type: string
      displayName:
        type: string
      photoUrl:
        type: string
      quotas:
        $ref: '#/definitions/v1UserQuotas'
      createdOn:
        type: string
        format: date-time
      updatedOn:
        type: string
        format: date-time
  v1UserInvite:
    type: object
    properties:
      email:
        type: string
      role:
        type: string
      invitedBy:
        type: string
  v1UserPreferences:
    type: object
    properties:
      timeZone:
        type: string
  v1UserQuotas:
    type: object
    properties:
      singleuserOrgs:
        type: integer
        format: int64
  v1VirtualFile:
    type: object
    properties:
      path:
        type: string
      data:
        type: string
        format: byte
      deleted:
        type: boolean
      updatedOn:
        type: string
        format: date-time
  v1WhitelistedDomain:
    type: object
    properties:
      domain:
        type: string
      role:
        type: string<|MERGE_RESOLUTION|>--- conflicted
+++ resolved
@@ -3485,7 +3485,19 @@
         type: boolean
   v1SetSuperuserResponse:
     type: object
-<<<<<<< HEAD
+  v1Subquery:
+    type: object
+    properties:
+      dimension:
+        type: string
+      measures:
+        type: array
+        items:
+          type: string
+      where:
+        $ref: '#/definitions/v1Expression'
+      having:
+        $ref: '#/definitions/v1Expression'
   v1Subscription:
     type: object
     properties:
@@ -3517,21 +3529,6 @@
       - SUBSCRIPTION_CANCEL_EFFECTIVE_NOW
       - SUBSCRIPTION_CANCEL_EFFECTIVE_END_OF_BILLING_CYCLE
     default: SUBSCRIPTION_CANCEL_EFFECTIVE_UNSPECIFIED
-=======
-  v1Subquery:
-    type: object
-    properties:
-      dimension:
-        type: string
-      measures:
-        type: array
-        items:
-          type: string
-      where:
-        $ref: '#/definitions/v1Expression'
-      having:
-        $ref: '#/definitions/v1Expression'
->>>>>>> 403532a7
   v1SudoGetResourceResponse:
     type: object
     properties:
