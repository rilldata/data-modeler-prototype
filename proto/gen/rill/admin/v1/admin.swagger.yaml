--- conflicted
+++ resolved
@@ -815,14 +815,11 @@
                 format: int64
               region:
                 type: string
-<<<<<<< HEAD
+              newName:
+                type: string
               prodTtlSeconds:
                 type: string
                 format: int64
-=======
-              newName:
-                type: string
->>>>>>> c5bf0f91
       tags:
         - AdminService
   /v1/organizations/{organizationName}/projects/{name}/variables:
