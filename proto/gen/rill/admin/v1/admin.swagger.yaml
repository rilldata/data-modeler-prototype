--- conflicted
+++ resolved
@@ -1111,8 +1111,6 @@
     type: object
   v1SetProjectMemberRoleResponse:
     type: object
-<<<<<<< HEAD
-    title: Response message for AdminService.SetProjectMemberRole
   v1TriggerReconcileResponse:
     type: object
     title: Should need to add any response here (i.e similar to ReconcileResponse in runtime.proto)
@@ -1120,8 +1118,6 @@
     type: object
   v1TriggerRefreshSourceResponse:
     type: object
-=======
->>>>>>> 603bb9eb
   v1UpdateOrganizationResponse:
     type: object
     properties:
