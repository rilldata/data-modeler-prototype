--- conflicted
+++ resolved
@@ -1992,15 +1992,11 @@
           in: query
           required: false
           type: string
-<<<<<<< HEAD
-        - name: dashboardName
-=======
         - name: resourceKind
           in: query
           required: false
           type: string
         - name: resourceName
->>>>>>> 6ecd4369
           in: query
           required: false
           type: string
