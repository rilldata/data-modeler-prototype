{
  "transform": {
    "^.+\\.svelte$": "svelte-jester",
    "^.+\\.[tj]s?$": "ts-jest"
  },
  "moduleNameMapper": {
    "^\\$lib(.*)$": "<rootDir>/src/lib$1",
    "^\\$app(.*)$": [
      "<rootDir>/.svelte-kit/dev/runtime/app$1",
      "<rootDir>/.svelte-kit/build/runtime/app$1"
    ],
    "^\\$common(.*)$": "<rootDir>/src/common$1",
    "^\\$server(.*)$": "<rootDir>/src/server$1",
    "^d3-(.*)$": "d3-$1/dist/d3-$1"
  },
  "extensionsToTreatAsEsm": [".svelte"],
  "moduleFileExtensions": ["ts", "js", "svelte"],
  "setupFilesAfterEnv": [
    "@testing-library/jest-dom/extend-expect",
    "<rootDir>/test/global-test-setup.ts"
  ],
<<<<<<< HEAD
  "globalSetup": "<rootDir>/test/global-setup.ts",
  "globalTeardown": "<rootDir>/test/global-teardown.ts",
  "modulePathIgnorePatterns": ["<rootDir>/dist/"],
=======
  "modulePathIgnorePatterns": ["<rootDir>/dist/", "<rootDir>/web-cloud/"],
>>>>>>> d660dfbf
  "testEnvironment": "node",
  "testTimeout": 250000
}<|MERGE_RESOLUTION|>--- conflicted
+++ resolved
@@ -19,13 +19,9 @@
     "@testing-library/jest-dom/extend-expect",
     "<rootDir>/test/global-test-setup.ts"
   ],
-<<<<<<< HEAD
   "globalSetup": "<rootDir>/test/global-setup.ts",
   "globalTeardown": "<rootDir>/test/global-teardown.ts",
-  "modulePathIgnorePatterns": ["<rootDir>/dist/"],
-=======
   "modulePathIgnorePatterns": ["<rootDir>/dist/", "<rootDir>/web-cloud/"],
->>>>>>> d660dfbf
   "testEnvironment": "node",
   "testTimeout": 250000
 }