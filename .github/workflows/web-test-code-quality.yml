--- conflicted
+++ resolved
@@ -44,12 +44,8 @@
         if: steps.filter.outputs.common == 'true'
         run: |-
           npx eslint web-common --quiet
-<<<<<<< HEAD
-          npx svelte-check --workspace web-common --no-tsconfig --ignore "src/features/dashboards/time-series/MetricsTimeSeriesCharts.svelte,src/features/dashboards/time-controls/TimeControls.svelte,src/components/data-graphic/elements/GraphicContext.svelte"
+          npx svelte-check --workspace web-common --no-tsconfig --ignore "src/components/data-graphic/elements/GraphicContext.svelte"
 
-=======
-          npx svelte-check --workspace web-common --no-tsconfig --ignore "src/components/data-graphic/elements/GraphicContext.svelte"
->>>>>>> 2b1e5f6a
 
       - name: lint and type checks for web local
         if: steps.filter.outputs.local == 'true'
