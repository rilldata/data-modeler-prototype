--- conflicted
+++ resolved
@@ -62,11 +62,8 @@
 *.iml
 *.iws
 
-<<<<<<< HEAD
 dist/*
 rill-binary-sa.json
 .release-env
-=======
 # runtime test resources
-!runtime/testdata/**
->>>>>>> 011e482f
+!runtime/testdata/**