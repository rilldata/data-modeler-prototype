.DS_Store
node_modules
/build
/dist
/.svelte-kit
/package
.env
.env.*
server/__pycache__/*
web-local/src/server/duckdb
web-local/src/server/scratch/
server/venv/
tsc-tmp/
export/
.vscode
/temp
/tmp
/runtime/sql/deps
/runtime/release
/cli/pkg/web/embed/dist
/rill

# data files
*.duckdb
*.duckdb.wal
*.db
*.wal
*.parquet
*.csv
*.tsv
/*_state.json
/state
/models
<<<<<<< HEAD
=======
/dashboards
>>>>>>> 6f2151de
/sources

# check in generated data files
!/web-local/test/data/*.parquet
!/web-local/test/data/*.csv
!/web-local/test/data/*.tsv

# generated content
log
profile.log
saved-state.json
last-query-output.json
staging-databases
projects/
/rilldata
docs/dist/

# Maven
target/
pom.xml.tag
pom.xml.releaseBackup
pom.xml.versionsBackup
release.properties

# IntelliJ
.idea
*.ipr
*.iml
*.iws<|MERGE_RESOLUTION|>--- conflicted
+++ resolved
@@ -31,10 +31,7 @@
 /*_state.json
 /state
 /models
-<<<<<<< HEAD
-=======
 /dashboards
->>>>>>> 6f2151de
 /sources
 
 # check in generated data files
