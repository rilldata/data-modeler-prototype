--- conflicted
+++ resolved
@@ -12,11 +12,7 @@
 )
 
 func (q *query) parseTimeRangeStart(ctx context.Context, node *ast.FuncCallExpr) (*metricsview.Expression, error) {
-<<<<<<< HEAD
-	rillTime, colName, err := parseTimeRangeArgs(node.Args)
-=======
 	rillTime, err := parseTimeRangeArgs(node.Args)
->>>>>>> a706c807
 	if err != nil {
 		return nil, err
 	}
@@ -26,89 +22,11 @@
 		return nil, err
 	}
 
-<<<<<<< HEAD
-	if colName == "" {
-		colName = q.metricsViewSpec.TimeDimension
-	}
-	minTime, err := q.executor.MinTime(ctx, colName)
-	if err != nil {
-		return nil, err
-	}
-	maxTime, err := q.executor.MaxTime(ctx, colName)
-=======
 	watermark, _, err := rillTime.Eval(rilltime.EvalOptions{
 		Now:        time.Now(),
 		MinTime:    ts.Min,
 		MaxTime:    ts.Max,
 		Watermark:  ts.Watermark,
-		FirstDay:   int(q.metricsViewSpec.FirstDayOfWeek),
-		FirstMonth: int(q.metricsViewSpec.FirstMonthOfYear),
-	})
->>>>>>> a706c807
-	if err != nil {
-		return nil, err
-	}
-
-<<<<<<< HEAD
-	watermark, _, err = rillTime.Eval(rilltime.EvalOptions{
-		Now:        time.Now(),
-		MinTime:    minTime,
-		MaxTime:    maxTime,
-		Watermark:  watermark,
-		FirstDay:   int(q.metricsViewSpec.FirstDayOfWeek),
-		FirstMonth: int(q.metricsViewSpec.FirstMonthOfYear),
-	})
-	if err != nil {
-		return nil, err
-	}
-
-=======
->>>>>>> a706c807
-	return &metricsview.Expression{
-		Value: watermark,
-	}, nil
-}
-
-func (q *query) parseTimeRangeEnd(ctx context.Context, node *ast.FuncCallExpr) (*metricsview.Expression, error) {
-<<<<<<< HEAD
-	rillTime, colName, err := parseTimeRangeArgs(node.Args)
-=======
-	rillTime, err := parseTimeRangeArgs(node.Args)
->>>>>>> a706c807
-	if err != nil {
-		return nil, err
-	}
-
-	ts, err := q.executor.Timestamps(ctx)
-	if err != nil {
-		return nil, err
-	}
-
-<<<<<<< HEAD
-	if colName == "" {
-		colName = q.metricsViewSpec.TimeDimension
-	}
-	minTime, err := q.executor.MinTime(ctx, colName)
-	if err != nil {
-		return nil, err
-	}
-	maxTime, err := q.executor.MaxTime(ctx, colName)
-	if err != nil {
-		return nil, err
-	}
-
-	_, watermark, err = rillTime.Eval(rilltime.EvalOptions{
-		Now:        time.Now(),
-		MinTime:    minTime,
-		MaxTime:    maxTime,
-		Watermark:  watermark,
-=======
-	_, watermark, err := rillTime.Eval(rilltime.EvalOptions{
-		Now:        time.Now(),
-		MinTime:    ts.Min,
-		MaxTime:    ts.Max,
-		Watermark:  ts.Watermark,
->>>>>>> a706c807
 		FirstDay:   int(q.metricsViewSpec.FirstDayOfWeek),
 		FirstMonth: int(q.metricsViewSpec.FirstMonthOfYear),
 	})
@@ -121,81 +39,42 @@
 	}, nil
 }
 
-<<<<<<< HEAD
-func (q *query) getWatermark(ctx context.Context, colName string) (watermark time.Time, err error) {
-	olap, release, err := q.controller.AcquireOLAP(ctx, q.metricsViewSpec.Connector)
+func (q *query) parseTimeRangeEnd(ctx context.Context, node *ast.FuncCallExpr) (*metricsview.Expression, error) {
+	rillTime, err := parseTimeRangeArgs(node.Args)
 	if err != nil {
-		return watermark, err
+		return nil, err
 	}
-	defer release()
 
-	var sql string
-	if colName != "" {
-		sql = fmt.Sprintf("SELECT MAX(%s) FROM %s ", olap.Dialect().EscapeIdentifier(colName), olap.Dialect().EscapeTable(q.metricsViewSpec.Database, q.metricsViewSpec.DatabaseSchema, q.metricsViewSpec.Table))
-	} else if q.metricsViewSpec.WatermarkExpression != "" {
-		sql = fmt.Sprintf("SELECT %s FROM %s", q.metricsViewSpec.WatermarkExpression, olap.Dialect().EscapeTable(q.metricsViewSpec.Database, q.metricsViewSpec.DatabaseSchema, q.metricsViewSpec.Table))
-		// todo how to handle column name here
-	} else if q.metricsViewSpec.TimeDimension != "" {
-		sql = fmt.Sprintf("SELECT MAX(%s) FROM %s", olap.Dialect().EscapeIdentifier(q.metricsViewSpec.TimeDimension), olap.Dialect().EscapeTable(q.metricsViewSpec.Database, q.metricsViewSpec.DatabaseSchema, q.metricsViewSpec.Table))
-	} else {
-		return watermark, fmt.Errorf("metrics sql: no watermark or time dimension found in metrics view")
+	ts, err := q.executor.Timestamps(ctx)
+	if err != nil {
+		return nil, err
 	}
-	result, err := olap.Execute(ctx, &drivers.Statement{Query: sql, Priority: q.priority})
+
+	_, watermark, err := rillTime.Eval(rilltime.EvalOptions{
+		Now:        time.Now(),
+		MinTime:    ts.Min,
+		MaxTime:    ts.Max,
+		Watermark:  ts.Watermark,
+		FirstDay:   int(q.metricsViewSpec.FirstDayOfWeek),
+		FirstMonth: int(q.metricsViewSpec.FirstMonthOfYear),
+	})
 	if err != nil {
-		return watermark, err
+		return nil, err
 	}
-	defer result.Close()
 
-	for result.Next() {
-		if err := result.Scan(&watermark); err != nil {
-			return watermark, fmt.Errorf("error scanning watermark: %w", err)
-		}
-	}
-	if watermark.IsZero() {
-		return watermark, fmt.Errorf("metrics sql: no watermark or time dimension found in metrics view")
-	}
-	return watermark, nil
+	return &metricsview.Expression{
+		Value: watermark,
+	}, nil
 }
 
-func parseTimeRangeArgs(args []ast.ExprNode) (*rilltime.Expression, string, error) {
-	if len(args) == 0 {
-		return nil, "", fmt.Errorf("metrics sql: mandatory arg duration missing for time_range_end() function")
-	}
-	if len(args) > 2 {
-		return nil, "", fmt.Errorf("metrics sql: time_range_end() function expects at most 2 arguments")
-	}
-	// identify optional args
-	var (
-		col string
-		err error
-	)
-
-	// identify column name
-	if len(args) == 2 {
-		col, err = parseColumnNameExpr(args[1])
-		if err != nil {
-			return nil, "", err
-		}
-=======
 func parseTimeRangeArgs(args []ast.ExprNode) (*rilltime.Expression, error) {
 	if len(args) != 1 {
 		return nil, fmt.Errorf("metrics sql: time_range_start/time_range_end expects exactly one arg")
->>>>>>> a706c807
 	}
 	var err error
 
 	du, err := parseValueExpr(args[0])
 	if err != nil {
-<<<<<<< HEAD
-		return nil, "", err
-	}
-
-	rt, err := rilltime.Parse(strings.TrimSuffix(strings.TrimPrefix(du, "'"), "'"))
-	if err != nil {
-		return nil, "", fmt.Errorf("metrics sql: invalid ISO8601 duration %s", du)
-	}
-	return rt, col, nil
-=======
 		return nil, err
 	}
 
@@ -204,5 +83,4 @@
 		return nil, fmt.Errorf("metrics sql: invalid ISO8601 duration %s", du)
 	}
 	return rt, nil
->>>>>>> a706c807
 }