--- conflicted
+++ resolved
@@ -180,17 +180,12 @@
 		}
 	}
 
-<<<<<<< HEAD
 	if security == nil {
 		return c.dialect.EscapeIdentifier(spec.Table), dimensions, measures, nil
-=======
+	}
+
 	if !security.Access || security.ExcludeAll {
-		return "", nil, fmt.Errorf("access to metrics view %q forbidden", mv.Meta.Name.Name)
->>>>>>> 867cbf15
-	}
-
-	if !security.Access || security.ExcludeAll {
-		return "", nil, nil, fmt.Errorf("access to metrics view %q forbidden", mv.Meta.Name)
+		return "", nil, nil, fmt.Errorf("access to metrics view %q forbidden", mv.Meta.Name.Name)
 	}
 
 	if len(security.Include) != 0 {
