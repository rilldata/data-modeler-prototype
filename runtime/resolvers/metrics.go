package resolvers

import (
	"context"
	"errors"
	"fmt"
	"io"
	"strconv"
	"time"

	"github.com/mitchellh/hashstructure/v2"
	runtimev1 "github.com/rilldata/rill/proto/gen/rill/runtime/v1"
	"github.com/rilldata/rill/runtime"
	"github.com/rilldata/rill/runtime/metricsview"
	"github.com/rilldata/rill/runtime/pkg/mapstructureutil"
)

func init() {
	runtime.RegisterResolverInitializer("metrics", newMetrics)
}

type metricsResolver struct {
	runtime    *runtime.Runtime
	instanceID string
	executor   *metricsview.Executor
	query      *metricsview.Query
	args       *metricsResolverArgs
}

type metricsResolverArgs struct {
	Priority      int        `mapstructure:"priority"`
	ExecutionTime *time.Time `mapstructure:"execution_time"`
}

func newMetrics(ctx context.Context, opts *runtime.ResolverOptions) (runtime.Resolver, error) {
	qry := &metricsview.Query{}
	if err := mapstructureutil.WeakDecode(opts.Properties, qry); err != nil {
		return nil, err
	}

	args := &metricsResolverArgs{}
	if err := mapstructureutil.WeakDecode(opts.Args, args); err != nil {
		return nil, err
	}

	ctrl, err := opts.Runtime.Controller(ctx, opts.InstanceID)
	if err != nil {
		return nil, err
	}

	res, err := ctrl.Get(ctx, &runtimev1.ResourceName{Kind: runtime.ResourceKindMetricsView, Name: qry.MetricsView}, false)
	if err != nil {
		return nil, err
	}

	mv := res.GetMetricsView().State.ValidSpec
	if mv == nil {
		return nil, fmt.Errorf("metrics view %q is invalid", res.Meta.Name.Name)
	}

	security, err := opts.Runtime.ResolveMetricsViewSecurity(opts.UserAttributes, opts.InstanceID, mv, res.Meta.StateUpdatedOn.AsTime())
	if err != nil {
		return nil, err
	}

	if security != nil && !security.Access {
		return nil, runtime.ErrForbidden
	}

	executor, err := metricsview.NewExecutor(ctx, opts.Runtime, opts.InstanceID, mv, security, args.Priority)
	if err != nil {
		return nil, err
	}
	defer executor.Close()

	return &metricsResolver{
		runtime:    opts.Runtime,
		instanceID: opts.InstanceID,
		executor:   executor,
		query:      qry,
		args:       args,
	}, nil
}

func (r *metricsResolver) Close() error {
	r.executor.Close()
	return nil
}

func (r *metricsResolver) Key() string {
	hash, err := hashstructure.Hash(r.query, hashstructure.FormatV2, nil)
	if err != nil {
		panic(err)
	}
	return strconv.FormatUint(hash, 16)
}

func (r *metricsResolver) Refs() []*runtimev1.ResourceName {
	return []*runtimev1.ResourceName{{Kind: runtime.ResourceKindMetricsView, Name: r.query.MetricsView}}
}

func (r *metricsResolver) Validate(ctx context.Context) error {
	return r.executor.ValidateQuery(r.query)
}

<<<<<<< HEAD
func (r *metricsResolver) ResolveInteractive(ctx context.Context) (runtime.ResolverResult, error) {
	cfg, err := r.runtime.InstanceConfig(ctx, r.instanceID)
	if err != nil {
		return nil, err
	}

=======
func (r *metricsResolver) ResolveInteractive(ctx context.Context) (*runtime.ResolverResult, error) {
>>>>>>> ca280404
	res, cache, err := r.executor.Query(ctx, r.query, r.args.ExecutionTime)
	if err != nil {
		return nil, err
	}
<<<<<<< HEAD
=======
	defer res.Close()

	out := []map[string]any{}
	for res.Next() {
		row := make(map[string]any)
		err = res.MapScan(row)
		if err != nil {
			return nil, err
		}
		out = append(out, row)
	}
	if res.Err() != nil {
		return nil, res.Rows.Err()
	}

	data, err := json.Marshal(out)
	if err != nil {
		return nil, err
	}
>>>>>>> ca280404

	return runtime.NewResolverResult(res, cfg.InteractiveSQLRowLimit, cache), nil
}

func (r *metricsResolver) ResolveExport(ctx context.Context, w io.Writer, opts *runtime.ResolverExportOptions) error {
	return errors.New("not implemented")
}<|MERGE_RESOLUTION|>--- conflicted
+++ resolved
@@ -103,42 +103,16 @@
 	return r.executor.ValidateQuery(r.query)
 }
 
-<<<<<<< HEAD
 func (r *metricsResolver) ResolveInteractive(ctx context.Context) (runtime.ResolverResult, error) {
 	cfg, err := r.runtime.InstanceConfig(ctx, r.instanceID)
 	if err != nil {
 		return nil, err
 	}
 
-=======
-func (r *metricsResolver) ResolveInteractive(ctx context.Context) (*runtime.ResolverResult, error) {
->>>>>>> ca280404
 	res, cache, err := r.executor.Query(ctx, r.query, r.args.ExecutionTime)
 	if err != nil {
 		return nil, err
 	}
-<<<<<<< HEAD
-=======
-	defer res.Close()
-
-	out := []map[string]any{}
-	for res.Next() {
-		row := make(map[string]any)
-		err = res.MapScan(row)
-		if err != nil {
-			return nil, err
-		}
-		out = append(out, row)
-	}
-	if res.Err() != nil {
-		return nil, res.Rows.Err()
-	}
-
-	data, err := json.Marshal(out)
-	if err != nil {
-		return nil, err
-	}
->>>>>>> ca280404
 
 	return runtime.NewResolverResult(res, cfg.InteractiveSQLRowLimit, cache), nil
 }
