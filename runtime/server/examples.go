--- conflicted
+++ resolved
@@ -49,11 +49,7 @@
 		return nil, ErrForbidden
 	}
 
-<<<<<<< HEAD
-	repo, err := s.runtime.Repo(ctx, req.Msg.InstanceId)
-=======
-	repo, release, err := s.runtime.Repo(ctx, req.InstanceId)
->>>>>>> 95bb4e2c
+	repo, release, err := s.runtime.Repo(ctx, req.Msg.InstanceId)
 	if err != nil {
 		return nil, err
 	}
@@ -65,13 +61,8 @@
 	}
 
 	existingPaths := make(map[string]bool)
-<<<<<<< HEAD
 	if !req.Msg.Force {
-		paths, err := repo.ListRecursive(ctx, req.Msg.InstanceId, "**")
-=======
-	if !req.Force {
 		paths, err := repo.ListRecursive(ctx, "**")
->>>>>>> 95bb4e2c
 		if err != nil {
 			return nil, err
 		}
@@ -111,11 +102,7 @@
 			}
 			defer file.Close()
 
-<<<<<<< HEAD
-			return repo.Put(ctx, req.Msg.InstanceId, path, file)
-=======
 			return repo.Put(ctx, path, file)
->>>>>>> 95bb4e2c
 		}()
 		if err != nil {
 			return nil, err
@@ -138,11 +125,7 @@
 		return nil, ErrForbidden
 	}
 
-<<<<<<< HEAD
-	repo, err := s.runtime.Repo(ctx, req.Msg.InstanceId)
-=======
-	repo, release, err := s.runtime.Repo(ctx, req.InstanceId)
->>>>>>> 95bb4e2c
+	repo, release, err := s.runtime.Repo(ctx, req.Msg.InstanceId)
 	if err != nil {
 		return nil, err
 	}
