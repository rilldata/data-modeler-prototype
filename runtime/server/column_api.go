package server

import (
	"context"
	"fmt"
	"math"
	"time"

	"github.com/marcboeker/go-duckdb"
	runtimev1 "github.com/rilldata/rill/proto/gen/rill/runtime/v1"
	"github.com/rilldata/rill/runtime/drivers"
	"google.golang.org/grpc/codes"
	"google.golang.org/grpc/status"
	timestamppb "google.golang.org/protobuf/types/known/timestamppb"
)

const defaultK = 50
const defaultAgg = "count(*)"

<<<<<<< HEAD
func (s *Server) GetTopK(ctx context.Context, topKRequest *runtimev1.TopKRequest) (*runtimev1.CategoricalSummary, error) {
=======
func (s *Server) GetTopK(ctx context.Context, topKRequest *api.GetTopKRequest) (*api.GetTopKResponse, error) {
>>>>>>> b0cacbcf
	agg := defaultAgg
	k := int32(defaultK)
	if topKRequest.Agg != nil {
		agg = *topKRequest.Agg
	}
	if topKRequest.K != nil {
		k = *topKRequest.K
	}
	topKSql := fmt.Sprintf("SELECT %s as value, %s AS count from %s GROUP BY %s ORDER BY count desc LIMIT %d",
		quoteName(topKRequest.ColumnName),
		agg,
		topKRequest.TableName,
		quoteName(topKRequest.ColumnName),
		k,
	)
	rows, err := s.query(ctx, topKRequest.InstanceId, &drivers.Statement{
		Query: topKSql,
	})
	if err != nil {
		return nil, status.Error(codes.Internal, err.Error())
	}
	defer rows.Close()

<<<<<<< HEAD
	topKResponse := runtimev1.TopKResponse{
		Entries: make([]*runtimev1.TopKResponse_TopKEntry, 0),
	}
	for rows.Next() {
		var topKEntry runtimev1.TopKResponse_TopKEntry
=======
	topKResponse := api.TopK{
		Entries: make([]*api.TopK_TopKEntry, 0),
	}
	for rows.Next() {
		var topKEntry api.TopK_TopKEntry
>>>>>>> b0cacbcf
		err = rows.Scan(&topKEntry.Value, &topKEntry.Count)
		if err != nil {
			return nil, status.Error(codes.Internal, err.Error())
		}
		topKResponse.Entries = append(topKResponse.Entries, &topKEntry)
	}
<<<<<<< HEAD
	return &runtimev1.CategoricalSummary{
		TopKResponse: &topKResponse,
	}, nil
}

func (s *Server) GetNullCount(ctx context.Context, nullCountRequest *runtimev1.NullCountRequest) (*runtimev1.NullCountResponse, error) {
=======
	return &api.GetTopKResponse{
		CategoricalSummary: &api.CategoricalSummary{
			Case: &api.CategoricalSummary_TopK{
				TopK: &topKResponse,
			},
		},
	}, nil
}

func (s *Server) GetNullCount(ctx context.Context, nullCountRequest *api.GetNullCountRequest) (*api.GetNullCountResponse, error) {
>>>>>>> b0cacbcf
	nullCountSql := fmt.Sprintf("SELECT count(*) as count from %s WHERE %s IS NULL",
		nullCountRequest.TableName,
		quoteName(nullCountRequest.ColumnName),
	)
	rows, err := s.query(ctx, nullCountRequest.InstanceId, &drivers.Statement{
		Query: nullCountSql,
	})
	if err != nil {
		return nil, status.Error(codes.Internal, err.Error())
	}
	defer rows.Close()

	var count int64
	for rows.Next() {
		err = rows.Scan(&count)
		if err != nil {
			return nil, status.Error(codes.Internal, err.Error())
		}
	}

<<<<<<< HEAD
	resp := &runtimev1.NullCountResponse{
=======
	return &api.GetNullCountResponse{
>>>>>>> b0cacbcf
		Count: count,
	}, nil
}

<<<<<<< HEAD
func (s *Server) GetDescriptiveStatistics(ctx context.Context, request *runtimev1.DescriptiveStatisticsRequest) (*runtimev1.NumericSummary, error) {
=======
func (s *Server) GetDescriptiveStatistics(ctx context.Context, request *api.GetDescriptiveStatisticsRequest) (*api.GetDescriptiveStatisticsResponse, error) {
>>>>>>> b0cacbcf
	sanitizedColumnName := quoteName(request.ColumnName)
	descriptiveStatisticsSql := fmt.Sprintf("SELECT "+
		"min(%s) as min, "+
		"approx_quantile(%s, 0.25) as q25, "+
		"approx_quantile(%s, 0.5)  as q50, "+
		"approx_quantile(%s, 0.75) as q75, "+
		"max(%s) as max, "+
		"avg(%s)::FLOAT as mean, "+
		"stddev_pop(%s) as sd "+
		"FROM %s",
		sanitizedColumnName, sanitizedColumnName, sanitizedColumnName, sanitizedColumnName, sanitizedColumnName, sanitizedColumnName, sanitizedColumnName, request.TableName)
	rows, err := s.query(ctx, request.InstanceId, &drivers.Statement{
		Query: descriptiveStatisticsSql,
	})
	if err != nil {
		return nil, status.Error(codes.Internal, err.Error())
	}
	defer rows.Close()

	stats := new(runtimev1.NumericStatistics)
	for rows.Next() {
		err = rows.Scan(&stats.Min, &stats.Q25, &stats.Q50, &stats.Q75, &stats.Max, &stats.Mean, &stats.Sd)
		if err != nil {
			return nil, status.Error(codes.Internal, err.Error())
		}
	}
<<<<<<< HEAD
	resp := &runtimev1.NumericSummary{
		NumericStatistics: stats,
=======
	resp := &api.NumericSummary{
		Case: &api.NumericSummary_NumericStatistics{
			NumericStatistics: stats,
		},
>>>>>>> b0cacbcf
	}
	return &api.GetDescriptiveStatisticsResponse{
		NumericSummary: resp,
	}, nil
}

/**
 * Estimates the smallest time grain present in the column.
 * The "smallest time grain" is the smallest value that we believe the user
 * can reliably roll up. In other words, if the data is reported daily, this
 * action will return "day", since that's the smallest rollup grain we can
 * rely on.
 *
 * This function can only focus on some common time grains. It will operate on
 * - ms
 * - second
 * - minute
 * - hour
 * - day
 * - week
 * - month
 * - year
 *
 * It will not estimate any more nuanced or difficult-to-measure time grains, such as
 * quarters, once-a-month, etc.
 *
 * It accomplishes its goal by sampling 500k values of a column and then estimating the cardinality
 * of each. If there are < 500k samples, the action will use all of the column's data.
 * We're not sure all the ways this heuristic will fail, but it seems pretty resilient to the tests
 * we've thrown at it.
 */

func (s *Server) EstimateSmallestTimeGrain(ctx context.Context, request *runtimev1.EstimateSmallestTimeGrainRequest) (*runtimev1.EstimateSmallestTimeGrainResponse, error) {
	sampleSize := int64(500000)
	rows, err := s.query(ctx, request.InstanceId, &drivers.Statement{
		Query: fmt.Sprintf("SELECT count(*) as c FROM %s", request.TableName),
	})
	if err != nil {
		return nil, status.Error(codes.Internal, err.Error())
	}
	var totalRows int64
	for rows.Next() {
		err := rows.Scan(&totalRows)
		if err != nil {
			return nil, status.Error(codes.Internal, err.Error())
		}
	}
	rows.Close()
	var useSample string
	if sampleSize > totalRows {
		useSample = ""
	} else {
		useSample = fmt.Sprintf("USING SAMPLE %d ROWS", sampleSize)
	}

	estimateSql := fmt.Sprintf(`
      WITH cleaned_column AS (
          SELECT %s as cd
          from %s
          %s
      ),
      time_grains as (
      SELECT 
          approx_count_distinct(extract('years' from cd)) as year,
          approx_count_distinct(extract('months' from cd)) as month,
          approx_count_distinct(extract('dayofyear' from cd)) as dayofyear,
          approx_count_distinct(extract('dayofmonth' from cd)) as dayofmonth,
          min(cd = last_day(cd)) = TRUE as lastdayofmonth,
          approx_count_distinct(extract('weekofyear' from cd)) as weekofyear,
          approx_count_distinct(extract('dayofweek' from cd)) as dayofweek,
          approx_count_distinct(extract('hour' from cd)) as hour,
          approx_count_distinct(extract('minute' from cd)) as minute,
          approx_count_distinct(extract('second' from cd)) as second,
          approx_count_distinct(extract('millisecond' from cd) - extract('seconds' from cd) * 1000) as ms
      FROM cleaned_column
      )
      SELECT 
        COALESCE(
            case WHEN ms > 1 THEN 'milliseconds' else NULL END,
            CASE WHEN second > 1 THEN 'seconds' else NULL END,
            CASE WHEN minute > 1 THEN 'minutes' else null END,
            CASE WHEN hour > 1 THEN 'hours' else null END,
            -- cases above, if equal to 1, then we have some candidates for
            -- bigger time grains. We need to reverse from here
            -- years, months, weeks, days.
            CASE WHEN dayofyear = 1 and year > 1 THEN 'years' else null END,
            CASE WHEN (dayofmonth = 1 OR lastdayofmonth) and month > 1 THEN 'months' else null END,
            CASE WHEN dayofweek = 1 and weekofyear > 1 THEN 'weeks' else null END,
            CASE WHEN hour = 1 THEN 'days' else null END
        ) as estimatedSmallestTimeGrain
      FROM time_grains
      `, quoteName(request.ColumnName), request.TableName, useSample)
	rows, err = s.query(ctx, request.InstanceId, &drivers.Statement{
		Query: estimateSql,
	})
	if err != nil {
		return nil, status.Error(codes.Internal, err.Error())
	}
	defer rows.Close()

	var timeGrainString string
	for rows.Next() {
		err := rows.Scan(&timeGrainString)
		if err != nil {
			return nil, status.Error(codes.Internal, err.Error())
		}
	}
	var timeGrain *runtimev1.EstimateSmallestTimeGrainResponse
	switch timeGrainString {
	case "milliseconds":
<<<<<<< HEAD
		timeGrain = &runtimev1.EstimateSmallestTimeGrainResponse{
			TimeGrain: runtimev1.TimeGrain_MILLISECOND,
		}
	case "seconds":
		timeGrain = &runtimev1.EstimateSmallestTimeGrainResponse{
			TimeGrain: runtimev1.TimeGrain_SECOND,
		}
	case "minutes":
		timeGrain = &runtimev1.EstimateSmallestTimeGrainResponse{
			TimeGrain: runtimev1.TimeGrain_MINUTE,
		}
	case "hours":
		timeGrain = &runtimev1.EstimateSmallestTimeGrainResponse{
			TimeGrain: runtimev1.TimeGrain_HOUR,
		}
	case "days":
		timeGrain = &runtimev1.EstimateSmallestTimeGrainResponse{
			TimeGrain: runtimev1.TimeGrain_DAY,
		}
	case "weeks":
		timeGrain = &runtimev1.EstimateSmallestTimeGrainResponse{
			TimeGrain: runtimev1.TimeGrain_WEEK,
		}
	case "months":
		timeGrain = &runtimev1.EstimateSmallestTimeGrainResponse{
			TimeGrain: runtimev1.TimeGrain_MONTH,
		}
	case "years":
		timeGrain = &runtimev1.EstimateSmallestTimeGrainResponse{
			TimeGrain: runtimev1.TimeGrain_YEAR,
=======
		timeGrain = &api.EstimateSmallestTimeGrainResponse{
			TimeGrain: api.TimeGrain_TIME_GRAIN_MILLISECOND,
		}
	case "seconds":
		timeGrain = &api.EstimateSmallestTimeGrainResponse{
			TimeGrain: api.TimeGrain_TIME_GRAIN_SECOND,
		}
	case "minutes":
		timeGrain = &api.EstimateSmallestTimeGrainResponse{
			TimeGrain: api.TimeGrain_TIME_GRAIN_MINUTE,
		}
	case "hours":
		timeGrain = &api.EstimateSmallestTimeGrainResponse{
			TimeGrain: api.TimeGrain_TIME_GRAIN_HOUR,
		}
	case "days":
		timeGrain = &api.EstimateSmallestTimeGrainResponse{
			TimeGrain: api.TimeGrain_TIME_GRAIN_DAY,
		}
	case "weeks":
		timeGrain = &api.EstimateSmallestTimeGrainResponse{
			TimeGrain: api.TimeGrain_TIME_GRAIN_WEEK,
		}
	case "months":
		timeGrain = &api.EstimateSmallestTimeGrainResponse{
			TimeGrain: api.TimeGrain_TIME_GRAIN_MONTH,
		}
	case "years":
		timeGrain = &api.EstimateSmallestTimeGrainResponse{
			TimeGrain: api.TimeGrain_TIME_GRAIN_YEAR,
>>>>>>> b0cacbcf
		}
	}
	return timeGrain, nil
}

<<<<<<< HEAD
func (s *Server) GetNumericHistogram(ctx context.Context, request *runtimev1.NumericHistogramRequest) (*runtimev1.NumericSummary, error) {
=======
func (s *Server) GetNumericHistogram(ctx context.Context, request *api.GetNumericHistogramRequest) (*api.GetNumericHistogramResponse, error) {
>>>>>>> b0cacbcf
	sanitizedColumnName := quoteName(request.ColumnName)
	sql := fmt.Sprintf("SELECT approx_quantile(%s, 0.75)-approx_quantile(%s, 0.25) as IQR, approx_count_distinct(%s) as count, max(%s) - min(%s) as range FROM %s",
		sanitizedColumnName, sanitizedColumnName, sanitizedColumnName, sanitizedColumnName, sanitizedColumnName, request.TableName)
	rows, err := s.query(ctx, request.InstanceId, &drivers.Statement{
		Query: sql,
	})
	if err != nil {
		return nil, status.Error(codes.Internal, err.Error())
	}
	defer rows.Close()
	var iqr, count, rangeVal float64
	for rows.Next() {
		err = rows.Scan(&iqr, &count, &rangeVal)
		if err != nil {
			return nil, status.Error(codes.Internal, err.Error())
		}
	}
	var bucketSize float64
	if count < 40 {
		// Use cardinality if unique count less than 40
		bucketSize = count
	} else {
		// Use Freedman–Diaconis rule for calculating number of bins
		bucketWidth := (2 * iqr) / math.Cbrt(count)
		FDEstimatorBucketSize := math.Ceil(rangeVal / bucketWidth)
		bucketSize = math.Min(40, FDEstimatorBucketSize)
	}
	selectColumn := fmt.Sprintf("%s::DOUBLE", sanitizedColumnName)

	histogramSql := fmt.Sprintf(`
          WITH data_table AS (
            SELECT %[1]s as %[2]s 
            FROM %[3]s
            WHERE %[2]s IS NOT NULL
          ), S AS (
            SELECT 
              min(%[2]s) as minVal,
              max(%[2]s) as maxVal,
              (max(%[2]s) - min(%[2]s)) as range
              FROM data_table
          ), values AS (
            SELECT %[2]s as value from data_table
            WHERE %[2]s IS NOT NULL
          ), buckets AS (
            SELECT
              range as bucket,
              (range) * (select range FROM S) / %[4]v + (select minVal from S) as low,
              (range + 1) * (select range FROM S) / %[4]v + (select minVal from S) as high
            FROM range(0, %[4]v, 1)
          ),
          -- bin the values
          binned_data AS (
            SELECT 
              FLOOR((value - (select minVal from S)) / (select range from S) * %[4]v) as bucket
            from values
          ),
          -- join the bucket set with the binned values to generate the histogram
          histogram_stage AS (
          SELECT
              buckets.bucket,
              low,
              high,
              SUM(CASE WHEN binned_data.bucket = buckets.bucket THEN 1 ELSE 0 END) as count
            FROM buckets
            LEFT JOIN binned_data ON binned_data.bucket = buckets.bucket
            GROUP BY buckets.bucket, low, high
            ORDER BY buckets.bucket
          ),
          -- calculate the right edge, sine in histogram_stage we don't look at the values that
          -- might be the largest.
          right_edge AS (
            SELECT count(*) as c from values WHERE value = (select maxVal from S)
          )
          SELECT 
            bucket,
            low,
            high,
            -- fill in the case where we've filtered out the highest value and need to recompute it, otherwise use count.
            CASE WHEN high = (SELECT max(high) from histogram_stage) THEN count + (select c from right_edge) ELSE count END AS count
            FROM histogram_stage
	      `, selectColumn, sanitizedColumnName, request.TableName, bucketSize)
	histogramRows, err := s.query(ctx, request.InstanceId, &drivers.Statement{
		Query: histogramSql,
	})
	if err != nil {
		return nil, status.Error(codes.Internal, err.Error())
	}
	defer histogramRows.Close()
	histogramBins := make([]*runtimev1.NumericHistogramBins_Bin, 0)
	for histogramRows.Next() {
		bin := &runtimev1.NumericHistogramBins_Bin{}
		err = histogramRows.Scan(&bin.Bucket, &bin.Low, &bin.High, &bin.Count)
		if err != nil {
			return nil, status.Error(codes.Internal, err.Error())
		}
		histogramBins = append(histogramBins, bin)
	}
<<<<<<< HEAD
	return &runtimev1.NumericSummary{
		NumericHistogramBins: &runtimev1.NumericHistogramBins{
			Bins: histogramBins,
=======
	return &api.GetNumericHistogramResponse{
		NumericSummary: &api.NumericSummary{
			Case: &api.NumericSummary_NumericHistogramBins{
				NumericHistogramBins: &api.NumericHistogramBins{
					Bins: histogramBins,
				},
			},
>>>>>>> b0cacbcf
		},
	}, nil
}

<<<<<<< HEAD
func (s *Server) GetRugHistogram(ctx context.Context, request *runtimev1.RugHistogramRequest) (*runtimev1.NumericSummary, error) {
=======
func (s *Server) GetRugHistogram(ctx context.Context, request *api.GetRugHistogramRequest) (*api.GetRugHistogramResponse, error) {
>>>>>>> b0cacbcf
	sanitizedColumnName := quoteName(request.ColumnName)
	outlierPseudoBucketSize := 500
	selectColumn := fmt.Sprintf("%s::DOUBLE", sanitizedColumnName)

	sql := fmt.Sprintf(`WITH data_table AS (
            SELECT %[1]s as %[2]s
            FROM %[3]s
            WHERE %[2]s IS NOT NULL
          ), S AS (
            SELECT
              min(%[2]s) as minVal,
              max(%[2]s) as maxVal,
              (max(%[2]s) - min(%[2]s)) as range
              FROM data_table
          ), values AS (
            SELECT %[2]s as value from data_table
            WHERE %[2]s IS NOT NULL
          ), 
          buckets AS (
            SELECT
              range as bucket,
              (range) * (select range FROM S) / %[4]v + (select minVal from S) as low,
              (range + 1) * (select range FROM S) / %[4]v + (select minVal from S) as high
            FROM range(0, %[4]v, 1)
          ),
          -- bin the values
          binned_data AS (
            SELECT 
              FLOOR((value - (select minVal from S)) / (select range from S) * %[4]v) as bucket
            from values
          ),
          -- join the bucket set with the binned values to generate the histogram
          histogram_stage AS (
          SELECT
              buckets.bucket,
              low,
              high,
              SUM(CASE WHEN binned_data.bucket = buckets.bucket THEN 1 ELSE 0 END) as count
            FROM buckets
            LEFT JOIN binned_data ON binned_data.bucket = buckets.bucket
            GROUP BY buckets.bucket, low, high
            ORDER BY buckets.bucket
          ),
          -- calculate the right edge, sine in histogram_stage we don't look at the values that
          -- might be the largest.
          right_edge AS (
            SELECT count(*) as c from values WHERE value = (select maxVal from S)
          ), histrogram_with_edge AS (
          SELECT
            bucket,
            low,
            high,
            -- fill in the case where we've filtered out the highest value and need to recompute it, otherwise use count.
            CASE WHEN high = (SELECT max(high) from histogram_stage) THEN count + (select c from right_edge) ELSE count END AS count
            FROM histogram_stage
          )
          SELECT
            bucket,
            low,
            high,
            CASE WHEN count>0 THEN true ELSE false END AS present
          FROM histrogram_with_edge
          WHERE present=true`, selectColumn, sanitizedColumnName, request.TableName, outlierPseudoBucketSize)

	outlierResults, err := s.query(ctx, request.InstanceId, &drivers.Statement{
		Query: sql,
	})
	if err != nil {
		return nil, status.Error(codes.Internal, err.Error())
	}
	defer outlierResults.Close()

	outlierBins := make([]*runtimev1.NumericOutliers_Outlier, 0)
	for outlierResults.Next() {
		outlier := &runtimev1.NumericOutliers_Outlier{}
		err = outlierResults.Scan(&outlier.Bucket, &outlier.Low, &outlier.High, &outlier.Present)
		if err != nil {
			return nil, status.Error(codes.Internal, err.Error())
		}
		outlierBins = append(outlierBins, outlier)
	}

<<<<<<< HEAD
	return &runtimev1.NumericSummary{
		NumericOutliers: &runtimev1.NumericOutliers{
			Outliers: outlierBins,
=======
	return &api.GetRugHistogramResponse{
		NumericSummary: &api.NumericSummary{
			Case: &api.NumericSummary_NumericOutliers{
				NumericOutliers: &api.NumericOutliers{
					Outliers: outlierBins,
				},
			},
>>>>>>> b0cacbcf
		},
	}, nil
}

<<<<<<< HEAD
func (s *Server) GetTimeRangeSummary(ctx context.Context, request *runtimev1.TimeRangeSummaryRequest) (*runtimev1.TimeRangeSummary, error) {
=======
func (s *Server) GetTimeRangeSummary(ctx context.Context, request *api.GetTimeRangeSummaryRequest) (*api.GetTimeRangeSummaryResponse, error) {
>>>>>>> b0cacbcf
	sanitizedColumnName := quoteName(request.ColumnName)
	rows, err := s.query(ctx, request.InstanceId, &drivers.Statement{
		Query: fmt.Sprintf("SELECT min(%[1]s) as min, max(%[1]s) as max, max(%[1]s) - min(%[1]s) as interval FROM %[2]s",
			sanitizedColumnName, request.TableName),
	})
	if err != nil {
		return nil, status.Error(codes.Internal, err.Error())
	}
	defer rows.Close()
	if rows.Next() {
		summary := &runtimev1.TimeRangeSummary{}
		rowMap := make(map[string]any)
		err = rows.MapScan(rowMap)
		if err != nil {
			return nil, err
		}
		summary.Min = timestamppb.New(rowMap["min"].(time.Time))
		summary.Max = timestamppb.New(rowMap["max"].(time.Time))
		interval := rowMap["interval"].(duckdb.Interval)
		summary.Interval = new(runtimev1.TimeRangeSummary_Interval)
		summary.Interval.Days = interval.Days
		summary.Interval.Months = interval.Months
		summary.Interval.Micros = interval.Micros

		return &api.GetTimeRangeSummaryResponse{
			TimeRangeSummary: summary,
		}, nil
	}
	return nil, status.Error(codes.Internal, "no rows returned")
}

<<<<<<< HEAD
func (s *Server) GetCardinalityOfColumn(ctx context.Context, request *runtimev1.CardinalityOfColumnRequest) (*runtimev1.CategoricalSummary, error) {
=======
func (s *Server) GetCardinalityOfColumn(ctx context.Context, request *api.GetCardinalityOfColumnRequest) (*api.GetCardinalityOfColumnResponse, error) {
>>>>>>> b0cacbcf
	sanitizedColumnName := quoteName(request.ColumnName)
	rows, err := s.query(ctx, request.InstanceId, &drivers.Statement{
		Query: fmt.Sprintf("SELECT approx_count_distinct(%s) as count from %s", sanitizedColumnName, request.TableName),
	})
	if err != nil {
		return nil, status.Error(codes.Internal, err.Error())
	}
	defer rows.Close()
	var count int64
	for rows.Next() {
<<<<<<< HEAD
		summary := &runtimev1.CategoricalSummary{}
		err = rows.Scan(&summary.Cardinality)
=======
		err = rows.Scan(&count)
>>>>>>> b0cacbcf
		if err != nil {
			return nil, status.Error(codes.Internal, err.Error())
		}
		return &api.GetCardinalityOfColumnResponse{
			CategoricalSummary: &api.CategoricalSummary{
				Case: &api.CategoricalSummary_Cardinality{
					Cardinality: count,
				},
			},
		}, nil
	}
	return nil, status.Error(codes.Internal, "no rows returned")
}

func quoteName(columnName string) string {
	return fmt.Sprintf("\"%s\"", columnName)
}<|MERGE_RESOLUTION|>--- conflicted
+++ resolved
@@ -17,11 +17,7 @@
 const defaultK = 50
 const defaultAgg = "count(*)"
 
-<<<<<<< HEAD
-func (s *Server) GetTopK(ctx context.Context, topKRequest *runtimev1.TopKRequest) (*runtimev1.CategoricalSummary, error) {
-=======
-func (s *Server) GetTopK(ctx context.Context, topKRequest *api.GetTopKRequest) (*api.GetTopKResponse, error) {
->>>>>>> b0cacbcf
+func (s *Server) GetTopK(ctx context.Context, topKRequest *runtimev1.GetTopKRequest) (*runtimev1.GetTopKResponse, error) {
 	agg := defaultAgg
 	k := int32(defaultK)
 	if topKRequest.Agg != nil {
@@ -45,44 +41,28 @@
 	}
 	defer rows.Close()
 
-<<<<<<< HEAD
-	topKResponse := runtimev1.TopKResponse{
-		Entries: make([]*runtimev1.TopKResponse_TopKEntry, 0),
-	}
-	for rows.Next() {
-		var topKEntry runtimev1.TopKResponse_TopKEntry
-=======
-	topKResponse := api.TopK{
-		Entries: make([]*api.TopK_TopKEntry, 0),
-	}
-	for rows.Next() {
-		var topKEntry api.TopK_TopKEntry
->>>>>>> b0cacbcf
+	topKResponse := runtimev1.TopK{
+		Entries: make([]*runtimev1.TopK_TopKEntry, 0),
+	}
+	for rows.Next() {
+		var topKEntry runtimev1.TopK_TopKEntry
 		err = rows.Scan(&topKEntry.Value, &topKEntry.Count)
 		if err != nil {
 			return nil, status.Error(codes.Internal, err.Error())
 		}
 		topKResponse.Entries = append(topKResponse.Entries, &topKEntry)
 	}
-<<<<<<< HEAD
-	return &runtimev1.CategoricalSummary{
-		TopKResponse: &topKResponse,
-	}, nil
-}
-
-func (s *Server) GetNullCount(ctx context.Context, nullCountRequest *runtimev1.NullCountRequest) (*runtimev1.NullCountResponse, error) {
-=======
-	return &api.GetTopKResponse{
-		CategoricalSummary: &api.CategoricalSummary{
-			Case: &api.CategoricalSummary_TopK{
+
+	return &runtimev1.GetTopKResponse{
+		CategoricalSummary: &runtimev1.CategoricalSummary{
+			Case: &runtimev1.CategoricalSummary_TopK{
 				TopK: &topKResponse,
 			},
 		},
 	}, nil
 }
 
-func (s *Server) GetNullCount(ctx context.Context, nullCountRequest *api.GetNullCountRequest) (*api.GetNullCountResponse, error) {
->>>>>>> b0cacbcf
+func (s *Server) GetNullCount(ctx context.Context, nullCountRequest *runtimev1.GetNullCountRequest) (*runtimev1.GetNullCountResponse, error) {
 	nullCountSql := fmt.Sprintf("SELECT count(*) as count from %s WHERE %s IS NULL",
 		nullCountRequest.TableName,
 		quoteName(nullCountRequest.ColumnName),
@@ -103,20 +83,12 @@
 		}
 	}
 
-<<<<<<< HEAD
-	resp := &runtimev1.NullCountResponse{
-=======
-	return &api.GetNullCountResponse{
->>>>>>> b0cacbcf
+	return &runtimev1.GetNullCountResponse{
 		Count: count,
 	}, nil
 }
 
-<<<<<<< HEAD
-func (s *Server) GetDescriptiveStatistics(ctx context.Context, request *runtimev1.DescriptiveStatisticsRequest) (*runtimev1.NumericSummary, error) {
-=======
-func (s *Server) GetDescriptiveStatistics(ctx context.Context, request *api.GetDescriptiveStatisticsRequest) (*api.GetDescriptiveStatisticsResponse, error) {
->>>>>>> b0cacbcf
+func (s *Server) GetDescriptiveStatistics(ctx context.Context, request *runtimev1.GetDescriptiveStatisticsRequest) (*runtimev1.GetDescriptiveStatisticsResponse, error) {
 	sanitizedColumnName := quoteName(request.ColumnName)
 	descriptiveStatisticsSql := fmt.Sprintf("SELECT "+
 		"min(%s) as min, "+
@@ -143,17 +115,12 @@
 			return nil, status.Error(codes.Internal, err.Error())
 		}
 	}
-<<<<<<< HEAD
 	resp := &runtimev1.NumericSummary{
-		NumericStatistics: stats,
-=======
-	resp := &api.NumericSummary{
-		Case: &api.NumericSummary_NumericStatistics{
+		Case: &runtimev1.NumericSummary_NumericStatistics{
 			NumericStatistics: stats,
 		},
->>>>>>> b0cacbcf
-	}
-	return &api.GetDescriptiveStatisticsResponse{
+	}
+	return &runtimev1.GetDescriptiveStatisticsResponse{
 		NumericSummary: resp,
 	}, nil
 }
@@ -262,79 +229,42 @@
 	var timeGrain *runtimev1.EstimateSmallestTimeGrainResponse
 	switch timeGrainString {
 	case "milliseconds":
-<<<<<<< HEAD
-		timeGrain = &runtimev1.EstimateSmallestTimeGrainResponse{
-			TimeGrain: runtimev1.TimeGrain_MILLISECOND,
+		timeGrain = &runtimev1.EstimateSmallestTimeGrainResponse{
+			TimeGrain: runtimev1.TimeGrain_TIME_GRAIN_MILLISECOND,
 		}
 	case "seconds":
 		timeGrain = &runtimev1.EstimateSmallestTimeGrainResponse{
-			TimeGrain: runtimev1.TimeGrain_SECOND,
+			TimeGrain: runtimev1.TimeGrain_TIME_GRAIN_SECOND,
 		}
 	case "minutes":
 		timeGrain = &runtimev1.EstimateSmallestTimeGrainResponse{
-			TimeGrain: runtimev1.TimeGrain_MINUTE,
+			TimeGrain: runtimev1.TimeGrain_TIME_GRAIN_MINUTE,
 		}
 	case "hours":
 		timeGrain = &runtimev1.EstimateSmallestTimeGrainResponse{
-			TimeGrain: runtimev1.TimeGrain_HOUR,
+			TimeGrain: runtimev1.TimeGrain_TIME_GRAIN_HOUR,
 		}
 	case "days":
 		timeGrain = &runtimev1.EstimateSmallestTimeGrainResponse{
-			TimeGrain: runtimev1.TimeGrain_DAY,
+			TimeGrain: runtimev1.TimeGrain_TIME_GRAIN_DAY,
 		}
 	case "weeks":
 		timeGrain = &runtimev1.EstimateSmallestTimeGrainResponse{
-			TimeGrain: runtimev1.TimeGrain_WEEK,
+			TimeGrain: runtimev1.TimeGrain_TIME_GRAIN_WEEK,
 		}
 	case "months":
 		timeGrain = &runtimev1.EstimateSmallestTimeGrainResponse{
-			TimeGrain: runtimev1.TimeGrain_MONTH,
+			TimeGrain: runtimev1.TimeGrain_TIME_GRAIN_MONTH,
 		}
 	case "years":
 		timeGrain = &runtimev1.EstimateSmallestTimeGrainResponse{
-			TimeGrain: runtimev1.TimeGrain_YEAR,
-=======
-		timeGrain = &api.EstimateSmallestTimeGrainResponse{
-			TimeGrain: api.TimeGrain_TIME_GRAIN_MILLISECOND,
-		}
-	case "seconds":
-		timeGrain = &api.EstimateSmallestTimeGrainResponse{
-			TimeGrain: api.TimeGrain_TIME_GRAIN_SECOND,
-		}
-	case "minutes":
-		timeGrain = &api.EstimateSmallestTimeGrainResponse{
-			TimeGrain: api.TimeGrain_TIME_GRAIN_MINUTE,
-		}
-	case "hours":
-		timeGrain = &api.EstimateSmallestTimeGrainResponse{
-			TimeGrain: api.TimeGrain_TIME_GRAIN_HOUR,
-		}
-	case "days":
-		timeGrain = &api.EstimateSmallestTimeGrainResponse{
-			TimeGrain: api.TimeGrain_TIME_GRAIN_DAY,
-		}
-	case "weeks":
-		timeGrain = &api.EstimateSmallestTimeGrainResponse{
-			TimeGrain: api.TimeGrain_TIME_GRAIN_WEEK,
-		}
-	case "months":
-		timeGrain = &api.EstimateSmallestTimeGrainResponse{
-			TimeGrain: api.TimeGrain_TIME_GRAIN_MONTH,
-		}
-	case "years":
-		timeGrain = &api.EstimateSmallestTimeGrainResponse{
-			TimeGrain: api.TimeGrain_TIME_GRAIN_YEAR,
->>>>>>> b0cacbcf
+			TimeGrain: runtimev1.TimeGrain_TIME_GRAIN_YEAR,
 		}
 	}
 	return timeGrain, nil
 }
 
-<<<<<<< HEAD
-func (s *Server) GetNumericHistogram(ctx context.Context, request *runtimev1.NumericHistogramRequest) (*runtimev1.NumericSummary, error) {
-=======
-func (s *Server) GetNumericHistogram(ctx context.Context, request *api.GetNumericHistogramRequest) (*api.GetNumericHistogramResponse, error) {
->>>>>>> b0cacbcf
+func (s *Server) GetNumericHistogram(ctx context.Context, request *runtimev1.GetNumericHistogramRequest) (*runtimev1.GetNumericHistogramResponse, error) {
 	sanitizedColumnName := quoteName(request.ColumnName)
 	sql := fmt.Sprintf("SELECT approx_quantile(%s, 0.75)-approx_quantile(%s, 0.25) as IQR, approx_count_distinct(%s) as count, max(%s) - min(%s) as range FROM %s",
 		sanitizedColumnName, sanitizedColumnName, sanitizedColumnName, sanitizedColumnName, sanitizedColumnName, request.TableName)
@@ -432,28 +362,18 @@
 		}
 		histogramBins = append(histogramBins, bin)
 	}
-<<<<<<< HEAD
-	return &runtimev1.NumericSummary{
-		NumericHistogramBins: &runtimev1.NumericHistogramBins{
-			Bins: histogramBins,
-=======
-	return &api.GetNumericHistogramResponse{
-		NumericSummary: &api.NumericSummary{
-			Case: &api.NumericSummary_NumericHistogramBins{
-				NumericHistogramBins: &api.NumericHistogramBins{
+	return &runtimev1.GetNumericHistogramResponse{
+		NumericSummary: &runtimev1.NumericSummary{
+			Case: &runtimev1.NumericSummary_NumericHistogramBins{
+				NumericHistogramBins: &runtimev1.NumericHistogramBins{
 					Bins: histogramBins,
 				},
 			},
->>>>>>> b0cacbcf
 		},
 	}, nil
 }
 
-<<<<<<< HEAD
-func (s *Server) GetRugHistogram(ctx context.Context, request *runtimev1.RugHistogramRequest) (*runtimev1.NumericSummary, error) {
-=======
-func (s *Server) GetRugHistogram(ctx context.Context, request *api.GetRugHistogramRequest) (*api.GetRugHistogramResponse, error) {
->>>>>>> b0cacbcf
+func (s *Server) GetRugHistogram(ctx context.Context, request *runtimev1.GetRugHistogramRequest) (*runtimev1.GetRugHistogramResponse, error) {
 	sanitizedColumnName := quoteName(request.ColumnName)
 	outlierPseudoBucketSize := 500
 	selectColumn := fmt.Sprintf("%s::DOUBLE", sanitizedColumnName)
@@ -536,28 +456,18 @@
 		outlierBins = append(outlierBins, outlier)
 	}
 
-<<<<<<< HEAD
-	return &runtimev1.NumericSummary{
-		NumericOutliers: &runtimev1.NumericOutliers{
-			Outliers: outlierBins,
-=======
-	return &api.GetRugHistogramResponse{
-		NumericSummary: &api.NumericSummary{
-			Case: &api.NumericSummary_NumericOutliers{
-				NumericOutliers: &api.NumericOutliers{
+	return &runtimev1.GetRugHistogramResponse{
+		NumericSummary: &runtimev1.NumericSummary{
+			Case: &runtimev1.NumericSummary_NumericOutliers{
+				NumericOutliers: &runtimev1.NumericOutliers{
 					Outliers: outlierBins,
 				},
 			},
->>>>>>> b0cacbcf
 		},
 	}, nil
 }
 
-<<<<<<< HEAD
-func (s *Server) GetTimeRangeSummary(ctx context.Context, request *runtimev1.TimeRangeSummaryRequest) (*runtimev1.TimeRangeSummary, error) {
-=======
-func (s *Server) GetTimeRangeSummary(ctx context.Context, request *api.GetTimeRangeSummaryRequest) (*api.GetTimeRangeSummaryResponse, error) {
->>>>>>> b0cacbcf
+func (s *Server) GetTimeRangeSummary(ctx context.Context, request *runtimev1.GetTimeRangeSummaryRequest) (*runtimev1.GetTimeRangeSummaryResponse, error) {
 	sanitizedColumnName := quoteName(request.ColumnName)
 	rows, err := s.query(ctx, request.InstanceId, &drivers.Statement{
 		Query: fmt.Sprintf("SELECT min(%[1]s) as min, max(%[1]s) as max, max(%[1]s) - min(%[1]s) as interval FROM %[2]s",
@@ -582,18 +492,14 @@
 		summary.Interval.Months = interval.Months
 		summary.Interval.Micros = interval.Micros
 
-		return &api.GetTimeRangeSummaryResponse{
+		return &runtimev1.GetTimeRangeSummaryResponse{
 			TimeRangeSummary: summary,
 		}, nil
 	}
 	return nil, status.Error(codes.Internal, "no rows returned")
 }
 
-<<<<<<< HEAD
-func (s *Server) GetCardinalityOfColumn(ctx context.Context, request *runtimev1.CardinalityOfColumnRequest) (*runtimev1.CategoricalSummary, error) {
-=======
-func (s *Server) GetCardinalityOfColumn(ctx context.Context, request *api.GetCardinalityOfColumnRequest) (*api.GetCardinalityOfColumnResponse, error) {
->>>>>>> b0cacbcf
+func (s *Server) GetCardinalityOfColumn(ctx context.Context, request *runtimev1.GetCardinalityOfColumnRequest) (*runtimev1.GetCardinalityOfColumnResponse, error) {
 	sanitizedColumnName := quoteName(request.ColumnName)
 	rows, err := s.query(ctx, request.InstanceId, &drivers.Statement{
 		Query: fmt.Sprintf("SELECT approx_count_distinct(%s) as count from %s", sanitizedColumnName, request.TableName),
@@ -604,18 +510,13 @@
 	defer rows.Close()
 	var count int64
 	for rows.Next() {
-<<<<<<< HEAD
-		summary := &runtimev1.CategoricalSummary{}
-		err = rows.Scan(&summary.Cardinality)
-=======
 		err = rows.Scan(&count)
->>>>>>> b0cacbcf
-		if err != nil {
-			return nil, status.Error(codes.Internal, err.Error())
-		}
-		return &api.GetCardinalityOfColumnResponse{
-			CategoricalSummary: &api.CategoricalSummary{
-				Case: &api.CategoricalSummary_Cardinality{
+		if err != nil {
+			return nil, status.Error(codes.Internal, err.Error())
+		}
+		return &runtimev1.GetCardinalityOfColumnResponse{
+			CategoricalSummary: &runtimev1.CategoricalSummary{
+				Case: &runtimev1.CategoricalSummary_Cardinality{
 					Cardinality: count,
 				},
 			},
