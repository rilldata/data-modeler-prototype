package server

import (
	"context"
	"fmt"
	"strings"

	runtimev1 "github.com/rilldata/rill/proto/gen/rill/runtime/v1"
	"github.com/rilldata/rill/runtime/queries"
	"github.com/rilldata/rill/runtime/server/auth"
)

// MetricsViewToplist implements QueryService.
func (s *Server) MetricsViewToplist(ctx context.Context, req *runtimev1.MetricsViewToplistRequest) (*runtimev1.MetricsViewToplistResponse, error) {
	if !auth.GetClaims(ctx).CanInstance(req.InstanceId, auth.ReadMetrics) {
		return nil, ErrForbidden
	}

	err := validateInlineMeasures(req.InlineMeasures)
	if err != nil {
		return nil, err
	}

	q := &queries.MetricsViewToplist{
		MetricsViewName: req.MetricsViewName,
		DimensionName:   req.DimensionName,
		MeasureNames:    req.MeasureNames,
		InlineMeasures:  req.InlineMeasures,
		TimeStart:       req.TimeStart,
		TimeEnd:         req.TimeEnd,
		Limit:           req.Limit,
		Offset:          req.Offset,
		Sort:            req.Sort,
		Filter:          req.Filter,
	}
	err = s.runtime.Query(ctx, req.InstanceId, q, int(req.Priority))
	if err != nil {
		return nil, err
	}

	return q.Result, nil
}

// MetricsViewComparisonToplist implements QueryService.
func (s *Server) MetricsViewComparisonToplist(ctx context.Context, req *runtimev1.MetricsViewComparisonToplistRequest) (*runtimev1.MetricsViewComparisonToplistResponse, error) {
	if !auth.GetClaims(ctx).CanInstance(req.InstanceId, auth.ReadMetrics) {
		return nil, ErrForbidden
	}

	q := &queries.MetricsViewComparisonToplist{
		MetricsViewName:     req.MetricsViewName,
		DimensionName:       req.DimensionName,
		MeasureNames:        req.MeasureNames,
		BaseTimeRange:       req.BaseTimeRange,
		ComparisonTimeRange: req.ComparisonTimeRange,
		Limit:               req.Limit,
		Offset:              req.Offset,
		Sort:                req.Sort,
		Filter:              req.Filter,
	}
	err := s.runtime.Query(ctx, req.InstanceId, q, int(req.Priority))
	if err != nil {
		return nil, err
	}

	return q.Result, nil
}

// MetricsViewTimeSeries implements QueryService.
func (s *Server) MetricsViewTimeSeries(ctx context.Context, req *runtimev1.MetricsViewTimeSeriesRequest) (*runtimev1.MetricsViewTimeSeriesResponse, error) {
	if !auth.GetClaims(ctx).CanInstance(req.InstanceId, auth.ReadMetrics) {
		return nil, ErrForbidden
	}

	err := validateInlineMeasures(req.InlineMeasures)
	if err != nil {
		return nil, err
	}

	q := &queries.MetricsViewTimeSeries{
		MetricsViewName: req.MetricsViewName,
		MeasureNames:    req.MeasureNames,
		InlineMeasures:  req.InlineMeasures,
		TimeStart:       req.TimeStart,
		TimeEnd:         req.TimeEnd,
		TimeGranularity: req.TimeGranularity,
		Filter:          req.Filter,
	}
	err = s.runtime.Query(ctx, req.InstanceId, q, int(req.Priority))
	if err != nil {
		return nil, err
	}
	return q.Result, nil
}

// MetricsViewTotals implements QueryService.
func (s *Server) MetricsViewTotals(ctx context.Context, req *runtimev1.MetricsViewTotalsRequest) (*runtimev1.MetricsViewTotalsResponse, error) {
	if !auth.GetClaims(ctx).CanInstance(req.InstanceId, auth.ReadMetrics) {
		return nil, ErrForbidden
	}

	err := validateInlineMeasures(req.InlineMeasures)
	if err != nil {
		return nil, err
	}

	q := &queries.MetricsViewTotals{
		MetricsViewName: req.MetricsViewName,
		MeasureNames:    req.MeasureNames,
		InlineMeasures:  req.InlineMeasures,
		TimeStart:       req.TimeStart,
		TimeEnd:         req.TimeEnd,
		Filter:          req.Filter,
	}
	err = s.runtime.Query(ctx, req.InstanceId, q, int(req.Priority))
	if err != nil {
		return nil, err
	}
	return q.Result, nil
<<<<<<< HEAD
=======
}

// MetricsViewRows implements QueryService.
func (s *Server) MetricsViewRows(ctx context.Context, req *runtimev1.MetricsViewRowsRequest) (*runtimev1.MetricsViewRowsResponse, error) {
	if !auth.GetClaims(ctx).CanInstance(req.InstanceId, auth.ReadMetrics) {
		return nil, ErrForbidden
	}

	q := &queries.MetricsViewRows{
		MetricsViewName: req.MetricsViewName,
		TimeStart:       req.TimeStart,
		TimeEnd:         req.TimeEnd,
		Filter:          req.Filter,
		Sort:            req.Sort,
		Limit:           req.Limit,
		Offset:          req.Offset,
	}
	err := s.runtime.Query(ctx, req.InstanceId, q, int(req.Priority))
	if err != nil {
		return nil, err
	}

	return q.Result, nil
}

// validateInlineMeasures checks that the inline measures are allowed.
// This is to prevent injection of arbitrary SQL from clients with only ReadMetrics access.
// In the future, we should consider allowing arbitrary expressions from people with wider access.
// Currently, only COUNT(*) is allowed.
func validateInlineMeasures(ms []*runtimev1.InlineMeasure) error {
	for _, im := range ms {
		if !strings.EqualFold(im.Expression, "COUNT(*)") {
			return fmt.Errorf("illegal inline measure expression: %q", im.Expression)
		}
	}
	return nil
>>>>>>> 636c14c0
}<|MERGE_RESOLUTION|>--- conflicted
+++ resolved
@@ -117,8 +117,6 @@
 		return nil, err
 	}
 	return q.Result, nil
-<<<<<<< HEAD
-=======
 }
 
 // MetricsViewRows implements QueryService.
@@ -155,5 +153,4 @@
 		}
 	}
 	return nil
->>>>>>> 636c14c0
 }