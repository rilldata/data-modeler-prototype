--- conflicted
+++ resolved
@@ -10,15 +10,11 @@
 	"google.golang.org/grpc/status"
 )
 
-<<<<<<< HEAD
 func (s *Server) ColumnTopK(ctx context.Context, req *runtimev1.ColumnTopKRequest) (*runtimev1.ColumnTopKResponse, error) {
-=======
-func (s *Server) GetTopK(ctx context.Context, req *runtimev1.GetTopKRequest) (*runtimev1.GetTopKResponse, error) {
-	if !auth.GetClaims(ctx).CanInstance(req.InstanceId, auth.ReadProfiling) {
-		return nil, ErrForbidden
-	}
-
->>>>>>> db495509
+	if !auth.GetClaims(ctx).CanInstance(req.InstanceId, auth.ReadProfiling) {
+		return nil, ErrForbidden
+	}
+
 	agg := "count(*)"
 	if req.Agg != "" {
 		agg = req.Agg
@@ -50,15 +46,11 @@
 	}, nil
 }
 
-<<<<<<< HEAD
 func (s *Server) ColumnNullCount(ctx context.Context, req *runtimev1.ColumnNullCountRequest) (*runtimev1.ColumnNullCountResponse, error) {
-=======
-func (s *Server) GetNullCount(ctx context.Context, req *runtimev1.GetNullCountRequest) (*runtimev1.GetNullCountResponse, error) {
-	if !auth.GetClaims(ctx).CanInstance(req.InstanceId, auth.ReadProfiling) {
-		return nil, ErrForbidden
-	}
-
->>>>>>> db495509
+	if !auth.GetClaims(ctx).CanInstance(req.InstanceId, auth.ReadProfiling) {
+		return nil, ErrForbidden
+	}
+
 	q := &queries.ColumnNullCount{
 		TableName:  req.TableName,
 		ColumnName: req.ColumnName,
@@ -74,15 +66,11 @@
 	}, nil
 }
 
-<<<<<<< HEAD
 func (s *Server) ColumnDescriptiveStatistics(ctx context.Context, req *runtimev1.ColumnDescriptiveStatisticsRequest) (*runtimev1.ColumnDescriptiveStatisticsResponse, error) {
-=======
-func (s *Server) GetDescriptiveStatistics(ctx context.Context, req *runtimev1.GetDescriptiveStatisticsRequest) (*runtimev1.GetDescriptiveStatisticsResponse, error) {
-	if !auth.GetClaims(ctx).CanInstance(req.InstanceId, auth.ReadProfiling) {
-		return nil, ErrForbidden
-	}
-
->>>>>>> db495509
+	if !auth.GetClaims(ctx).CanInstance(req.InstanceId, auth.ReadProfiling) {
+		return nil, ErrForbidden
+	}
+
 	q := &queries.ColumnDescriptiveStatistics{
 		TableName:  req.TableName,
 		ColumnName: req.ColumnName,
@@ -128,15 +116,11 @@
  * we've thrown at it.
  */
 
-<<<<<<< HEAD
 func (s *Server) ColumnTimeGrain(ctx context.Context, req *runtimev1.ColumnTimeGrainRequest) (*runtimev1.ColumnTimeGrainResponse, error) {
-=======
-func (s *Server) EstimateSmallestTimeGrain(ctx context.Context, req *runtimev1.EstimateSmallestTimeGrainRequest) (*runtimev1.EstimateSmallestTimeGrainResponse, error) {
-	if !auth.GetClaims(ctx).CanInstance(req.InstanceId, auth.ReadProfiling) {
-		return nil, ErrForbidden
-	}
-
->>>>>>> db495509
+	if !auth.GetClaims(ctx).CanInstance(req.InstanceId, auth.ReadProfiling) {
+		return nil, ErrForbidden
+	}
+
 	q := &queries.ColumnTimeGrain{
 		TableName:  req.TableName,
 		ColumnName: req.ColumnName,
@@ -150,15 +134,11 @@
 	}, nil
 }
 
-<<<<<<< HEAD
 func (s *Server) ColumnNumericHistogram(ctx context.Context, req *runtimev1.ColumnNumericHistogramRequest) (*runtimev1.ColumnNumericHistogramResponse, error) {
-=======
-func (s *Server) GetNumericHistogram(ctx context.Context, req *runtimev1.GetNumericHistogramRequest) (*runtimev1.GetNumericHistogramResponse, error) {
-	if !auth.GetClaims(ctx).CanInstance(req.InstanceId, auth.ReadProfiling) {
-		return nil, ErrForbidden
-	}
-
->>>>>>> db495509
+	if !auth.GetClaims(ctx).CanInstance(req.InstanceId, auth.ReadProfiling) {
+		return nil, ErrForbidden
+	}
+
 	q := &queries.ColumnNumericHistogram{
 		TableName:  req.TableName,
 		ColumnName: req.ColumnName,
@@ -179,15 +159,11 @@
 	}, nil
 }
 
-<<<<<<< HEAD
 func (s *Server) ColumnRugHistogram(ctx context.Context, req *runtimev1.ColumnRugHistogramRequest) (*runtimev1.ColumnRugHistogramResponse, error) {
-=======
-func (s *Server) GetRugHistogram(ctx context.Context, req *runtimev1.GetRugHistogramRequest) (*runtimev1.GetRugHistogramResponse, error) {
-	if !auth.GetClaims(ctx).CanInstance(req.InstanceId, auth.ReadProfiling) {
-		return nil, ErrForbidden
-	}
-
->>>>>>> db495509
+	if !auth.GetClaims(ctx).CanInstance(req.InstanceId, auth.ReadProfiling) {
+		return nil, ErrForbidden
+	}
+
 	q := &queries.ColumnRugHistogram{
 		TableName:  req.TableName,
 		ColumnName: req.ColumnName,
@@ -207,15 +183,11 @@
 	}, nil
 }
 
-<<<<<<< HEAD
 func (s *Server) ColumnTimeRange(ctx context.Context, req *runtimev1.ColumnTimeRangeRequest) (*runtimev1.ColumnTimeRangeResponse, error) {
-=======
-func (s *Server) GetTimeRangeSummary(ctx context.Context, req *runtimev1.GetTimeRangeSummaryRequest) (*runtimev1.GetTimeRangeSummaryResponse, error) {
-	if !auth.GetClaims(ctx).CanInstance(req.InstanceId, auth.ReadProfiling) {
-		return nil, ErrForbidden
-	}
-
->>>>>>> db495509
+	if !auth.GetClaims(ctx).CanInstance(req.InstanceId, auth.ReadProfiling) {
+		return nil, ErrForbidden
+	}
+
 	q := &queries.ColumnTimeRange{
 		TableName:  req.TableName,
 		ColumnName: req.ColumnName,
@@ -229,15 +201,11 @@
 	}, nil
 }
 
-<<<<<<< HEAD
 func (s *Server) ColumnCardinality(ctx context.Context, req *runtimev1.ColumnCardinalityRequest) (*runtimev1.ColumnCardinalityResponse, error) {
-=======
-func (s *Server) GetCardinalityOfColumn(ctx context.Context, req *runtimev1.GetCardinalityOfColumnRequest) (*runtimev1.GetCardinalityOfColumnResponse, error) {
-	if !auth.GetClaims(ctx).CanInstance(req.InstanceId, auth.ReadProfiling) {
-		return nil, ErrForbidden
-	}
-
->>>>>>> db495509
+	if !auth.GetClaims(ctx).CanInstance(req.InstanceId, auth.ReadProfiling) {
+		return nil, ErrForbidden
+	}
+
 	q := &queries.ColumnCardinality{
 		TableName:  req.TableName,
 		ColumnName: req.ColumnName,
