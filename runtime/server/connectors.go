--- conflicted
+++ resolved
@@ -13,13 +13,8 @@
 )
 
 // ListConnectors implements RuntimeService.
-<<<<<<< HEAD
 func (s *Server) ListConnectors(ctx context.Context, req *connect.Request[runtimev1.ListConnectorsRequest]) (*connect.Response[runtimev1.ListConnectorsResponse], error) {
-	var pbs []*runtimev1.Connector
-=======
-func (s *Server) ListConnectors(ctx context.Context, req *runtimev1.ListConnectorsRequest) (*runtimev1.ListConnectorsResponse, error) {
 	var pbs []*runtimev1.ConnectorSpec
->>>>>>> 95bb4e2c
 	for name, connector := range drivers.Connectors {
 		// Build protobufs for properties
 		srcProps := connector.Spec().SourceProperties
@@ -66,13 +61,8 @@
 	return connect.NewResponse(&runtimev1.ListConnectorsResponse{Connectors: pbs}), nil
 }
 
-<<<<<<< HEAD
 func (s *Server) S3ListBuckets(ctx context.Context, req *connect.Request[runtimev1.S3ListBucketsRequest]) (*connect.Response[runtimev1.S3ListBucketsResponse], error) {
-	conn, err := drivers.Open("s3", map[string]any{"allow_host_access": s.runtime.AllowHostAccess()}, s.logger)
-=======
-func (s *Server) S3ListBuckets(ctx context.Context, req *runtimev1.S3ListBucketsRequest) (*runtimev1.S3ListBucketsResponse, error) {
-	s3Conn, release, err := s.getS3Conn(ctx, req.Connector, req.InstanceId)
->>>>>>> 95bb4e2c
+	s3Conn, release, err := s.getS3Conn(ctx, req.Msg.Connector, req.Msg.InstanceId)
 	if err != nil {
 		return nil, err
 	}
@@ -88,13 +78,8 @@
 	}), nil
 }
 
-<<<<<<< HEAD
 func (s *Server) S3ListObjects(ctx context.Context, req *connect.Request[runtimev1.S3ListObjectsRequest]) (*connect.Response[runtimev1.S3ListObjectsResponse], error) {
-	conn, err := drivers.Open("s3", map[string]any{"allow_host_access": s.runtime.AllowHostAccess()}, s.logger)
-=======
-func (s *Server) S3ListObjects(ctx context.Context, req *runtimev1.S3ListObjectsRequest) (*runtimev1.S3ListObjectsResponse, error) {
-	s3Conn, release, err := s.getS3Conn(ctx, req.Connector, req.InstanceId)
->>>>>>> 95bb4e2c
+	s3Conn, release, err := s.getS3Conn(ctx, req.Msg.Connector, req.Msg.InstanceId)
 	if err != nil {
 		return nil, err
 	}
@@ -111,13 +96,8 @@
 	}), nil
 }
 
-<<<<<<< HEAD
 func (s *Server) S3GetBucketMetadata(ctx context.Context, req *connect.Request[runtimev1.S3GetBucketMetadataRequest]) (*connect.Response[runtimev1.S3GetBucketMetadataResponse], error) {
-	conn, err := drivers.Open("s3", map[string]any{"allow_host_access": s.runtime.AllowHostAccess()}, s.logger)
-=======
-func (s *Server) S3GetBucketMetadata(ctx context.Context, req *runtimev1.S3GetBucketMetadataRequest) (*runtimev1.S3GetBucketMetadataResponse, error) {
-	s3Conn, release, err := s.getS3Conn(ctx, req.Connector, req.InstanceId)
->>>>>>> 95bb4e2c
+	s3Conn, release, err := s.getS3Conn(ctx, req.Msg.Connector, req.Msg.InstanceId)
 	if err != nil {
 		return nil, err
 	}
@@ -133,13 +113,8 @@
 	}), nil
 }
 
-<<<<<<< HEAD
 func (s *Server) S3GetCredentialsInfo(ctx context.Context, req *connect.Request[runtimev1.S3GetCredentialsInfoRequest]) (*connect.Response[runtimev1.S3GetCredentialsInfoResponse], error) {
-	conn, err := drivers.Open("s3", map[string]any{"allow_host_access": s.runtime.AllowHostAccess()}, s.logger)
-=======
-func (s *Server) S3GetCredentialsInfo(ctx context.Context, req *runtimev1.S3GetCredentialsInfoRequest) (*runtimev1.S3GetCredentialsInfoResponse, error) {
-	s3Conn, release, err := s.getS3Conn(ctx, req.Connector, req.InstanceId)
->>>>>>> 95bb4e2c
+	s3Conn, release, err := s.getS3Conn(ctx, req.Msg.Connector, req.Msg.InstanceId)
 	if err != nil {
 		return nil, err
 	}
@@ -156,13 +131,8 @@
 	}), nil
 }
 
-<<<<<<< HEAD
 func (s *Server) GCSListBuckets(ctx context.Context, req *connect.Request[runtimev1.GCSListBucketsRequest]) (*connect.Response[runtimev1.GCSListBucketsResponse], error) {
-	conn, err := drivers.Open("gcs", map[string]any{"allow_host_access": s.runtime.AllowHostAccess()}, s.logger)
-=======
-func (s *Server) GCSListBuckets(ctx context.Context, req *runtimev1.GCSListBucketsRequest) (*runtimev1.GCSListBucketsResponse, error) {
-	gcsConn, release, err := s.getGCSConn(ctx, req.Connector, req.InstanceId)
->>>>>>> 95bb4e2c
+	gcsConn, release, err := s.getGCSConn(ctx, req.Msg.Connector, req.Msg.InstanceId)
 	if err != nil {
 		return nil, err
 	}
@@ -179,13 +149,8 @@
 	}), nil
 }
 
-<<<<<<< HEAD
 func (s *Server) GCSListObjects(ctx context.Context, req *connect.Request[runtimev1.GCSListObjectsRequest]) (*connect.Response[runtimev1.GCSListObjectsResponse], error) {
-	conn, err := drivers.Open("gcs", map[string]any{"allow_host_access": s.runtime.AllowHostAccess()}, s.logger)
-=======
-func (s *Server) GCSListObjects(ctx context.Context, req *runtimev1.GCSListObjectsRequest) (*runtimev1.GCSListObjectsResponse, error) {
-	gcsConn, release, err := s.getGCSConn(ctx, req.Connector, req.InstanceId)
->>>>>>> 95bb4e2c
+	gcsConn, release, err := s.getGCSConn(ctx, req.Msg.Connector, req.Msg.InstanceId)
 	if err != nil {
 		return nil, err
 	}
@@ -202,13 +167,8 @@
 	}), nil
 }
 
-<<<<<<< HEAD
 func (s *Server) GCSGetCredentialsInfo(ctx context.Context, req *connect.Request[runtimev1.GCSGetCredentialsInfoRequest]) (*connect.Response[runtimev1.GCSGetCredentialsInfoResponse], error) {
-	conn, err := drivers.Open("gcs", map[string]any{"allow_host_access": s.runtime.AllowHostAccess()}, s.logger)
-=======
-func (s *Server) GCSGetCredentialsInfo(ctx context.Context, req *runtimev1.GCSGetCredentialsInfoRequest) (*runtimev1.GCSGetCredentialsInfoResponse, error) {
-	gcsConn, release, err := s.getGCSConn(ctx, req.Connector, req.InstanceId)
->>>>>>> 95bb4e2c
+	gcsConn, release, err := s.getGCSConn(ctx, req.Msg.Connector, req.Msg.InstanceId)
 	if err != nil {
 		return nil, err
 	}
@@ -225,19 +185,14 @@
 	}), nil
 }
 
-<<<<<<< HEAD
-func (s *Server) MotherduckListTables(ctx context.Context, req *connect.Request[runtimev1.MotherduckListTablesRequest]) (*connect.Response[runtimev1.MotherduckListTablesResponse], error) {
-	conn, err := drivers.Open("duckdb", map[string]any{"dsn": "md:"}, s.logger)
-=======
-func (s *Server) OLAPListTables(ctx context.Context, req *runtimev1.OLAPListTablesRequest) (*runtimev1.OLAPListTablesResponse, error) {
-	conn, release, err := s.runtime.AcquireHandle(ctx, req.InstanceId, req.Connector)
->>>>>>> 95bb4e2c
-	if err != nil {
-		return nil, err
-	}
-	defer release()
-
-	olap, _ := conn.AsOLAP(req.InstanceId)
+func (s *Server) MotherduckListTables(ctx context.Context, req *connect.Request[runtimev1.OLAPListTablesRequest]) (*connect.Response[runtimev1.OLAPListTablesResponse], error) {
+	conn, release, err := s.runtime.AcquireHandle(ctx, req.Msg.InstanceId, req.Msg.Connector)
+	if err != nil {
+		return nil, err
+	}
+	defer release()
+
+	olap, _ := conn.AsOLAP(req.Msg.InstanceId)
 	tables, err := olap.InformationSchema().All(ctx)
 	if err != nil {
 		return nil, err
@@ -250,14 +205,9 @@
 			Name:     table.Name,
 		}
 	}
-<<<<<<< HEAD
-	return connect.NewResponse(&runtimev1.MotherduckListTablesResponse{
+	return connect.NewResponse(&runtimev1.OLAPListTablesResponse{
 		Tables: res,
 	}), nil
-=======
-	return &runtimev1.OLAPListTablesResponse{
-		Tables: res,
-	}, nil
 }
 
 func (s *Server) BigQueryListDatasets(ctx context.Context, req *runtimev1.BigQueryListDatasetsRequest) (*runtimev1.BigQueryListDatasetsResponse, error) {
@@ -333,5 +283,4 @@
 		panic("conn is not bigquery connection")
 	}
 	return bq, release, nil
->>>>>>> 95bb4e2c
 }