package server

import (
	"context"
	"encoding/base64"
	"fmt"
	"net/http"
	"reflect"
	"time"

	runtimev1 "github.com/rilldata/rill/proto/gen/rill/runtime/v1"
	"github.com/rilldata/rill/runtime"
	"github.com/rilldata/rill/runtime/queries"
	"github.com/rilldata/rill/runtime/server/auth"
	"google.golang.org/grpc/codes"
	"google.golang.org/grpc/status"
	"google.golang.org/protobuf/proto"
)

func (s *Server) Export(ctx context.Context, req *runtimev1.ExportRequest) (*runtimev1.ExportResponse, error) {
	if !auth.GetClaims(ctx).CanInstance(req.InstanceId, auth.ReadMetrics) {
		return nil, ErrForbidden
	}

	if s.opts.DownloadRowLimit != nil {
		if req.Limit == nil {
			req.Limit = s.opts.DownloadRowLimit
		}
		if *req.Limit > *s.opts.DownloadRowLimit {
			return nil, status.Errorf(codes.InvalidArgument, "limit must be less than or equal to %d", *s.opts.DownloadRowLimit)
		}
	}

	r, err := proto.Marshal(req)
	if err != nil {
		return nil, err
	}

	out := fmt.Sprintf("/v1/download?%s=%s", "request", base64.URLEncoding.EncodeToString(r))

	return &runtimev1.ExportResponse{
		DownloadUrlPath: out,
	}, nil
}

func (s *Server) downloadHandler(w http.ResponseWriter, req *http.Request) {
	marshalled, err := base64.URLEncoding.DecodeString(req.URL.Query().Get("request"))
	if err != nil {
		http.Error(w, fmt.Sprintf("failed to parse request: %s", err), http.StatusBadRequest)
		return
	}

	request := &runtimev1.ExportRequest{}
	err = proto.Unmarshal(marshalled, request)
	if err != nil {
		http.Error(w, fmt.Sprintf("failed to parse request: %s", err), http.StatusBadRequest)
		return
	}

	if !auth.GetClaims(req.Context()).CanInstance(request.InstanceId, auth.ReadMetrics) {
		http.Error(w, "action not allowed", http.StatusUnauthorized)
		return
	}

	if s.opts.DownloadRowLimit != nil && (request.Limit == nil || *request.Limit > *s.opts.DownloadRowLimit) {
		http.Error(w, fmt.Sprintf("limit must be less than or equal to %d", *s.opts.DownloadRowLimit), http.StatusBadRequest)
		return
	}

	var q runtime.Query
	switch v := request.Request.(type) {
	case *runtimev1.ExportRequest_MetricsViewToplistRequest:
		r := v.MetricsViewToplistRequest
		err := validateInlineMeasures(r.InlineMeasures)
		if err != nil {
			http.Error(w, err.Error(), http.StatusInternalServerError)
			return
		}
		q = &queries.MetricsViewToplist{
			MetricsViewName: r.MetricsViewName,
			DimensionName:   r.DimensionName,
			MeasureNames:    r.MeasureNames,
			InlineMeasures:  r.InlineMeasures,
			TimeStart:       r.TimeStart,
			TimeEnd:         r.TimeEnd,
			Sort:            r.Sort,
			Filter:          r.Filter,
			Limit:           request.Limit,
		}
	case *runtimev1.ExportRequest_MetricsViewRowsRequest:
		r := v.MetricsViewRowsRequest
		q = &queries.MetricsViewRows{
			MetricsViewName: r.MetricsViewName,
			TimeStart:       r.TimeStart,
			TimeEnd:         r.TimeEnd,
			Filter:          r.Filter,
			Sort:            r.Sort,
			Limit:           request.Limit,
		}
	default:
		http.Error(w, fmt.Sprintf("unsupported request type: %s", reflect.TypeOf(v).Name()), http.StatusBadRequest)
		return
	}

	err = q.Export(req.Context(), s.runtime, request.InstanceId, w, &runtime.ExportOptions{
		Format: request.Format,
		PreWriteHook: func(filename string) error {
			// Add timestamp to filename
			filename += "_" + time.Now().Format("20060102150405")

			// Write HTTP headers
			w.Header().Set("X-Content-Type-Options", "nosniff")
			switch request.Format {
			case runtimev1.ExportFormat_EXPORT_FORMAT_CSV:
				w.Header().Set("Content-Type", "text/csv")
				w.Header().Set("Content-Disposition", fmt.Sprintf("attachment; filename=\"%s.csv\"", filename))
			case runtimev1.ExportFormat_EXPORT_FORMAT_XLSX:
				w.Header().Set("Content-Type", "application/vnd.openxmlformats-officedocument.spreadsheetml.sheet")
				w.Header().Set("Content-Disposition", fmt.Sprintf("attachment; filename=\"%s.xlsx\"", filename))
			default:
				return fmt.Errorf("unsupported format %q", request.Format.String())
			}
			return nil
		},
	})
	if err != nil {
		http.Error(w, err.Error(), http.StatusInternalServerError)
		return
	}
<<<<<<< HEAD
}

func createToplistQuery(ctx context.Context, writer http.ResponseWriter, req *runtimev1.MetricsViewToplistRequest, format runtimev1.ExportFormat) (runtime.Query, error) {
	err := validateInlineMeasures(req.InlineMeasures)
	if err != nil {
		return nil, err
	}

	q := &queries.MetricsViewToplist{
		MetricsViewName: req.MetricsViewName,
		DimensionName:   req.DimensionName,
		MeasureNames:    req.MeasureNames,
		InlineMeasures:  req.InlineMeasures,
		TimeStart:       req.TimeStart,
		TimeEnd:         req.TimeEnd,
		Limit:           req.Limit,
		Offset:          req.Offset,
		Sort:            req.Sort,
		Filter:          req.Filter,
	}

	return q, nil
}

func createRowsQuery(ctx context.Context, writer http.ResponseWriter, req *runtimev1.MetricsViewRowsRequest, format runtimev1.ExportFormat) (runtime.Query, error) {
	q := &queries.MetricsViewRows{
		MetricsViewName:    req.MetricsViewName,
		TimeStart:          req.TimeStart,
		TimeEnd:            req.TimeEnd,
		Filter:             req.Filter,
		Sort:               req.Sort,
		Limit:              req.Limit,
		Offset:             req.Offset,
		TimeZoneAdjustment: req.TimeZoneAdjustment,
	}

	return q, nil
}

func lookupMetricsView(ctx context.Context, rt *runtime.Runtime, instanceID, name string) (*runtimev1.MetricsView, error) {
	obj, err := rt.GetCatalogEntry(ctx, instanceID, name)
	if err != nil {
		return nil, err
	}

	if obj.GetMetricsView() == nil {
		return nil, err
	}

	return obj.GetMetricsView(), nil
=======
>>>>>>> bbc104ae
}<|MERGE_RESOLUTION|>--- conflicted
+++ resolved
@@ -127,57 +127,4 @@
 		http.Error(w, err.Error(), http.StatusInternalServerError)
 		return
 	}
-<<<<<<< HEAD
-}
-
-func createToplistQuery(ctx context.Context, writer http.ResponseWriter, req *runtimev1.MetricsViewToplistRequest, format runtimev1.ExportFormat) (runtime.Query, error) {
-	err := validateInlineMeasures(req.InlineMeasures)
-	if err != nil {
-		return nil, err
-	}
-
-	q := &queries.MetricsViewToplist{
-		MetricsViewName: req.MetricsViewName,
-		DimensionName:   req.DimensionName,
-		MeasureNames:    req.MeasureNames,
-		InlineMeasures:  req.InlineMeasures,
-		TimeStart:       req.TimeStart,
-		TimeEnd:         req.TimeEnd,
-		Limit:           req.Limit,
-		Offset:          req.Offset,
-		Sort:            req.Sort,
-		Filter:          req.Filter,
-	}
-
-	return q, nil
-}
-
-func createRowsQuery(ctx context.Context, writer http.ResponseWriter, req *runtimev1.MetricsViewRowsRequest, format runtimev1.ExportFormat) (runtime.Query, error) {
-	q := &queries.MetricsViewRows{
-		MetricsViewName:    req.MetricsViewName,
-		TimeStart:          req.TimeStart,
-		TimeEnd:            req.TimeEnd,
-		Filter:             req.Filter,
-		Sort:               req.Sort,
-		Limit:              req.Limit,
-		Offset:             req.Offset,
-		TimeZoneAdjustment: req.TimeZoneAdjustment,
-	}
-
-	return q, nil
-}
-
-func lookupMetricsView(ctx context.Context, rt *runtime.Runtime, instanceID, name string) (*runtimev1.MetricsView, error) {
-	obj, err := rt.GetCatalogEntry(ctx, instanceID, name)
-	if err != nil {
-		return nil, err
-	}
-
-	if obj.GetMetricsView() == nil {
-		return nil, err
-	}
-
-	return obj.GetMetricsView(), nil
-=======
->>>>>>> bbc104ae
 }