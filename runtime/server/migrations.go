package server

import (
	"context"
	"fmt"
<<<<<<< HEAD
	"time"
=======
	"strings"
>>>>>>> bc7c3da6

	"github.com/rilldata/rill/runtime/api"
	"github.com/rilldata/rill/runtime/drivers"
	"google.golang.org/grpc/codes"
	"google.golang.org/grpc/status"
)

// Migrate implements RuntimeService
func (s *Server) Migrate(ctx context.Context, req *api.MigrateRequest) (*api.MigrateResponse, error) {
	return nil, status.Errorf(codes.Unimplemented, "method not implemented")
}

// MigrateSingle implements RuntimeService
// NOTE: This is an initial migration implementation with several flaws.
func (s *Server) MigrateSingle(ctx context.Context, req *api.MigrateSingleRequest) (*api.MigrateSingleResponse, error) {
	// Parse SQL
	source, err := sqlToSource(req.Sql)
	if err != nil {
		return nil, status.Error(codes.InvalidArgument, err.Error())
	}

	// Get instance
	registry, _ := s.metastore.RegistryStore()
	inst, found := registry.FindInstance(ctx, req.InstanceId)
	if !found {
		return nil, status.Error(codes.InvalidArgument, "instance not found")
	}

	// Get catalog
	catalog, err := s.openCatalog(ctx, inst)
	if err != nil {
		return nil, status.Error(codes.InvalidArgument, err.Error())
	}

	// Get olap
	conn, err := s.cache.openAndMigrate(ctx, inst.ID, inst.Driver, inst.DSN)
	if err != nil {
		return nil, status.Error(codes.Unknown, err.Error())
	}
	olap, _ := conn.OLAPStore()

	// Get existing object with name and check it's a source
	existingObj, existingFound := catalog.FindObject(ctx, req.InstanceId, source.Name)
	if existingFound && !req.CreateOrReplace {
		return nil, status.Errorf(codes.InvalidArgument, "an existing object with name '%s' already exists (consider setting `create_or_replace=true`)", existingObj.Name)
	}
	if existingFound && existingObj.Type != drivers.CatalogObjectTypeSource {
		return nil, status.Errorf(codes.InvalidArgument, "an object of type '%s' already exists with name '%s'", existingObj.Type, existingObj.Name)
	}

	// Get object to rename and check it's a valid rename op
	var renameObj *drivers.CatalogObject
	var renameFound bool
	var renameAndReingest bool
	if req.RenameFrom != "" {
		// Check that we're not renaming to a name that's already taken
		if existingFound {
			return nil, status.Errorf(codes.InvalidArgument, "cannot rename '%s' to '%s' because a source with that name already exists", req.RenameFrom, source.Name)
		}

		// Get the object to rename
		renameObj, renameFound = catalog.FindObject(ctx, req.InstanceId, strings.ToLower(req.RenameFrom))
		if !renameFound {
			return nil, status.Errorf(codes.InvalidArgument, "could not find existing object named '%s' to rename", req.RenameFrom)
		}
		if renameObj.Type != drivers.CatalogObjectTypeSource {
			return nil, status.Errorf(codes.InvalidArgument, "cannot rename object '%s' because it is not a source", req.RenameFrom)
		}

		// Check whether the properties for the new object are different (i.e. whether to re-ingest or just rename)
		renameSource, err := sqlToSource(renameObj.SQL)
		if err != nil {
			return nil, status.Errorf(codes.Internal, "could not parse existing sql: %s", err.Error())
		}
		renameAndReingest = !source.PropertiesEquals(renameSource)
	}

	// Stop execution now if it's just a dry run
	if req.DryRun {
		return &api.MigrateSingleResponse{}, nil
	}

<<<<<<< HEAD
	// Save definition
	obj = &drivers.CatalogObject{
		Name:        source.Name,
		Type:        drivers.CatalogObjectTypeSource,
		SQL:         req.Sql,
		RefreshedOn: time.Now(),
=======
	// Create the object to save
	newObj := &drivers.CatalogObject{
		Name: source.Name,
		Type: drivers.CatalogObjectTypeSource,
		SQL:  req.Sql,
>>>>>>> bc7c3da6
	}

	// We now have several cases to handle
	if !existingFound && !renameFound {
		// Just ingest and save object
		err := olap.Ingest(ctx, source)
		if err != nil {
			return nil, status.Error(codes.InvalidArgument, err.Error())
		}

		err = catalog.CreateObject(ctx, req.InstanceId, newObj)
		if err != nil {
			return nil, status.Errorf(codes.Unknown, "error: could not insert source into catalog: %s (warning: watch out for corruptions)", err.Error())
		}
	} else if existingFound && !renameFound {
		// Reingest and then update object
		err := olap.Ingest(ctx, source)
		if err != nil {
			return nil, status.Error(codes.InvalidArgument, err.Error())
		}

		err = catalog.UpdateObject(ctx, req.InstanceId, newObj)
		if err != nil {
			return nil, status.Errorf(codes.Unknown, "error: could not update source in catalog: %s (warning: watch out for corruptions)", err.Error())
		}
	} else if renameFound && !renameAndReingest { // earlier check ensures !existingFound
		// Just create the new object, drop the old one, then rename in OLAP
		err = catalog.CreateObject(ctx, req.InstanceId, newObj)
		if err != nil {
			return nil, status.Errorf(codes.Unknown, "error: could not insert source into catalog: %s (warning: watch out for corruptions)", err.Error())
		}

		err = catalog.DeleteObject(ctx, req.InstanceId, renameObj.Name)
		if err != nil {
			return nil, status.Error(codes.Unknown, err.Error())
		}

		rows, err := olap.Execute(ctx, &drivers.Statement{Query: fmt.Sprintf("ALTER TABLE %s RENAME TO %s", renameObj.Name, newObj.Name), Priority: 100})
		if err != nil {
			return nil, status.Error(codes.Unknown, err.Error())
		}
		rows.Close()
	} else if renameFound && renameAndReingest { // earlier check ensures !existingFound
		// Reingest and save object, then drop old
		err := olap.Ingest(ctx, source)
		if err != nil {
			return nil, status.Error(codes.InvalidArgument, err.Error())
		}

		err = catalog.CreateObject(ctx, req.InstanceId, newObj)
		if err != nil {
			return nil, status.Errorf(codes.Unknown, "error: could not insert source into catalog: %s (warning: watch out for corruptions)", err.Error())
		}

		err = catalog.DeleteObject(ctx, req.InstanceId, renameObj.Name)
		if err != nil {
			return nil, status.Error(codes.Unknown, err.Error())
		}

		rows, err := olap.Execute(ctx, &drivers.Statement{Query: fmt.Sprintf("DROP TABLE IF EXISTS %s", renameObj.Name), Priority: 100})
		if err != nil {
			return nil, status.Error(codes.Unknown, err.Error())
		}
		rows.Close()
	}

	// Done
	return &api.MigrateSingleResponse{}, nil
}

// MigrateDelete implements RuntimeService
func (s *Server) MigrateDelete(ctx context.Context, req *api.MigrateDeleteRequest) (*api.MigrateDeleteResponse, error) {
	// Get instance
	registry, _ := s.metastore.RegistryStore()
	inst, found := registry.FindInstance(ctx, req.InstanceId)
	if !found {
		return nil, status.Error(codes.InvalidArgument, "instance not found")
	}

	// Get catalog
	catalog, err := s.openCatalog(ctx, inst)
	if err != nil {
		return nil, status.Error(codes.InvalidArgument, err.Error())
	}

	// Get object
	obj, found := catalog.FindObject(ctx, req.InstanceId, strings.ToLower(req.Name))
	if !found {
		return nil, status.Errorf(codes.InvalidArgument, "object not found")
	}

	// Delete from underlying if applicable
	switch obj.Type {
	case drivers.CatalogObjectTypeSource:
		// Get OLAP
		conn, err := s.cache.openAndMigrate(ctx, inst.ID, inst.Driver, inst.DSN)
		if err != nil {
			return nil, status.Error(codes.Unknown, err.Error())
		}
		olap, _ := conn.OLAPStore()

		// Drop table with source name
		rows, err := olap.Execute(ctx, &drivers.Statement{Query: fmt.Sprintf("DROP TABLE %s", obj.Name)})
		if err != nil {
			return nil, status.Error(codes.Unknown, err.Error())
		}
		if err = rows.Close(); err != nil {
			return nil, status.Error(codes.Unknown, err.Error())
		}
	case drivers.CatalogObjectTypeUnmanagedTable:
		// Don't allow deletion of tables created directly in DB
		return nil, status.Error(codes.InvalidArgument, "can not delete unmanaged table")
	case drivers.CatalogObjectTypeMetricsView:
		// Nothing to do
	default:
		panic(fmt.Errorf("unhandled catalog object type: %v", obj.Type))
	}

	// Remove from catalog
	err = catalog.DeleteObject(ctx, req.InstanceId, obj.Name)
	if err != nil {
		return nil, status.Errorf(codes.Unknown, "could not delete object: %s", err.Error())
	}

	return &api.MigrateDeleteResponse{}, nil
}<|MERGE_RESOLUTION|>--- conflicted
+++ resolved
@@ -3,11 +3,7 @@
 import (
 	"context"
 	"fmt"
-<<<<<<< HEAD
-	"time"
-=======
 	"strings"
->>>>>>> bc7c3da6
 
 	"github.com/rilldata/rill/runtime/api"
 	"github.com/rilldata/rill/runtime/drivers"
@@ -90,20 +86,11 @@
 		return &api.MigrateSingleResponse{}, nil
 	}
 
-<<<<<<< HEAD
-	// Save definition
-	obj = &drivers.CatalogObject{
-		Name:        source.Name,
-		Type:        drivers.CatalogObjectTypeSource,
-		SQL:         req.Sql,
-		RefreshedOn: time.Now(),
-=======
 	// Create the object to save
 	newObj := &drivers.CatalogObject{
 		Name: source.Name,
 		Type: drivers.CatalogObjectTypeSource,
 		SQL:  req.Sql,
->>>>>>> bc7c3da6
 	}
 
 	// We now have several cases to handle
