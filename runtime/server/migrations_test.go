--- conflicted
+++ resolved
@@ -54,42 +54,6 @@
 	assertTablePresence(t, server, instanceId, "AdBids_New", 100000)
 }
 
-<<<<<<< HEAD
-func getTestServer() (*Server, string, error) {
-	metastore, err := drivers.Open("sqlite", "file:rill?mode=memory&cache=shared")
-	if err != nil {
-		return nil, "", err
-	}
-	err = metastore.Migrate(context.Background())
-	if err != nil {
-		return nil, "", err
-	}
-
-	l, _ := zap.NewDevelopment(zap.IncreaseLevel(zap.InfoLevel))
-	server, err := NewServer(&ServerOptions{
-		ConnectionCacheSize: 100,
-		GRPCPort:            9090,
-		HTTPPort:            8080,
-	}, metastore, l)
-	if err != nil {
-		return nil, "", err
-	}
-
-	resp, err := server.CreateInstance(context.Background(), &api.CreateInstanceRequest{
-		Driver:       "duckdb",
-		Dsn:          "",
-		Exposed:      true,
-		EmbedCatalog: true,
-	})
-	if err != nil {
-		return nil, "", err
-	}
-
-	return server, resp.InstanceId, nil
-}
-
-=======
->>>>>>> 34f974ab
 func assertTablePresence(t *testing.T, server *Server, instanceId string, tableName string, count int) {
 	resp, err := server.QueryDirect(context.Background(), &api.QueryDirectRequest{
 		InstanceId: instanceId,
