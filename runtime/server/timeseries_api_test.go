--- conflicted
+++ resolved
@@ -13,57 +13,6 @@
 	structpb "google.golang.org/protobuf/types/known/structpb"
 )
 
-<<<<<<< HEAD
-=======
-func CreateSimpleTimeseriesTable(server *Server, instanceId string, t *testing.T, tableName string) *drivers.Result {
-	result, err := server.query(context.Background(), instanceId, &drivers.Statement{
-		Query: "create table " + quoteName(tableName) + " (clicks double, time timestamp, device varchar, publisher varchar, domain varchar)",
-	})
-	require.NoError(t, err)
-	result.Close()
-	result, err = server.query(context.Background(), instanceId, &drivers.Statement{
-		Query: "insert into " + quoteName(tableName) + " values (1.0, '2019-01-01 00:00:00', 'android', 'Google', 'google.com'), (1.0, '2019-01-02 00:00:00', 'iphone', null, 'msn.com')",
-	})
-	require.NoError(t, err)
-	result.Close()
-	result, err = server.query(context.Background(), instanceId, &drivers.Statement{
-		Query: "select count(*) from " + quoteName(tableName),
-	})
-	require.NoError(t, err)
-	return result
-}
-
-func CreateTimeseriesTable(server *Server, instanceId string, t *testing.T, tableName string) *drivers.Result {
-	result, err := server.query(context.Background(), instanceId, &drivers.Statement{
-		Query: "create table " + quoteName(tableName) + " (clicks double, time timestamp, device varchar)",
-	})
-	require.NoError(t, err)
-	result.Close()
-	result, _ = server.query(context.Background(), instanceId, &drivers.Statement{
-		Query: "insert into " + quoteName(tableName) + ` values 
-		(1.0, '2019-01-01 00:00:00', 'android'), 
-		(1.0, '2019-01-02 00:00:00', 'iphone'),
-		(1.0, '2019-01-02 00:00:00', 'android'), 
-		(1.0, '2019-01-03 00:00:00', 'iphone'),
-		(1.0, '2019-01-04 00:00:00', 'android'), 
-
-		(1.0, '2019-01-05 00:00:00', 'iphone'),
-		(1.0, '2019-01-06 00:00:00', 'android'), 
-		(1.0, '2019-01-07 00:00:00', 'iphone'),
-		(1.0, '2019-01-07 00:00:00', 'android'), 
-		(1.0, '2019-01-08 00:00:00', 'iphone'),
-		`,
-	})
-	require.NoError(t, err)
-	result.Close()
-	result, err = server.query(context.Background(), instanceId, &drivers.Statement{
-		Query: "select count(*) from " + quoteName(tableName),
-	})
-	require.NoError(t, err)
-	return result
-}
-
->>>>>>> f0908b50
 func TestServer_Timeseries(t *testing.T) {
 	server, instanceID := getTimeseriesTestServer(t)
 
@@ -99,16 +48,8 @@
 	require.Equal(t, 1.0, results[0].Records["max"])
 }
 
-<<<<<<< HEAD
-func TestServer_Timeseries_2measures(t *testing.T) {
-	server, instanceID := getTimeseriesTestServer(t)
-=======
 func TestServer_Timeseries_Empty_TimeRange(t *testing.T) {
-	server, instanceId := getTestServer(t)
-
-	result := CreateSimpleTimeseriesTable(server, instanceId, t, "timeseries")
-	require.Equal(t, 2, getSingleValue(t, result.Rows))
->>>>>>> f0908b50
+	server, instanceID := getTimeseriesTestServer(t)
 
 	mx := "max"
 	response, err := server.GenerateTimeSeries(context.Background(), &runtimev1.GenerateTimeSeriesRequest{
@@ -139,14 +80,11 @@
 }
 
 func TestServer_Timeseries_Empty_Filter(t *testing.T) {
-	server, instanceId := getTestServer(t)
-
-	result := CreateSimpleTimeseriesTable(server, instanceId, t, "timeseries")
-	require.Equal(t, 2, getSingleValue(t, result.Rows))
+	server, instanceID := getTimeseriesTestServer(t)
 
 	mx := "max"
 	response, err := server.GenerateTimeSeries(context.Background(), &runtimev1.GenerateTimeSeriesRequest{
-		InstanceId: instanceId,
+		InstanceId: instanceID,
 		TableName:  "timeseries",
 		Measures: []*runtimev1.GenerateTimeSeriesRequest_BasicMeasure{
 			{
@@ -170,13 +108,10 @@
 }
 
 func TestServer_Timeseries_No_Measures(t *testing.T) {
-	server, instanceId := getTestServer(t)
-
-	result := CreateSimpleTimeseriesTable(server, instanceId, t, "timeseries")
-	require.Equal(t, 2, getSingleValue(t, result.Rows))
-
-	response, err := server.GenerateTimeSeries(context.Background(), &runtimev1.GenerateTimeSeriesRequest{
-		InstanceId:          instanceId,
+	server, instanceID := getTimeseriesTestServer(t)
+
+	response, err := server.GenerateTimeSeries(context.Background(), &runtimev1.GenerateTimeSeriesRequest{
+		InstanceId:          instanceID,
 		TableName:           "timeseries",
 		Measures:            []*runtimev1.GenerateTimeSeriesRequest_BasicMeasure{},
 		TimestampColumnName: "time",
@@ -195,13 +130,10 @@
 }
 
 func TestServer_Timeseries_Nil_Measures(t *testing.T) {
-	server, instanceId := getTestServer(t)
-
-	result := CreateSimpleTimeseriesTable(server, instanceId, t, "timeseries")
-	require.Equal(t, 2, getSingleValue(t, result.Rows))
-
-	response, err := server.GenerateTimeSeries(context.Background(), &runtimev1.GenerateTimeSeriesRequest{
-		InstanceId:          instanceId,
+	server, instanceID := getTimeseriesTestServer(t)
+
+	response, err := server.GenerateTimeSeries(context.Background(), &runtimev1.GenerateTimeSeriesRequest{
+		InstanceId:          instanceID,
 		TableName:           "timeseries",
 		TimestampColumnName: "time",
 		TimeRange: &runtimev1.TimeSeriesTimeRange{
@@ -219,15 +151,12 @@
 }
 
 func TestServer_Timeseries_2measures(t *testing.T) {
-	server, instanceId := getTestServer(t)
-
-	result := CreateSimpleTimeseriesTable(server, instanceId, t, "timeseries")
-	require.Equal(t, 2, getSingleValue(t, result.Rows))
+	server, instanceID := getTimeseriesTestServer(t)
 
 	mx := "max"
 	sm := "sum"
 	response, err := server.GenerateTimeSeries(context.Background(), &runtimev1.GenerateTimeSeriesRequest{
-		InstanceId: instanceId,
+		InstanceId: instanceID,
 		TableName:  "timeseries",
 		Measures: []*runtimev1.GenerateTimeSeriesRequest_BasicMeasure{
 			{
@@ -293,20 +222,15 @@
 
 	require.NoError(t, err)
 	results := response.GetRollup().Results
-<<<<<<< HEAD
-=======
 	require.Equal(t, 1, len(results))
 	require.Equal(t, 1.0, results[0].Records["sum"])
 }
 
 func TestServer_Timeseries_1dim_null(t *testing.T) {
-	server, instanceId := getTestServer(t)
-
-	result := CreateSimpleTimeseriesTable(server, instanceId, t, "timeseries")
-	require.Equal(t, 2, getSingleValue(t, result.Rows))
-
-	response, err := server.GenerateTimeSeries(context.Background(), &runtimev1.GenerateTimeSeriesRequest{
-		InstanceId: instanceId,
+	server, instanceID := getTimeseriesTestServer(t)
+
+	response, err := server.GenerateTimeSeries(context.Background(), &runtimev1.GenerateTimeSeriesRequest{
+		InstanceId: instanceID,
 		TableName:  "timeseries",
 		Measures: []*runtimev1.GenerateTimeSeriesRequest_BasicMeasure{
 			{
@@ -330,20 +254,15 @@
 
 	require.NoError(t, err)
 	results := response.GetRollup().Results
-	// printResults(results)
->>>>>>> f0908b50
 	require.Equal(t, 1, len(results))
 	require.Equal(t, 1.0, results[0].Records["sum"])
 }
 
 func TestServer_Timeseries_1dim_null_and_in(t *testing.T) {
-	server, instanceId := getTestServer(t)
-
-	result := CreateSimpleTimeseriesTable(server, instanceId, t, "timeseries")
-	require.Equal(t, 2, getSingleValue(t, result.Rows))
-
-	response, err := server.GenerateTimeSeries(context.Background(), &runtimev1.GenerateTimeSeriesRequest{
-		InstanceId: instanceId,
+	server, instanceID := getTimeseriesTestServer(t)
+
+	response, err := server.GenerateTimeSeries(context.Background(), &runtimev1.GenerateTimeSeriesRequest{
+		InstanceId: instanceID,
 		TableName:  "timeseries",
 		Measures: []*runtimev1.GenerateTimeSeriesRequest_BasicMeasure{
 			{
@@ -375,13 +294,10 @@
 }
 
 func TestServer_Timeseries_1dim_null_and_in_and_like(t *testing.T) {
-	server, instanceId := getTestServer(t)
-
-	result := CreateSimpleTimeseriesTable(server, instanceId, t, "timeseries")
-	require.Equal(t, 2, getSingleValue(t, result.Rows))
-
-	response, err := server.GenerateTimeSeries(context.Background(), &runtimev1.GenerateTimeSeriesRequest{
-		InstanceId: instanceId,
+	server, instanceID := getTimeseriesTestServer(t)
+
+	response, err := server.GenerateTimeSeries(context.Background(), &runtimev1.GenerateTimeSeriesRequest{
+		InstanceId: instanceID,
 		TableName:  "timeseries",
 		Measures: []*runtimev1.GenerateTimeSeriesRequest_BasicMeasure{
 			{
@@ -416,13 +332,10 @@
 }
 
 func TestServer_Timeseries_1dim_2like(t *testing.T) {
-	server, instanceId := getTestServer(t)
-
-	result := CreateSimpleTimeseriesTable(server, instanceId, t, "timeseries")
-	require.Equal(t, 2, getSingleValue(t, result.Rows))
-
-	response, err := server.GenerateTimeSeries(context.Background(), &runtimev1.GenerateTimeSeriesRequest{
-		InstanceId: instanceId,
+	server, instanceID := getTimeseriesTestServer(t)
+
+	response, err := server.GenerateTimeSeries(context.Background(), &runtimev1.GenerateTimeSeriesRequest{
+		InstanceId: instanceID,
 		TableName:  "timeseries",
 		Measures: []*runtimev1.GenerateTimeSeriesRequest_BasicMeasure{
 			{
@@ -454,13 +367,10 @@
 }
 
 func TestServer_Timeseries_2dim_include_and_exclude(t *testing.T) {
-	server, instanceId := getTestServer(t)
-
-	result := CreateSimpleTimeseriesTable(server, instanceId, t, "timeseries")
-	require.Equal(t, 2, getSingleValue(t, result.Rows))
-
-	response, err := server.GenerateTimeSeries(context.Background(), &runtimev1.GenerateTimeSeriesRequest{
-		InstanceId: instanceId,
+	server, instanceID := getTimeseriesTestServer(t)
+
+	response, err := server.GenerateTimeSeries(context.Background(), &runtimev1.GenerateTimeSeriesRequest{
+		InstanceId: instanceID,
 		TableName:  "timeseries",
 		Measures: []*runtimev1.GenerateTimeSeriesRequest_BasicMeasure{
 			{
@@ -728,15 +638,14 @@
 	require.NoError(t, err)
 	results := response.GetRollup().Results
 	require.Equal(t, 9, len(results))
-<<<<<<< HEAD
-	require.Equal(t, 12, len(response.Rollup.Spark.Values))
+	require.Equal(t, 12, len(response.Rollup.Spark))
 }
 
 func getTimeseriesTestServer(t *testing.T) (*Server, string) {
 	rt, instanceID := testruntime.NewInstanceWithModel(t, "timeseries", `
-		SELECT 1.0::DOUBLE AS clicks, '2019-01-01 00:00:00'::TIMESTAMP AS time, 'android'::VARCHAR AS device
-		UNION ALL
-		SELECT 1.0::DOUBLE AS clicks, '2019-01-02 00:00:00'::TIMESTAMP AS time, 'iphone'::VARCHAR AS device
+		SELECT 1.0 AS clicks, TIMESTAMP '2019-01-01 00:00:00' AS time, 'android' AS device, 'Google' AS publisher, 'google.com' AS domain
+		UNION ALL
+		SELECT 1.0 AS clicks, TIMESTAMP '2019-01-02 00:00:00' AS time, 'iphone' AS device, null AS publisher, 'msn.com' AS domain
 	`)
 
 	server, err := NewServer(&Options{}, rt, nil)
@@ -761,7 +670,7 @@
 		UNION ALL
 		SELECT 4.0 AS clicks, TIMESTAMP '2019-01-07T00:00:00Z' AS time, 'android' AS device
 		UNION ALL
-		SELECT 3.0 AS clicks, TIMESTAMP '2019-01-08T00:00:00Z' AS time, 'iphone' AS device
+		SELECT 3 AS clicks, TIMESTAMP '2019-01-08T00:00:00Z' AS time, 'iphone' AS device
 		UNION ALL
 		SELECT 1.0 AS clicks, TIMESTAMP '2019-01-09T00:00:00Z' AS time, 'iphone' AS device
 	`)
@@ -770,7 +679,4 @@
 	require.NoError(t, err)
 
 	return server, instanceID
-=======
-	require.Equal(t, 12, len(response.Rollup.Spark))
->>>>>>> f0908b50
 }