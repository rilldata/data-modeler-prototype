package server

import (
	"context"

	runtimev1 "github.com/rilldata/rill/proto/gen/rill/runtime/v1"
	"github.com/rilldata/rill/runtime/queries"
	"github.com/rilldata/rill/runtime/server/auth"
)

const _tableHeadDefaultLimit = 25

// Table level profiling APIs.
<<<<<<< HEAD
func (s *Server) TableCardinality(ctx context.Context, req *runtimev1.TableCardinalityRequest) (*runtimev1.TableCardinalityResponse, error) {
=======
func (s *Server) GetTableCardinality(ctx context.Context, req *runtimev1.GetTableCardinalityRequest) (*runtimev1.GetTableCardinalityResponse, error) {
	if !auth.GetClaims(ctx).CanInstance(req.InstanceId, auth.ReadProfiling) {
		return nil, ErrForbidden
	}

>>>>>>> db495509
	q := &queries.TableCardinality{
		TableName: req.TableName,
	}
	err := s.runtime.Query(ctx, req.InstanceId, q, int(req.Priority))
	if err != nil {
		return nil, err
	}
	return &runtimev1.TableCardinalityResponse{
		Cardinality: q.Result,
	}, nil
}

type ColumnInfo struct {
	Name    string
	Type    string
	Unknown int
}

<<<<<<< HEAD
func (s *Server) TableColumns(ctx context.Context, req *runtimev1.TableColumnsRequest) (*runtimev1.TableColumnsResponse, error) {
=======
func (s *Server) ProfileColumns(ctx context.Context, req *runtimev1.ProfileColumnsRequest) (*runtimev1.ProfileColumnsResponse, error) {
	if !auth.GetClaims(ctx).CanInstance(req.InstanceId, auth.ReadProfiling) {
		return nil, ErrForbidden
	}

>>>>>>> db495509
	q := &queries.TableColumns{
		TableName: req.TableName,
	}

	err := s.runtime.Query(ctx, req.InstanceId, q, int(req.Priority))
	if err != nil {
		return nil, err
	}

	return &runtimev1.TableColumnsResponse{
		ProfileColumns: q.Result,
	}, nil
}

<<<<<<< HEAD
func (s *Server) TableRows(ctx context.Context, req *runtimev1.TableRowsRequest) (*runtimev1.TableRowsResponse, error) {
	rows, err := s.query(ctx, req.InstanceId, &drivers.Statement{
		Query:    fmt.Sprintf("select * from %q limit %d", req.TableName, req.Limit),
		Priority: int(req.Priority),
	})
	if err != nil {
		return nil, err
=======
func (s *Server) GetTableRows(ctx context.Context, req *runtimev1.GetTableRowsRequest) (*runtimev1.GetTableRowsResponse, error) {
	if !auth.GetClaims(ctx).CanInstance(req.InstanceId, auth.ReadProfiling) {
		return nil, ErrForbidden
>>>>>>> db495509
	}

	limit := int(req.Limit)
	if limit == 0 {
		limit = _tableHeadDefaultLimit
	}

	q := &queries.TableHead{
		TableName: req.TableName,
		Limit:     limit,
	}

	err := s.runtime.Query(ctx, req.InstanceId, q, int(req.Priority))
	if err != nil {
		return nil, err
	}

<<<<<<< HEAD
	return &runtimev1.TableRowsResponse{
		Data: data,
=======
	return &runtimev1.GetTableRowsResponse{
		Data: q.Result,
>>>>>>> db495509
	}, nil
}<|MERGE_RESOLUTION|>--- conflicted
+++ resolved
@@ -11,15 +11,11 @@
 const _tableHeadDefaultLimit = 25
 
 // Table level profiling APIs.
-<<<<<<< HEAD
 func (s *Server) TableCardinality(ctx context.Context, req *runtimev1.TableCardinalityRequest) (*runtimev1.TableCardinalityResponse, error) {
-=======
-func (s *Server) GetTableCardinality(ctx context.Context, req *runtimev1.GetTableCardinalityRequest) (*runtimev1.GetTableCardinalityResponse, error) {
 	if !auth.GetClaims(ctx).CanInstance(req.InstanceId, auth.ReadProfiling) {
 		return nil, ErrForbidden
 	}
 
->>>>>>> db495509
 	q := &queries.TableCardinality{
 		TableName: req.TableName,
 	}
@@ -38,15 +34,11 @@
 	Unknown int
 }
 
-<<<<<<< HEAD
 func (s *Server) TableColumns(ctx context.Context, req *runtimev1.TableColumnsRequest) (*runtimev1.TableColumnsResponse, error) {
-=======
-func (s *Server) ProfileColumns(ctx context.Context, req *runtimev1.ProfileColumnsRequest) (*runtimev1.ProfileColumnsResponse, error) {
 	if !auth.GetClaims(ctx).CanInstance(req.InstanceId, auth.ReadProfiling) {
 		return nil, ErrForbidden
 	}
 
->>>>>>> db495509
 	q := &queries.TableColumns{
 		TableName: req.TableName,
 	}
@@ -61,19 +53,9 @@
 	}, nil
 }
 
-<<<<<<< HEAD
 func (s *Server) TableRows(ctx context.Context, req *runtimev1.TableRowsRequest) (*runtimev1.TableRowsResponse, error) {
-	rows, err := s.query(ctx, req.InstanceId, &drivers.Statement{
-		Query:    fmt.Sprintf("select * from %q limit %d", req.TableName, req.Limit),
-		Priority: int(req.Priority),
-	})
-	if err != nil {
-		return nil, err
-=======
-func (s *Server) GetTableRows(ctx context.Context, req *runtimev1.GetTableRowsRequest) (*runtimev1.GetTableRowsResponse, error) {
 	if !auth.GetClaims(ctx).CanInstance(req.InstanceId, auth.ReadProfiling) {
 		return nil, ErrForbidden
->>>>>>> db495509
 	}
 
 	limit := int(req.Limit)
@@ -91,12 +73,7 @@
 		return nil, err
 	}
 
-<<<<<<< HEAD
 	return &runtimev1.TableRowsResponse{
-		Data: data,
-=======
-	return &runtimev1.GetTableRowsResponse{
 		Data: q.Result,
->>>>>>> db495509
 	}, nil
 }