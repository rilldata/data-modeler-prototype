package server

import (
	"context"
	"fmt"
	"net/http"
	"strings"

	"github.com/bufbuild/connect-go"
	runtimev1 "github.com/rilldata/rill/proto/gen/rill/runtime/v1"
	"github.com/rilldata/rill/runtime/drivers"
	"github.com/rilldata/rill/runtime/pkg/observability"
	"github.com/rilldata/rill/runtime/server/auth"
	"go.opentelemetry.io/otel/attribute"
	"go.uber.org/zap"
	"google.golang.org/grpc/codes"
	"google.golang.org/grpc/status"
	"google.golang.org/protobuf/encoding/protojson"
	"google.golang.org/protobuf/types/known/timestamppb"
)

// ListFiles implements RuntimeService.
func (s *Server) ListFiles(ctx context.Context, req *connect.Request[runtimev1.ListFilesRequest]) (*connect.Response[runtimev1.ListFilesResponse], error) {
	observability.AddRequestAttributes(ctx,
		attribute.String("args.instance_id", req.Msg.InstanceId),
		attribute.String("args.glob", req.Msg.Glob),
	)

	s.addInstanceRequestAttributes(ctx, req.Msg.InstanceId)

	if !auth.GetClaims(ctx).CanInstance(req.Msg.InstanceId, auth.ReadRepo) {
		return nil, ErrForbidden
	}

	glob := req.Msg.Glob
	if glob == "" {
		glob = "**"
	}

	paths, err := s.runtime.ListFiles(ctx, req.Msg.InstanceId, glob)
	if err != nil {
		return nil, status.Error(codes.FailedPrecondition, err.Error())
	}
	return connect.NewResponse(&runtimev1.ListFilesResponse{Paths: paths}), nil
}

// WatchFiles implements RuntimeService.
func (s *Server) WatchFiles(ctx context.Context, req *connect.Request[runtimev1.WatchFilesRequest], ss *connect.ServerStream[runtimev1.WatchFilesResponse]) error {	
	observability.AddRequestAttributes(ctx,
		attribute.String("args.instance_id", req.Msg.InstanceId),
		attribute.Bool("args.replay", req.Msg.Replay),
	)

	if !auth.GetClaims(ctx).CanInstance(req.Msg.InstanceId, auth.ReadRepo) {
		return ErrForbidden
	}

<<<<<<< HEAD
	repo, err := s.runtime.Repo(ctx, req.Msg.InstanceId)
=======
	repo, release, err := s.runtime.Repo(ss.Context(), req.InstanceId)
>>>>>>> 95bb4e2c
	if err != nil {
		return err
	}
	defer release()

<<<<<<< HEAD
	if req.Msg.Replay {
		paths, err := repo.ListRecursive(ctx, req.Msg.InstanceId, "**")
=======
	if req.Replay {
		paths, err := repo.ListRecursive(ss.Context(), "**")
>>>>>>> 95bb4e2c
		if err != nil {
			return err
		}
		for _, p := range paths {
			err = ss.Conn().Send(&runtimev1.WatchFilesResponse{
				Event: runtimev1.FileEvent_FILE_EVENT_WRITE,
				Path:  p,
			})
			if err != nil {
				return err
			}
		}
	}

<<<<<<< HEAD
	return repo.Watch(ctx, "", func(events []drivers.WatchEvent) {
=======
	return repo.Watch(ss.Context(), func(events []drivers.WatchEvent) {
>>>>>>> 95bb4e2c
		for _, event := range events {
			if !event.Dir {
				err := ss.Conn().Send(&runtimev1.WatchFilesResponse{
					Event: event.Type,
					Path:  event.Path,
				})
				if err != nil {
					s.logger.Info("failed to send watch event", zap.Error(err))
				}
			}
		}
	})
}

// GetFile implements RuntimeService.
func (s *Server) GetFile(ctx context.Context, req *connect.Request[runtimev1.GetFileRequest]) (*connect.Response[runtimev1.GetFileResponse], error) {
	observability.AddRequestAttributes(ctx,
		attribute.String("args.instance_id", req.Msg.InstanceId),
		attribute.String("args.path", req.Msg.Path),
	)

	s.addInstanceRequestAttributes(ctx, req.Msg.InstanceId)

	if !auth.GetClaims(ctx).CanInstance(req.Msg.InstanceId, auth.ReadRepo) {
		return nil, ErrForbidden
	}

	blob, lastUpdated, err := s.runtime.GetFile(ctx, req.Msg.InstanceId, req.Msg.Path)
	if err != nil {
		return nil, status.Error(codes.InvalidArgument, err.Error())
	}

	return connect.NewResponse(&runtimev1.GetFileResponse{Blob: blob, UpdatedOn: timestamppb.New(lastUpdated)}), nil
}

// PutFile implements RuntimeService.
func (s *Server) PutFile(ctx context.Context, req *connect.Request[runtimev1.PutFileRequest]) (*connect.Response[runtimev1.PutFileResponse], error) {
	observability.AddRequestAttributes(ctx,
		attribute.String("args.instance_id", req.Msg.InstanceId),
		attribute.String("args.path", req.Msg.Path),
		attribute.Bool("args.create", req.Msg.Create),
		attribute.Bool("args.create_only", req.Msg.CreateOnly),
	)

	s.addInstanceRequestAttributes(ctx, req.Msg.InstanceId)

	if !auth.GetClaims(ctx).CanInstance(req.Msg.InstanceId, auth.EditRepo) {
		return nil, ErrForbidden
	}

	err := s.runtime.PutFile(ctx, req.Msg.InstanceId, req.Msg.Path, strings.NewReader(req.Msg.Blob), req.Msg.Create, req.Msg.CreateOnly)
	if err != nil {
		return nil, status.Error(codes.InvalidArgument, err.Error())
	}

	return connect.NewResponse(&runtimev1.PutFileResponse{}), nil
}

// DeleteFile implements RuntimeService.
func (s *Server) DeleteFile(ctx context.Context, req *connect.Request[runtimev1.DeleteFileRequest]) (*connect.Response[runtimev1.DeleteFileResponse], error) {
	observability.AddRequestAttributes(ctx,
		attribute.String("args.instance_id", req.Msg.InstanceId),
		attribute.String("args.path", req.Msg.Path),
	)

	s.addInstanceRequestAttributes(ctx, req.Msg.InstanceId)

	if !auth.GetClaims(ctx).CanInstance(req.Msg.InstanceId, auth.EditRepo) {
		return nil, ErrForbidden
	}

	err := s.runtime.DeleteFile(ctx, req.Msg.InstanceId, req.Msg.Path)
	if err != nil {
		return nil, status.Error(codes.InvalidArgument, err.Error())
	}

	return connect.NewResponse(&runtimev1.DeleteFileResponse{}), nil
}

// RenameFile implements RuntimeService.
func (s *Server) RenameFile(ctx context.Context, req *connect.Request[runtimev1.RenameFileRequest]) (*connect.Response[runtimev1.RenameFileResponse], error) {
	observability.AddRequestAttributes(ctx,
		attribute.String("args.instance_id", req.Msg.InstanceId),
		attribute.String("args.from_path", req.Msg.FromPath),
		attribute.String("args.to_path", req.Msg.ToPath),
	)

	s.addInstanceRequestAttributes(ctx, req.Msg.InstanceId)

	if !auth.GetClaims(ctx).CanInstance(req.Msg.InstanceId, auth.EditRepo) {
		return nil, ErrForbidden
	}

	err := s.runtime.RenameFile(ctx, req.Msg.InstanceId, req.Msg.FromPath, req.Msg.ToPath)
	if err != nil {
		return nil, status.Error(codes.InvalidArgument, err.Error())
	}

	return connect.NewResponse(&runtimev1.RenameFileResponse{}), nil
}

// UploadMultipartFile implements the same functionality as PutFile, but for multipart HTTP upload.
// It's mounted only on as a REST API and enables upload of large files (such as data files).
func (s *Server) UploadMultipartFile(w http.ResponseWriter, req *http.Request, pathParams map[string]string) {
	if !auth.GetClaims(req.Context()).CanInstance(pathParams["instance_id"], auth.EditRepo) {
		http.Error(w, "action not allowed", http.StatusUnauthorized)
		return
	}

	ctx := context.Background()
	if err := req.ParseForm(); err != nil {
		http.Error(w, fmt.Sprintf("failed to parse request: %s", err), http.StatusBadRequest)
		return
	}

	f, _, err := req.FormFile("file")
	if err != nil {
		http.Error(w, fmt.Sprintf("failed to parse file in request: %s", err), http.StatusBadRequest)
		return
	}

	if pathParams["path"] == "" {
		http.Error(w, "must have a path to file", http.StatusBadRequest)
		return
	}

	observability.AddRequestAttributes(ctx,
		attribute.String("args.instance_id", pathParams["instance_id"]),
		attribute.String("args.path", pathParams["path"]),
	)

	s.addInstanceRequestAttributes(ctx, pathParams["instance_id"])

	err = s.runtime.PutFile(ctx, pathParams["instance_id"], pathParams["path"], f, true, false)
	if err != nil {
		http.Error(w, fmt.Sprintf("failed to write file: %s", err), http.StatusBadRequest)
		return
	}

	res, err := protojson.Marshal(&runtimev1.PutFileResponse{})
	if err != nil {
		http.Error(w, fmt.Sprintf("failed to serialize response: %s", err), http.StatusInternalServerError)
		return
	}

	w.Header().Set("Content-Type", "application/json")
	_, err = w.Write(res)
	if err != nil {
		http.Error(w, fmt.Sprintf("failed to write response data: %s", err), http.StatusInternalServerError)
		return
	}
}<|MERGE_RESOLUTION|>--- conflicted
+++ resolved
@@ -45,7 +45,7 @@
 }
 
 // WatchFiles implements RuntimeService.
-func (s *Server) WatchFiles(ctx context.Context, req *connect.Request[runtimev1.WatchFilesRequest], ss *connect.ServerStream[runtimev1.WatchFilesResponse]) error {	
+func (s *Server) WatchFiles(ctx context.Context, req *connect.Request[runtimev1.WatchFilesRequest], ss *connect.ServerStream[runtimev1.WatchFilesResponse]) error {
 	observability.AddRequestAttributes(ctx,
 		attribute.String("args.instance_id", req.Msg.InstanceId),
 		attribute.Bool("args.replay", req.Msg.Replay),
@@ -55,23 +55,14 @@
 		return ErrForbidden
 	}
 
-<<<<<<< HEAD
-	repo, err := s.runtime.Repo(ctx, req.Msg.InstanceId)
-=======
-	repo, release, err := s.runtime.Repo(ss.Context(), req.InstanceId)
->>>>>>> 95bb4e2c
+	repo, release, err := s.runtime.Repo(ctx, req.Msg.InstanceId)
 	if err != nil {
 		return err
 	}
 	defer release()
 
-<<<<<<< HEAD
 	if req.Msg.Replay {
-		paths, err := repo.ListRecursive(ctx, req.Msg.InstanceId, "**")
-=======
-	if req.Replay {
-		paths, err := repo.ListRecursive(ss.Context(), "**")
->>>>>>> 95bb4e2c
+		paths, err := repo.ListRecursive(ctx, "**")
 		if err != nil {
 			return err
 		}
@@ -86,11 +77,7 @@
 		}
 	}
 
-<<<<<<< HEAD
-	return repo.Watch(ctx, "", func(events []drivers.WatchEvent) {
-=======
-	return repo.Watch(ss.Context(), func(events []drivers.WatchEvent) {
->>>>>>> 95bb4e2c
+	return repo.Watch(ctx, func(events []drivers.WatchEvent) {
 		for _, event := range events {
 			if !event.Dir {
 				err := ss.Conn().Send(&runtimev1.WatchFilesResponse{
