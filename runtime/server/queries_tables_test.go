--- conflicted
+++ resolved
@@ -11,11 +11,7 @@
 
 func TestServer_TableCardinality(t *testing.T) {
 	server, instanceId := getTableTestServer(t)
-<<<<<<< HEAD
-	cr, err := server.TableCardinality(context.Background(), &runtimev1.TableCardinalityRequest{
-=======
-	cr, err := server.GetTableCardinality(testCtx(), &runtimev1.GetTableCardinalityRequest{
->>>>>>> db495509
+	cr, err := server.TableCardinality(testCtx(), &runtimev1.TableCardinalityRequest{
 		InstanceId: instanceId,
 		TableName:  "test",
 	})
@@ -25,11 +21,7 @@
 
 func TestServer_TableCardinality_EmptyModel(t *testing.T) {
 	server, instanceId := getTableTestServerWithEmptyModel(t)
-<<<<<<< HEAD
-	cr, err := server.TableCardinality(context.Background(), &runtimev1.TableCardinalityRequest{
-=======
-	cr, err := server.GetTableCardinality(testCtx(), &runtimev1.GetTableCardinalityRequest{
->>>>>>> db495509
+	cr, err := server.TableCardinality(testCtx(), &runtimev1.TableCardinalityRequest{
 		InstanceId: instanceId,
 		TableName:  "test",
 	})
@@ -39,11 +31,7 @@
 
 func TestServer_TableColumns(t *testing.T) {
 	server, instanceId := getTableTestServer(t)
-<<<<<<< HEAD
-	cr, err := server.TableColumns(context.Background(), &runtimev1.TableColumnsRequest{
-=======
-	cr, err := server.ProfileColumns(testCtx(), &runtimev1.ProfileColumnsRequest{
->>>>>>> db495509
+	cr, err := server.TableColumns(testCtx(), &runtimev1.TableColumnsRequest{
 		InstanceId: instanceId,
 		TableName:  "test",
 	})
@@ -60,11 +48,7 @@
 
 func TestServer_TableColumns_DuplicateNames(t *testing.T) {
 	server, instanceId := getTableTestServerWithSql(t, "select * from (select 1 as a) a join (select 1 as a) b on a.a = b.a")
-<<<<<<< HEAD
-	cr, err := server.TableColumns(context.Background(), &runtimev1.TableColumnsRequest{
-=======
-	cr, err := server.ProfileColumns(testCtx(), &runtimev1.ProfileColumnsRequest{
->>>>>>> db495509
+	cr, err := server.TableColumns(testCtx(), &runtimev1.TableColumnsRequest{
 		InstanceId: instanceId,
 		TableName:  "test",
 	})
@@ -79,11 +63,7 @@
 
 func TestServer_TableColumns_EmptyModel(t *testing.T) {
 	server, instanceId := getTableTestServerWithEmptyModel(t)
-<<<<<<< HEAD
-	cr, err := server.TableColumns(context.Background(), &runtimev1.TableColumnsRequest{
-=======
-	cr, err := server.ProfileColumns(testCtx(), &runtimev1.ProfileColumnsRequest{
->>>>>>> db495509
+	cr, err := server.TableColumns(testCtx(), &runtimev1.TableColumnsRequest{
 		InstanceId: instanceId,
 		TableName:  "test",
 	})
@@ -100,11 +80,7 @@
 
 func TestServer_TableRows(t *testing.T) {
 	server, instanceId := getTableTestServer(t)
-<<<<<<< HEAD
-	cr, err := server.TableRows(context.Background(), &runtimev1.TableRowsRequest{
-=======
-	cr, err := server.GetTableRows(testCtx(), &runtimev1.GetTableRowsRequest{
->>>>>>> db495509
+	cr, err := server.TableRows(testCtx(), &runtimev1.TableRowsRequest{
 		InstanceId: instanceId,
 		TableName:  "test",
 		Limit:      1,
@@ -115,11 +91,7 @@
 
 func TestServer_TableRows_EmptyModel(t *testing.T) {
 	server, instanceId := getTableTestServerWithEmptyModel(t)
-<<<<<<< HEAD
-	cr, err := server.TableRows(context.Background(), &runtimev1.TableRowsRequest{
-=======
-	cr, err := server.GetTableRows(testCtx(), &runtimev1.GetTableRowsRequest{
->>>>>>> db495509
+	cr, err := server.TableRows(testCtx(), &runtimev1.TableRowsRequest{
 		InstanceId: instanceId,
 		TableName:  "test",
 		Limit:      1,
