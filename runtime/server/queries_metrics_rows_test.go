package server

import (
	"bytes"
	"os"
	"strings"
	"testing"
	"time"

	"github.com/apache/arrow/go/v11/arrow"
	"github.com/apache/arrow/go/v11/arrow/array"
	"github.com/apache/arrow/go/v11/arrow/memory"
	"github.com/apache/arrow/go/v11/parquet"

	"github.com/apache/arrow/go/v11/parquet/file"
	"github.com/apache/arrow/go/v11/parquet/pqarrow"
	runtimev1 "github.com/rilldata/rill/proto/gen/rill/runtime/v1"
	"github.com/rilldata/rill/runtime"
	"github.com/rilldata/rill/runtime/queries"
	"github.com/stretchr/testify/require"

	"github.com/xuri/excelize/v2"
)

func TestServer_MetricsViewRows(t *testing.T) {
	t.Parallel()
	server, instanceId := getMetricsTestServer(t, "ad_bids_2rows")

	tr, err := server.MetricsViewRows(testCtx(), &runtimev1.MetricsViewRowsRequest{
		InstanceId:      instanceId,
		MetricsViewName: "ad_bids_metrics",
	})
	require.NoError(t, err)
	require.Equal(t, 2, len(tr.Data))
	require.Equal(t, 11, len(tr.Meta))

}

func TestServer_MetricsViewRows_Granularity(t *testing.T) {
	t.Parallel()
	server, instanceId := getMetricsTestServer(t, "ad_bids_2rows")

	tr, err := server.MetricsViewRows(testCtx(), &runtimev1.MetricsViewRowsRequest{
		InstanceId:      instanceId,
		MetricsViewName: "ad_bids_metrics",
		TimeGranularity: runtimev1.TimeGrain_TIME_GRAIN_DAY,
	})
	require.NoError(t, err)
	require.Equal(t, 2, len(tr.Data))
	require.Equal(t, 12, len(tr.Meta))
	require.Equal(t, "timestamp__day", tr.Meta[0].Name)
}

/*
|id |timestamp               |publisher|domain   |bid_price|volume|impressions|ad words|clicks|device|
|---|------------------------|---------|---------|---------|------|-----------|--------|------|------|
|0  |2022-01-01T14:49:50.459Z|         |msn.com  |2        |4     |2          |cars    |      |iphone|
|1  |2022-01-02T11:58:12.475Z|Yahoo    |yahoo.com|2        |4     |1          |cars    |1     |      |
*/
func TestServer_MetricsViewRows_Granularity_Kathmandu(t *testing.T) {
	t.Parallel()
	server, instanceId := getMetricsTestServer(t, "ad_bids_2rows")

	tr, err := server.MetricsViewRows(testCtx(), &runtimev1.MetricsViewRowsRequest{
		InstanceId:      instanceId,
		MetricsViewName: "ad_bids_metrics",
		TimeGranularity: runtimev1.TimeGrain_TIME_GRAIN_HOUR,
		TimeStart:       parseTimeToProtoTimeStamps(t, "2022-01-01T14:15:00Z"),
		TimeEnd:         parseTimeToProtoTimeStamps(t, "2022-01-01T15:15:00Z"),
		TimeZone:        "Asia/Kathmandu",
	})
	require.NoError(t, err)
	require.Equal(t, 1, len(tr.Data))
	require.Equal(t, "timestamp__hour", tr.Meta[0].Name)
	require.Equal(t, "2022-01-01T14:15:00Z", tr.Data[0].Fields["timestamp__hour"].GetStringValue())
}

func TestServer_MetricsViewRows_export_xlsx(t *testing.T) {
	t.Parallel()
	server, instanceId := getMetricsTestServer(t, "ad_bids_2rows")

	ctx := testCtx()
	q := &queries.MetricsViewRows{
		MetricsViewName: "ad_bids_metrics",
		TimeGranularity: runtimev1.TimeGrain_TIME_GRAIN_DAY,
	}

	var buf bytes.Buffer

	err := q.Export(ctx, server.runtime, instanceId, &buf, &runtime.ExportOptions{
		Format: runtimev1.ExportFormat_EXPORT_FORMAT_XLSX,
	})
	require.NoError(t, err)

	file, err := excelize.OpenReader(&buf)
	rows, err := file.GetRows("Sheet1")
	require.NoError(t, err)

	require.Equal(t, 3, len(rows))
	require.Equal(t, []string{"timestamp", "publisher", "domain", "bid_price", "volume", "impressions", "ad words", "clicks", "numeric_dim", "device"}, rows[0][2:])
	require.Equal(t, []string{"2022-01-01T14:49:50.459Z", "", "msn.com", "2", "4", "2", "cars", "", "1", "iphone"}, rows[1][2:])
	require.Equal(t, []string{"2022-01-02T11:58:12.475Z", "Yahoo", "yahoo.com", "2", "4", "1", "cars", "1", "1"}, rows[2][2:])
}

<<<<<<< HEAD
func TestServer_MetricsViewRows_export_csv(t *testing.T) {
=======
func getColumnChunk(tbl arrow.Table, col int) arrow.Array {
	return tbl.Column(col).Data().Chunk(0)
}

func TestServer_MetricsViewRows_parquet_export(t *testing.T) {
>>>>>>> b1e9c8d9
	t.Parallel()
	server, instanceId := getMetricsTestServer(t, "ad_bids_2rows")

	ctx := testCtx()
	q := &queries.MetricsViewRows{
<<<<<<< HEAD
		MetricsViewName: "ad_bids_metrics",
=======
		MetricsViewName: "ad_bids_metrics_parquet",
>>>>>>> b1e9c8d9
		TimeGranularity: runtimev1.TimeGrain_TIME_GRAIN_DAY,
	}

	var buf bytes.Buffer

	err := q.Export(ctx, server.runtime, instanceId, &buf, &runtime.ExportOptions{
<<<<<<< HEAD
		Format: runtimev1.ExportFormat_EXPORT_FORMAT_CSV,
	})
	require.NoError(t, err)

	require.True(t, len(buf.Bytes()) > 0)
=======
		Format: runtimev1.ExportFormat_EXPORT_FORMAT_PARQUET,
	})
	require.NoError(t, err)

	f, err := os.CreateTemp("", "test-export-*")
	require.NoError(t, err)
	defer os.Remove(f.Name())
	defer f.Close()

	f.Write(buf.Bytes())
	mem := memory.NewCheckedAllocator(memory.DefaultAllocator)
	rdr, err := file.OpenParquetFile(f.Name(), false, file.WithReadProps(parquet.NewReaderProperties(mem)))
	require.NoError(t, err)
	defer rdr.Close()

	arrowRdr, err := pqarrow.NewFileReader(rdr, pqarrow.ArrowReadProperties{}, mem)
	require.NoError(t, err)
	tbl, err := arrowRdr.ReadTable(ctx)
	require.NoError(t, err)

	/*
	   -1::INT1 as tint1,
	   -2::INT2 as tint2,
	   -4::INT4 as tint4,
	   -8::INT8 as tint8,
	   1::UTINYINT as tuint1,
	   2::USMALLINT as tuint2,
	   4::UINTEGER as tuint4,
	   8::UBIGINT as tuint8,
	   1::HUGEINT as thugeint,
	   4::FLOAT4 as tfloat4,
	   8::FLOAT8 as tfloat8,
	   1::DECIMAL(18,3) as tdecimal,
	   TRUE as tbool,
	   ['a','b'] as tlist,
	   map {'f1' : 1, 'f2': 2} as tmap,
	   {'f1' : 1, 'f2': { 'f3': 3 }} as tstruct,
	   TIMESTAMP '2023-01-01' as timestamp,
	   uuid() as tuuid
	*/
	index := 0
	flds := arrowRdr.Manifest.Fields
	require.Equal(t, "timestamp__day", flds[index].Field.Name)
	require.Equal(t, arrow.TIMESTAMP, flds[index].Field.Type.ID())
	td := getColumnChunk(tbl, index).(*array.Timestamp)
	require.Equal(t, "2023-01-01T00:00:00Z", td.Value(0).ToTime(arrow.Microsecond).Format(time.RFC3339))
	index++

	require.Equal(t, "tint1", flds[index].Field.Name)
	require.Equal(t, arrow.INT8, flds[index].Field.Type.ID())
	tint1 := getColumnChunk(tbl, index).(*array.Int8)
	require.Equal(t, int8(-1), tint1.Value(0))
	index++

	require.Equal(t, "tint2", flds[index].Field.Name)
	require.Equal(t, arrow.INT16, flds[index].Field.Type.ID())
	tint2 := getColumnChunk(tbl, index).(*array.Int16)
	require.Equal(t, int16(-2), tint2.Value(0))
	index++

	require.Equal(t, "tint4", flds[index].Field.Name)
	require.Equal(t, arrow.INT32, flds[index].Field.Type.ID())
	tint4 := getColumnChunk(tbl, index).(*array.Int32)
	require.Equal(t, int32(-4), tint4.Value(0))
	index++

	require.Equal(t, "tint8", flds[index].Field.Name)
	require.Equal(t, arrow.INT64, flds[index].Field.Type.ID())
	tint8 := getColumnChunk(tbl, index).(*array.Int64)
	require.Equal(t, int64(-8), tint8.Value(0))
	index++

	require.Equal(t, "tuint1", flds[index].Field.Name)
	require.Equal(t, arrow.UINT8, flds[index].Field.Type.ID())
	tuint1 := getColumnChunk(tbl, index).(*array.Uint8)
	require.Equal(t, uint8(1), tuint1.Value(0))
	index++

	require.Equal(t, "tuint2", flds[index].Field.Name)
	require.Equal(t, arrow.UINT16, flds[index].Field.Type.ID())
	tuint2 := getColumnChunk(tbl, index).(*array.Uint16)
	require.Equal(t, uint16(2), tuint2.Value(0))
	index++

	require.Equal(t, "tuint4", flds[index].Field.Name)
	require.Equal(t, arrow.UINT32, flds[index].Field.Type.ID())
	tuint4 := getColumnChunk(tbl, index).(*array.Uint32)
	require.Equal(t, uint32(4), tuint4.Value(0))
	index++

	require.Equal(t, "tuint8", flds[index].Field.Name)
	require.Equal(t, arrow.UINT64, flds[index].Field.Type.ID())
	tuint8 := getColumnChunk(tbl, index).(*array.Uint64)
	require.Equal(t, uint64(8), tuint8.Value(0))
	index++

	require.Equal(t, "thugeint", flds[index].Field.Name)
	require.Equal(t, arrow.FLOAT64, flds[index].Field.Type.ID())
	thugeint := getColumnChunk(tbl, index).(*array.Float64)
	require.Equal(t, float64(1), thugeint.Value(0))
	index++

	require.Equal(t, "tfloat4", flds[index].Field.Name)
	require.Equal(t, arrow.FLOAT32, flds[index].Field.Type.ID())
	tfloat4 := getColumnChunk(tbl, index).(*array.Float32)
	require.Equal(t, float32(4), tfloat4.Value(0))
	index++

	require.Equal(t, "tfloat8", flds[index].Field.Name)
	require.Equal(t, arrow.FLOAT64, flds[index].Field.Type.ID())
	tfloat8 := getColumnChunk(tbl, index).(*array.Float64)
	require.Equal(t, float64(8), tfloat8.Value(0))
	index++

	require.Equal(t, "tdecimal", flds[index].Field.Name)
	require.Equal(t, arrow.FLOAT64, flds[index].Field.Type.ID())
	tdecimal := getColumnChunk(tbl, index).(*array.Float64)
	require.Equal(t, float64(1), tdecimal.Value(0))
	index++

	require.Equal(t, "tbool", flds[index].Field.Name)
	require.Equal(t, arrow.BOOL, flds[index].Field.Type.ID())
	tbool := getColumnChunk(tbl, index).(*array.Boolean)
	require.Equal(t, true, tbool.Value(0))
	index++

	require.Equal(t, "tlist", flds[index].Field.Name)
	require.Equal(t, arrow.STRING, flds[index].Field.Type.ID())
	tlist := getColumnChunk(tbl, index).(*array.String)
	require.Equal(t, `["a","b"]`, strings.ReplaceAll(tlist.Value(0), " ", ""))
	index++

	require.Equal(t, "tmap", flds[index].Field.Name)
	require.Equal(t, arrow.STRING, flds[index].Field.Type.ID())
	tmap := getColumnChunk(tbl, index).(*array.String)
	require.Equal(t, `{"f1":1,"f2":2}`, strings.ReplaceAll(tmap.Value(0), " ", ""))
	index++

	require.Equal(t, "tstruct", flds[index].Field.Name)
	require.Equal(t, arrow.STRING, flds[index].Field.Type.ID())
	tstruct := getColumnChunk(tbl, index).(*array.String)
	require.Equal(t, `{"f1":1,"f2":{"f3":3}}`, strings.ReplaceAll(tstruct.Value(0), " ", ""))
	index++

	require.Equal(t, "timestamp", flds[index].Field.Name)
	require.Equal(t, arrow.TIMESTAMP, flds[index].Field.Type.ID())
	ttimestamp := getColumnChunk(tbl, index).(*array.Timestamp)
	require.Equal(t, "2023-01-01T00:00:00Z", ttimestamp.Value(0).ToTime(arrow.Microsecond).Format(time.RFC3339))
	index++

	require.Equal(t, "ttime", flds[index].Field.Name)
	require.Equal(t, arrow.TIMESTAMP, flds[index].Field.Type.ID())
	ttime := getColumnChunk(tbl, index).(*array.Timestamp)
	require.Equal(t, "12:00:00", ttime.Value(0).ToTime(arrow.Microsecond).Format(time.TimeOnly))
	index++

	require.Equal(t, "tdate", flds[index].Field.Name)
	require.Equal(t, arrow.TIMESTAMP, flds[index].Field.Type.ID())
	ttimestamp = getColumnChunk(tbl, index).(*array.Timestamp)
	require.Equal(t, "2023-01-02T00:00:00Z", ttimestamp.Value(0).ToTime(arrow.Microsecond).Format(time.RFC3339))
	index++

	require.Equal(t, "tuuid", flds[index].Field.Name)
	require.Equal(t, arrow.STRING, flds[index].Field.Type.ID())
	tuuid := getColumnChunk(tbl, index).(*array.String)
	require.True(t, len(tuuid.Value(0)) > 0)
>>>>>>> b1e9c8d9
}<|MERGE_RESOLUTION|>--- conflicted
+++ resolved
@@ -102,38 +102,23 @@
 	require.Equal(t, []string{"2022-01-02T11:58:12.475Z", "Yahoo", "yahoo.com", "2", "4", "1", "cars", "1", "1"}, rows[2][2:])
 }
 
-<<<<<<< HEAD
-func TestServer_MetricsViewRows_export_csv(t *testing.T) {
-=======
 func getColumnChunk(tbl arrow.Table, col int) arrow.Array {
 	return tbl.Column(col).Data().Chunk(0)
 }
 
 func TestServer_MetricsViewRows_parquet_export(t *testing.T) {
->>>>>>> b1e9c8d9
 	t.Parallel()
 	server, instanceId := getMetricsTestServer(t, "ad_bids_2rows")
 
 	ctx := testCtx()
 	q := &queries.MetricsViewRows{
-<<<<<<< HEAD
-		MetricsViewName: "ad_bids_metrics",
-=======
 		MetricsViewName: "ad_bids_metrics_parquet",
->>>>>>> b1e9c8d9
 		TimeGranularity: runtimev1.TimeGrain_TIME_GRAIN_DAY,
 	}
 
 	var buf bytes.Buffer
 
 	err := q.Export(ctx, server.runtime, instanceId, &buf, &runtime.ExportOptions{
-<<<<<<< HEAD
-		Format: runtimev1.ExportFormat_EXPORT_FORMAT_CSV,
-	})
-	require.NoError(t, err)
-
-	require.True(t, len(buf.Bytes()) > 0)
-=======
 		Format: runtimev1.ExportFormat_EXPORT_FORMAT_PARQUET,
 	})
 	require.NoError(t, err)
@@ -300,5 +285,24 @@
 	require.Equal(t, arrow.STRING, flds[index].Field.Type.ID())
 	tuuid := getColumnChunk(tbl, index).(*array.String)
 	require.True(t, len(tuuid.Value(0)) > 0)
->>>>>>> b1e9c8d9
+}
+
+func TestServer_MetricsViewRows_export_csv(t *testing.T) {
+	t.Parallel()
+	server, instanceId := getMetricsTestServer(t, "ad_bids_2rows")
+
+	ctx := testCtx()
+	q := &queries.MetricsViewRows{
+		MetricsViewName: "ad_bids_metrics",
+		TimeGranularity: runtimev1.TimeGrain_TIME_GRAIN_DAY,
+	}
+
+	var buf bytes.Buffer
+
+	err := q.Export(ctx, server.runtime, instanceId, &buf, &runtime.ExportOptions{
+		Format: runtimev1.ExportFormat_EXPORT_FORMAT_CSV,
+	})
+	require.NoError(t, err)
+
+	require.True(t, len(buf.Bytes()) > 0)
 }