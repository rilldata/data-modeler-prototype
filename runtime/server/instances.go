--- conflicted
+++ resolved
@@ -73,26 +73,14 @@
 	}
 
 	inst := &drivers.Instance{
-<<<<<<< HEAD
 		ID:                  req.Msg.InstanceId,
 		OLAPDriver:          req.Msg.OlapDriver,
-		OLAPDSN:             req.Msg.OlapDsn,
 		RepoDriver:          req.Msg.RepoDriver,
-		RepoDSN:             req.Msg.RepoDsn,
 		EmbedCatalog:        req.Msg.EmbedCatalog,
 		Variables:           req.Msg.Variables,
 		IngestionLimitBytes: req.Msg.IngestionLimitBytes,
 		Annotations:         req.Msg.Annotations,
-=======
-		ID:                  req.InstanceId,
-		OLAPDriver:          req.OlapDriver,
-		RepoDriver:          req.RepoDriver,
-		EmbedCatalog:        req.EmbedCatalog,
-		Variables:           req.Variables,
-		IngestionLimitBytes: req.IngestionLimitBytes,
-		Annotations:         req.Annotations,
-		Connectors:          req.Connectors,
->>>>>>> 95bb4e2c
+		Connectors:          req.Msg.Connectors,
 	}
 
 	err := s.runtime.CreateInstance(ctx, inst)
@@ -126,36 +114,24 @@
 		return nil, err
 	}
 
-	annotations := req.Annotations
+	annotations := req.Msg.Annotations
 	if len(annotations) == 0 { // annotations not changed
 		annotations = oldInst.Annotations
 	}
 
 	inst := &drivers.Instance{
-<<<<<<< HEAD
 		ID:                  req.Msg.InstanceId,
 		OLAPDriver:          valOrDefault(req.Msg.OlapDriver, oldInst.OLAPDriver),
-		OLAPDSN:             valOrDefault(req.Msg.OlapDsn, oldInst.OLAPDSN),
 		RepoDriver:          valOrDefault(req.Msg.RepoDriver, oldInst.RepoDriver),
-		RepoDSN:             valOrDefault(req.Msg.RepoDsn, oldInst.RepoDSN),
 		EmbedCatalog:        valOrDefault(req.Msg.EmbedCatalog, oldInst.EmbedCatalog),
 		Variables:           oldInst.Variables,
 		IngestionLimitBytes: valOrDefault(req.Msg.IngestionLimitBytes, oldInst.IngestionLimitBytes),
-		Annotations:         oldInst.Annotations,
-=======
-		ID:                  req.InstanceId,
-		OLAPDriver:          valOrDefault(req.OlapDriver, oldInst.OLAPDriver),
-		RepoDriver:          valOrDefault(req.RepoDriver, oldInst.RepoDriver),
-		EmbedCatalog:        valOrDefault(req.EmbedCatalog, oldInst.EmbedCatalog),
-		Variables:           oldInst.Variables,
-		IngestionLimitBytes: valOrDefault(req.IngestionLimitBytes, oldInst.IngestionLimitBytes),
 		Annotations:         annotations,
 	}
-	if len(req.Connectors) == 0 {
+	if len(req.Msg.Connectors) == 0 {
 		inst.Connectors = oldInst.Connectors
 	} else {
-		inst.Connectors = req.Connectors
->>>>>>> 95bb4e2c
+		inst.Connectors = req.Msg.Connectors
 	}
 
 	err = s.runtime.EditInstance(ctx, inst)
