package server

import (
	"context"

	runtimev1 "github.com/rilldata/rill/proto/gen/rill/runtime/v1"
	"github.com/rilldata/rill/runtime/queries"
)

<<<<<<< HEAD
// normaliseMeasures is called before this method so measure.SqlName will be non empty.
func getExpressionColumnsFromMeasures(measures []*runtimev1.GenerateTimeSeriesRequest_BasicMeasure) string {
	var result string
	for i, measure := range measures {
		result += measure.Expression + " as " + measure.SqlName
		if i < len(measures)-1 {
			result += ", "
		}
	}
	return result
}

// normaliseMeasures is called before this method so measure.SqlName will be non empty.
func getCoalesceStatementsMeasures(measures []*runtimev1.GenerateTimeSeriesRequest_BasicMeasure) string {
	var result string
	for i, measure := range measures {
		result += fmt.Sprintf(`COALESCE(series.%s, 0) as %s`, measure.SqlName, measure.SqlName)
		if i < len(measures)-1 {
			result += ", "
		}
	}
	return result
}

func EscapeSingleQuotes(value string) string {
	return strings.ReplaceAll(value, "'", "''")
}

func getFilterFromDimensionValuesFilter(
	dimensionValues []*runtimev1.MetricsViewDimensionValue,
	prefix string,
	dimensionJoiner string,
) string {
	if len(dimensionValues) == 0 {
		return ""
	}
	var result string
	conditions := make([]string, 3)
	if len(dimensionValues) > 0 {
		result += " ( "
	}
	for i, dv := range dimensionValues {
		escapedName := EscapeSingleQuotes(dv.Name)
		var nulls bool
		var notNulls bool
		for _, iv := range dv.In {
			if _, ok := iv.Kind.(*structpb.Value_NullValue); ok {
				nulls = true
			} else {
				notNulls = true
			}
		}
		conditions = conditions[:0]
		if notNulls {
			inClause := escapedName + " " + prefix + " IN ("
			for j, iv := range dv.In {
				if _, ok := iv.Kind.(*structpb.Value_NullValue); !ok {
					inClause += "'" + EscapeSingleQuotes(iv.GetStringValue()) + "'"
					if j < len(dv.In)-1 {
						inClause += ", "
					}
				}
			}
			inClause += ")"
			conditions = append(conditions, inClause)
		}
		if nulls {
			nullClause := escapedName + " IS " + prefix + " NULL"
			conditions = append(conditions, nullClause)
		}
		if len(dv.Like) > 0 {
			var likeClause string
			for j, lv := range dv.Like {
				if lv.GetKind() == nil {
					continue
				}
				likeClause += escapedName + " " + prefix + " ILIKE '" + EscapeSingleQuotes(lv.GetStringValue()) + "'"
				if j < len(dv.Like)-1 {
					likeClause += " OR "
				}
			}
			conditions = append(conditions, likeClause)
		}
		result += strings.Join(conditions, " "+dimensionJoiner+" ")
		if i < len(dimensionValues)-1 {
			result += ") AND ("
		}
	}
	result += " ) "

	return result
}

func getFilterFromMetricsViewFilters(filters *runtimev1.MetricsViewRequestFilter) string {
	includeFilters := getFilterFromDimensionValuesFilter(filters.Include, "", "OR")
	excludeFilters := getFilterFromDimensionValuesFilter(filters.Exclude, "NOT", "AND")
	if includeFilters != "" && excludeFilters != "" {
		return " ( " + includeFilters + ") AND (" + excludeFilters + ")"
	} else if includeFilters != "" {
		return includeFilters
	} else if excludeFilters != "" {
		return excludeFilters
	} else {
		return ""
	}
}

func getFallbackMeasureName(index int, sqlName string) string {
	if sqlName == "" {
		s := fmt.Sprintf("measure_%d", index)
		return s
	}
	return sqlName
}

var countName = "count"

func normaliseMeasures(measures []*runtimev1.GenerateTimeSeriesRequest_BasicMeasure) []*runtimev1.GenerateTimeSeriesRequest_BasicMeasure {
	if len(measures) == 0 {
		return []*runtimev1.GenerateTimeSeriesRequest_BasicMeasure{
			{
				Expression: "count(*)",
				SqlName:    countName,
				Id:         "",
			},
		}
	}
	for i, measure := range measures {
		measure.SqlName = getFallbackMeasureName(i, measure.SqlName)
	}
	return measures
}

// Metrics/Timeseries APIs.
=======
// Metrics/Timeseries APIs
>>>>>>> 3584a6ff
func (s *Server) EstimateRollupInterval(ctx context.Context, request *runtimev1.EstimateRollupIntervalRequest) (*runtimev1.EstimateRollupIntervalResponse, error) {
	q := &queries.RollupInterval{
		TableName:  request.TableName,
		ColumnName: request.ColumnName,
	}
	err := s.runtime.Query(ctx, request.InstanceId, q, int(request.Priority))
	if err != nil {
		return nil, err
	}

	return q.Result, nil
}

<<<<<<< HEAD
func (s *Server) normaliseTimeRange(ctx context.Context, request *runtimev1.GenerateTimeSeriesRequest) (*runtimev1.TimeSeriesTimeRange, error) {
	rtr := request.TimeRange
	if rtr == nil {
		rtr = &runtimev1.TimeSeriesTimeRange{}
	}
	var result runtimev1.TimeSeriesTimeRange
	if rtr.Interval == runtimev1.TimeGrain_TIME_GRAIN_UNSPECIFIED {
		r, err := s.EstimateRollupInterval(ctx, &runtimev1.EstimateRollupIntervalRequest{
			InstanceId: request.InstanceId,
			TableName:  request.TableName,
			ColumnName: request.TimestampColumnName,
			Priority:   request.Priority,
		})
		if err != nil {
			return nil, err
		}
		if r == nil || r.Interval == runtimev1.TimeGrain_TIME_GRAIN_UNSPECIFIED {
			return &result, nil
		}
		result = runtimev1.TimeSeriesTimeRange{
			Interval: r.Interval,
			Start:    r.Start,
			End:      r.End,
		}
	} else if rtr.Start == nil || rtr.End == nil {
		tr, err := s.GetTimeRangeSummary(ctx, &runtimev1.GetTimeRangeSummaryRequest{
			InstanceId: request.InstanceId,
			TableName:  request.TableName,
			ColumnName: request.TimestampColumnName,
			Priority:   request.Priority,
		})
		if err != nil {
			return nil, err
		}
		result = runtimev1.TimeSeriesTimeRange{
			Interval: rtr.Interval,
			Start:    tr.TimeRangeSummary.Min,
			End:      tr.TimeRangeSummary.Max,
		}
	}
	if rtr.Start != nil {
		result.Start = rtr.Start
	}
	if rtr.End != nil {
		result.End = rtr.End
	}
	if rtr.Interval != runtimev1.TimeGrain_TIME_GRAIN_UNSPECIFIED {
		result.Interval = rtr.Interval
	}
	return &result, nil
}

const IsoFormat string = "2006-01-02T15:04:05.000Z"

func sMap(k string, v float64) map[string]float64 {
	m := make(map[string]float64, 1)
	m[k] = v
	return m
}

/**
 * Contains an as-of-this-commit unpublished algorithm for an M4-like line density reduction.
 * This will take in an n-length time series and produce a pixels * 4 reduction of the time series
 * that preserves the shape and trends.
 *
 * This algorithm expects the source table to have a timestamp column and some kind of value column,
 * meaning it expects the data to essentially already be aggregated.
 *
 * It's important to note that this implemention is NOT the original M4 aggregation method, but a method
 * that has the same basic understanding but is much faster.
 *
 * Nonetheless, we mostly use this to reduce a many-thousands-point-long time series to about 120 * 4 pixels.
 * Importantly, this function runs very fast. For more information about the original M4 method,
 * see http://www.vldb.org/pvldb/vol7/p797-jugel.pdf
 */
func (s *Server) createTimestampRollupReduction( // metadata: DatabaseMetadata,
	ctx context.Context,
	instanceID string,
	priority int32,
	tableName string,
	timestampColumn string,
	valueColumn string,
	pixels int,
) ([]*runtimev1.TimeSeriesValue, error) {
	escapedTimestampColumn := EscapeDoubleQuotes(timestampColumn)
	q := &queries.TableCardinality{
		TableName: tableName,
	}
	err := q.Resolve(ctx, s.runtime, instanceID, int(priority))
	if err != nil {
		return nil, err
	}

	if q.Result < int64(pixels*4) {
		rows, err := s.query(ctx, instanceID, &drivers.Statement{
			Query:    `SELECT ` + escapedTimestampColumn + ` as ts, "` + valueColumn + `" as count FROM "` + tableName + `"`,
			Priority: int(priority),
		})
		if err != nil {
			return nil, err
		}
		defer rows.Close()
		results := make([]*runtimev1.TimeSeriesValue, 0, (pixels+1)*4)
		for rows.Next() {
			var ts time.Time
			var count float64
			err = rows.Scan(&ts, &count)
			if err != nil {
				return nil, err
			}
			results = append(results, &runtimev1.TimeSeriesValue{
				Ts:      ts.Format(IsoFormat),
				Records: sMap("count", count),
			})
		}
		return results, nil
	}

	sql := ` -- extract unix time
      WITH Q as (
        SELECT extract('epoch' from ` + escapedTimestampColumn + `) as t, "` + valueColumn + `" as v FROM "` + tableName + `"
      ),
      -- generate bounds
      M as (
        SELECT min(t) as t1, max(t) as t2, max(t) - min(t) as diff FROM Q
      )
      -- core logic
      SELECT 
        -- left boundary point
        min(t) * 1000  as min_t, 
        arg_min(v, t) as argmin_tv, 

        -- right boundary point
        max(t) * 1000 as max_t, 
        arg_max(v, t) as argmax_tv,

        -- smallest point within boundary
        min(v) as min_v, 
        arg_min(t, v) * 1000  as argmin_vt,

        -- largest point within boundary
        max(v) as max_v, 
        arg_max(t, v) * 1000  as argmax_vt,

        round(` + strconv.FormatInt(int64(pixels), 10) + ` * (t - (SELECT t1 FROM M)) / (SELECT diff FROM M)) AS bin
  
      FROM Q GROUP BY bin
      ORDER BY bin
    `

	rows, err := s.query(ctx, instanceID, &drivers.Statement{
		Query:    sql,
		Priority: int(priority),
	})
	if err != nil {
		return nil, err
	}
	defer rows.Close()
	results := make([]*runtimev1.TimeSeriesValue, 0, (pixels+1)*4)
	for rows.Next() {
		var minT, maxT, argminVT, argmaxVT int64
		var argminTV, argmaxTV, minV, maxV float64
		var bin float64
		err = rows.Scan(&minT, &argminTV, &maxT, &argmaxTV, &minV, &argminVT, &maxV, &argmaxVT, &bin)
		if err != nil {
			return nil, err
		}
		results = append(results, &runtimev1.TimeSeriesValue{
			Ts:      time.UnixMilli(minT).Format(IsoFormat),
			Bin:     &bin,
			Records: sMap("count", argminTV),
		}, &runtimev1.TimeSeriesValue{
			Ts:      time.UnixMilli(argminVT).Format(IsoFormat),
			Bin:     &bin,
			Records: sMap("count", minV),
		}, &runtimev1.TimeSeriesValue{
			Ts:      time.UnixMilli(argmaxVT).Format(IsoFormat),
			Bin:     &bin,
			Records: sMap("count", maxV),
		}, &runtimev1.TimeSeriesValue{
			Ts:      time.UnixMilli(maxT).Format(IsoFormat),
			Bin:     &bin,
			Records: sMap("count", argmaxTV),
		})

		if argminVT > argmaxVT {
			i := len(results)
			results[i-3], results[i-2] = results[i-2], results[i-3]
		}
	}
	return results, nil
}

func convertToDateTruncSpecifier(specifier runtimev1.TimeGrain) string {
	switch specifier {
	case runtimev1.TimeGrain_TIME_GRAIN_MILLISECOND:
		return "MILLISECOND"
	case runtimev1.TimeGrain_TIME_GRAIN_SECOND:
		return "SECOND"
	case runtimev1.TimeGrain_TIME_GRAIN_MINUTE:
		return "MINUTE"
	case runtimev1.TimeGrain_TIME_GRAIN_HOUR:
		return "HOUR"
	case runtimev1.TimeGrain_TIME_GRAIN_DAY:
		return "DAY"
	case runtimev1.TimeGrain_TIME_GRAIN_WEEK:
		return "WEEK"
	case runtimev1.TimeGrain_TIME_GRAIN_MONTH:
		return "MONTH"
	case runtimev1.TimeGrain_TIME_GRAIN_YEAR:
		return "YEAR"
	}
	panic(fmt.Errorf("unconvertable time grain specifier: %v", specifier))
}

func (s *Server) GenerateTimeSeries(ctx context.Context, request *runtimev1.GenerateTimeSeriesRequest) (*runtimev1.GenerateTimeSeriesResponse, error) {
	timeRange, err := s.normaliseTimeRange(ctx, request)
	if err != nil {
		return nil, err
	}
	if timeRange.Interval == runtimev1.TimeGrain_TIME_GRAIN_UNSPECIFIED {
		return &runtimev1.GenerateTimeSeriesResponse{
			Rollup: &runtimev1.TimeSeriesResponse{},
		}, nil
	}
	measures := normaliseMeasures(request.Measures)
	timestampColumn := request.TimestampColumnName
	tableName := request.TableName
	var filter string
	if request.Filters != nil {
		filter = getFilterFromMetricsViewFilters(request.Filters)
	}
	timeGranularity := convertToDateTruncSpecifier(timeRange.Interval)
	var tsAlias string
	if timestampColumn == "ts" {
		tsAlias = "_ts"
	} else {
		tsAlias = "ts"
	}
	if filter != "" {
		filter = "WHERE " + filter
=======
func (s *Server) GenerateTimeSeries(ctx context.Context, request *runtimev1.GenerateTimeSeriesRequest) (*runtimev1.GenerateTimeSeriesResponse, error) {
	q := &queries.ColumnTimeseries{
		TableName:           request.TableName,
		TimestampColumnName: request.TimestampColumnName,
		Measures:            request.Measures,
		Filters:             request.Filters,
		TimeRange:           request.TimeRange,
		Pixels:              request.Pixels,
		SampleSize:          request.SampleSize,
>>>>>>> 3584a6ff
	}
	err := s.runtime.Query(ctx, request.InstanceId, q, int(request.Priority))
	if err != nil {
		return nil, err
	}

	return &runtimev1.GenerateTimeSeriesResponse{
		Rollup: q.Result,
	}, nil
<<<<<<< HEAD
}

func convertRowsToTimeSeriesValues(rows *drivers.Result, rowLength int) ([]*runtimev1.TimeSeriesValue, error) {
	results := make([]*runtimev1.TimeSeriesValue, 0)
	defer rows.Close()
	var converr error
	for rows.Next() {
		value := runtimev1.TimeSeriesValue{}
		results = append(results, &value)
		row := make(map[string]interface{}, rowLength)
		err := rows.MapScan(row)
		if err != nil {
			return results, err
		}
		value.Ts = row["ts"].(time.Time).Format(IsoFormat)
		delete(row, "ts")
		value.Records = make(map[string]float64, len(row))
		for k, v := range row {
			switch x := v.(type) {
			case int32:
				value.Records[k] = float64(x)
			case int64:
				value.Records[k] = float64(x)
			case float32:
				value.Records[k] = float64(x)
			case float64:
				value.Records[k] = x
			default:
				return nil, fmt.Errorf("unknown type %T ", v)
			}
		}
	}
	return results, converr
}

func (s *Server) dropTempTable(instanceID string, priority int, tableName string) {
	rs, er := s.query(context.Background(), instanceID, &drivers.Statement{
		Query:    `DROP TABLE "` + tableName + `"`,
		Priority: priority,
	})
	if er == nil {
		rs.Close()
	}
=======
>>>>>>> 3584a6ff
}<|MERGE_RESOLUTION|>--- conflicted
+++ resolved
@@ -7,144 +7,7 @@
 	"github.com/rilldata/rill/runtime/queries"
 )
 
-<<<<<<< HEAD
-// normaliseMeasures is called before this method so measure.SqlName will be non empty.
-func getExpressionColumnsFromMeasures(measures []*runtimev1.GenerateTimeSeriesRequest_BasicMeasure) string {
-	var result string
-	for i, measure := range measures {
-		result += measure.Expression + " as " + measure.SqlName
-		if i < len(measures)-1 {
-			result += ", "
-		}
-	}
-	return result
-}
-
-// normaliseMeasures is called before this method so measure.SqlName will be non empty.
-func getCoalesceStatementsMeasures(measures []*runtimev1.GenerateTimeSeriesRequest_BasicMeasure) string {
-	var result string
-	for i, measure := range measures {
-		result += fmt.Sprintf(`COALESCE(series.%s, 0) as %s`, measure.SqlName, measure.SqlName)
-		if i < len(measures)-1 {
-			result += ", "
-		}
-	}
-	return result
-}
-
-func EscapeSingleQuotes(value string) string {
-	return strings.ReplaceAll(value, "'", "''")
-}
-
-func getFilterFromDimensionValuesFilter(
-	dimensionValues []*runtimev1.MetricsViewDimensionValue,
-	prefix string,
-	dimensionJoiner string,
-) string {
-	if len(dimensionValues) == 0 {
-		return ""
-	}
-	var result string
-	conditions := make([]string, 3)
-	if len(dimensionValues) > 0 {
-		result += " ( "
-	}
-	for i, dv := range dimensionValues {
-		escapedName := EscapeSingleQuotes(dv.Name)
-		var nulls bool
-		var notNulls bool
-		for _, iv := range dv.In {
-			if _, ok := iv.Kind.(*structpb.Value_NullValue); ok {
-				nulls = true
-			} else {
-				notNulls = true
-			}
-		}
-		conditions = conditions[:0]
-		if notNulls {
-			inClause := escapedName + " " + prefix + " IN ("
-			for j, iv := range dv.In {
-				if _, ok := iv.Kind.(*structpb.Value_NullValue); !ok {
-					inClause += "'" + EscapeSingleQuotes(iv.GetStringValue()) + "'"
-					if j < len(dv.In)-1 {
-						inClause += ", "
-					}
-				}
-			}
-			inClause += ")"
-			conditions = append(conditions, inClause)
-		}
-		if nulls {
-			nullClause := escapedName + " IS " + prefix + " NULL"
-			conditions = append(conditions, nullClause)
-		}
-		if len(dv.Like) > 0 {
-			var likeClause string
-			for j, lv := range dv.Like {
-				if lv.GetKind() == nil {
-					continue
-				}
-				likeClause += escapedName + " " + prefix + " ILIKE '" + EscapeSingleQuotes(lv.GetStringValue()) + "'"
-				if j < len(dv.Like)-1 {
-					likeClause += " OR "
-				}
-			}
-			conditions = append(conditions, likeClause)
-		}
-		result += strings.Join(conditions, " "+dimensionJoiner+" ")
-		if i < len(dimensionValues)-1 {
-			result += ") AND ("
-		}
-	}
-	result += " ) "
-
-	return result
-}
-
-func getFilterFromMetricsViewFilters(filters *runtimev1.MetricsViewRequestFilter) string {
-	includeFilters := getFilterFromDimensionValuesFilter(filters.Include, "", "OR")
-	excludeFilters := getFilterFromDimensionValuesFilter(filters.Exclude, "NOT", "AND")
-	if includeFilters != "" && excludeFilters != "" {
-		return " ( " + includeFilters + ") AND (" + excludeFilters + ")"
-	} else if includeFilters != "" {
-		return includeFilters
-	} else if excludeFilters != "" {
-		return excludeFilters
-	} else {
-		return ""
-	}
-}
-
-func getFallbackMeasureName(index int, sqlName string) string {
-	if sqlName == "" {
-		s := fmt.Sprintf("measure_%d", index)
-		return s
-	}
-	return sqlName
-}
-
-var countName = "count"
-
-func normaliseMeasures(measures []*runtimev1.GenerateTimeSeriesRequest_BasicMeasure) []*runtimev1.GenerateTimeSeriesRequest_BasicMeasure {
-	if len(measures) == 0 {
-		return []*runtimev1.GenerateTimeSeriesRequest_BasicMeasure{
-			{
-				Expression: "count(*)",
-				SqlName:    countName,
-				Id:         "",
-			},
-		}
-	}
-	for i, measure := range measures {
-		measure.SqlName = getFallbackMeasureName(i, measure.SqlName)
-	}
-	return measures
-}
-
-// Metrics/Timeseries APIs.
-=======
 // Metrics/Timeseries APIs
->>>>>>> 3584a6ff
 func (s *Server) EstimateRollupInterval(ctx context.Context, request *runtimev1.EstimateRollupIntervalRequest) (*runtimev1.EstimateRollupIntervalResponse, error) {
 	q := &queries.RollupInterval{
 		TableName:  request.TableName,
@@ -158,249 +21,6 @@
 	return q.Result, nil
 }
 
-<<<<<<< HEAD
-func (s *Server) normaliseTimeRange(ctx context.Context, request *runtimev1.GenerateTimeSeriesRequest) (*runtimev1.TimeSeriesTimeRange, error) {
-	rtr := request.TimeRange
-	if rtr == nil {
-		rtr = &runtimev1.TimeSeriesTimeRange{}
-	}
-	var result runtimev1.TimeSeriesTimeRange
-	if rtr.Interval == runtimev1.TimeGrain_TIME_GRAIN_UNSPECIFIED {
-		r, err := s.EstimateRollupInterval(ctx, &runtimev1.EstimateRollupIntervalRequest{
-			InstanceId: request.InstanceId,
-			TableName:  request.TableName,
-			ColumnName: request.TimestampColumnName,
-			Priority:   request.Priority,
-		})
-		if err != nil {
-			return nil, err
-		}
-		if r == nil || r.Interval == runtimev1.TimeGrain_TIME_GRAIN_UNSPECIFIED {
-			return &result, nil
-		}
-		result = runtimev1.TimeSeriesTimeRange{
-			Interval: r.Interval,
-			Start:    r.Start,
-			End:      r.End,
-		}
-	} else if rtr.Start == nil || rtr.End == nil {
-		tr, err := s.GetTimeRangeSummary(ctx, &runtimev1.GetTimeRangeSummaryRequest{
-			InstanceId: request.InstanceId,
-			TableName:  request.TableName,
-			ColumnName: request.TimestampColumnName,
-			Priority:   request.Priority,
-		})
-		if err != nil {
-			return nil, err
-		}
-		result = runtimev1.TimeSeriesTimeRange{
-			Interval: rtr.Interval,
-			Start:    tr.TimeRangeSummary.Min,
-			End:      tr.TimeRangeSummary.Max,
-		}
-	}
-	if rtr.Start != nil {
-		result.Start = rtr.Start
-	}
-	if rtr.End != nil {
-		result.End = rtr.End
-	}
-	if rtr.Interval != runtimev1.TimeGrain_TIME_GRAIN_UNSPECIFIED {
-		result.Interval = rtr.Interval
-	}
-	return &result, nil
-}
-
-const IsoFormat string = "2006-01-02T15:04:05.000Z"
-
-func sMap(k string, v float64) map[string]float64 {
-	m := make(map[string]float64, 1)
-	m[k] = v
-	return m
-}
-
-/**
- * Contains an as-of-this-commit unpublished algorithm for an M4-like line density reduction.
- * This will take in an n-length time series and produce a pixels * 4 reduction of the time series
- * that preserves the shape and trends.
- *
- * This algorithm expects the source table to have a timestamp column and some kind of value column,
- * meaning it expects the data to essentially already be aggregated.
- *
- * It's important to note that this implemention is NOT the original M4 aggregation method, but a method
- * that has the same basic understanding but is much faster.
- *
- * Nonetheless, we mostly use this to reduce a many-thousands-point-long time series to about 120 * 4 pixels.
- * Importantly, this function runs very fast. For more information about the original M4 method,
- * see http://www.vldb.org/pvldb/vol7/p797-jugel.pdf
- */
-func (s *Server) createTimestampRollupReduction( // metadata: DatabaseMetadata,
-	ctx context.Context,
-	instanceID string,
-	priority int32,
-	tableName string,
-	timestampColumn string,
-	valueColumn string,
-	pixels int,
-) ([]*runtimev1.TimeSeriesValue, error) {
-	escapedTimestampColumn := EscapeDoubleQuotes(timestampColumn)
-	q := &queries.TableCardinality{
-		TableName: tableName,
-	}
-	err := q.Resolve(ctx, s.runtime, instanceID, int(priority))
-	if err != nil {
-		return nil, err
-	}
-
-	if q.Result < int64(pixels*4) {
-		rows, err := s.query(ctx, instanceID, &drivers.Statement{
-			Query:    `SELECT ` + escapedTimestampColumn + ` as ts, "` + valueColumn + `" as count FROM "` + tableName + `"`,
-			Priority: int(priority),
-		})
-		if err != nil {
-			return nil, err
-		}
-		defer rows.Close()
-		results := make([]*runtimev1.TimeSeriesValue, 0, (pixels+1)*4)
-		for rows.Next() {
-			var ts time.Time
-			var count float64
-			err = rows.Scan(&ts, &count)
-			if err != nil {
-				return nil, err
-			}
-			results = append(results, &runtimev1.TimeSeriesValue{
-				Ts:      ts.Format(IsoFormat),
-				Records: sMap("count", count),
-			})
-		}
-		return results, nil
-	}
-
-	sql := ` -- extract unix time
-      WITH Q as (
-        SELECT extract('epoch' from ` + escapedTimestampColumn + `) as t, "` + valueColumn + `" as v FROM "` + tableName + `"
-      ),
-      -- generate bounds
-      M as (
-        SELECT min(t) as t1, max(t) as t2, max(t) - min(t) as diff FROM Q
-      )
-      -- core logic
-      SELECT 
-        -- left boundary point
-        min(t) * 1000  as min_t, 
-        arg_min(v, t) as argmin_tv, 
-
-        -- right boundary point
-        max(t) * 1000 as max_t, 
-        arg_max(v, t) as argmax_tv,
-
-        -- smallest point within boundary
-        min(v) as min_v, 
-        arg_min(t, v) * 1000  as argmin_vt,
-
-        -- largest point within boundary
-        max(v) as max_v, 
-        arg_max(t, v) * 1000  as argmax_vt,
-
-        round(` + strconv.FormatInt(int64(pixels), 10) + ` * (t - (SELECT t1 FROM M)) / (SELECT diff FROM M)) AS bin
-  
-      FROM Q GROUP BY bin
-      ORDER BY bin
-    `
-
-	rows, err := s.query(ctx, instanceID, &drivers.Statement{
-		Query:    sql,
-		Priority: int(priority),
-	})
-	if err != nil {
-		return nil, err
-	}
-	defer rows.Close()
-	results := make([]*runtimev1.TimeSeriesValue, 0, (pixels+1)*4)
-	for rows.Next() {
-		var minT, maxT, argminVT, argmaxVT int64
-		var argminTV, argmaxTV, minV, maxV float64
-		var bin float64
-		err = rows.Scan(&minT, &argminTV, &maxT, &argmaxTV, &minV, &argminVT, &maxV, &argmaxVT, &bin)
-		if err != nil {
-			return nil, err
-		}
-		results = append(results, &runtimev1.TimeSeriesValue{
-			Ts:      time.UnixMilli(minT).Format(IsoFormat),
-			Bin:     &bin,
-			Records: sMap("count", argminTV),
-		}, &runtimev1.TimeSeriesValue{
-			Ts:      time.UnixMilli(argminVT).Format(IsoFormat),
-			Bin:     &bin,
-			Records: sMap("count", minV),
-		}, &runtimev1.TimeSeriesValue{
-			Ts:      time.UnixMilli(argmaxVT).Format(IsoFormat),
-			Bin:     &bin,
-			Records: sMap("count", maxV),
-		}, &runtimev1.TimeSeriesValue{
-			Ts:      time.UnixMilli(maxT).Format(IsoFormat),
-			Bin:     &bin,
-			Records: sMap("count", argmaxTV),
-		})
-
-		if argminVT > argmaxVT {
-			i := len(results)
-			results[i-3], results[i-2] = results[i-2], results[i-3]
-		}
-	}
-	return results, nil
-}
-
-func convertToDateTruncSpecifier(specifier runtimev1.TimeGrain) string {
-	switch specifier {
-	case runtimev1.TimeGrain_TIME_GRAIN_MILLISECOND:
-		return "MILLISECOND"
-	case runtimev1.TimeGrain_TIME_GRAIN_SECOND:
-		return "SECOND"
-	case runtimev1.TimeGrain_TIME_GRAIN_MINUTE:
-		return "MINUTE"
-	case runtimev1.TimeGrain_TIME_GRAIN_HOUR:
-		return "HOUR"
-	case runtimev1.TimeGrain_TIME_GRAIN_DAY:
-		return "DAY"
-	case runtimev1.TimeGrain_TIME_GRAIN_WEEK:
-		return "WEEK"
-	case runtimev1.TimeGrain_TIME_GRAIN_MONTH:
-		return "MONTH"
-	case runtimev1.TimeGrain_TIME_GRAIN_YEAR:
-		return "YEAR"
-	}
-	panic(fmt.Errorf("unconvertable time grain specifier: %v", specifier))
-}
-
-func (s *Server) GenerateTimeSeries(ctx context.Context, request *runtimev1.GenerateTimeSeriesRequest) (*runtimev1.GenerateTimeSeriesResponse, error) {
-	timeRange, err := s.normaliseTimeRange(ctx, request)
-	if err != nil {
-		return nil, err
-	}
-	if timeRange.Interval == runtimev1.TimeGrain_TIME_GRAIN_UNSPECIFIED {
-		return &runtimev1.GenerateTimeSeriesResponse{
-			Rollup: &runtimev1.TimeSeriesResponse{},
-		}, nil
-	}
-	measures := normaliseMeasures(request.Measures)
-	timestampColumn := request.TimestampColumnName
-	tableName := request.TableName
-	var filter string
-	if request.Filters != nil {
-		filter = getFilterFromMetricsViewFilters(request.Filters)
-	}
-	timeGranularity := convertToDateTruncSpecifier(timeRange.Interval)
-	var tsAlias string
-	if timestampColumn == "ts" {
-		tsAlias = "_ts"
-	} else {
-		tsAlias = "ts"
-	}
-	if filter != "" {
-		filter = "WHERE " + filter
-=======
 func (s *Server) GenerateTimeSeries(ctx context.Context, request *runtimev1.GenerateTimeSeriesRequest) (*runtimev1.GenerateTimeSeriesResponse, error) {
 	q := &queries.ColumnTimeseries{
 		TableName:           request.TableName,
@@ -410,7 +30,6 @@
 		TimeRange:           request.TimeRange,
 		Pixels:              request.Pixels,
 		SampleSize:          request.SampleSize,
->>>>>>> 3584a6ff
 	}
 	err := s.runtime.Query(ctx, request.InstanceId, q, int(request.Priority))
 	if err != nil {
@@ -420,50 +39,4 @@
 	return &runtimev1.GenerateTimeSeriesResponse{
 		Rollup: q.Result,
 	}, nil
-<<<<<<< HEAD
-}
-
-func convertRowsToTimeSeriesValues(rows *drivers.Result, rowLength int) ([]*runtimev1.TimeSeriesValue, error) {
-	results := make([]*runtimev1.TimeSeriesValue, 0)
-	defer rows.Close()
-	var converr error
-	for rows.Next() {
-		value := runtimev1.TimeSeriesValue{}
-		results = append(results, &value)
-		row := make(map[string]interface{}, rowLength)
-		err := rows.MapScan(row)
-		if err != nil {
-			return results, err
-		}
-		value.Ts = row["ts"].(time.Time).Format(IsoFormat)
-		delete(row, "ts")
-		value.Records = make(map[string]float64, len(row))
-		for k, v := range row {
-			switch x := v.(type) {
-			case int32:
-				value.Records[k] = float64(x)
-			case int64:
-				value.Records[k] = float64(x)
-			case float32:
-				value.Records[k] = float64(x)
-			case float64:
-				value.Records[k] = x
-			default:
-				return nil, fmt.Errorf("unknown type %T ", v)
-			}
-		}
-	}
-	return results, converr
-}
-
-func (s *Server) dropTempTable(instanceID string, priority int, tableName string) {
-	rs, er := s.query(context.Background(), instanceID, &drivers.Statement{
-		Query:    `DROP TABLE "` + tableName + `"`,
-		Priority: priority,
-	})
-	if er == nil {
-		rs.Close()
-	}
-=======
->>>>>>> 3584a6ff
 }