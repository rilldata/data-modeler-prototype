package server

import (
	"context"
	"fmt"
	"regexp"

	runtimev1 "github.com/rilldata/rill/proto/gen/rill/runtime/v1"
	"github.com/rilldata/rill/runtime/drivers"
	"google.golang.org/protobuf/types/known/structpb"
)

// Table level profiling APIs
<<<<<<< HEAD
func (s *Server) RenameDatabaseObject(ctx context.Context, req *runtimev1.RenameDatabaseObjectRequest) (*runtimev1.RenameDatabaseObjectResponse, error) {
	rows, err := s.query(ctx, req.InstanceId, &drivers.Statement{
		Query: fmt.Sprintf("alter %s \"%s\" rename to \"%s\"", req.Type.String(), req.Name, req.Newname),
	})
	if err != nil {
		return nil, err
	}
	rows.Close()
	return &runtimev1.RenameDatabaseObjectResponse{}, nil
}

func (s *Server) TableCardinality(ctx context.Context, req *runtimev1.CardinalityRequest) (*runtimev1.CardinalityResponse, error) {
=======
func (s *Server) GetTableCardinality(ctx context.Context, req *api.GetTableCardinalityRequest) (*api.GetTableCardinalityResponse, error) {
>>>>>>> b0cacbcf
	rows, err := s.query(ctx, req.InstanceId, &drivers.Statement{
		Query: "select count(*) from " + quoteName(req.TableName),
	})
	if err != nil {
		return nil, err
	}
	defer rows.Close()
	var count int64
	for rows.Next() {
		err := rows.Scan(&count)
		if err != nil {
			return nil, err
		}
	}
<<<<<<< HEAD
	return &runtimev1.CardinalityResponse{
=======
	return &api.GetTableCardinalityResponse{
>>>>>>> b0cacbcf
		Cardinality: count,
	}, nil
}

type ColumnInfo struct {
	Name    string
	Type    string
	Unknown int
}

var DoubleQuotesRegexp *regexp.Regexp = regexp.MustCompile("\"")

func EscapeDoubleQuotes(column string) string {
	return DoubleQuotesRegexp.ReplaceAllString(column, "\"\"")
}

func (s *Server) ProfileColumns(ctx context.Context, req *runtimev1.ProfileColumnsRequest) (*runtimev1.ProfileColumnsResponse, error) {
	rows, err := s.query(ctx, req.InstanceId, &drivers.Statement{
		Query: fmt.Sprintf(`select column_name as name, data_type as type from information_schema.columns 
		where table_name = '%s' and table_schema = current_schema()`, req.TableName),
	})
	if err != nil {
		return nil, err
	}
	defer rows.Close()
	var pcs []*runtimev1.ProfileColumn
	i := 0
	for rows.Next() {
		pc := runtimev1.ProfileColumn{}
		if err := rows.StructScan(&pc); err != nil {
			return nil, err
		}
		pcs = append(pcs, &pc)
		i++
	}

	for _, pc := range pcs[0:i] {
		columnName := EscapeDoubleQuotes(pc.Name)
		rows, err = s.query(ctx, req.InstanceId, &drivers.Statement{
			Query: fmt.Sprintf(`select max(length("%s")) as max from %s`, columnName, req.TableName),
		})
		if err != nil {
			return nil, err
		}
		for rows.Next() {
			if err := rows.Scan(&pc.LargestStringLength); err != nil {
				return nil, err
			}
		}
		rows.Close()
	}

	return &runtimev1.ProfileColumnsResponse{
		ProfileColumns: pcs[0:i],
	}, nil
}

<<<<<<< HEAD
func (s *Server) TableRows(ctx context.Context, req *runtimev1.RowsRequest) (*runtimev1.RowsResponse, error) {
=======
func (s *Server) GetTableRows(ctx context.Context, req *api.GetTableRowsRequest) (*api.GetTableRowsResponse, error) {
>>>>>>> b0cacbcf
	rows, err := s.query(ctx, req.InstanceId, &drivers.Statement{
		Query: fmt.Sprintf("select * from %s limit %d", req.TableName, req.Limit),
	})
	if err != nil {
		return nil, err
	}
	var data []*structpb.Struct
	if data, err = rowsToData(rows); err != nil {
		return nil, err
	}

<<<<<<< HEAD
	return &runtimev1.RowsResponse{
=======
	return &api.GetTableRowsResponse{
>>>>>>> b0cacbcf
		Data: data,
	}, nil
}<|MERGE_RESOLUTION|>--- conflicted
+++ resolved
@@ -11,22 +11,7 @@
 )
 
 // Table level profiling APIs
-<<<<<<< HEAD
-func (s *Server) RenameDatabaseObject(ctx context.Context, req *runtimev1.RenameDatabaseObjectRequest) (*runtimev1.RenameDatabaseObjectResponse, error) {
-	rows, err := s.query(ctx, req.InstanceId, &drivers.Statement{
-		Query: fmt.Sprintf("alter %s \"%s\" rename to \"%s\"", req.Type.String(), req.Name, req.Newname),
-	})
-	if err != nil {
-		return nil, err
-	}
-	rows.Close()
-	return &runtimev1.RenameDatabaseObjectResponse{}, nil
-}
-
-func (s *Server) TableCardinality(ctx context.Context, req *runtimev1.CardinalityRequest) (*runtimev1.CardinalityResponse, error) {
-=======
-func (s *Server) GetTableCardinality(ctx context.Context, req *api.GetTableCardinalityRequest) (*api.GetTableCardinalityResponse, error) {
->>>>>>> b0cacbcf
+func (s *Server) GetTableCardinality(ctx context.Context, req *runtimev1.GetTableCardinalityRequest) (*runtimev1.GetTableCardinalityResponse, error) {
 	rows, err := s.query(ctx, req.InstanceId, &drivers.Statement{
 		Query: "select count(*) from " + quoteName(req.TableName),
 	})
@@ -41,11 +26,7 @@
 			return nil, err
 		}
 	}
-<<<<<<< HEAD
-	return &runtimev1.CardinalityResponse{
-=======
-	return &api.GetTableCardinalityResponse{
->>>>>>> b0cacbcf
+	return &runtimev1.GetTableCardinalityResponse{
 		Cardinality: count,
 	}, nil
 }
@@ -103,11 +84,7 @@
 	}, nil
 }
 
-<<<<<<< HEAD
-func (s *Server) TableRows(ctx context.Context, req *runtimev1.RowsRequest) (*runtimev1.RowsResponse, error) {
-=======
-func (s *Server) GetTableRows(ctx context.Context, req *api.GetTableRowsRequest) (*api.GetTableRowsResponse, error) {
->>>>>>> b0cacbcf
+func (s *Server) GetTableRows(ctx context.Context, req *runtimev1.GetTableRowsRequest) (*runtimev1.GetTableRowsResponse, error) {
 	rows, err := s.query(ctx, req.InstanceId, &drivers.Statement{
 		Query: fmt.Sprintf("select * from %s limit %d", req.TableName, req.Limit),
 	})
@@ -119,11 +96,7 @@
 		return nil, err
 	}
 
-<<<<<<< HEAD
-	return &runtimev1.RowsResponse{
-=======
-	return &api.GetTableRowsResponse{
->>>>>>> b0cacbcf
+	return &runtimev1.GetTableRowsResponse{
 		Data: data,
 	}, nil
 }