package runtime

import (
	"context"
	"errors"
	"fmt"
	"slices"
	"strconv"
	"strings"
	"sync"

	runtimev1 "github.com/rilldata/rill/proto/gen/rill/runtime/v1"
	"github.com/rilldata/rill/runtime/drivers"
	"golang.org/x/sync/errgroup"
)

const validateConcurrencyLimit = 10

type ValidateMetricsViewResult struct {
	TimeDimensionErr error
	DimensionErrs    []IndexErr
	MeasureErrs      []IndexErr
	OtherErrs        []error
}

type IndexErr struct {
	Idx int
	Err error
}

func (r *ValidateMetricsViewResult) IsZero() bool {
	return r.TimeDimensionErr == nil && len(r.DimensionErrs) == 0 && len(r.MeasureErrs) == 0 && len(r.OtherErrs) == 0
}

// Error returns a single error containing all validation errors.
// If there are no errors, it returns nil.
func (r *ValidateMetricsViewResult) Error() error {
	var errs []error
	errs = append(errs, r.TimeDimensionErr)
	for _, e := range r.DimensionErrs {
		errs = append(errs, e.Err)
	}
	for _, e := range r.MeasureErrs {
		errs = append(errs, e.Err)
	}
	errs = append(errs, r.OtherErrs...)

	// NOTE: errors.Join returns nil if all input errs are nil.
	return errors.Join(errs...)
}

// ValidateMetricsView validates a metrics view spec.
// NOTE: If we need validation for more resources, we should consider moving it to the queries (or a dedicated validation package).
func (r *Runtime) ValidateMetricsView(ctx context.Context, instanceID string, mv *runtimev1.MetricsViewSpec) (*ValidateMetricsViewResult, error) {
	ctrl, err := r.Controller(ctx, instanceID)
	if err != nil {
		return nil, err
	}

	olap, release, err := ctrl.AcquireOLAP(ctx, mv.Connector)
	if err != nil {
		return nil, err
	}
	defer release()

	// Create the result
	res := &ValidateMetricsViewResult{}

	// Check underlying table exists
	t, err := olap.InformationSchema().Lookup(ctx, mv.Database, mv.DatabaseSchema, mv.Table)
	if err != nil {
		if errors.Is(err, drivers.ErrNotFound) {
			res.OtherErrs = append(res.OtherErrs, fmt.Errorf("table %q does not exist", mv.Table))
			return res, nil
		}
		return nil, fmt.Errorf("could not find table %q: %w", mv.Table, err)
	}

	fields := make(map[string]*runtimev1.StructType_Field, len(t.Schema.Fields))
	for _, f := range t.Schema.Fields {
		fields[strings.ToLower(f.Name)] = f
	}

	// Check time dimension exists
	if mv.TimeDimension != "" {
		f, ok := fields[strings.ToLower(mv.TimeDimension)]
		if !ok {
			res.TimeDimensionErr = fmt.Errorf("timeseries %q is not a column in table %q", mv.TimeDimension, mv.Table)
		} else if f.Type.Code != runtimev1.Type_CODE_TIMESTAMP && f.Type.Code != runtimev1.Type_CODE_DATE {
			res.TimeDimensionErr = fmt.Errorf("timeseries %q is not a TIMESTAMP column", mv.TimeDimension)
		}
	}

	// For performance, attempt to validate all dimensions and measures at once
	err = validateAllDimensionsAndMeasures(ctx, olap, t, mv)
	if err != nil {
		// One or more dimension/measure expressions failed to validate. We need to check each one individually to provide useful errors.
		validateIndividualDimensionsAndMeasures(ctx, olap, t, mv, fields, res)
	}

	// Check the default theme exists
	if mv.DefaultTheme != "" {
		_, err := ctrl.Get(ctx, &runtimev1.ResourceName{Kind: ResourceKindTheme, Name: mv.DefaultTheme}, false)
		if err != nil {
			if errors.Is(err, drivers.ErrNotFound) {
				res.OtherErrs = append(res.OtherErrs, fmt.Errorf("theme %q does not exist", mv.DefaultTheme))
			}
			return nil, fmt.Errorf("could not find theme %q: %w", mv.DefaultTheme, err)
		}
	}

	return res, nil
}

// validateAllDimensionsAndMeasures validates all dimensions and measures with one query. It returns an error if any of the expressions are invalid.
func validateAllDimensionsAndMeasures(ctx context.Context, olap drivers.OLAPStore, t *drivers.Table, mv *runtimev1.MetricsViewSpec) error {
	var dimExprs []string
	var groupIndexes []string
	for idx, d := range mv.Dimensions {
		if d.Column != "" {
			dimExprs = append(dimExprs, olap.Dialect().EscapeIdentifier(d.Column))
		} else {
			dimExprs = append(dimExprs, "("+d.Expression+")")
		}
		groupIndexes = append(groupIndexes, strconv.Itoa(idx+1))
	}
	var metricExprs []string
	for _, m := range mv.Measures {
		metricExprs = append(metricExprs, "("+m.Expression+")")
	}
	var query string
	if len(dimExprs) == 0 && len(metricExprs) == 0 {
		// No metric and dimension, nothing to check
		return nil
	}
	if len(dimExprs) == 0 {
		// Only metrics
<<<<<<< HEAD
		query = fmt.Sprintf("SELECT 1, %s FROM %s GROUP BY 1", strings.Join(metricExprs, ","), olap.Dialect().EscapeIdentifier(t.Name))
	} else if len(metricExprs) == 0 {
		// No metrics
		query = fmt.Sprintf("SELECT %s FROM %s GROUP BY %s", strings.Join(dimExprs, ","), olap.Dialect().EscapeIdentifier(t.Name), strings.Join(groupIndexes, ","))
	} else {
		query = fmt.Sprintf("SELECT %s, %s FROM %s GROUP BY %s", strings.Join(dimExprs, ","), strings.Join(metricExprs, ","), olap.Dialect().EscapeIdentifier(t.Name), strings.Join(groupIndexes, ","))
=======
		query = fmt.Sprintf("SELECT 1, %s FROM %s GROUP BY 1", strings.Join(metricExprs, ","), olap.Dialect().EscapeTable(t.Database, t.DatabaseSchema, t.Name))
	} else if len(metricExprs) == 0 {
		// No metrics
		query = fmt.Sprintf("SELECT (%s) FROM %s GROUP BY %s", strings.Join(dimExprs, "),("), olap.Dialect().EscapeTable(t.Database, t.DatabaseSchema, t.Name), strings.Join(groupIndexes, ","))
	} else {
		query = fmt.Sprintf("SELECT (%s), %s FROM %s GROUP BY %s", strings.Join(dimExprs, "),("), strings.Join(metricExprs, ","), olap.Dialect().EscapeTable(t.Database, t.DatabaseSchema, t.Name), strings.Join(groupIndexes, ","))
>>>>>>> 3e905a68
	}
	err := olap.Exec(ctx, &drivers.Statement{
		Query:  query,
		DryRun: true,
	})
	if err != nil {
		return fmt.Errorf("failed to validate dims and metrics: %w", err)
	}
	return nil
}

// validateIndividualDimensionsAndMeasures validates each dimension and measure individually.
// It adds validation errors to the provided res.
func validateIndividualDimensionsAndMeasures(ctx context.Context, olap drivers.OLAPStore, t *drivers.Table, mv *runtimev1.MetricsViewSpec, fields map[string]*runtimev1.StructType_Field, res *ValidateMetricsViewResult) {
	// Validate dimensions and measures concurrently with a limit of 10 concurrent validations
	var mu sync.Mutex
	var grp errgroup.Group
	grp.SetLimit(validateConcurrencyLimit)

	// Check dimension expressions are valid
	for idx, d := range mv.Dimensions {
		idx := idx
		grp.Go(func() error {
			err := validateDimension(ctx, olap, t, d, fields)
			if err != nil {
				mu.Lock()
				defer mu.Unlock()

				res.DimensionErrs = append(res.DimensionErrs, IndexErr{
					Idx: idx,
					Err: err,
				})
			}
			return nil
		})
	}

	// Check measure expressions are valid
	for idx, m := range mv.Measures {
		idx := idx
		grp.Go(func() error {
			err := validateMeasure(ctx, olap, t, m)
			if err != nil {
				mu.Lock()
				defer mu.Unlock()

				res.MeasureErrs = append(res.MeasureErrs, IndexErr{
					Idx: idx,
					Err: fmt.Errorf("invalid expression for measure %q: %w", m.Name, err),
				})
			}
			return nil
		})
	}

	// Wait for all validations to complete
	_ = grp.Wait()

	// Sort errors by index (for stable output)
	slices.SortFunc(res.DimensionErrs, func(a, b IndexErr) int { return a.Idx - b.Idx })
	slices.SortFunc(res.MeasureErrs, func(a, b IndexErr) int { return a.Idx - b.Idx })
}

// validateDimension validates a metrics view dimension.
func validateDimension(ctx context.Context, olap drivers.OLAPStore, t *drivers.Table, d *runtimev1.MetricsViewSpec_DimensionV2, fields map[string]*runtimev1.StructType_Field) error {
	if d.Column != "" {
		if _, isColumn := fields[strings.ToLower(d.Column)]; !isColumn {
			return fmt.Errorf("failed to validate dimension %q: column %q not found in table", d.Name, d.Column)
		}
		return nil
	}

	err := olap.Exec(ctx, &drivers.Statement{
<<<<<<< HEAD
		Query:  fmt.Sprintf("SELECT (%s) FROM %s GROUP BY 1", d.Expression, olap.Dialect().EscapeIdentifier(t.Name)),
=======
		Query:  fmt.Sprintf("SELECT (%s) FROM %s GROUP BY 1", extractDimExpr(d), olap.Dialect().EscapeTable(t.Database, t.DatabaseSchema, t.Name)),
>>>>>>> 3e905a68
		DryRun: true,
	})
	if err != nil {
		return fmt.Errorf("failed to validate expression for dimension %q: %w", d.Name, err)
	}
	return nil
}

// validateMeasure validates a metrics view measure.
func validateMeasure(ctx context.Context, olap drivers.OLAPStore, t *drivers.Table, m *runtimev1.MetricsViewSpec_MeasureV2) error {
	err := olap.Exec(ctx, &drivers.Statement{
<<<<<<< HEAD
		Query:  fmt.Sprintf("SELECT 1, (%s) FROM %s GROUP BY 1", m.Expression, olap.Dialect().EscapeIdentifier(t.Name)),
		DryRun: true,
	})
	return err
=======
		Query:  fmt.Sprintf("SELECT 1, %s FROM %s GROUP BY 1", m.Expression, olap.Dialect().EscapeTable(t.Database, t.DatabaseSchema, t.Name)),
		DryRun: true,
	})
	return err
}

func extractDimExpr(d *runtimev1.MetricsViewSpec_DimensionV2) string {
	if d.Column != "" {
		return "\"" + d.Column + "\""
	}
	return d.Expression
>>>>>>> 3e905a68
}<|MERGE_RESOLUTION|>--- conflicted
+++ resolved
@@ -135,21 +135,12 @@
 	}
 	if len(dimExprs) == 0 {
 		// Only metrics
-<<<<<<< HEAD
-		query = fmt.Sprintf("SELECT 1, %s FROM %s GROUP BY 1", strings.Join(metricExprs, ","), olap.Dialect().EscapeIdentifier(t.Name))
-	} else if len(metricExprs) == 0 {
-		// No metrics
-		query = fmt.Sprintf("SELECT %s FROM %s GROUP BY %s", strings.Join(dimExprs, ","), olap.Dialect().EscapeIdentifier(t.Name), strings.Join(groupIndexes, ","))
-	} else {
-		query = fmt.Sprintf("SELECT %s, %s FROM %s GROUP BY %s", strings.Join(dimExprs, ","), strings.Join(metricExprs, ","), olap.Dialect().EscapeIdentifier(t.Name), strings.Join(groupIndexes, ","))
-=======
 		query = fmt.Sprintf("SELECT 1, %s FROM %s GROUP BY 1", strings.Join(metricExprs, ","), olap.Dialect().EscapeTable(t.Database, t.DatabaseSchema, t.Name))
 	} else if len(metricExprs) == 0 {
 		// No metrics
-		query = fmt.Sprintf("SELECT (%s) FROM %s GROUP BY %s", strings.Join(dimExprs, "),("), olap.Dialect().EscapeTable(t.Database, t.DatabaseSchema, t.Name), strings.Join(groupIndexes, ","))
+		query = fmt.Sprintf("SELECT %s FROM %s GROUP BY %s", strings.Join(dimExprs, ","), olap.Dialect().EscapeTable(t.Database, t.DatabaseSchema, t.Name), strings.Join(groupIndexes, ","))
 	} else {
-		query = fmt.Sprintf("SELECT (%s), %s FROM %s GROUP BY %s", strings.Join(dimExprs, "),("), strings.Join(metricExprs, ","), olap.Dialect().EscapeTable(t.Database, t.DatabaseSchema, t.Name), strings.Join(groupIndexes, ","))
->>>>>>> 3e905a68
+		query = fmt.Sprintf("SELECT %s, %s FROM %s GROUP BY %s", strings.Join(dimExprs, ","), strings.Join(metricExprs, ","), olap.Dialect().EscapeTable(t.Database, t.DatabaseSchema, t.Name), strings.Join(groupIndexes, ","))
 	}
 	err := olap.Exec(ctx, &drivers.Statement{
 		Query:  query,
@@ -215,6 +206,7 @@
 
 // validateDimension validates a metrics view dimension.
 func validateDimension(ctx context.Context, olap drivers.OLAPStore, t *drivers.Table, d *runtimev1.MetricsViewSpec_DimensionV2, fields map[string]*runtimev1.StructType_Field) error {
+	// Validate with a simple check if it's a column
 	if d.Column != "" {
 		if _, isColumn := fields[strings.ToLower(d.Column)]; !isColumn {
 			return fmt.Errorf("failed to validate dimension %q: column %q not found in table", d.Name, d.Column)
@@ -222,12 +214,9 @@
 		return nil
 	}
 
+	// Validate with a query if it's an expression
 	err := olap.Exec(ctx, &drivers.Statement{
-<<<<<<< HEAD
-		Query:  fmt.Sprintf("SELECT (%s) FROM %s GROUP BY 1", d.Expression, olap.Dialect().EscapeIdentifier(t.Name)),
-=======
-		Query:  fmt.Sprintf("SELECT (%s) FROM %s GROUP BY 1", extractDimExpr(d), olap.Dialect().EscapeTable(t.Database, t.DatabaseSchema, t.Name)),
->>>>>>> 3e905a68
+		Query:  fmt.Sprintf("SELECT (%s) FROM %s GROUP BY 1", d.Expression, olap.Dialect().EscapeTable(t.Database, t.DatabaseSchema, t.Name)),
 		DryRun: true,
 	})
 	if err != nil {
@@ -239,22 +228,8 @@
 // validateMeasure validates a metrics view measure.
 func validateMeasure(ctx context.Context, olap drivers.OLAPStore, t *drivers.Table, m *runtimev1.MetricsViewSpec_MeasureV2) error {
 	err := olap.Exec(ctx, &drivers.Statement{
-<<<<<<< HEAD
-		Query:  fmt.Sprintf("SELECT 1, (%s) FROM %s GROUP BY 1", m.Expression, olap.Dialect().EscapeIdentifier(t.Name)),
+		Query:  fmt.Sprintf("SELECT 1, (%s) FROM %s GROUP BY 1", m.Expression, olap.Dialect().EscapeTable(t.Database, t.DatabaseSchema, t.Name)),
 		DryRun: true,
 	})
 	return err
-=======
-		Query:  fmt.Sprintf("SELECT 1, %s FROM %s GROUP BY 1", m.Expression, olap.Dialect().EscapeTable(t.Database, t.DatabaseSchema, t.Name)),
-		DryRun: true,
-	})
-	return err
-}
-
-func extractDimExpr(d *runtimev1.MetricsViewSpec_DimensionV2) string {
-	if d.Column != "" {
-		return "\"" + d.Column + "\""
-	}
-	return d.Expression
->>>>>>> 3e905a68
 }