--- conflicted
+++ resolved
@@ -786,31 +786,13 @@
 				SELECT %[16]s FROM %[3]s %[14]s WHERE %[5]s GROUP BY 1 %[13]s 
 			) comparison
 		ON
-				%[16]s
+				%[17]s
 		%[6]s
 		%[7]s
 		OFFSET
 			%[8]d
   ) WHERE %[15]s 
 		`,
-<<<<<<< HEAD
-				subSelectClause,       // 1
-				colName,               // 2
-				safeName(mv.Table),    // 3
-				baseWhereClause,       // 4
-				comparisonWhereClause, // 5
-				orderByClause,         // 6
-				limitClause,           // 7
-				q.Offset,              // 8
-				finalSelectClause,     // 9
-				finalDimName,          // 10
-				joinType,              // 11
-				baseLimitClause,       // 12
-				comparisonLimitClause, // 13
-				unnestClause,          // 14
-				havingClause,          // 15
-				joinOnClause,          // 16
-=======
 				subSelectClause,           // 1
 				colName,                   // 2
 				safeName(mv.Table),        // 3
@@ -827,7 +809,7 @@
 				unnestClause,              // 14
 				havingClause,              // 15
 				subComparisonSelectClause, // 16
->>>>>>> b88fdd2b
+				joinOnClause,              // 17
 			)
 		} else {
 			sql = fmt.Sprintf(`
@@ -840,29 +822,12 @@
 				SELECT %[15]s FROM %[3]s %[14]s WHERE %[5]s GROUP BY 1 %[13]s 
 			) comparison
 		ON
-				%[15]s)
+				%[16]s)
 		%[6]s
 		%[7]s
 		OFFSET
 			%[8]d
 		`,
-<<<<<<< HEAD
-				subSelectClause,       // 1
-				colName,               // 2
-				safeName(mv.Table),    // 3
-				baseWhereClause,       // 4
-				comparisonWhereClause, // 5
-				orderByClause,         // 6
-				limitClause,           // 7
-				q.Offset,              // 8
-				finalSelectClause,     // 9
-				finalDimName,          // 10
-				joinType,              // 11
-				baseLimitClause,       // 12
-				comparisonLimitClause, // 13
-				unnestClause,          // 14
-				joinOnClause,          // 15
-=======
 				subSelectClause,           // 1
 				colName,                   // 2
 				safeName(mv.Table),        // 3
@@ -878,7 +843,7 @@
 				comparisonLimitClause,     // 13
 				unnestClause,              // 14
 				subComparisonSelectClause, // 15
->>>>>>> b88fdd2b
+				joinOnClause,              // 16
 			)
 		}
 	} else {
