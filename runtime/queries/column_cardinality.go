--- conflicted
+++ resolved
@@ -4,11 +4,7 @@
 	"context"
 	"errors"
 	"fmt"
-<<<<<<< HEAD
-	"time"
-=======
 	"reflect"
->>>>>>> c11e5151
 
 	"github.com/rilldata/rill/runtime"
 	"github.com/rilldata/rill/runtime/drivers"
