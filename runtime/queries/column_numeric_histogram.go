package queries

import (
	"context"
	"database/sql"
	"fmt"
	"math"

	runtimev1 "github.com/rilldata/rill/proto/gen/rill/runtime/v1"
	"github.com/rilldata/rill/runtime"
	"github.com/rilldata/rill/runtime/drivers"
)

type ColumnNumericHistogram struct {
	TableName  string
	ColumnName string
	Result     []*runtimev1.NumericHistogramBins_Bin
}

var _ runtime.Query = &ColumnNumericHistogram{}

func (q *ColumnNumericHistogram) Key() string {
	return fmt.Sprintf("ColumnNumericHistogram:%s:%s", q.TableName, q.ColumnName)
}

func (q *ColumnNumericHistogram) Deps() []string {
	return []string{q.TableName}
}

func (q *ColumnNumericHistogram) MarshalResult() any {
	return q.Result
}

func (q *ColumnNumericHistogram) UnmarshalResult(v any) error {
	res, ok := v.([]*runtimev1.NumericHistogramBins_Bin)
	if !ok {
		return fmt.Errorf("ColumnNumericHistogram: mismatched unmarshal input")
	}
	q.Result = res
	return nil
}

func (q *ColumnNumericHistogram) calculateBucketSize(ctx context.Context, olap drivers.OLAPStore, instanceID string, priority int) (float64, error) {
<<<<<<< HEAD
	sanitizedColumnName := safeName(q.ColumnName)
	querySql := fmt.Sprintf(
=======
	sanitizedColumnName := quoteName(q.ColumnName)
	querySQL := fmt.Sprintf(
>>>>>>> 6c781488
		"SELECT approx_quantile(%s, 0.75)-approx_quantile(%s, 0.25) AS iqr, approx_count_distinct(%s) AS count, max(%s) - min(%s) AS range FROM %s",
		sanitizedColumnName,
		sanitizedColumnName,
		sanitizedColumnName,
		sanitizedColumnName,
		sanitizedColumnName,
		safeName(q.TableName),
	)

	rows, err := olap.Execute(ctx, &drivers.Statement{
		Query:    querySQL,
		Priority: priority,
	})
	if err != nil {
		return 0, err
	}
	defer rows.Close()

	var iqr, rangeVal sql.NullFloat64
	var count float64
	if rows.Next() {
		err = rows.Scan(&iqr, &count, &rangeVal)
		if err != nil {
			return 0, err
		}
	}
	if !iqr.Valid || !rangeVal.Valid || rangeVal.Float64 == 0.0 {
		return 0, nil
	}

	var bucketSize float64
	if count < 40 {
		// Use cardinality if unique count less than 40
		bucketSize = count
	} else {
		// Use Freedman–Diaconis rule for calculating number of bins
		bucketWidth := (2 * iqr.Float64) / math.Cbrt(count)
		FDEstimatorBucketSize := math.Ceil(rangeVal.Float64 / bucketWidth)
		bucketSize = math.Min(40, FDEstimatorBucketSize)
	}
	return bucketSize, nil
}

func (q *ColumnNumericHistogram) Resolve(ctx context.Context, rt *runtime.Runtime, instanceID string, priority int) error {
	olap, err := rt.OLAP(ctx, instanceID)
	if err != nil {
		return err
	}

	if olap.Dialect() != drivers.DialectDuckDB {
		return fmt.Errorf("not available for dialect '%s'", olap.Dialect())
	}

	sanitizedColumnName := safeName(q.ColumnName)
	bucketSize, err := q.calculateBucketSize(ctx, olap, instanceID, priority)
	if err != nil {
		return err
	}
	if bucketSize == 0 {
		return nil
	}

	selectColumn := fmt.Sprintf("%s::DOUBLE", sanitizedColumnName)
	histogramSQL := fmt.Sprintf(
		`
          WITH data_table AS (
            SELECT %[1]s as %[2]s 
            FROM %[3]s
            WHERE %[2]s IS NOT NULL
          ), S AS (
            SELECT 
              min(%[2]s) as minVal,
              max(%[2]s) as maxVal,
              (max(%[2]s) - min(%[2]s)) as range
              FROM data_table
          ), values AS (
            SELECT %[2]s as value from data_table
            WHERE %[2]s IS NOT NULL
          ), buckets AS (
            SELECT
              range as bucket,
              (range) * (select range FROM S) / %[4]v + (select minVal from S) as low,
              (range + 1) * (select range FROM S) / %[4]v + (select minVal from S) as high
            FROM range(0, %[4]v, 1)
          ),
          -- bin the values
          binned_data AS (
            SELECT 
              FLOOR((value - (select minVal from S)) / (select range from S) * %[4]v) as bucket
            from values
          ),
          -- join the bucket set with the binned values to generate the histogram
          histogram_stage AS (
          SELECT
              buckets.bucket,
              low,
              high,
              SUM(CASE WHEN binned_data.bucket = buckets.bucket THEN 1 ELSE 0 END) as count
            FROM buckets
            LEFT JOIN binned_data ON binned_data.bucket = buckets.bucket
            GROUP BY buckets.bucket, low, high
            ORDER BY buckets.bucket
          ),
          -- calculate the right edge, sine in histogram_stage we don't look at the values that
          -- might be the largest.
          right_edge AS (
            SELECT count(*) as c from values WHERE value = (select maxVal from S)
          )
          SELECT 
            bucket,
            low,
            high,
            -- fill in the case where we've filtered out the highest value and need to recompute it, otherwise use count.
            CASE WHEN high = (SELECT max(high) from histogram_stage) THEN count + (select c from right_edge) ELSE count END AS count
            FROM histogram_stage
	      `,
		selectColumn,
		sanitizedColumnName,
		safeName(q.TableName),
		bucketSize,
	)

	histogramRows, err := olap.Execute(ctx, &drivers.Statement{
		Query:    histogramSQL,
		Priority: priority,
	})
	if err != nil {
		return err
	}
	defer histogramRows.Close()

	histogramBins := make([]*runtimev1.NumericHistogramBins_Bin, 0)
	for histogramRows.Next() {
		bin := &runtimev1.NumericHistogramBins_Bin{}
		err = histogramRows.Scan(&bin.Bucket, &bin.Low, &bin.High, &bin.Count)
		if err != nil {
			return err
		}
		histogramBins = append(histogramBins, bin)
	}
	q.Result = histogramBins
	return nil
}<|MERGE_RESOLUTION|>--- conflicted
+++ resolved
@@ -41,13 +41,8 @@
 }
 
 func (q *ColumnNumericHistogram) calculateBucketSize(ctx context.Context, olap drivers.OLAPStore, instanceID string, priority int) (float64, error) {
-<<<<<<< HEAD
 	sanitizedColumnName := safeName(q.ColumnName)
-	querySql := fmt.Sprintf(
-=======
-	sanitizedColumnName := quoteName(q.ColumnName)
 	querySQL := fmt.Sprintf(
->>>>>>> 6c781488
 		"SELECT approx_quantile(%s, 0.75)-approx_quantile(%s, 0.25) AS iqr, approx_count_distinct(%s) AS count, max(%s) - min(%s) AS range FROM %s",
 		sanitizedColumnName,
 		sanitizedColumnName,
