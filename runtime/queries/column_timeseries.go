--- conflicted
+++ resolved
@@ -63,76 +63,28 @@
 		return fmt.Errorf("not available for dialect '%s'", olap.Dialect())
 	}
 
-<<<<<<< HEAD
 	return olap.WithConnection(ctx, priority, func(ctx context.Context, ensuredCtx context.Context) error {
 		timeRange, err := q.resolveNormaliseTimeRange(ctx, rt, instanceID, priority)
 		if err != nil {
 			return err
 		}
-=======
-	timeRange, err := q.resolveNormaliseTimeRange(ctx, rt, instanceID, priority)
-	if err != nil {
-		return err
-	}
-
-	if timeRange.Interval == runtimev1.TimeGrain_TIME_GRAIN_UNSPECIFIED {
-		q.Result = &runtimev1.TimeSeriesResponse{}
-		return nil
-	}
-
-	filter, args, err := buildFilterClauseForMetricsViewFilter(q.Filters)
-	if err != nil {
-		return err
-	}
-	if filter != "" {
-		filter = "WHERE 1=1 " + filter
-	}
-
-	measures := normaliseMeasures(q.Measures, true)
-	dateTruncSpecifier := convertToDateTruncSpecifier(timeRange.Interval)
-	tsAlias := tempName("_ts_")
-	temporaryTableName := tempName("_timeseries_")
-	sql := `CREATE TEMPORARY TABLE ` + temporaryTableName + ` AS (
-        -- generate a time series column that has the intended range
-        WITH template as (
-          SELECT 
-            generate_series as ` + tsAlias + `
-          FROM 
-            generate_series(
-              date_trunc('` + dateTruncSpecifier + `', TIMESTAMP '` + timeRange.Start.AsTime().Format(IsoFormat) + `'),
-              date_trunc('` + dateTruncSpecifier + `', TIMESTAMP '` + timeRange.End.AsTime().Format(IsoFormat) + `'),
-              interval '1 ` + dateTruncSpecifier + `')
-        ),
-        -- transform the original data, and optionally sample it.
-        series AS (
-          SELECT 
-            date_trunc('` + dateTruncSpecifier + `', ` + safeName(q.TimestampColumnName) + `) as ` + tsAlias + `,` + getExpressionColumnsFromMeasures(measures) + `
-          FROM ` + safeName(q.TableName) + ` ` + filter + `
-          GROUP BY ` + tsAlias + ` ORDER BY ` + tsAlias + `
-        )
-        -- join the transformed data with the generated time series column,
-        -- coalescing the first value to get the 0-default when the rolled up data
-        -- does not have that value.
-        SELECT 
-          ` + getCoalesceStatementsMeasures(measures) + `,
-          template.` + tsAlias + ` from template
-        LEFT OUTER JOIN series ON template.` + tsAlias + ` = series.` + tsAlias + `
-        ORDER BY template.` + tsAlias + `
-      )`
->>>>>>> 01baf25c
 
 		if timeRange.Interval == runtimev1.TimeGrain_TIME_GRAIN_UNSPECIFIED {
 			q.Result = &runtimev1.TimeSeriesResponse{}
 			return nil
 		}
 
+		filter, args, err := buildFilterClauseForMetricsViewFilter(q.Filters)
+		if err != nil {
+			return err
+		}
+		if filter != "" {
+			filter = "WHERE 1=1 " + filter
+		}
+
 		measures := normaliseMeasures(q.Measures, true)
-		filter, args := getFilterFromMetricsViewFilters(q.Filters)
 		dateTruncSpecifier := convertToDateTruncSpecifier(timeRange.Interval)
 		tsAlias := tempName("_ts_")
-		if filter != "" {
-			filter = "WHERE " + filter
-		}
 		temporaryTableName := tempName("_timeseries_")
 		sql := `CREATE TEMPORARY TABLE ` + temporaryTableName + ` AS (
 			-- generate a time series column that has the intended range
