package queries_test

import (
	"bytes"
	"context"
	"fmt"
	"strings"
	"testing"
	"time"

	runtimev1 "github.com/rilldata/rill/proto/gen/rill/runtime/v1"
	"github.com/rilldata/rill/runtime"
	"github.com/rilldata/rill/runtime/pkg/expressionpb"
	"github.com/rilldata/rill/runtime/queries"
	"github.com/rilldata/rill/runtime/testruntime"
	"github.com/stretchr/testify/require"
	"github.com/testcontainers/testcontainers-go"
	"github.com/testcontainers/testcontainers-go/modules/clickhouse"
	"github.com/xuri/excelize/v2"
	"google.golang.org/protobuf/types/known/structpb"
	"google.golang.org/protobuf/types/known/timestamppb"

	// Register drivers
	_ "github.com/rilldata/rill/runtime/drivers/duckdb"
)

func TestMetricsViewsComparisonAgainstClickHouse(t *testing.T) {
	if testing.Short() {
		t.Skip("clickhouse: skipping test in short mode")
	}

	ctx := context.Background()
	clickHouseContainer, err := clickhouse.RunContainer(ctx,
		testcontainers.WithImage("clickhouse/clickhouse-server:latest"),
		clickhouse.WithUsername("clickhouse"),
		clickhouse.WithPassword("clickhouse"),
		clickhouse.WithConfigFile("../testruntime/testdata/clickhouse-config.xml"),
	)
	require.NoError(t, err)
	t.Cleanup(func() {
		err := clickHouseContainer.Terminate(ctx)
		require.NoError(t, err)
	})

	host, err := clickHouseContainer.Host(ctx)
	require.NoError(t, err)
	port, err := clickHouseContainer.MappedPort(ctx, "9000/tcp")
	require.NoError(t, err)

	t.Setenv("RILL_RUNTIME_TEST_OLAP_DRIVER", "clickhouse")
	t.Setenv("RILL_RUNTIME_TEST_OLAP_DSN", fmt.Sprintf("clickhouse://clickhouse:clickhouse@%v:%v", host, port.Port()))
	t.Run("TestMetricsViewsComparison_dim_order_comparison_toplist_vs_general_toplist", func(t *testing.T) { TestMetricsViewsComparison_dim_order_comparison_toplist_vs_general_toplist(t) })
	t.Run("TestMetricsViewsComparison_dim_order", func(t *testing.T) { TestMetricsViewsComparison_dim_order(t) })
	t.Run("TestMetricsViewsComparison_measure_order", func(t *testing.T) { TestMetricsViewsComparison_measure_order(t) })
	t.Run("TestMetricsViewsComparison_measure_filters", func(t *testing.T) { TestMetricsViewsComparison_measure_filters(t) })
	t.Run("TestMetricsViewsComparison_measure_filters_with_compare_no_alias", func(t *testing.T) { TestMetricsViewsComparison_measure_filters_with_compare_no_alias(t) })
	t.Run("TestMetricsViewsComparison_measure_filters_with_compare_base_measure", func(t *testing.T) { TestMetricsViewsComparison_measure_filters_with_compare_base_measure(t) })
	t.Run("TestMetricsViewsComparison_measure_filters_with_compare_aliases", func(t *testing.T) { TestMetricsViewsComparison_measure_filters_with_compare_aliases(t) })
	t.Run("TestMetricsViewsComparison_export_xlsx", func(t *testing.T) { TestMetricsViewsComparison_export_xlsx(t) })
	t.Run("TestServer_MetricsViewTimeseries_export_csv", func(t *testing.T) { TestServer_MetricsViewTimeseries_export_csv(t) })
}

func TestMetricsViewsComparison_dim_order_comparison_toplist_vs_general_toplist(t *testing.T) {
	rt, instanceID := testruntime.NewInstanceForProject(t, "ad_bids")

	ctr := &queries.ColumnTimeRange{
		TableName:  "ad_bids",
		ColumnName: "timestamp",
	}
	err := ctr.Resolve(context.Background(), rt, instanceID, 0)
	require.NoError(t, err)
	diff := ctr.Result.Max.AsTime().Sub(ctr.Result.Min.AsTime())
	maxTime := ctr.Result.Min.AsTime().Add(diff / 2)

	q := &queries.MetricsViewComparison{
		MetricsViewName: "ad_bids_metrics",
		DimensionName:   "dom",
		Measures: []*runtimev1.MetricsViewAggregationMeasure{
			{
				Name: "measure_1",
			},
		},
		TimeRange: &runtimev1.TimeRange{
			Start: ctr.Result.Min,
			End:   timestamppb.New(maxTime),
		},
		Sort: []*runtimev1.MetricsViewComparisonSort{
			{
				Name:     "dom",
				SortType: runtimev1.MetricsViewComparisonMeasureType_METRICS_VIEW_COMPARISON_MEASURE_TYPE_BASE_VALUE,
				Desc:     false,
			},
		},
		Limit:          10,
		SecurityClaims: testClaims(),
	}

	err = q.Resolve(context.Background(), rt, instanceID, 0)
	require.NoError(t, err)
	require.NotEmpty(t, q.Result)
	dims := make([]string, 0, 10)
	previous := ""
	for i, r := range q.Result.Rows {
		if i == 10 {
			break
		}

		require.Equal(t, -1, strings.Compare(previous, r.DimensionValue.GetStringValue()))
		previous = r.DimensionValue.GetStringValue()
		dims = append(dims, r.DimensionValue.GetStringValue())
	}

	q = &queries.MetricsViewComparison{
		MetricsViewName: "ad_bids_metrics",
		DimensionName:   "dom",
		Measures: []*runtimev1.MetricsViewAggregationMeasure{
			{
				Name: "measure_1",
			},
		},
		TimeRange: &runtimev1.TimeRange{
			Start: ctr.Result.Min,
			End:   timestamppb.New(maxTime),
		},
		ComparisonTimeRange: &runtimev1.TimeRange{
			Start: timestamppb.New(maxTime),
			End:   ctr.Result.Max,
		},
		Sort: []*runtimev1.MetricsViewComparisonSort{
			{
				Name:     "dom",
				SortType: runtimev1.MetricsViewComparisonMeasureType_METRICS_VIEW_COMPARISON_MEASURE_TYPE_BASE_VALUE,
				Desc:     false,
			},
		},
		Limit:          10,
		SecurityClaims: testClaims(),
	}
	err = q.Resolve(context.Background(), rt, instanceID, 0)
	require.NoError(t, err)
	require.NotEmpty(t, q.Result)

	comparisonDims := make([]string, 0, 10)
	for i, r := range q.Result.Rows {
		if i == 10 {
			break
		}
		comparisonDims = append(comparisonDims, r.DimensionValue.GetStringValue())
	}
	require.Equal(t, dims, comparisonDims)
}

// broken: due to unsorted subselect
// func TestMetricsViewsComparison_Druid_dim_order_limit(t *testing.T) {
// 	if os.Getenv("METRICS_CREDS") == "" {
// 		t.Skip("skipping the test without the test instance")
// 	}

// 	rt, instanceID, err := testruntime.NewInstanceForDruidProject(t)
// 	require.NoError(t, err)

// 	q := &queries.MetricsViewComparison{
// 		MetricsViewName: "ad_bids_metrics",
// 		DimensionName:   "dom",
// 		Measures: []*runtimev1.MetricsViewAggregationMeasure{
// 			{
// 				Name: "m1",
// 			},
// 		},
// 		TimeRange: &runtimev1.TimeRange{
// 			Start: timestamppb.New(time.Date(2022, 1, 1, 0, 0, 0, 0, time.UTC)),
// 			End:   timestamppb.New(time.Date(2022, 1, 2, 0, 0, 0, 0, time.UTC)),
// 		},
// 		ComparisonTimeRange: &runtimev1.TimeRange{
// 			Start: timestamppb.New(time.Date(2022, 1, 2, 0, 0, 0, 0, time.UTC)),
// 			End:   timestamppb.New(time.Date(2022, 1, 3, 0, 0, 0, 0, time.UTC)),
// 		},
// 		Sort: []*runtimev1.MetricsViewComparisonSort{
// 			{
// 				Name: "dom",
// 				Desc: true,
// 			},
// 		},
// 		Limit:  1,
// 		Offset: 1,
// 	}

// 	err = q.Resolve(context.Background(), rt, instanceID, 0)
// 	require.NoError(t, err)
// 	for i, row := range q.Result.Rows {
// 		fmt.Printf("%s %d \n", compRowToStr(row), i)
// 	}
// 	require.NotEmpty(t, q.Result)
// 	require.Equal(t, 1, len(q.Result.Rows))
// 	require.Equal(t, "news.yahoo.com m1 1.50 1.53 -0.03 -0.02 ", compRowToStr(q.Result.Rows[0]))
// }

func TestMetricsViewsComparison_Druid_dim_order(t *testing.T) {

	rt, instanceID, err := testruntime.NewInstanceForDruidProject(t)
	require.NoError(t, err)

	q := &queries.MetricsViewComparison{
		MetricsViewName: "ad_bids_metrics",
		DimensionName:   "dom",
		Measures: []*runtimev1.MetricsViewAggregationMeasure{
			{
				Name: "m1",
			},
		},
		TimeRange: &runtimev1.TimeRange{
			Start: timestamppb.New(time.Date(2022, 1, 1, 0, 0, 0, 0, time.UTC)),
			End:   timestamppb.New(time.Date(2022, 1, 2, 0, 0, 0, 0, time.UTC)),
		},
		ComparisonTimeRange: &runtimev1.TimeRange{
			Start: timestamppb.New(time.Date(2022, 1, 2, 0, 0, 0, 0, time.UTC)),
			End:   timestamppb.New(time.Date(2022, 1, 3, 0, 0, 0, 0, time.UTC)),
		},
		Sort: []*runtimev1.MetricsViewComparisonSort{
			{
				Name: "dom",
				Desc: true,
			},
		},
		Limit: 250,
	}

	err = q.Resolve(context.Background(), rt, instanceID, 0)
	require.NoError(t, err)
	for i, row := range q.Result.Rows {
		fmt.Printf("%s %d \n", compRowToStr(row), i)
	}
	require.NotEmpty(t, q.Result)
	require.Equal(t, 7, len(q.Result.Rows))
	require.Equal(t, "sports.yahoo.com m1 3.74 3.76 -0.02 -0.00 ", compRowToStr(q.Result.Rows[0]))
	require.Equal(t, "news.yahoo.com m1 1.50 1.53 -0.03 -0.02 ", compRowToStr(q.Result.Rows[1]))
}

func compRowToStr(row *runtimev1.MetricsViewComparisonRow) string {
	s := fmt.Sprintf("%v ", row.DimensionValue.AsInterface())

	for _, m := range row.MeasureValues {
		s += fmt.Sprintf("%v ", m.MeasureName)
		s += fmt.Sprintf("%.2f ", m.BaseValue.GetNumberValue())
		s += fmt.Sprintf("%.2f ", m.ComparisonValue.GetNumberValue())
		s += fmt.Sprintf("%.2f ", m.DeltaAbs.GetNumberValue())
		s += fmt.Sprintf("%.2f ", m.DeltaRel.GetNumberValue())
	}
	return s
}

func TestMetricsViewsComparison_dim_order(t *testing.T) {
	rt, instanceID := testruntime.NewInstanceForProject(t, "ad_bids")

	ctr := &queries.ColumnTimeRange{
		TableName:  "ad_bids",
		ColumnName: "timestamp",
	}
	err := ctr.Resolve(context.Background(), rt, instanceID, 0)
	require.NoError(t, err)
	diff := ctr.Result.Max.AsTime().Sub(ctr.Result.Min.AsTime())
	maxTime := ctr.Result.Min.AsTime().Add(diff / 2)

	q := &queries.MetricsViewComparison{
		MetricsViewName: "ad_bids_metrics",
		DimensionName:   "dom",
		Measures: []*runtimev1.MetricsViewAggregationMeasure{
			{
				Name: "measure_1",
			},
		},
		TimeRange: &runtimev1.TimeRange{
			Start: ctr.Result.Min,
			End:   timestamppb.New(maxTime),
		},
		ComparisonTimeRange: &runtimev1.TimeRange{
			Start: timestamppb.New(maxTime),
			End:   ctr.Result.Max,
		},
		Sort: []*runtimev1.MetricsViewComparisonSort{
			{
				Name:     "dom",
				SortType: runtimev1.MetricsViewComparisonMeasureType_METRICS_VIEW_COMPARISON_MEASURE_TYPE_BASE_VALUE,
				Desc:     true,
			},
		},
		Limit:          250,
		SecurityClaims: testClaims(),
	}

	err = q.Resolve(context.Background(), rt, instanceID, 0)
	require.NoError(t, err)
	require.NotEmpty(t, q.Result)
	require.NotEmpty(t, "sports.yahoo.com", q.Result.Rows[0].DimensionValue)
	require.NotEmpty(t, "news.yahoo.com", q.Result.Rows[1].DimensionValue)
}

func TestMetricsViewsComparison_dim_order_no_sort_order(t *testing.T) {
	rt, instanceID := testruntime.NewInstanceForProject(t, "ad_bids")

	ctr := &queries.ColumnTimeRange{
		TableName:  "ad_bids",
		ColumnName: "timestamp",
	}
	err := ctr.Resolve(context.Background(), rt, instanceID, 0)
	require.NoError(t, err)
	diff := ctr.Result.Max.AsTime().Sub(ctr.Result.Min.AsTime())
	maxTime := ctr.Result.Min.AsTime().Add(diff / 2)

	q := &queries.MetricsViewComparison{
		MetricsViewName: "ad_bids_metrics",
		DimensionName:   "dom",
		Measures: []*runtimev1.MetricsViewAggregationMeasure{
			{
				Name: "measure_1",
			},
		},
		TimeRange: &runtimev1.TimeRange{
			Start: ctr.Result.Min,
			End:   timestamppb.New(maxTime),
		},
		ComparisonTimeRange: &runtimev1.TimeRange{
			Start: timestamppb.New(maxTime),
			End:   ctr.Result.Max,
		},
		Sort: []*runtimev1.MetricsViewComparisonSort{
			{
				Name:     "dom",
				SortType: runtimev1.MetricsViewComparisonMeasureType_METRICS_VIEW_COMPARISON_MEASURE_TYPE_UNSPECIFIED,
				Desc:     true,
			},
		},
		Limit:          250,
		SecurityClaims: testClaims(),
	}

	err = q.Resolve(context.Background(), rt, instanceID, 0)
	require.NoError(t, err) // allow undefined sort type
}

func TestMetricsViewsComparison_measure_order(t *testing.T) {
	rt, instanceID := testruntime.NewInstanceForProject(t, "ad_bids")

	ctr := &queries.ColumnTimeRange{
		TableName:  "ad_bids",
		ColumnName: "timestamp",
	}
	err := ctr.Resolve(context.Background(), rt, instanceID, 0)
	require.NoError(t, err)
	diff := ctr.Result.Max.AsTime().Sub(ctr.Result.Min.AsTime())
	maxTime := ctr.Result.Min.AsTime().Add(diff / 2)

	q := &queries.MetricsViewComparison{
		MetricsViewName: "ad_bids_metrics",
		DimensionName:   "dom",
		Measures: []*runtimev1.MetricsViewAggregationMeasure{
			{
				Name: "measure_1",
			},
		},
		TimeRange: &runtimev1.TimeRange{
			Start: ctr.Result.Min,
			End:   timestamppb.New(maxTime),
		},
		ComparisonTimeRange: &runtimev1.TimeRange{
			Start: timestamppb.New(maxTime),
			End:   ctr.Result.Max,
		},
		Sort: []*runtimev1.MetricsViewComparisonSort{
			{
				Name:     "measure_1",
				SortType: runtimev1.MetricsViewComparisonMeasureType_METRICS_VIEW_COMPARISON_MEASURE_TYPE_COMPARISON_VALUE,
				Desc:     true,
			},
		},
		Limit:          250,
		SecurityClaims: testClaims(),
	}

	err = q.Resolve(context.Background(), rt, instanceID, 0)
	require.NoError(t, err)
	require.NotEmpty(t, q.Result)
	require.NotEmpty(t, "facebook.com", q.Result.Rows[0].DimensionValue)
	require.NotEmpty(t, "msn.com", q.Result.Rows[1].DimensionValue)
}

func TestMetricsViewsComparison_measure_filters(t *testing.T) {
	rt, instanceID := testruntime.NewInstanceForProject(t, "ad_bids")

	ctr := &queries.ColumnTimeRange{
		TableName:  "ad_bids",
		ColumnName: "timestamp",
	}
	err := ctr.Resolve(context.Background(), rt, instanceID, 0)
	require.NoError(t, err)
	diff := ctr.Result.Max.AsTime().Sub(ctr.Result.Min.AsTime())
	maxTime := ctr.Result.Min.AsTime().Add(diff / 2)

	q := &queries.MetricsViewComparison{
		MetricsViewName: "ad_bids_metrics",
		DimensionName:   "dom",
		Measures: []*runtimev1.MetricsViewAggregationMeasure{
			{
				Name: "measure_1",
			},
		},
		TimeRange: &runtimev1.TimeRange{
			Start: ctr.Result.Min,
			End:   timestamppb.New(maxTime),
		},
		Sort: []*runtimev1.MetricsViewComparisonSort{
			{
				Name:     "dom",
				SortType: runtimev1.MetricsViewComparisonMeasureType_METRICS_VIEW_COMPARISON_MEASURE_TYPE_BASE_VALUE,
				Desc:     true,
			},
		},
		Limit: 250,
		Having: &runtimev1.Expression{
			Expression: &runtimev1.Expression_Cond{
				Cond: &runtimev1.Condition{
					Op: runtimev1.Operation_OPERATION_GT,
					Exprs: []*runtimev1.Expression{
						{
							Expression: &runtimev1.Expression_Ident{
								Ident: "measure_1",
							},
						},
						{
							Expression: &runtimev1.Expression_Val{
								Val: structpb.NewNumberValue(3.25),
							},
						},
					},
				},
			},
		},
		SecurityClaims: testClaims(),
	}

	err = q.Resolve(context.Background(), rt, instanceID, 0)
	require.NoError(t, err)
	require.NotEmpty(t, q.Result)
	require.Len(t, q.Result.Rows, 3)
	require.Equal(t, "sports.yahoo.com", q.Result.Rows[0].DimensionValue.GetStringValue())
	require.Equal(t, "news.google.com", q.Result.Rows[1].DimensionValue.GetStringValue())
	require.Equal(t, "instagram.com", q.Result.Rows[2].DimensionValue.GetStringValue())
}

func TestMetricsViewsComparison_measure_filters_with_compare_no_alias(t *testing.T) {
	rt, instanceID := testruntime.NewInstanceForProject(t, "ad_bids")

	ctr := &queries.ColumnTimeRange{
		TableName:  "ad_bids",
		ColumnName: "timestamp",
	}
	err := ctr.Resolve(context.Background(), rt, instanceID, 0)
	require.NoError(t, err)
	diff := ctr.Result.Max.AsTime().Sub(ctr.Result.Min.AsTime())
	maxTime := ctr.Result.Min.AsTime().Add(diff / 2)

	q := &queries.MetricsViewComparison{
		MetricsViewName: "ad_bids_metrics",
		DimensionName:   "dom",
		Measures: []*runtimev1.MetricsViewAggregationMeasure{
			{
				Name: "measure_1",
			},
		},
		TimeRange: &runtimev1.TimeRange{
			Start: ctr.Result.Min,
			End:   timestamppb.New(maxTime),
		},
		ComparisonTimeRange: &runtimev1.TimeRange{
			Start: timestamppb.New(maxTime),
			End:   ctr.Result.Max,
		},
		Sort: []*runtimev1.MetricsViewComparisonSort{
			{
				Name:     "dom",
				SortType: runtimev1.MetricsViewComparisonMeasureType_METRICS_VIEW_COMPARISON_MEASURE_TYPE_BASE_VALUE,
				Desc:     true,
			},
		},
		Limit: 250,
		Aliases: []*runtimev1.MetricsViewComparisonMeasureAlias{
			{
				Name:  "measure_1",
				Type:  runtimev1.MetricsViewComparisonMeasureType_METRICS_VIEW_COMPARISON_MEASURE_TYPE_REL_DELTA,
				Alias: "measure_1_something_else",
			},
		},
		Having: &runtimev1.Expression{
			Expression: &runtimev1.Expression_Cond{
				Cond: &runtimev1.Condition{
					Op: runtimev1.Operation_OPERATION_GT,
					Exprs: []*runtimev1.Expression{
						{
							Expression: &runtimev1.Expression_Ident{
								Ident: "measure_1__delta_rel",
							},
						},
						{
							Expression: &runtimev1.Expression_Val{
								Val: structpb.NewNumberValue(1.0),
							},
						},
					},
				},
			},
		},
		SecurityClaims: testClaims(),
	}

	err = q.Resolve(context.Background(), rt, instanceID, 0)
	require.ErrorContains(t, err, `name "measure_1__delta_rel" in expression is not a dimension or measure available in the current context`)
}

func TestMetricsViewsComparison_measure_filters_with_compare_base_measure(t *testing.T) {
	rt, instanceID := testruntime.NewInstanceForProject(t, "ad_bids")

	ctr := &queries.ColumnTimeRange{
		TableName:  "ad_bids",
		ColumnName: "timestamp",
	}
	err := ctr.Resolve(context.Background(), rt, instanceID, 0)
	require.NoError(t, err)
	diff := ctr.Result.Max.AsTime().Sub(ctr.Result.Min.AsTime())
	maxTime := ctr.Result.Min.AsTime().Add(diff / 2)

	q := &queries.MetricsViewComparison{
		MetricsViewName: "ad_bids_metrics",
		DimensionName:   "dom",
		Measures: []*runtimev1.MetricsViewAggregationMeasure{
			{
				Name: "measure_1",
			},
		},
		TimeRange: &runtimev1.TimeRange{
			Start: ctr.Result.Min,
			End:   timestamppb.New(maxTime),
		},
		ComparisonTimeRange: &runtimev1.TimeRange{
			Start: timestamppb.New(maxTime),
			End:   ctr.Result.Max,
		},
		Sort: []*runtimev1.MetricsViewComparisonSort{
			{
				Name:     "dom",
				SortType: runtimev1.MetricsViewComparisonMeasureType_METRICS_VIEW_COMPARISON_MEASURE_TYPE_BASE_VALUE,
				Desc:     true,
			},
		},
		Having: &runtimev1.Expression{
			Expression: &runtimev1.Expression_Cond{
				Cond: &runtimev1.Condition{
					Op: runtimev1.Operation_OPERATION_GT,
					Exprs: []*runtimev1.Expression{
						{
							Expression: &runtimev1.Expression_Ident{
								Ident: "measure_1",
							},
						},
						{
							Expression: &runtimev1.Expression_Val{
								Val: structpb.NewNumberValue(3.25),
							},
						},
					},
				},
			},
		},
		Limit:          250,
		SecurityClaims: testClaims(),
	}

	err = q.Resolve(context.Background(), rt, instanceID, 0)
	require.NoError(t, err)
	require.NotEmpty(t, q.Result)
	require.Len(t, q.Result.Rows, 3)
	require.Equal(t, "sports.yahoo.com", q.Result.Rows[0].DimensionValue.GetStringValue())
	require.Equal(t, "news.google.com", q.Result.Rows[1].DimensionValue.GetStringValue())
	require.Equal(t, "instagram.com", q.Result.Rows[2].DimensionValue.GetStringValue())
}

func TestMetricsViewsComparison_measure_filters_with_compare_aliases(t *testing.T) {
	rt, instanceID := testruntime.NewInstanceForProject(t, "ad_bids")

	ctr := &queries.ColumnTimeRange{
		TableName:  "ad_bids",
		ColumnName: "timestamp",
	}
	err := ctr.Resolve(context.Background(), rt, instanceID, 0)
	require.NoError(t, err)
	diff := ctr.Result.Max.AsTime().Sub(ctr.Result.Min.AsTime())
	maxTime := ctr.Result.Min.AsTime().Add(diff / 2)

	q := &queries.MetricsViewComparison{
		MetricsViewName: "ad_bids_metrics",
		DimensionName:   "dom",
		Measures: []*runtimev1.MetricsViewAggregationMeasure{
			{
				Name: "measure_1",
			},
		},
		TimeRange: &runtimev1.TimeRange{
			Start: ctr.Result.Min,
			End:   timestamppb.New(maxTime),
		},
		ComparisonTimeRange: &runtimev1.TimeRange{
			Start: timestamppb.New(maxTime),
			End:   ctr.Result.Max,
		},
		Sort: []*runtimev1.MetricsViewComparisonSort{
			{
				Name:     "dom",
				SortType: runtimev1.MetricsViewComparisonMeasureType_METRICS_VIEW_COMPARISON_MEASURE_TYPE_BASE_VALUE,
				Desc:     true,
			},
		},
		Having: &runtimev1.Expression{
			Expression: &runtimev1.Expression_Cond{
				Cond: &runtimev1.Condition{
					Op: runtimev1.Operation_OPERATION_GT,
					Exprs: []*runtimev1.Expression{
						{
							Expression: &runtimev1.Expression_Ident{
								Ident: "measure_1_delta",
							},
						},
						{
							Expression: &runtimev1.Expression_Val{
								Val: structpb.NewNumberValue(1),
							},
						},
					},
				},
			},
		},
		Aliases: []*runtimev1.MetricsViewComparisonMeasureAlias{
			{
				Name:  "measure_1",
				Type:  runtimev1.MetricsViewComparisonMeasureType_METRICS_VIEW_COMPARISON_MEASURE_TYPE_REL_DELTA,
				Alias: "measure_1_delta",
			},
		},
		Limit:          250,
		SecurityClaims: testClaims(),
	}

	err = q.Resolve(context.Background(), rt, instanceID, 0)
	require.NoError(t, err)
	require.NotEmpty(t, q.Result)
	require.Len(t, q.Result.Rows, 3)
	require.Equal(t, "sports.yahoo.com", q.Result.Rows[0].DimensionValue.GetStringValue())
	require.Equal(t, "news.google.com", q.Result.Rows[1].DimensionValue.GetStringValue())
	require.Equal(t, "instagram.com", q.Result.Rows[2].DimensionValue.GetStringValue())
}

func TestMetricsViewsComparison_export_xlsx(t *testing.T) {
	t.Parallel()
	rt, instanceId := testruntime.NewInstanceForProject(t, "ad_bids_2rows")

	ctr := &queries.ColumnTimeRange{
		TableName:  "ad_bids",
		ColumnName: "timestamp",
	}
	err := ctr.Resolve(context.Background(), rt, instanceId, 0)
	require.NoError(t, err)
	diff := ctr.Result.Max.AsTime().Sub(ctr.Result.Min.AsTime())
	maxTime := ctr.Result.Min.AsTime().Add(diff / 2)

	q := &queries.MetricsViewComparison{
		MetricsViewName: "ad_bids_metrics",
		DimensionName:   "domain",
		Measures: []*runtimev1.MetricsViewAggregationMeasure{
			{
				Name: "measure_1",
			},
		},
		TimeRange: &runtimev1.TimeRange{
			Start: ctr.Result.Min,
			End:   timestamppb.New(maxTime),
		},
		Sort: []*runtimev1.MetricsViewComparisonSort{
			{
				Name:     "domain",
				SortType: runtimev1.MetricsViewComparisonMeasureType_METRICS_VIEW_COMPARISON_MEASURE_TYPE_BASE_VALUE,
				Desc:     false,
			},
		},
		Limit:          10,
		SecurityClaims: testClaims(),
	}

	var buf bytes.Buffer

	err = q.Export(context.Background(), rt, instanceId, &buf, &runtime.ExportOptions{
		Format:       runtimev1.ExportFormat_EXPORT_FORMAT_XLSX,
		PreWriteHook: func(filename string) error { return nil },
	})
	require.NoError(t, err)

	file, err := excelize.OpenReader(&buf)
	rows, err := file.GetRows("Sheet1")
	require.NoError(t, err)

	require.Equal(t, 2, len(rows))
	require.Equal(t, "Domain Label", rows[0][0])
	require.Equal(t, "Total volume", rows[0][1])
}

func TestServer_MetricsViewTimeseries_export_csv(t *testing.T) {
	t.Parallel()
	rt, instanceId := testruntime.NewInstanceForProject(t, "ad_bids_2rows")

	ctr := &queries.ColumnTimeRange{
		TableName:  "ad_bids",
		ColumnName: "timestamp",
	}
	err := ctr.Resolve(context.Background(), rt, instanceId, 0)
	require.NoError(t, err)
	diff := ctr.Result.Max.AsTime().Sub(ctr.Result.Min.AsTime())
	maxTime := ctr.Result.Min.AsTime().Add(diff / 2)

	q := &queries.MetricsViewComparison{
		MetricsViewName: "ad_bids_metrics",
		DimensionName:   "domain",
		Measures: []*runtimev1.MetricsViewAggregationMeasure{
			{
				Name: "measure_1",
			},
		},
		TimeRange: &runtimev1.TimeRange{
			Start: ctr.Result.Min,
			End:   timestamppb.New(maxTime),
		},
		// exports does not support sorting on dimension, so this is irrelevant for now
		Sort: []*runtimev1.MetricsViewComparisonSort{
			{
				Name:     "domain",
				SortType: runtimev1.MetricsViewComparisonMeasureType_METRICS_VIEW_COMPARISON_MEASURE_TYPE_BASE_VALUE,
				Desc:     false,
			},
		},
		Limit:          10,
		SecurityClaims: testClaims(),
	}

	var buf bytes.Buffer

	err = q.Export(context.Background(), rt, instanceId, &buf, &runtime.ExportOptions{
		Format:       runtimev1.ExportFormat_EXPORT_FORMAT_CSV,
		PreWriteHook: func(filename string) error { return nil },
	})
	require.NoError(t, err)

	str := string(buf.Bytes())
	require.Equal(t, 2, strings.Count(str, "\n"))
	rowStrings := strings.Split(str, "\n")
	require.Equal(t, "Domain Label,Total volume", rowStrings[0])
}

<<<<<<< HEAD
// broken: ORDER BY <measure> column requires GROUP BY
// func TestMetricsViewsComparison_Druid_comparsion_no_dim_values(t *testing.T) {
// 	if os.Getenv("METRICS_CREDS") == "" {
// 		t.Skip("skipping the test without the test instance")
// 	}

// 	rt, instanceID, err := testruntime.NewInstanceForDruidProject(t)
// 	require.NoError(t, err)

// 	q := &queries.MetricsViewComparison{
// 		MetricsViewName: "ad_bids_metrics",
// 		DimensionName:   "dom",
// 		Measures: []*runtimev1.MetricsViewAggregationMeasure{
// 			{
// 				Name: "m1",
// 			},
// 		},
// 		ComparisonMeasures: []string{"m1"},
// 		TimeRange: &runtimev1.TimeRange{
// 			Start: timestamppb.New(time.Date(2022, 1, 1, 0, 0, 0, 0, time.UTC)),
// 			End:   timestamppb.New(time.Date(2022, 1, 2, 0, 0, 0, 0, time.UTC)),
// 		},
// 		ComparisonTimeRange: &runtimev1.TimeRange{
// 			Start: timestamppb.New(time.Date(2022, 1, 2, 0, 0, 0, 0, time.UTC)),
// 			End:   timestamppb.New(time.Date(2022, 1, 3, 0, 0, 0, 0, time.UTC)),
// 		},
// 		Sort: []*runtimev1.MetricsViewComparisonSort{
// 			{
// 				Name:     "m1",
// 				SortType: runtimev1.MetricsViewComparisonMeasureType_METRICS_VIEW_COMPARISON_MEASURE_TYPE_BASE_VALUE,
// 				Desc:     true,
// 			},
// 		},
// 		Where: expressionpb.AndAll(
// 			expressionpb.IdentIn("pub", expressionpb.String("Yahoo")),
// 			expressionpb.IdentIn("id", expressionpb.Number(0)),
// 		),
// 		Limit: 250,
// 	}

// 	err = q.Resolve(context.Background(), rt, instanceID, 0)
// 	require.NoError(t, err)
// 	require.Empty(t, q.Result)
// }
=======
func TestMetricsViewsComparison_Druid_comparsion_no_dim_values(t *testing.T) {
	if os.Getenv("LOCALDRUID") == "" {
		t.Skip("skipping the test in non-local Druid environment")
	}

	rt, instanceID := testruntime.NewInstanceForDruidProject(t)

	q := &queries.MetricsViewComparison{
		MetricsViewName: "ad_bids_metrics",
		DimensionName:   "dom",
		Measures: []*runtimev1.MetricsViewAggregationMeasure{
			{
				Name: "m1",
			},
		},
		ComparisonMeasures: []string{"m1"},
		TimeRange: &runtimev1.TimeRange{
			Start: timestamppb.New(time.Date(2022, 1, 1, 0, 0, 0, 0, time.UTC)),
			End:   timestamppb.New(time.Date(2022, 1, 2, 0, 0, 0, 0, time.UTC)),
		},
		ComparisonTimeRange: &runtimev1.TimeRange{
			Start: timestamppb.New(time.Date(2022, 1, 2, 0, 0, 0, 0, time.UTC)),
			End:   timestamppb.New(time.Date(2022, 1, 3, 0, 0, 0, 0, time.UTC)),
		},
		Sort: []*runtimev1.MetricsViewComparisonSort{
			{
				Name:     "m1",
				SortType: runtimev1.MetricsViewComparisonMeasureType_METRICS_VIEW_COMPARISON_MEASURE_TYPE_BASE_VALUE,
				Desc:     true,
			},
		},
		Where: expressionpb.AndAll(
			expressionpb.IdentIn("pub", expressionpb.String("Yahoo")),
			expressionpb.IdentIn("id", expressionpb.Number(0)),
		),
		Limit:          250,
		SecurityClaims: testClaims(),
	}

	err := q.Resolve(context.Background(), rt, instanceID, 0)
	require.NoError(t, err)
	require.Empty(t, q.Result)
}
>>>>>>> bf3a324a

func TestMetricsViewsComparison_comparsion_no_dim_values(t *testing.T) {
	rt, instanceID := testruntime.NewInstanceForProject(t, "ad_bids")

	q := &queries.MetricsViewComparison{
		MetricsViewName: "ad_bids_metrics",
		DimensionName:   "dom",
		Measures: []*runtimev1.MetricsViewAggregationMeasure{
			{
				Name: "m1",
			},
		},
		ComparisonMeasures: []string{"m1"},
		TimeRange: &runtimev1.TimeRange{
			Start: timestamppb.New(time.Date(2022, 1, 1, 0, 0, 0, 0, time.UTC)),
			End:   timestamppb.New(time.Date(2022, 1, 2, 0, 0, 0, 0, time.UTC)),
		},
		ComparisonTimeRange: &runtimev1.TimeRange{
			Start: timestamppb.New(time.Date(2022, 1, 2, 0, 0, 0, 0, time.UTC)),
			End:   timestamppb.New(time.Date(2022, 1, 3, 0, 0, 0, 0, time.UTC)),
		},
		Sort: []*runtimev1.MetricsViewComparisonSort{
			{
				Name:     "m1",
				SortType: runtimev1.MetricsViewComparisonMeasureType_METRICS_VIEW_COMPARISON_MEASURE_TYPE_BASE_VALUE,
				Desc:     true,
			},
		},
		Where: expressionpb.AndAll(
			expressionpb.IdentIn("pub", expressionpb.String("Yahoo1")),
		),
		Limit:          250,
		SecurityClaims: testClaims(),
	}

	err := q.Resolve(context.Background(), rt, instanceID, 0)
	require.NoError(t, err)
	require.Empty(t, q.Result)
}

func TestMetricsViewsComparison_comparsion_having_same_name(t *testing.T) {
	rt, instanceID := testruntime.NewInstanceForProject(t, "ad_bids")

	ctr := &queries.ColumnTimeRange{
		TableName:  "ad_bids",
		ColumnName: "timestamp",
	}
	err := ctr.Resolve(context.Background(), rt, instanceID, 0)
	require.NoError(t, err)
	diff := ctr.Result.Max.AsTime().Sub(ctr.Result.Min.AsTime())
	maxTime := ctr.Result.Min.AsTime().Add(diff / 2)

	q := &queries.MetricsViewComparison{
		MetricsViewName: "ad_bids_metrics",
		DimensionName:   "dom",
		Measures: []*runtimev1.MetricsViewAggregationMeasure{
			{
				Name: "bid_price",
			},
		},
		TimeRange: &runtimev1.TimeRange{
			Start: ctr.Result.Min,
			End:   timestamppb.New(maxTime),
		},
		ComparisonTimeRange: &runtimev1.TimeRange{
			Start: timestamppb.New(maxTime),
			End:   ctr.Result.Max,
		},
		Sort: []*runtimev1.MetricsViewComparisonSort{
			{
				Name:     "dom",
				SortType: runtimev1.MetricsViewComparisonMeasureType_METRICS_VIEW_COMPARISON_MEASURE_TYPE_BASE_VALUE,
				Desc:     true,
			},
		},
		Limit: 250,
		Having: &runtimev1.Expression{
			Expression: &runtimev1.Expression_Cond{
				Cond: &runtimev1.Condition{
					Op: runtimev1.Operation_OPERATION_GT,
					Exprs: []*runtimev1.Expression{
						{
							Expression: &runtimev1.Expression_Ident{
								Ident: "bid_price",
							},
						},
						{
							Expression: &runtimev1.Expression_Val{
								Val: structpb.NewNumberValue(3.25),
							},
						},
					},
				},
			},
		},
		SecurityClaims: testClaims(),
	}

	err = q.Resolve(context.Background(), rt, instanceID, 0)
	require.NoError(t, err)
	require.NotEmpty(t, q.Result)
	require.Len(t, q.Result.Rows, 3)
	require.Equal(t, "sports.yahoo.com", q.Result.Rows[0].DimensionValue.GetStringValue())
	require.Equal(t, "news.google.com", q.Result.Rows[1].DimensionValue.GetStringValue())
	require.Equal(t, "instagram.com", q.Result.Rows[2].DimensionValue.GetStringValue())
}

func TestMetricsViewsComparison_general_toplist_having_same_name(t *testing.T) {
	rt, instanceID := testruntime.NewInstanceForProject(t, "ad_bids")

	ctr := &queries.ColumnTimeRange{
		TableName:  "ad_bids",
		ColumnName: "timestamp",
	}
	err := ctr.Resolve(context.Background(), rt, instanceID, 0)
	require.NoError(t, err)
	diff := ctr.Result.Max.AsTime().Sub(ctr.Result.Min.AsTime())
	maxTime := ctr.Result.Min.AsTime().Add(diff / 2)

	q := &queries.MetricsViewComparison{
		MetricsViewName: "ad_bids_metrics",
		DimensionName:   "dom",
		Measures: []*runtimev1.MetricsViewAggregationMeasure{
			{
				Name: "bid_price",
			},
		},
		TimeRange: &runtimev1.TimeRange{
			Start: ctr.Result.Min,
			End:   timestamppb.New(maxTime),
		},
		Sort: []*runtimev1.MetricsViewComparisonSort{
			{
				Name:     "dom",
				SortType: runtimev1.MetricsViewComparisonMeasureType_METRICS_VIEW_COMPARISON_MEASURE_TYPE_BASE_VALUE,
				Desc:     true,
			},
		},
		Limit: 250,
		Having: &runtimev1.Expression{
			Expression: &runtimev1.Expression_Cond{
				Cond: &runtimev1.Condition{
					Op: runtimev1.Operation_OPERATION_GT,
					Exprs: []*runtimev1.Expression{
						{
							Expression: &runtimev1.Expression_Ident{
								Ident: "bid_price",
							},
						},
						{
							Expression: &runtimev1.Expression_Val{
								Val: structpb.NewNumberValue(3.25),
							},
						},
					},
				},
			},
		},
		SecurityClaims: testClaims(),
	}

	err = q.Resolve(context.Background(), rt, instanceID, 0)
	require.NoError(t, err)
	require.NotEmpty(t, q.Result)
	require.Len(t, q.Result.Rows, 3)
	require.Equal(t, "sports.yahoo.com", q.Result.Rows[0].DimensionValue.GetStringValue())
	require.Equal(t, "news.google.com", q.Result.Rows[1].DimensionValue.GetStringValue())
	require.Equal(t, "instagram.com", q.Result.Rows[2].DimensionValue.GetStringValue())
}<|MERGE_RESOLUTION|>--- conflicted
+++ resolved
@@ -761,7 +761,6 @@
 	require.Equal(t, "Domain Label,Total volume", rowStrings[0])
 }
 
-<<<<<<< HEAD
 // broken: ORDER BY <measure> column requires GROUP BY
 // func TestMetricsViewsComparison_Druid_comparsion_no_dim_values(t *testing.T) {
 // 	if os.Getenv("METRICS_CREDS") == "" {
@@ -800,57 +799,13 @@
 // 			expressionpb.IdentIn("id", expressionpb.Number(0)),
 // 		),
 // 		Limit: 250,
+//      SecurityClaims: testClaims(),
 // 	}
 
 // 	err = q.Resolve(context.Background(), rt, instanceID, 0)
 // 	require.NoError(t, err)
 // 	require.Empty(t, q.Result)
 // }
-=======
-func TestMetricsViewsComparison_Druid_comparsion_no_dim_values(t *testing.T) {
-	if os.Getenv("LOCALDRUID") == "" {
-		t.Skip("skipping the test in non-local Druid environment")
-	}
-
-	rt, instanceID := testruntime.NewInstanceForDruidProject(t)
-
-	q := &queries.MetricsViewComparison{
-		MetricsViewName: "ad_bids_metrics",
-		DimensionName:   "dom",
-		Measures: []*runtimev1.MetricsViewAggregationMeasure{
-			{
-				Name: "m1",
-			},
-		},
-		ComparisonMeasures: []string{"m1"},
-		TimeRange: &runtimev1.TimeRange{
-			Start: timestamppb.New(time.Date(2022, 1, 1, 0, 0, 0, 0, time.UTC)),
-			End:   timestamppb.New(time.Date(2022, 1, 2, 0, 0, 0, 0, time.UTC)),
-		},
-		ComparisonTimeRange: &runtimev1.TimeRange{
-			Start: timestamppb.New(time.Date(2022, 1, 2, 0, 0, 0, 0, time.UTC)),
-			End:   timestamppb.New(time.Date(2022, 1, 3, 0, 0, 0, 0, time.UTC)),
-		},
-		Sort: []*runtimev1.MetricsViewComparisonSort{
-			{
-				Name:     "m1",
-				SortType: runtimev1.MetricsViewComparisonMeasureType_METRICS_VIEW_COMPARISON_MEASURE_TYPE_BASE_VALUE,
-				Desc:     true,
-			},
-		},
-		Where: expressionpb.AndAll(
-			expressionpb.IdentIn("pub", expressionpb.String("Yahoo")),
-			expressionpb.IdentIn("id", expressionpb.Number(0)),
-		),
-		Limit:          250,
-		SecurityClaims: testClaims(),
-	}
-
-	err := q.Resolve(context.Background(), rt, instanceID, 0)
-	require.NoError(t, err)
-	require.Empty(t, q.Result)
-}
->>>>>>> bf3a324a
 
 func TestMetricsViewsComparison_comparsion_no_dim_values(t *testing.T) {
 	rt, instanceID := testruntime.NewInstanceForProject(t, "ad_bids")
