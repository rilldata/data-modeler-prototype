--- conflicted
+++ resolved
@@ -407,20 +407,22 @@
 		}
 		limitClause = fmt.Sprintf("LIMIT %d", *q.Limit)
 	}
-<<<<<<< HEAD
+
 	var sql string
 	if q.PivotOn != nil {
-		// select m1, m2, d1, d2 from t where d1 = 'a' group by d1, d2
-		sql = fmt.Sprintf("SELECT %[1]s FROM %[2]s %[3]s %[4]s",
-			strings.Join(selectCols, ", "), // 1
-			safeName(mv.Table),             // 2
-			whereClause,                    // 3
-			groupClause,                    // 4
+		// select m1, m2, d1, d2 from t, lateral unnest(t.d1) tbl(unnested_d1_) where d1 = 'a' group by d1, d2
+		sql = fmt.Sprintf("SELECT %[1]s FROM %[2]s %[3]s %[4]s %[5]s",
+			strings.Join(selectCols, ", "),  // 1
+			safeName(mv.Table),              // 2
+			strings.Join(unnestClauses, ""), // 3
+			whereClause,                     // 4
+			groupClause,                     // 5
 		)
 	} else {
-		sql = fmt.Sprintf("SELECT %s FROM %s %s %s %s %s OFFSET %d",
+		sql = fmt.Sprintf("SELECT %s FROM %s %s %s %s %s %s OFFSET %d",
 			strings.Join(selectCols, ", "),
 			safeName(mv.Table),
+			strings.Join(unnestClauses, ""),
 			whereClause,
 			groupClause,
 			orderClause,
@@ -428,19 +430,6 @@
 			q.Offset,
 		)
 	}
-=======
-
-	sql := fmt.Sprintf("SELECT %s FROM %s %s %s %s %s %s OFFSET %d",
-		strings.Join(selectCols, ", "),
-		safeName(mv.Table),
-		strings.Join(unnestClauses, ""),
-		whereClause,
-		groupClause,
-		orderClause,
-		limitClause,
-		q.Offset,
-	)
->>>>>>> 54c34874
 
 	return sql, args, nil
 }
