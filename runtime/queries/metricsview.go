package queries

import (
	"context"
	"encoding/csv"
	"encoding/json"
	"fmt"
	"io"
	"strings"

	runtimev1 "github.com/rilldata/rill/proto/gen/rill/runtime/v1"
	"github.com/rilldata/rill/runtime"
	"github.com/rilldata/rill/runtime/drivers"
	"github.com/rilldata/rill/runtime/pkg/pbutil"
	"google.golang.org/grpc/codes"
	"google.golang.org/grpc/status"
	"google.golang.org/protobuf/types/known/structpb"
)

func lookupMetricsView(ctx context.Context, rt *runtime.Runtime, instanceID, name string) (*runtimev1.MetricsView, error) {
	obj, err := rt.GetCatalogEntry(ctx, instanceID, name)
	if err != nil {
		return nil, status.Error(codes.InvalidArgument, err.Error())
	}

	if obj.GetMetricsView() == nil {
		return nil, status.Errorf(codes.NotFound, "object named '%s' is not a metrics view", name)
	}

	return obj.GetMetricsView(), nil
}

// resolveMeasures returns the selected measures
func resolveMeasures(mv *runtimev1.MetricsView, inlines []*runtimev1.InlineMeasure, selectedNames []string) ([]*runtimev1.MetricsView_Measure, error) {
	// Build combined measures
	ms := make([]*runtimev1.MetricsView_Measure, len(selectedNames))
	for i, n := range selectedNames {
		found := false
		// Search in the inlines (take precedence)
		for _, m := range inlines {
			if m.Name == n {
				ms[i] = &runtimev1.MetricsView_Measure{
					Name:       m.Name,
					Expression: m.Expression,
				}
				found = true
				break
			}
		}
		if found {
			continue
		}
		// Search in the metrics view
		for _, m := range mv.Measures {
			if m.Name == n {
				ms[i] = m
				found = true
				break
			}
		}
		if !found {
			return nil, fmt.Errorf("measure does not exist: '%s'", n)
		}
	}

	return ms, nil
}

func metricsQuery(ctx context.Context, olap drivers.OLAPStore, priority int, sql string, args []any) ([]*runtimev1.MetricsViewColumn, []*structpb.Struct, error) {
	rows, err := olap.Execute(ctx, &drivers.Statement{
		Query:            sql,
		Args:             args,
		Priority:         priority,
		ExecutionTimeout: defaultExecutionTimeout,
	})
	if err != nil {
		return nil, nil, status.Error(codes.InvalidArgument, err.Error())
	}
	defer rows.Close()

	data, err := rowsToData(rows)
	if err != nil {
		return nil, nil, status.Error(codes.Internal, err.Error())
	}

	return structTypeToMetricsViewColumn(rows.Schema), data, nil
}

func rowsToData(rows *drivers.Result) ([]*structpb.Struct, error) {
	var data []*structpb.Struct
	for rows.Next() {
		rowMap := make(map[string]any)
		err := rows.MapScan(rowMap)
		if err != nil {
			return nil, err
		}

		rowStruct, err := pbutil.ToStruct(rowMap)
		if err != nil {
			return nil, err
		}

		data = append(data, rowStruct)
	}

	err := rows.Err()
	if err != nil {
		return nil, err
	}

	return data, nil
}

func structTypeToMetricsViewColumn(v *runtimev1.StructType) []*runtimev1.MetricsViewColumn {
	res := make([]*runtimev1.MetricsViewColumn, len(v.Fields))
	for i, f := range v.Fields {
		res[i] = &runtimev1.MetricsViewColumn{
			Name:     f.Name,
			Type:     f.Type.Code.String(),
			Nullable: f.Type.Nullable,
		}
	}
	return res
}

// buildFilterClauseForMetricsViewFilter builds a SQL string of conditions joined with AND.
// Unless the result is empty, it is prefixed with "AND".
// I.e. it has the format "AND (...) AND (...) ...".
func buildFilterClauseForMetricsViewFilter(mv *runtimev1.MetricsView, filter *runtimev1.MetricsViewFilter, dialect drivers.Dialect) (string, []any, error) {
	var clauses []string
	var args []any

	if filter != nil && filter.Include != nil {
		clause, clauseArgs, err := buildFilterClauseForConditions(mv, filter.Include, false, dialect)
		if err != nil {
			return "", nil, err
		}
		clauses = append(clauses, clause)
		args = append(args, clauseArgs...)
	}

	if filter != nil && filter.Exclude != nil {
		clause, clauseArgs, err := buildFilterClauseForConditions(mv, filter.Exclude, true, dialect)
		if err != nil {
			return "", nil, err
		}
		clauses = append(clauses, clause)
		args = append(args, clauseArgs...)
	}

	return strings.Join(clauses, " "), args, nil
}

// buildFilterClauseForConditions returns a string with the format "AND (...) AND (...) ..."
func buildFilterClauseForConditions(mv *runtimev1.MetricsView, conds []*runtimev1.MetricsViewFilter_Cond, exclude bool, dialect drivers.Dialect) (string, []any, error) {
	var clauses []string
	var args []any

	for _, cond := range conds {
		condClause, condArgs, err := buildFilterClauseForCondition(mv, cond, exclude, dialect)
		if err != nil {
			return "", nil, err
		}
		if condClause == "" {
			continue
		}
		clauses = append(clauses, condClause)
		args = append(args, condArgs...)
	}

	return strings.Join(clauses, " "), args, nil
}

// buildFilterClauseForCondition returns a string with the format "AND (...)"
func buildFilterClauseForCondition(mv *runtimev1.MetricsView, cond *runtimev1.MetricsViewFilter_Cond, exclude bool, dialect drivers.Dialect) (string, []any, error) {
	var clauses []string
	var args []any

	// NOTE: Looking up for dimension like this will lead to O(nm).
	//       Ideal way would be to create a map, but we need to find a clean solution down the line
	name, err := metricsViewDimensionToSafeColumn(mv, cond.Name)
	if err != nil {
		return "", nil, err
	}

	notKeyword := ""
	if exclude {
		notKeyword = "NOT"
	}

	// Tracks if we found NULL(s) in cond.In
	inHasNull := false

	// Build "dim [NOT] IN (?, ?, ...)" clause
	if len(cond.In) > 0 {
		// Add to args, skipping nulls
		for _, val := range cond.In {
			if _, ok := val.Kind.(*structpb.Value_NullValue); ok {
				inHasNull = true
				continue // Handled later using "dim IS [NOT] NULL" clause
			}
			arg, err := pbutil.FromValue(val)
			if err != nil {
				return "", nil, fmt.Errorf("filter error: %w", err)
			}
			args = append(args, arg)
		}

		// If there were non-null args, add a "dim [NOT] IN (...)" clause
		if len(args) > 0 {
			questionMarks := strings.Join(repeatString("?", len(args)), ",")
			clause := fmt.Sprintf("%s %s IN (%s)", name, notKeyword, questionMarks)
			clauses = append(clauses, clause)
		}
	}

	// Build "dim [NOT] ILIKE ?"
	if len(cond.Like) > 0 {
		for _, val := range cond.Like {
			var clause string
			if dialect == drivers.DialectDruid {
				// Druid does not support ILIKE
				clause = fmt.Sprintf("LOWER(%s) %s LIKE LOWER(?)", name, notKeyword)
			} else {
				clause = fmt.Sprintf("%s %s ILIKE ?", name, notKeyword)
			}

			args = append(args, val)
			clauses = append(clauses, clause)
		}
	}

	// Add null check
	// NOTE: DuckDB doesn't handle NULL values in an "IN" expression. They must be checked with a "dim IS [NOT] NULL" clause.
	if inHasNull {
		clauses = append(clauses, fmt.Sprintf("%s IS %s NULL", name, notKeyword))
	}

	// If no checks were added, exit
	if len(clauses) == 0 {
		return "", nil, nil
	}

	// Join conditions
	var condJoiner string
	if exclude {
		condJoiner = " AND "
	} else {
		condJoiner = " OR "
	}
	condsClause := strings.Join(clauses, condJoiner)

	// When you have "dim NOT IN (a, b, ...)", then NULL values are always excluded, even if NULL is not in the list.
	// E.g. this returns zero rows: "select * from (select 1 as a union select null as a) where a not in (1)"
	// We need to explicitly include it.
	if exclude && !inHasNull && len(condsClause) > 0 {
		condsClause += fmt.Sprintf(" OR %s IS NULL", name)
	}

	// Done
	return fmt.Sprintf("AND (%s) ", condsClause), args, nil
}

func repeatString(val string, n int) []string {
	res := make([]string, n)
	for i := 0; i < n; i++ {
		res[i] = val
	}
	return res
}

<<<<<<< HEAD
func metricsViewDimensionToSafeColumn(mv *runtimev1.MetricsView, dimName string) (string, error) {
	dimName = strings.ToLower(dimName)
	for _, dimension := range mv.Dimensions {
		if strings.EqualFold(dimension.Name, dimName) {
			if dimension.Column != "" {
				return safeName(dimension.Column), nil
			}
			// backwards compatibility for older projects that have not run reconcile on this dashboard
			// in that case `column` will not be present
			return safeName(dimension.Name), nil
		}
	}
	return "", fmt.Errorf("dimension %s not found", dimName)
=======
func writeCSV(meta []*runtimev1.MetricsViewColumn, data []*structpb.Struct, writer io.Writer) error {
	w := csv.NewWriter(writer)

	record := make([]string, 0, len(meta))
	for _, field := range meta {
		record = append(record, field.Name)
	}
	if err := w.Write(record); err != nil {
		return err
	}
	record = record[:0]

	for _, structs := range data {
		for _, field := range meta {
			pbvalue := structs.Fields[field.Name]
			switch pbvalue.GetKind().(type) {
			case *structpb.Value_StructValue:
				bts, err := json.Marshal(pbvalue)
				if err != nil {
					return err
				}

				record = append(record, string(bts))
			case *structpb.Value_NullValue:
				record = append(record, "")
			default:
				record = append(record, fmt.Sprintf("%v", pbvalue.AsInterface()))
			}
		}

		if err := w.Write(record); err != nil {
			return err
		}

		record = record[:0]
	}

	w.Flush()

	return nil
>>>>>>> f01ab97e
}<|MERGE_RESOLUTION|>--- conflicted
+++ resolved
@@ -269,7 +269,6 @@
 	return res
 }
 
-<<<<<<< HEAD
 func metricsViewDimensionToSafeColumn(mv *runtimev1.MetricsView, dimName string) (string, error) {
 	dimName = strings.ToLower(dimName)
 	for _, dimension := range mv.Dimensions {
@@ -283,7 +282,8 @@
 		}
 	}
 	return "", fmt.Errorf("dimension %s not found", dimName)
-=======
+}
+
 func writeCSV(meta []*runtimev1.MetricsViewColumn, data []*structpb.Struct, writer io.Writer) error {
 	w := csv.NewWriter(writer)
 
@@ -324,5 +324,4 @@
 	w.Flush()
 
 	return nil
->>>>>>> f01ab97e
 }