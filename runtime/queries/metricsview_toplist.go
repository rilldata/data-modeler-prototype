package queries

import (
	"context"
	"encoding/json"
	"fmt"
	"strings"

	runtimev1 "github.com/rilldata/rill/proto/gen/rill/runtime/v1"
	"github.com/rilldata/rill/runtime"
	"github.com/rilldata/rill/runtime/drivers"
	"google.golang.org/protobuf/types/known/timestamppb"
)

type MetricsViewToplist struct {
	MetricsViewName string                       `json:"metrics_view_name,omitempty"`
	DimensionName   string                       `json:"dimension_name,omitempty"`
	MeasureNames    []string                     `json:"measure_names,omitempty"`
	TimeStart       *timestamppb.Timestamp       `json:"time_start,omitempty"`
	TimeEnd         *timestamppb.Timestamp       `json:"time_end,omitempty"`
	Limit           int64                        `json:"limit,omitempty"`
	Offset          int64                        `json:"offset,omitempty"`
	Sort            []*runtimev1.MetricsViewSort `json:"sort,omitempty"`
	Filter          *runtimev1.MetricsViewFilter `json:"filter,omitempty"`

	Result *runtimev1.MetricsViewToplistResponse `json:"-"`
}

var _ runtime.Query = &MetricsViewToplist{}

func (q *MetricsViewToplist) Key() string {
	r, err := json.Marshal(q)
	if err != nil {
		panic(fmt.Errorf("MetricsViewToplist: failed to marshal: %w", err))
	}
	return fmt.Sprintf("MetricsViewToplist:%s", string(r))
}

func (q *MetricsViewToplist) Deps() []string {
	return []string{q.MetricsViewName}
}

func (q *MetricsViewToplist) MarshalResult() any {
	return q.Result
}

func (q *MetricsViewToplist) UnmarshalResult(v any) error {
	res, ok := v.(*runtimev1.MetricsViewToplistResponse)
	if !ok {
		return fmt.Errorf("MetricsViewToplist: mismatched unmarshal input")
	}
	q.Result = res
	return nil
}

func (q *MetricsViewToplist) Resolve(ctx context.Context, rt *runtime.Runtime, instanceID string, priority int) error {
	olap, err := rt.OLAP(ctx, instanceID)
	if err != nil {
		return err
	}

	if olap.Dialect() != drivers.DialectDuckDB {
		return fmt.Errorf("not available for dialect '%s'", olap.Dialect())
	}

	mv, err := lookupMetricsView(ctx, rt, instanceID, q.MetricsViewName)
	if err != nil {
		return err
	}

	// Build query
	sql, args, err := q.buildMetricsTopListSQL(mv)
	if err != nil {
		return fmt.Errorf("error building query: %w", err)
	}

	// Execute
	meta, data, err := metricsQuery(ctx, olap, priority, sql, args)
	if err != nil {
		return err
	}

	q.Result = &runtimev1.MetricsViewToplistResponse{
		Meta: meta,
		Data: data,
	}

	return nil
}

<<<<<<< HEAD
func (q *MetricsViewToplist) buildMetricsTopListSQL(mv *runtimev1.MetricsView) (string, []any, error) {
	dimName := quoteName(q.DimensionName)
=======
func (q *MetricsViewToplist) buildMetricsTopListSql(mv *runtimev1.MetricsView) (string, []any, error) {
	dimName := safeName(q.DimensionName)
>>>>>>> 8bde52f8
	selectCols := []string{dimName}
	for _, n := range q.MeasureNames {
		found := false
		for _, m := range mv.Measures {
			if m.Name == n {
				expr := fmt.Sprintf(`%s as "%s"`, m.Expression, m.Name)
				selectCols = append(selectCols, expr)
				found = true
				break
			}
		}
		if !found {
			return "", nil, fmt.Errorf("measure does not exist: '%s'", n)
		}
	}

	args := []any{}
	whereClause := "1=1"
	timestampColumnName := safeName(mv.TimeDimension)
	if mv.TimeDimension != "" {
		if q.TimeStart != nil {
			whereClause += fmt.Sprintf(" AND %s >= ?", timestampColumnName)
			args = append(args, q.TimeStart.AsTime())
		}
		if q.TimeEnd != nil {
			whereClause += fmt.Sprintf(" AND %s < ?", timestampColumnName)
			args = append(args, q.TimeEnd.AsTime())
		}
	}

	if q.Filter != nil {
		clause, clauseArgs, err := buildFilterClauseForMetricsViewFilter(q.Filter)
		if err != nil {
			return "", nil, err
		}
		whereClause += " " + clause
		args = append(args, clauseArgs...)
	}

	orderClause := "true"
	for _, s := range q.Sort {
		orderClause += ", "
		orderClause += safeName(s.Name)
		if !s.Ascending {
			orderClause += " DESC"
		}
		orderClause += " NULLS LAST"
	}

	if q.Limit == 0 {
		q.Limit = 100
	}

	sql := fmt.Sprintf("SELECT %s FROM %s WHERE %s GROUP BY %s ORDER BY %s LIMIT %d",
		strings.Join(selectCols, ", "),
		mv.Model,
		whereClause,
		dimName,
		orderClause,
		q.Limit,
	)

	return sql, args, nil
}<|MERGE_RESOLUTION|>--- conflicted
+++ resolved
@@ -88,13 +88,8 @@
 	return nil
 }
 
-<<<<<<< HEAD
 func (q *MetricsViewToplist) buildMetricsTopListSQL(mv *runtimev1.MetricsView) (string, []any, error) {
-	dimName := quoteName(q.DimensionName)
-=======
-func (q *MetricsViewToplist) buildMetricsTopListSql(mv *runtimev1.MetricsView) (string, []any, error) {
 	dimName := safeName(q.DimensionName)
->>>>>>> 8bde52f8
 	selectCols := []string{dimName}
 	for _, n := range q.MeasureNames {
 		found := false
