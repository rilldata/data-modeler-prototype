--- conflicted
+++ resolved
@@ -83,105 +83,9 @@
 		return err
 	}
 
-<<<<<<< HEAD
 	mv := obj.GetMetricsView()
 
 	sql, tsAlias, args, err := q.buildMetricsTimeseriesSQL(olap, mv, q.ResolvedMVSecurity)
-=======
-	if opts.PreWriteHook != nil {
-		err = opts.PreWriteHook(q.generateFilename(q.MetricsView))
-		if err != nil {
-			return err
-		}
-	}
-
-	tmp := make([]*structpb.Struct, 0, len(q.Result.Data))
-	meta := append([]*runtimev1.MetricsViewColumn{{
-		Name: q.MetricsView.TimeDimension,
-	}}, q.Result.Meta...)
-	for _, dt := range q.Result.Data {
-		dt.Records.Fields[q.MetricsView.TimeDimension] = structpb.NewStringValue(dt.Ts.AsTime().Format(time.RFC3339Nano))
-		tmp = append(tmp, dt.Records)
-	}
-
-	switch opts.Format {
-	case runtimev1.ExportFormat_EXPORT_FORMAT_UNSPECIFIED:
-		return fmt.Errorf("unspecified format")
-	case runtimev1.ExportFormat_EXPORT_FORMAT_CSV:
-		return writeCSV(meta, tmp, w)
-	case runtimev1.ExportFormat_EXPORT_FORMAT_XLSX:
-		return writeXLSX(meta, tmp, w)
-	case runtimev1.ExportFormat_EXPORT_FORMAT_PARQUET:
-		return writeParquet(meta, tmp, w)
-	}
-
-	return nil
-}
-
-func (q *MetricsViewTimeSeries) generateFilename(mv *runtimev1.MetricsViewSpec) string {
-	filename := strings.ReplaceAll(q.MetricsViewName, `"`, `_`)
-	if q.TimeStart != nil || q.TimeEnd != nil || q.Filter != nil && (len(q.Filter.Include) > 0 || len(q.Filter.Exclude) > 0) {
-		filename += "_filtered"
-	}
-	return filename
-}
-
-func (q *MetricsViewTimeSeries) resolveDuckDB(ctx context.Context, rt *runtime.Runtime, instanceID string, mv *runtimev1.MetricsViewSpec, priority int, policy *runtime.ResolvedMetricsViewSecurity) error {
-	ms, err := resolveMeasures(mv, q.InlineMeasures, q.MeasureNames)
-	if err != nil {
-		return err
-	}
-
-	measures, err := toColumnTimeseriesMeasures(ms)
-	if err != nil {
-		return err
-	}
-
-	tsq := &ColumnTimeseries{
-		TableName:           mv.Table,
-		TimestampColumnName: mv.TimeDimension,
-		TimeRange: &runtimev1.TimeSeriesTimeRange{
-			Start:    q.TimeStart,
-			End:      q.TimeEnd,
-			Interval: q.TimeGranularity,
-		},
-		Measures:          measures,
-		MetricsView:       mv,
-		MetricsViewFilter: q.Filter,
-		TimeZone:          q.TimeZone,
-		MetricsViewPolicy: policy,
-		FirstDayOfWeek:    mv.FirstDayOfWeek,
-		FirstMonthOfYear:  mv.FirstMonthOfYear,
-	}
-	err = rt.Query(ctx, instanceID, tsq, priority)
-	if err != nil {
-		return err
-	}
-
-	r := tsq.Result
-
-	q.Result = &runtimev1.MetricsViewTimeSeriesResponse{
-		Meta: r.Meta,
-		Data: r.Results,
-	}
-
-	return nil
-}
-
-func toColumnTimeseriesMeasures(measures []*runtimev1.MetricsViewSpec_MeasureV2) ([]*runtimev1.ColumnTimeSeriesRequest_BasicMeasure, error) {
-	res := make([]*runtimev1.ColumnTimeSeriesRequest_BasicMeasure, len(measures))
-	for i, m := range measures {
-		res[i] = &runtimev1.ColumnTimeSeriesRequest_BasicMeasure{
-			SqlName:    m.Name,
-			Expression: m.Expression,
-		}
-	}
-	return res, nil
-}
-
-func (q *MetricsViewTimeSeries) resolveDruid(ctx context.Context, olap drivers.OLAPStore, mv *runtimev1.MetricsViewSpec, priority int, policy *runtime.ResolvedMetricsViewSecurity) error {
-	sql, tsAlias, args, err := q.buildDruidMetricsTimeseriesSQL(mv, policy)
->>>>>>> 01d2a1c9
 	if err != nil {
 		return fmt.Errorf("error building query: %w", err)
 	}
@@ -274,7 +178,6 @@
 	return nil
 }
 
-<<<<<<< HEAD
 func truncateTime(start time.Time, tg runtimev1.TimeGrain, tz *time.Location, firstDay, firstMonth int) time.Time {
 	switch tg {
 	case runtimev1.TimeGrain_TIME_GRAIN_MILLISECOND:
@@ -431,10 +334,7 @@
 	return filename
 }
 
-func (q *MetricsViewTimeSeries) buildMetricsTimeseriesSQL(olap drivers.OLAPStore, mv *runtimev1.MetricsView, policy *runtime.ResolvedMetricsViewSecurity) (string, string, []any, error) {
-=======
-func (q *MetricsViewTimeSeries) buildDruidMetricsTimeseriesSQL(mv *runtimev1.MetricsViewSpec, policy *runtime.ResolvedMetricsViewSecurity) (string, string, []any, error) {
->>>>>>> 01d2a1c9
+func (q *MetricsViewTimeSeries) buildMetricsTimeseriesSQL(olap drivers.OLAPStore, mv *runtimev1.MetricsViewSpec, policy *runtime.ResolvedMetricsViewSecurity) (string, string, []any, error) {
 	ms, err := resolveMeasures(mv, q.InlineMeasures, q.MeasureNames)
 	if err != nil {
 		return "", "", nil, err
@@ -467,8 +367,6 @@
 	}
 
 	tsAlias := tempName("_ts_")
-<<<<<<< HEAD
-=======
 	tsSpecifier := convertToDruidTimeFloorSpecifier(q.TimeGranularity)
 
 	timeClause := fmt.Sprintf("time_floor(%s, '%s', null, CAST(? AS VARCHAR))", safeName(mv.TimeDimension), tsSpecifier)
@@ -480,12 +378,10 @@
 		timeClause = fmt.Sprintf("time_shift(time_floor(time_shift(%[1]s, 'P1M', %[3]d), '%[2]s', null, CAST(? AS VARCHAR)), 'P1M', -%[3]d)", safeName(mv.TimeDimension), tsSpecifier, monthOffset)
 	}
 
->>>>>>> 01d2a1c9
 	timezone := "UTC"
 	if q.TimeZone != "" {
 		timezone = q.TimeZone
 	}
-<<<<<<< HEAD
 	args = append([]any{timezone, timezone}, args...)
 
 	var sql string
@@ -504,10 +400,6 @@
 func (q *MetricsViewTimeSeries) buildDruidSQL(args []any, mv *runtimev1.MetricsView, tsAlias string, selectCols []string, whereClause string) string {
 	tsSpecifier := convertToDruidTimeFloorSpecifier(q.TimeGranularity)
 
-=======
-
-	args = append([]any{timezone}, args...)
->>>>>>> 01d2a1c9
 	sql := fmt.Sprintf(
 		`SELECT %s AS %s, %s FROM %q WHERE %s GROUP BY 1 ORDER BY 1`,
 		timeClause,
