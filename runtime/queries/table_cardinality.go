--- conflicted
+++ resolved
@@ -3,11 +3,7 @@
 import (
 	"context"
 	"fmt"
-<<<<<<< HEAD
-	"time"
-=======
 	"reflect"
->>>>>>> c11e5151
 
 	"github.com/rilldata/rill/runtime"
 	"github.com/rilldata/rill/runtime/drivers"
