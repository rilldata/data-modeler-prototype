--- conflicted
+++ resolved
@@ -157,7 +157,35 @@
 	return fmt.Sprintf("\"%s\"", strings.ReplaceAll(name, "\"", "\"\""))
 }
 
-<<<<<<< HEAD
+func logTableNameAndType(ctx context.Context, c *runtime.Controller, connector, name string) {
+	olap, release, err := c.AcquireOLAP(ctx, connector)
+	if err != nil {
+		c.Logger.Error("LogTableNameAndType: failed to acquire OLAP", slog.Any("err", err))
+		return
+	}
+	defer release()
+
+	res, err := olap.Execute(context.Background(), &drivers.Statement{Query: "SELECT column_name, data_type FROM information_schema.columns WHERE table_name=? ORDER BY column_name ASC", Args: []any{name}})
+	if err != nil {
+		c.Logger.Error("LogTableNameAndType: failed information_schema.columns", slog.Any("err", err))
+		return
+	}
+	defer res.Close()
+
+	colTyp := make([]string, 0)
+	var col, typ string
+	for res.Next() {
+		err = res.Scan(&col, &typ)
+		if err != nil {
+			c.Logger.Error("LogTableNameAndType: failed scan", slog.Any("err", err))
+			return
+		}
+		colTyp = append(colTyp, fmt.Sprintf("%s:%s", col, typ))
+	}
+
+	c.Logger.Info("LogTableNameAndType: ", slog.String("name", name), slog.String("schema", strings.Join(colTyp, ", ")))
+}
+
 func resolveTemplatedProps(ctx context.Context, c *runtime.Controller, self compilerv1.TemplateResource, props map[string]any) (map[string]any, error) {
 	inst, err := c.Runtime.Instance(ctx, c.InstanceID)
 	if err != nil {
@@ -227,33 +255,4 @@
 		res = value
 	}
 	return
-=======
-func logTableNameAndType(ctx context.Context, c *runtime.Controller, connector, name string) {
-	olap, release, err := c.AcquireOLAP(ctx, connector)
-	if err != nil {
-		c.Logger.Error("LogTableNameAndType: failed to acquire OLAP", slog.Any("err", err))
-		return
-	}
-	defer release()
-
-	res, err := olap.Execute(context.Background(), &drivers.Statement{Query: "SELECT column_name, data_type FROM information_schema.columns WHERE table_name=? ORDER BY column_name ASC", Args: []any{name}})
-	if err != nil {
-		c.Logger.Error("LogTableNameAndType: failed information_schema.columns", slog.Any("err", err))
-		return
-	}
-	defer res.Close()
-
-	colTyp := make([]string, 0)
-	var col, typ string
-	for res.Next() {
-		err = res.Scan(&col, &typ)
-		if err != nil {
-			c.Logger.Error("LogTableNameAndType: failed scan", slog.Any("err", err))
-			return
-		}
-		colTyp = append(colTyp, fmt.Sprintf("%s:%s", col, typ))
-	}
-
-	c.Logger.Info("LogTableNameAndType: ", slog.String("name", name), slog.String("schema", strings.Join(colTyp, ", ")))
->>>>>>> 8ee0235d
 }