package runtime

import (
	"context"
	"errors"
	"fmt"
	"time"

	runtimev1 "github.com/rilldata/rill/proto/gen/rill/runtime/v1"
	"github.com/rilldata/rill/runtime/drivers"
	"github.com/rilldata/rill/runtime/pkg/activity"
	"go.opentelemetry.io/otel/attribute"
	"go.uber.org/zap"
)

type Options struct {
	MetastoreConnector      string
	SystemConnectors        []*runtimev1.Connector
	ConnectionCacheSize     int
	QueryCacheSizeBytes     int64
	SecurityEngineCacheSize int
	AllowHostAccess         bool
	SafeSourceRefresh       bool
}

type Runtime struct {
<<<<<<< HEAD
	opts           *Options
	logger         *zap.Logger
	metastore      drivers.Handle
	registryCache  *registryCache
	connCache      *connectionCache
	queryCache     *queryCache
	securityEngine *securityEngine
=======
	opts               *Options
	metastore          drivers.Handle
	logger             *zap.Logger
	connCache          *connectionCache
	migrationMetaCache *migrationMetaCache
	queryCache         *queryCache
	securityEngine     *securityEngine
	activity           activity.Client
>>>>>>> aa5b5c3b
}

func New(ctx context.Context, opts *Options, logger *zap.Logger, client activity.Client) (*Runtime, error) {
	rt := &Runtime{
<<<<<<< HEAD
		opts:           opts,
		logger:         logger,
		queryCache:     newQueryCache(opts.QueryCacheSizeBytes),
		securityEngine: newSecurityEngine(opts.SecurityEngineCacheSize, logger),
=======
		opts:               opts,
		logger:             logger,
		migrationMetaCache: newMigrationMetaCache(math.MaxInt),
		queryCache:         newQueryCache(opts.QueryCacheSizeBytes),
		securityEngine:     newSecurityEngine(opts.SecurityEngineCacheSize, logger),
		activity:           client,
>>>>>>> aa5b5c3b
	}

	store, _, err := rt.AcquireSystemHandle(ctx, opts.MetastoreConnector)
	if err != nil {
		return nil, err
	}
	rt.metastore = store

	reg, ok := rt.metastore.AsRegistry()
	if !ok {
		return nil, fmt.Errorf("metastore must be a valid registry")
	}

	rt.connCache = newConnectionCache(opts.ConnectionCacheSize, logger, rt, client)

	rt.registryCache, err = newRegistryCache(ctx, rt, reg, logger)
	if err != nil {
		return nil, err
	}

	return rt, nil
}

func (r *Runtime) AllowHostAccess() bool {
	return r.opts.AllowHostAccess
}

func (r *Runtime) Close() error {
	ctx, cancel := context.WithTimeout(context.Background(), 20*time.Second)
	defer cancel()
	err1 := r.registryCache.close(ctx)
	err2 := r.queryCache.close()
	err3 := r.connCache.Close() // Also closes metastore // TODO: Propagate ctx cancellation
	return errors.Join(err1, err2, err3)
}

func (r *Runtime) ResolveMetricsViewSecurity(attributes map[string]any, instanceID string, mv *runtimev1.MetricsViewSpec, lastUpdatedOn time.Time) (*ResolvedMetricsViewSecurity, error) {
	return r.securityEngine.resolveMetricsViewSecurity(attributes, instanceID, mv, lastUpdatedOn)
}

func (r *Runtime) ResolveMetricsViewSecurityV2(attributes map[string]any, instanceID string, mv *runtimev1.MetricsViewSpec, lastUpdatedOn time.Time) (*ResolvedMetricsViewSecurity, error) {
	// TODO: Implement actual checks when deprecating ResolveMetricsViewSecurity
	return &ResolvedMetricsViewSecurity{
		Access: true,
	}, nil
}

// GetInstanceAttributes fetches an instance and converts its annotations to attributes
// nil is returned if an error occurred or instance was not found
func (r *Runtime) GetInstanceAttributes(ctx context.Context, instanceID string) []attribute.KeyValue {
	instance, err := r.Instance(ctx, instanceID)
	if err != nil {
		return nil
	}

	return instanceAnnotationsToAttribs(instance)
}

func instanceAnnotationsToAttribs(instance *drivers.Instance) []attribute.KeyValue {
	attrs := make([]attribute.KeyValue, 0, len(instance.Annotations)+1)
	attrs = append(attrs, attribute.String("instance_id", instance.ID))
	for k, v := range instance.Annotations {
		attrs = append(attrs, attribute.String(k, v))
	}
	return attrs
}<|MERGE_RESOLUTION|>--- conflicted
+++ resolved
@@ -24,41 +24,23 @@
 }
 
 type Runtime struct {
-<<<<<<< HEAD
 	opts           *Options
 	logger         *zap.Logger
+	activity       activity.Client
 	metastore      drivers.Handle
 	registryCache  *registryCache
 	connCache      *connectionCache
 	queryCache     *queryCache
 	securityEngine *securityEngine
-=======
-	opts               *Options
-	metastore          drivers.Handle
-	logger             *zap.Logger
-	connCache          *connectionCache
-	migrationMetaCache *migrationMetaCache
-	queryCache         *queryCache
-	securityEngine     *securityEngine
-	activity           activity.Client
->>>>>>> aa5b5c3b
 }
 
 func New(ctx context.Context, opts *Options, logger *zap.Logger, client activity.Client) (*Runtime, error) {
 	rt := &Runtime{
-<<<<<<< HEAD
 		opts:           opts,
 		logger:         logger,
+		activity:       client,
 		queryCache:     newQueryCache(opts.QueryCacheSizeBytes),
 		securityEngine: newSecurityEngine(opts.SecurityEngineCacheSize, logger),
-=======
-		opts:               opts,
-		logger:             logger,
-		migrationMetaCache: newMigrationMetaCache(math.MaxInt),
-		queryCache:         newQueryCache(opts.QueryCacheSizeBytes),
-		securityEngine:     newSecurityEngine(opts.SecurityEngineCacheSize, logger),
-		activity:           client,
->>>>>>> aa5b5c3b
 	}
 
 	store, _, err := rt.AcquireSystemHandle(ctx, opts.MetastoreConnector)
