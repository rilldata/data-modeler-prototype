package runtime

import (
	"context"
	"fmt"
	"maps"
	"strconv"
	"strings"

	runtimev1 "github.com/rilldata/rill/proto/gen/rill/runtime/v1"
	"github.com/rilldata/rill/runtime/compilers/rillv1"
	"github.com/rilldata/rill/runtime/drivers"
)

var ErrAdminNotConfigured = fmt.Errorf("an admin service is not configured for this instance")

var ErrAINotConfigured = fmt.Errorf("an AI service is not configured for this instance")

func (r *Runtime) AcquireSystemHandle(ctx context.Context, connector string) (drivers.Handle, func(), error) {
	for _, c := range r.opts.SystemConnectors {
		if c.Name == connector {
			cfg := make(map[string]any, len(c.Config)+1)
			for k, v := range c.Config {
				cfg[strings.ToLower(k)] = v
			}
			cfg["allow_host_access"] = r.opts.AllowHostAccess
			return r.getConnection(ctx, "", c.Type, cfg)
		}
	}
	return nil, nil, fmt.Errorf("connector %s doesn't exist", connector)
}

// AcquireHandle returns instance specific handle
func (r *Runtime) AcquireHandle(ctx context.Context, instanceID, connector string) (drivers.Handle, func(), error) {
	cfg, err := r.ConnectorConfig(ctx, instanceID, connector)
	if err != nil {
		return nil, nil, err
	}
	if ctx.Err() != nil {
		// Many code paths around connection acquisition leverage caches that won't actually touch the ctx.
		// So we take this moment to make sure the ctx gets checked for cancellation at least every once in a while.
		return nil, nil, ctx.Err()
	}
	return r.getConnection(ctx, instanceID, cfg.Driver, cfg.Resolve())
}

func (r *Runtime) Repo(ctx context.Context, instanceID string) (drivers.RepoStore, func(), error) {
	inst, err := r.Instance(ctx, instanceID)
	if err != nil {
		return nil, nil, err
	}

	conn, release, err := r.AcquireHandle(ctx, instanceID, inst.RepoConnector)
	if err != nil {
		return nil, nil, err
	}

	repo, ok := conn.AsRepoStore(instanceID)
	if !ok {
		release()
		return nil, release, fmt.Errorf("connector %q is not a valid project file store", inst.RepoConnector)
	}

	return repo, release, nil
}

func (r *Runtime) Admin(ctx context.Context, instanceID string) (drivers.AdminService, func(), error) {
	inst, err := r.Instance(ctx, instanceID)
	if err != nil {
		return nil, nil, err
	}

	// The admin connector is optional
	if inst.AdminConnector == "" {
		return nil, nil, ErrAdminNotConfigured
	}

	conn, release, err := r.AcquireHandle(ctx, instanceID, inst.AdminConnector)
	if err != nil {
		return nil, nil, err
	}

	admin, ok := conn.AsAdmin(instanceID)
	if !ok {
		release()
		return nil, nil, fmt.Errorf("connector %q is not a valid admin service", inst.AdminConnector)
	}

	return admin, release, nil
}

func (r *Runtime) AI(ctx context.Context, instanceID string) (drivers.AIService, func(), error) {
	inst, err := r.Instance(ctx, instanceID)
	if err != nil {
		return nil, nil, err
	}

	// The AI connector is optional
	if inst.AIConnector == "" {
		return nil, nil, ErrAINotConfigured
	}

	conn, release, err := r.AcquireHandle(ctx, instanceID, inst.AIConnector)
	if err != nil {
		return nil, nil, err
	}

	ai, ok := conn.AsAI(instanceID)
	if !ok {
		release()
		return nil, nil, fmt.Errorf("connector %q is not a valid AI service", inst.AIConnector)
	}

	return ai, release, nil
}

// OLAP returns a handle for an OLAP data store.
// The connector argument is optional. If not provided, the instance's default OLAP connector is used.
func (r *Runtime) OLAP(ctx context.Context, instanceID, connector string) (drivers.OLAPStore, func(), error) {
	inst, err := r.Instance(ctx, instanceID)
	if err != nil {
		return nil, nil, err
	}

	if connector == "" {
		connector = inst.ResolveOLAPConnector()
	}

	conn, release, err := r.AcquireHandle(ctx, instanceID, connector)
	if err != nil {
		return nil, nil, err
	}

	olap, ok := conn.AsOLAP(instanceID)
	if !ok {
		release()
		return nil, nil, fmt.Errorf("connector %q is not a valid OLAP data store", connector)
	}

	return olap, release, nil
}

func (r *Runtime) Catalog(ctx context.Context, instanceID string) (drivers.CatalogStore, func(), error) {
	inst, err := r.Instance(ctx, instanceID)
	if err != nil {
		return nil, nil, err
	}

	if inst.EmbedCatalog {
		conn, release, err := r.AcquireHandle(ctx, instanceID, inst.ResolveOLAPConnector())
		if err != nil {
			return nil, nil, err
		}

		store, ok := conn.AsCatalogStore(instanceID)
		if !ok {
			release()
			return nil, nil, fmt.Errorf("can't embed catalog because it is not supported by the connector %q", inst.ResolveOLAPConnector())
		}

		return store, release, nil
	}

	if inst.CatalogConnector == "" {
		store, ok := r.metastore.AsCatalogStore(instanceID)
		if !ok {
			return nil, nil, fmt.Errorf("metastore cannot serve as catalog")
		}
		return store, func() {}, nil
	}

	conn, release, err := r.AcquireHandle(ctx, instanceID, inst.CatalogConnector)
	if err != nil {
		return nil, nil, err
	}

	store, ok := conn.AsCatalogStore(instanceID)
	if !ok {
		release()
		return nil, nil, fmt.Errorf("connector %q is not a valid catalog store", inst.CatalogConnector)
	}

	return store, release, nil
}

func (r *Runtime) ConnectorConfig(ctx context.Context, instanceID, name string) (*ConnectorConfig, error) {
	inst, err := r.Instance(ctx, instanceID)
	if err != nil {
		return nil, err
	}

	res := &ConnectorConfig{}

	// Search for connector definition in instance
	for _, c := range inst.Connectors {
		if c.Name == name {
			res.Driver = c.Type
			res.Preset = maps.Clone(c.Config) // Cloning because Preset may be mutated later, but the inst object is shared.
			break
		}
	}

<<<<<<< HEAD
	// Search for connector definitions from YAML files
	vars := inst.ResolveVariables()
=======
	// Search for connector definition in rill.yaml
	vars := inst.ResolveVariables(true)
>>>>>>> 8b3c2994
	for _, c := range inst.ProjectConnectors {
		if c.Name != name {
			continue
		}

		res.Driver = c.Type
		res.Project, err = ResolveConnectorProperties(inst.Environment, vars, c)
		if err != nil {
			return nil, err
		}

		break
	}

	// Search for implicit connectors (where the name matches a driver name)
	if res.Driver == "" {
		_, ok := drivers.Drivers[name]
		if ok {
			res.Driver = name
		}
	}

	// Return if search for connector driver was unsuccessful
	if res.Driver == "" {
		return nil, fmt.Errorf("unknown connector %q", name)
	}

	// Build res.Env config based on instance variables matching the format "connector.name.var"
	prefix := fmt.Sprintf("connector.%s.", name)
	for k, v := range vars {
		if after, found := strings.CutPrefix(k, prefix); found {
			if res.Env == nil {
				res.Env = make(map[string]string)
			}
			res.Env[after] = v
		}
	}

	// For backwards compatibility, certain root-level variables apply to certain implicit connectors.
	// NOTE: This switches on connector.Name, not connector.Type, because this only applies to implicit connectors.
	switch name {
	case "s3", "athena", "redshift":
		res.setPreset("aws_access_key_id", vars["aws_access_key_id"], false)
		res.setPreset("aws_secret_access_key", vars["aws_secret_access_key"], false)
		res.setPreset("aws_session_token", vars["aws_session_token"], false)
	case "azure":
		res.setPreset("azure_storage_account", vars["azure_storage_account"], false)
		res.setPreset("azure_storage_key", vars["azure_storage_key"], false)
		res.setPreset("azure_storage_sas_token", vars["azure_storage_sas_token"], false)
		res.setPreset("azure_storage_connection_string", vars["azure_storage_connection_string"], false)
	case "gcs":
		res.setPreset("google_application_credentials", vars["google_application_credentials"], false)
	case "bigquery":
		res.setPreset("google_application_credentials", vars["google_application_credentials"], false)
	case "motherduck":
		res.setPreset("token", vars["token"], false)
		res.setPreset("dsn", "", true)
	case "local_file":
		// The "local_file" connector needs to know the repo root.
		// TODO: This is an ugly hack. But how can we get rid of it?
		if inst.RepoConnector != "local_file" { // The RepoConnector shouldn't be named "local_file", but let's still try to avoid infinite recursion
			repo, release, err := r.Repo(ctx, instanceID)
			if err != nil {
				return nil, err
			}
			res.setPreset("dsn", repo.Root(), true)
			release()
		}
	}

	// Apply built-in system-wide config
	res.setPreset("allow_host_access", strconv.FormatBool(r.opts.AllowHostAccess), true)
	// data_dir stores persistent data
	res.setPreset("data_dir", r.DataDir(instanceID, name), true)
	// temp_dir stores temporary data. The logic that creates any temporary file here should also delete them.
	// The contents will also be deleted on runtime restarts.
	res.setPreset("temp_dir", r.TempDir(instanceID), true)

	// Done
	return res, nil
}

// ResolveConnectorProperties resolves templating in the provided connector's properties.
// It always returns a clone of the properties, even if no templating is found, so the output is safe for further mutations.
func ResolveConnectorProperties(environment string, vars map[string]string, c *runtimev1.Connector) (map[string]string, error) {
	res := maps.Clone(c.Config)
	if res == nil {
		res = make(map[string]string)
	}

	// DEPRECATED: ConfigFromVariables is deprecated, keeping this for short-term backwards compatibility.
	for k, v := range c.ConfigFromVariables {
		val, ok := vars[v]
		if ok {
			res[k] = val
		}
	}

	// Resolve templating in properties that use it
	for _, k := range c.TemplatedProperties {
		v, ok := res[k]
		if !ok {
			continue
		}
		v, err := rillv1.ResolveTemplate(v, rillv1.TemplateData{
			Environment: environment,
			Variables:   vars,
		})
		if err != nil {
			return nil, fmt.Errorf("failed to resolve templated property %q: %w", k, err)
		}
		res[k] = v
	}

	return res, nil
}

// ConnectorConfig holds and resolves connector configuration.
// We support three levels of configuration:
// 1. Preset: provided when creating the instance (or set by the system, such as allow_host_access). Cannot be overridden.
// 2. Project: defined in the rill.yaml file. Can be overridden by the env.
// 3. Env: defined in the instance's variables (in the format "connector.name.var").
type ConnectorConfig struct {
	Driver  string
	Preset  map[string]string
	Project map[string]string
	Env     map[string]string
}

// Resolve returns the final resolved connector configuration.
// It guarantees that all keys in the result are lowercase.
func (c *ConnectorConfig) Resolve() map[string]any {
	n := len(c.Preset) + len(c.Project) + len(c.Env)
	if n == 0 {
		return nil
	}

	cfg := make(map[string]any, n)
	for k, v := range c.Project {
		cfg[strings.ToLower(k)] = v
	}
	for k, v := range c.Env {
		cfg[strings.ToLower(k)] = v
	}
	for k, v := range c.Preset {
		cfg[strings.ToLower(k)] = v
	}
	return cfg
}

// ResolveString is similar to Resolve, but it returns a map of strings.
func (c *ConnectorConfig) ResolveStrings() map[string]string {
	n := len(c.Preset) + len(c.Project) + len(c.Env)
	if n == 0 {
		return nil
	}

	cfg := make(map[string]string, n)
	for k, v := range c.Project {
		cfg[strings.ToLower(k)] = v
	}
	for k, v := range c.Env {
		cfg[strings.ToLower(k)] = v
	}
	for k, v := range c.Preset {
		cfg[strings.ToLower(k)] = v
	}
	return cfg
}

// setPreset sets a preset value.
// If the provided value is empty, it will not be added unless force is true.
func (c *ConnectorConfig) setPreset(k, v string, force bool) {
	if v == "" && !force {
		return
	}
	if c.Preset == nil {
		c.Preset = make(map[string]string)
	}
	c.Preset[k] = v
}<|MERGE_RESOLUTION|>--- conflicted
+++ resolved
@@ -200,13 +200,8 @@
 		}
 	}
 
-<<<<<<< HEAD
 	// Search for connector definitions from YAML files
-	vars := inst.ResolveVariables()
-=======
-	// Search for connector definition in rill.yaml
 	vars := inst.ResolveVariables(true)
->>>>>>> 8b3c2994
 	for _, c := range inst.ProjectConnectors {
 		if c.Name != name {
 			continue
