--- conflicted
+++ resolved
@@ -284,45 +284,16 @@
 	testruntime.RequireOLAPTableCount(t, rt, id, "foo", 1)
 }
 
-<<<<<<< HEAD
-func TestCacheInvalidation(t *testing.T) {
-	// Add source and model
-	rt, id := testruntime.NewInstance(t)
-	testruntime.PutFiles(t, rt, id, map[string]string{
-		"/data/foo.csv": `a,b,c,d,e
-1,2,3,4,5
-1,2,3,4,5
-1,2,3,4,5
-`,
-		"/sources/foo.yaml": `
-type: local_file
-path: data/foo.csv
-`,
-		"/models/bar.sql": `SELECT * FROM foo`,
-=======
 func TestSimultaneousDeleteRenameCreate(t *testing.T) {
 	// Add bar and foo
 	rt, id := testruntime.NewInstance(t)
 	testruntime.PutFiles(t, rt, id, map[string]string{
 		"/models/bar.sql": `SELECT 10`,
 		"/models/foo.sql": `SELECT 20`,
->>>>>>> d2d624c8
-	})
-	testruntime.ReconcileParserAndWait(t, rt, id)
-	testruntime.RequireReconcileState(t, rt, id, 3, 0, 0)
-
-<<<<<<< HEAD
-	assertTableRows(t, rt, id, "bar", 3)
-
-	testruntime.PutFiles(t, rt, id, map[string]string{
-		"/models/bar.sql": `SELECT * FROM foo LIMIT`,
-	})
-	testruntime.ReconcileParserAndWait(t, rt, id)
-	testruntime.RequireReconcileState(t, rt, id, 2, 1, 1)
-
-	testruntime.PutFiles(t, rt, id, map[string]string{
-		"/models/bar.sql": `SELECT * FROM foo LIMIT 1`,
-=======
+	})
+	testruntime.ReconcileParserAndWait(t, rt, id)
+	testruntime.RequireReconcileState(t, rt, id, 3, 0, 0)
+
 	// Delete bar, rename foo to foo_two, add bazz
 	testruntime.DeleteFiles(t, rt, id,
 		"/models/bar.sql",
@@ -331,18 +302,47 @@
 	testruntime.PutFiles(t, rt, id, map[string]string{
 		"/models/foo_two.sql": `SELECT 20`,
 		"/models/bazz.sql":    `SELECT 30`,
->>>>>>> d2d624c8
-	})
-	testruntime.ReconcileParserAndWait(t, rt, id)
-	testruntime.RequireReconcileState(t, rt, id, 3, 0, 0)
-
-<<<<<<< HEAD
-	assertTableRows(t, rt, id, "bar", 1) // limit in model should override the limit in the query
-=======
+	})
+	testruntime.ReconcileParserAndWait(t, rt, id)
+	testruntime.RequireReconcileState(t, rt, id, 3, 0, 0)
+
 	testruntime.RequireNoOLAPTable(t, rt, id, "bar")
 	testruntime.RequireOLAPTable(t, rt, id, "foo_two")
 	testruntime.RequireOLAPTable(t, rt, id, "bazz")
->>>>>>> d2d624c8
+}
+
+func TestCacheInvalidation(t *testing.T) {
+	// Add source and model
+	rt, id := testruntime.NewInstance(t)
+	testruntime.PutFiles(t, rt, id, map[string]string{
+		"/data/foo.csv": `a,b,c,d,e
+1,2,3,4,5
+1,2,3,4,5
+1,2,3,4,5
+`,
+		"/sources/foo.yaml": `
+type: local_file
+path: data/foo.csv
+`,
+		"/models/bar.sql": `SELECT * FROM foo`,
+	})
+	testruntime.ReconcileParserAndWait(t, rt, id)
+	testruntime.RequireReconcileState(t, rt, id, 3, 0, 0)
+	testruntime.RequireTableRowCount(t, rt, id, "bar", 3)
+
+	testruntime.PutFiles(t, rt, id, map[string]string{
+		"/models/bar.sql": `SELECT * FROM foo LIMIT`,
+	})
+	testruntime.ReconcileParserAndWait(t, rt, id)
+	testruntime.RequireReconcileState(t, rt, id, 2, 1, 1)
+
+	time.Sleep(time.Second) // this is needed since we add second to the cache key
+	testruntime.PutFiles(t, rt, id, map[string]string{
+		"/models/bar.sql": `SELECT * FROM foo LIMIT 1`,
+	})
+	testruntime.ReconcileParserAndWait(t, rt, id)
+	testruntime.RequireReconcileState(t, rt, id, 3, 0, 0)
+	testruntime.RequireTableRowCount(t, rt, id, "bar", 1) // limit in model should override the limit in the query
 }
 
 func TestSourceRefreshSchedule(t *testing.T) {
@@ -362,7 +362,7 @@
 	})
 	testruntime.ReconcileParserAndWait(t, rt, id)
 	testruntime.RequireReconcileState(t, rt, id, 2, 0, 0)
-	assertTableRows(t, rt, id, "foo", 3)
+	testruntime.RequireTableRowCount(t, rt, id, "foo", 3)
 
 	// update the data file with only 2 rows
 	testruntime.PutFiles(t, rt, id, map[string]string{
@@ -372,13 +372,13 @@
 	})
 	testruntime.ReconcileParserAndWait(t, rt, id)
 	// no change in data just yet
-	assertTableRows(t, rt, id, "foo", 3)
+	testruntime.RequireTableRowCount(t, rt, id, "foo", 3)
 
 	// wait to make sure the data is ingested
 	time.Sleep(2 * time.Second) // TODO: is there a way to decrease this wait time?
 	testruntime.ReconcileParserAndWait(t, rt, id)
-	// data is changed
-	assertTableRows(t, rt, id, "foo", 2)
+	// data has changed
+	testruntime.RequireTableRowCount(t, rt, id, "foo", 2)
 }
 
 func TestSourceAndModelNameCollission(t *testing.T) {
@@ -397,7 +397,7 @@
 	})
 	testruntime.ReconcileParserAndWait(t, rt, id)
 	testruntime.RequireReconcileState(t, rt, id, 2, 0, 0)
-	assertTableRows(t, rt, id, "foo", 3)
+	testruntime.RequireOLAPTable(t, rt, id, "foo")
 
 	// Create a source with same name within a different folder
 	testruntime.PutFiles(t, rt, id, map[string]string{
@@ -409,14 +409,13 @@
 	})
 	testruntime.ReconcileParserAndWait(t, rt, id)
 	testruntime.RequireReconcileState(t, rt, id, 2, 1, 1)
-	// Source data is still accessible
-	assertTableRows(t, rt, id, "foo", 3)
+	testruntime.RequireOLAPTable(t, rt, id, "foo")
 
 	// Deleting the other file marks the other as valid
 	testruntime.DeleteFiles(t, rt, id, "/other_folder/foo.yaml")
 	testruntime.ReconcileParserAndWait(t, rt, id)
 	testruntime.RequireReconcileState(t, rt, id, 2, 0, 0)
-	assertTableRows(t, rt, id, "foo", 3)
+	testruntime.RequireOLAPTable(t, rt, id, "foo")
 
 	// Create a source with same name using `name` annotation
 	testruntime.PutFiles(t, rt, id, map[string]string{
@@ -428,13 +427,13 @@
 	})
 	testruntime.ReconcileParserAndWait(t, rt, id)
 	testruntime.RequireReconcileState(t, rt, id, 2, 1, 1)
-	assertTableRows(t, rt, id, "foo", 3)
+	testruntime.RequireOLAPTable(t, rt, id, "foo")
 
 	// Deleting the other file marks the other as valid
 	testruntime.DeleteFiles(t, rt, id, "/sources/foo_1.yaml")
 	testruntime.ReconcileParserAndWait(t, rt, id)
 	testruntime.RequireReconcileState(t, rt, id, 2, 0, 0)
-	assertTableRows(t, rt, id, "foo", 3)
+	testruntime.RequireOLAPTable(t, rt, id, "foo")
 
 	// Create a model with same name as the source
 	testruntime.PutFiles(t, rt, id, map[string]string{
@@ -443,7 +442,7 @@
 	testruntime.ReconcileParserAndWait(t, rt, id)
 	testruntime.RequireReconcileState(t, rt, id, 2, 1, 1)
 	// Data is from the source and model did not override it
-	assertTableRows(t, rt, id, "foo", 3)
+	testruntime.RequireTableRowCount(t, rt, id, "foo", 3)
 
 	// TODO: any other cases?
 }
@@ -464,7 +463,7 @@
 	defer done()
 
 	// Assert that the model is a view
-	assertIsView(t, olap, "bar", true)
+	testruntime.RequireIsView(t, olap, "bar", true)
 
 	// Mark the model as materialized
 	testruntime.PutFiles(t, rt, id, map[string]string{
@@ -476,7 +475,7 @@
 	testruntime.ReconcileParserAndWait(t, rt, id)
 	testruntime.RequireReconcileState(t, rt, id, 2, 0, 0)
 	// Assert that the model is a table now
-	assertIsView(t, olap, "bar", false)
+	testruntime.RequireIsView(t, olap, "bar", false)
 
 	// Mark the model as not materialized
 	testruntime.PutFiles(t, rt, id, map[string]string{
@@ -488,7 +487,7 @@
 	testruntime.ReconcileParserAndWait(t, rt, id)
 	testruntime.RequireReconcileState(t, rt, id, 2, 0, 0)
 	// Assert that the model is back to being a view
-	assertIsView(t, olap, "bar", true)
+	testruntime.RequireIsView(t, olap, "bar", true)
 }
 
 func TestModelCTE(t *testing.T) {
@@ -532,7 +531,7 @@
 		},
 	}
 	testruntime.RequireResource(t, rt, id, modelRes)
-	assertTableRows(t, rt, id, "bar", 3)
+	testruntime.RequireOLAPTable(t, rt, id, "bar")
 
 	// Update model to have a CTE with alias different from the source
 	testruntime.PutFiles(t, rt, id, map[string]string{
@@ -542,7 +541,7 @@
 	testruntime.RequireReconcileState(t, rt, id, 3, 0, 0)
 	model.Spec.Sql = `with CTEAlias as (select * from foo) select * from CTEAlias`
 	testruntime.RequireResource(t, rt, id, modelRes)
-	assertTableRows(t, rt, id, "bar", 3)
+	testruntime.RequireOLAPTable(t, rt, id, "bar")
 
 	// Update model to have a CTE with alias same as the source
 	testruntime.PutFiles(t, rt, id, map[string]string{
@@ -551,16 +550,14 @@
 	testruntime.ReconcileParserAndWait(t, rt, id)
 	testruntime.RequireReconcileState(t, rt, id, 3, 0, 0)
 	model.Spec.Sql = `with foo as (select * from foo) select * from foo`
+	modelRes.Meta.Refs = []*runtimev1.ResourceName{}
+	testruntime.RequireResource(t, rt, id, modelRes)
 	// Refs are removed but the model is valid.
 	// TODO: is this expected?
-	modelRes.Meta.Refs = []*runtimev1.ResourceName{}
-	testruntime.RequireResource(t, rt, id, modelRes)
-	// Data still persists
-	assertTableRows(t, rt, id, "bar", 3)
+	testruntime.RequireOLAPTable(t, rt, id, "bar")
 }
 
 func TestRename(t *testing.T) {
-	// Add model referencing new name, Rename the source to new name, verify old model breaks and new one works
 	// Rename model A to B and model B to A, verify success
 	// Rename model A to B and source B to A, verify success
 
@@ -604,7 +601,7 @@
 		},
 	}
 	testruntime.RequireResource(t, rt, id, modelRes)
-	assertTableRows(t, rt, id, "bar", 3)
+	testruntime.RequireOLAPTable(t, rt, id, "bar")
 
 	// Rename the model
 	testruntime.RenameFile(t, rt, id, "/models/bar.sql", "/models/bar_new.sql")
@@ -614,7 +611,8 @@
 	modelRes.Meta.FilePaths[0] = "/models/bar_new.sql"
 	model.State.Table = "bar_new"
 	testruntime.RequireResource(t, rt, id, modelRes)
-	assertTableRows(t, rt, id, "bar_new", 3)
+	testruntime.RequireOLAPTable(t, rt, id, "bar_new")
+	testruntime.RequireNoOLAPTable(t, rt, id, "bar")
 
 	// Rename the model to same name but different case
 	testruntime.RenameFile(t, rt, id, "/models/bar_new.sql", "/models/Bar_New.sql")
@@ -624,7 +622,7 @@
 	modelRes.Meta.FilePaths[0] = "/models/Bar_New.sql"
 	model.State.Table = "Bar_New"
 	testruntime.RequireResource(t, rt, id, modelRes)
-	assertTableRows(t, rt, id, "Bar_New", 3)
+	testruntime.RequireOLAPTable(t, rt, id, "Bar_New")
 
 	// Create a model referencing the new model name from before
 	testruntime.PutFiles(t, rt, id, map[string]string{
@@ -655,18 +653,13 @@
 		},
 	}
 	testruntime.RequireResource(t, rt, id, anotherModelRes)
-	assertTableRows(t, rt, id, "bar_another", 3)
-
-	//testruntime.RenameFile(t, rt, id, "/models/Bar_New.sql", "/sources/Bar_New_New.sql")
-	//testruntime.DeleteFiles(t, rt, id, "/models/bar_another.sql")
-	//testruntime.ReconcileParserAndWait(t, rt, id)
-	//testruntime.RequireReconcileState(t, rt, id, 3, 0, 0)
+	testruntime.RequireOLAPTable(t, rt, id, "bar_another")
 
 	// Rename the source to the model's name
 	testruntime.RenameFile(t, rt, id, "/sources/foo.yaml", "/sources/Bar_New.yaml")
-	testruntime.DeleteFiles(t, rt, id, "/models/Bar_New.sql")
 	testruntime.ReconcileParserAndWait(t, rt, id)
 	testruntime.RequireReconcileState(t, rt, id, 3, 1, 1)
+	testruntime.RequireOLAPTable(t, rt, id, "Bar_New")
 }
 
 func TestInterdependence(t *testing.T) {
