package runtime_test

import (
	"context"
	"fmt"
	"path/filepath"
	"testing"
	"time"

	runtimev1 "github.com/rilldata/rill/proto/gen/rill/runtime/v1"
	"github.com/rilldata/rill/runtime"
	"github.com/rilldata/rill/runtime/drivers"
	"github.com/rilldata/rill/runtime/testruntime"
	"github.com/stretchr/testify/require"
	"google.golang.org/protobuf/types/known/structpb"
)

func TestComplete(t *testing.T) {
	// Add source, model, and dashboard
	rt, id := testruntime.NewInstance(t)
	testruntime.PutFiles(t, rt, id, map[string]string{
		"/data/foo.csv": `a,b,c,d,e
1,2,3,4,5
1,2,3,4,5
1,2,3,4,5
`,
		"/sources/foo.yaml": `
connector: local_file
path: data/foo.csv
`,
		"/models/bar.sql": `
SELECT * FROM foo
`,
		"/dashboards/foobar.yaml": `
model: bar
dimensions:
- name: a
  column: a
measures:
- name: b
  expression: count(*)
`,
	})
	testruntime.ReconcileParserAndWait(t, rt, id)
	testruntime.RequireReconcileState(t, rt, id, 4, 0, 0)

	// Verify the source
	testruntime.RequireResource(t, rt, id, &runtimev1.Resource{
		Meta: &runtimev1.ResourceMeta{
			Name:      &runtimev1.ResourceName{Kind: runtime.ResourceKindSource, Name: "foo"},
			Owner:     runtime.GlobalProjectParserName,
			FilePaths: []string{"/sources/foo.yaml"},
		},
		Resource: &runtimev1.Resource_Source{
			Source: &runtimev1.SourceV2{
				Spec: &runtimev1.SourceSpec{
					SourceConnector: "local_file",
					SinkConnector:   "duckdb",
					Properties:      must(structpb.NewStruct(map[string]any{"path": "data/foo.csv"})),
					RefreshSchedule: &runtimev1.Schedule{RefUpdate: true},
				},
				State: &runtimev1.SourceState{
					Connector: "duckdb",
					Table:     "foo",
				},
			},
		},
	})
	testruntime.RequireOLAPTable(t, rt, id, "foo")
	testruntime.RequireOLAPTableCount(t, rt, id, "foo", 3)

	// Verify the model
	testruntime.RequireResource(t, rt, id, &runtimev1.Resource{
		Meta: &runtimev1.ResourceMeta{
			Name:      &runtimev1.ResourceName{Kind: runtime.ResourceKindModel, Name: "bar"},
			Refs:      []*runtimev1.ResourceName{{Kind: runtime.ResourceKindSource, Name: "foo"}},
			Owner:     runtime.GlobalProjectParserName,
			FilePaths: []string{"/models/bar.sql"},
		},
		Resource: &runtimev1.Resource_Model{
			Model: &runtimev1.ModelV2{
				Spec: &runtimev1.ModelSpec{
					RefreshSchedule: &runtimev1.Schedule{RefUpdate: true},
					InputConnector:  "duckdb",
					InputProperties: must(structpb.NewStruct(map[string]any{"sql": "SELECT * FROM foo"})),
					OutputConnector: "duckdb",
				},
				State: &runtimev1.ModelState{
					ExecutorConnector: "duckdb",
					ResultConnector:   "duckdb",
					ResultProperties:  must(structpb.NewStruct(map[string]any{"table": "bar", "used_model_name": true, "view": true})),
					ResultTable:       "bar",
				},
			},
		},
	})
	testruntime.RequireOLAPTable(t, rt, id, "bar")
	testruntime.RequireOLAPTableCount(t, rt, id, "bar", 3)

	// Verify the metrics view
	mvSpec := &runtimev1.MetricsViewSpec{
		Connector:  "duckdb",
		Table:      "bar",
		Dimensions: []*runtimev1.MetricsViewSpec_DimensionV2{{Name: "a", Column: "a"}},
		Measures:   []*runtimev1.MetricsViewSpec_MeasureV2{{Name: "b", Expression: "count(*)"}},
	}
	testruntime.RequireResource(t, rt, id, &runtimev1.Resource{
		Meta: &runtimev1.ResourceMeta{
			Name:      &runtimev1.ResourceName{Kind: runtime.ResourceKindMetricsView, Name: "foobar"},
			Refs:      []*runtimev1.ResourceName{{Kind: runtime.ResourceKindModel, Name: "bar"}},
			Owner:     runtime.GlobalProjectParserName,
			FilePaths: []string{"/dashboards/foobar.yaml"},
		},
		Resource: &runtimev1.Resource_MetricsView{
			MetricsView: &runtimev1.MetricsViewV2{
				Spec: mvSpec,
				State: &runtimev1.MetricsViewState{
					ValidSpec: mvSpec,
				},
			},
		},
	})

	// Add syntax error in source, check downstream resources error
	testruntime.PutFiles(t, rt, id, map[string]string{
		"/sources/foo.yaml": `
connector: local_file
path
`,
	})
	testruntime.ReconcileParserAndWait(t, rt, id)
	testruntime.RequireReconcileState(t, rt, id, 3, 3, 1)

	// Verify the model (errored and state cleared)
	testruntime.RequireResource(t, rt, id, &runtimev1.Resource{
		Meta: &runtimev1.ResourceMeta{
			Name:           &runtimev1.ResourceName{Kind: runtime.ResourceKindModel, Name: "bar"},
			Owner:          runtime.GlobalProjectParserName,
			FilePaths:      []string{"/models/bar.sql"},
			ReconcileError: "Table with name foo does not exist",
		},
		Resource: &runtimev1.Resource_Model{
			Model: &runtimev1.ModelV2{
				Spec: &runtimev1.ModelSpec{
					RefreshSchedule: &runtimev1.Schedule{RefUpdate: true},
					InputConnector:  "duckdb",
					InputProperties: must(structpb.NewStruct(map[string]any{"sql": "SELECT * FROM foo"})),
					OutputConnector: "duckdb",
				},
				State: &runtimev1.ModelState{},
			},
		},
	})
	testruntime.RequireNoOLAPTable(t, rt, id, "bar")

	// Verify the metrics view (errored and state cleared)
	testruntime.RequireResource(t, rt, id, &runtimev1.Resource{
		Meta: &runtimev1.ResourceMeta{
			Name:           &runtimev1.ResourceName{Kind: runtime.ResourceKindMetricsView, Name: "foobar"},
			Refs:           []*runtimev1.ResourceName{{Kind: runtime.ResourceKindModel, Name: "bar"}},
			Owner:          runtime.GlobalProjectParserName,
			FilePaths:      []string{"/dashboards/foobar.yaml"},
			ReconcileError: "does not exist",
		},
		Resource: &runtimev1.Resource_MetricsView{
			MetricsView: &runtimev1.MetricsViewV2{
				Spec:  mvSpec,
				State: &runtimev1.MetricsViewState{},
			},
		},
	})

	// Fix source, check downstream resources succeed
	testruntime.PutFiles(t, rt, id, map[string]string{
		"/sources/foo.yaml": `
connector: local_file
path: data/foo.csv
`,
	})
	testruntime.ReconcileParserAndWait(t, rt, id)
	testruntime.RequireReconcileState(t, rt, id, 4, 0, 0)
}

func TestSource(t *testing.T) {
	// Add source
	rt, id := testruntime.NewInstance(t)
	testruntime.PutFiles(t, rt, id, map[string]string{
		"/data/foo.csv": `a,b,c,d,e
1,2,3,4,5
1,2,3,4,5
1,2,3,4,5
`,
		"/sources/foo.yaml": `
connector: local_file
path: data/foo.csv
`,
	})
	testruntime.ReconcileParserAndWait(t, rt, id)
	testruntime.RequireReconcileState(t, rt, id, 2, 0, 0)
	testruntime.RequireResource(t, rt, id, &runtimev1.Resource{
		Meta: &runtimev1.ResourceMeta{
			Name:      &runtimev1.ResourceName{Kind: runtime.ResourceKindSource, Name: "foo"},
			Owner:     runtime.GlobalProjectParserName,
			FilePaths: []string{"/sources/foo.yaml"},
		},
		Resource: &runtimev1.Resource_Source{
			Source: &runtimev1.SourceV2{
				Spec: &runtimev1.SourceSpec{
					SourceConnector: "local_file",
					SinkConnector:   "duckdb",
					Properties:      must(structpb.NewStruct(map[string]any{"path": "data/foo.csv"})),
					RefreshSchedule: &runtimev1.Schedule{RefUpdate: true},
				},
				State: &runtimev1.SourceState{
					Connector: "duckdb",
					Table:     "foo",
				},
			},
		},
	})
	testruntime.RequireOLAPTable(t, rt, id, "foo")
	testruntime.RequireOLAPTableCount(t, rt, id, "foo", 3)

	// Update underlying data and refresh, verify table is updated
	testruntime.PutFiles(t, rt, id, map[string]string{
		"/data/foo.csv": `a,b,c,d,e
1,2,3,4,5
`,
	})
	testruntime.RefreshAndWait(t, rt, id, &runtimev1.ResourceName{Kind: runtime.ResourceKindSource, Name: "foo"})
	testruntime.RequireReconcileState(t, rt, id, 2, 0, 0)
	testruntime.RequireOLAPTable(t, rt, id, "foo")
	testruntime.RequireOLAPTableCount(t, rt, id, "foo", 1)

	// Delete the underlying table
	olap, release, err := rt.OLAP(context.Background(), id, "")
	require.NoError(t, err)
	err = olap.Exec(context.Background(), &drivers.Statement{Query: "DROP TABLE foo;"})
	require.NoError(t, err)
	release()
	testruntime.RequireNoOLAPTable(t, rt, id, "foo")

	// Reconcile the source and verify the table is added back
	testruntime.ReconcileAndWait(t, rt, id, &runtimev1.ResourceName{Kind: runtime.ResourceKindSource, Name: "foo"})
	testruntime.RequireReconcileState(t, rt, id, 2, 0, 0)
	testruntime.RequireOLAPTable(t, rt, id, "foo")
	testruntime.RequireOLAPTableCount(t, rt, id, "foo", 1)

	// Change the source so it errors
	testruntime.PutFiles(t, rt, id, map[string]string{
		"/sources/foo.yaml": `
connector: local_file
path: data/bar.csv
`,
	})
	testruntime.ReconcileParserAndWait(t, rt, id)
	testruntime.RequireReconcileState(t, rt, id, 2, 1, 0)
	testruntime.RequireNoOLAPTable(t, rt, id, "foo")

	// Restore the source, verify it works again
	testruntime.PutFiles(t, rt, id, map[string]string{
		"/sources/foo.yaml": `
connector: local_file
path: data/foo.csv
`,
	})
	testruntime.ReconcileParserAndWait(t, rt, id)
	testruntime.RequireReconcileState(t, rt, id, 2, 0, 0)
	testruntime.RequireResource(t, rt, id, &runtimev1.Resource{
		Meta: &runtimev1.ResourceMeta{
			Name:      &runtimev1.ResourceName{Kind: runtime.ResourceKindSource, Name: "foo"},
			Owner:     runtime.GlobalProjectParserName,
			FilePaths: []string{"/sources/foo.yaml"},
		},
		Resource: &runtimev1.Resource_Source{
			Source: &runtimev1.SourceV2{
				Spec: &runtimev1.SourceSpec{
					SourceConnector: "local_file",
					SinkConnector:   "duckdb",
					Properties:      must(structpb.NewStruct(map[string]any{"path": "data/foo.csv"})),
					RefreshSchedule: &runtimev1.Schedule{RefUpdate: true},
				},
				State: &runtimev1.SourceState{
					Connector: "duckdb",
					Table:     "foo",
				},
			},
		},
	})
	testruntime.RequireOLAPTable(t, rt, id, "foo")
	testruntime.RequireOLAPTableCount(t, rt, id, "foo", 1)
}

func TestSimultaneousDeleteRenameCreate(t *testing.T) {
	// Add bar and foo
	rt, id := testruntime.NewInstance(t)
	testruntime.PutFiles(t, rt, id, map[string]string{
		"/models/bar.sql": `SELECT 10`,
		"/models/foo.sql": `SELECT 20`,
	})
	testruntime.ReconcileParserAndWait(t, rt, id)
	testruntime.RequireReconcileState(t, rt, id, 3, 0, 0)

	// Delete bar, rename foo to foo_two, add bazz
	testruntime.DeleteFiles(t, rt, id,
		"/models/bar.sql",
		"/models/foo.sql",
	)
	testruntime.PutFiles(t, rt, id, map[string]string{
		"/models/foo_two.sql": `SELECT 20`,
		"/models/bazz.sql":    `SELECT 30`,
	})
	testruntime.ReconcileParserAndWait(t, rt, id)
	testruntime.RequireReconcileState(t, rt, id, 3, 0, 0)

	testruntime.RequireNoOLAPTable(t, rt, id, "bar")
	testruntime.RequireOLAPTable(t, rt, id, "foo_two")
	testruntime.RequireOLAPTable(t, rt, id, "bazz")
}

func TestCacheInvalidation(t *testing.T) {
	// Add source and model
	rt, id := testruntime.NewInstance(t)
	testruntime.PutFiles(t, rt, id, map[string]string{
		"/data/foo.csv": `a,b,c,d,e
1,2,3,4,5
1,2,3,4,5
1,2,3,4,5
`,
		"/sources/foo.yaml": `
connector: local_file
path: data/foo.csv
`,
		"/models/bar.sql": `SELECT * FROM foo`,
	})
	testruntime.ReconcileParserAndWait(t, rt, id)
	testruntime.RequireReconcileState(t, rt, id, 3, 0, 0)
	testruntime.RequireOLAPTableCount(t, rt, id, "bar", 3)

	testruntime.PutFiles(t, rt, id, map[string]string{
		"/models/bar.sql": `SELECT * FROM foo LIMIT`,
	})
	testruntime.ReconcileParserAndWait(t, rt, id)
	testruntime.RequireReconcileState(t, rt, id, 2, 1, 1)

	testruntime.PutFiles(t, rt, id, map[string]string{
		"/models/bar.sql": `SELECT * FROM foo LIMIT 1`,
	})
	testruntime.ReconcileParserAndWait(t, rt, id)
	testruntime.RequireReconcileState(t, rt, id, 3, 0, 0)
	testruntime.RequireOLAPTableCount(t, rt, id, "bar", 1) // limit in model should override the limit in the query
}

func TestSourceRefreshSchedule(t *testing.T) {
	// Add source refresh schedule
	rt, id := testruntime.NewInstance(t)
	testruntime.PutFiles(t, rt, id, map[string]string{
		"/data/foo.csv": `a,b,c,d,e
1,2,3,4,5
1,2,3,4,5
1,2,3,4,5`,
		"/sources/foo.yaml": `
connector: local_file
path: data/foo.csv
refresh:
  every: 1
`,
	})
	testruntime.ReconcileParserAndWait(t, rt, id)
	testruntime.RequireReconcileState(t, rt, id, 2, 0, 0)
	testruntime.RequireOLAPTableCount(t, rt, id, "foo", 3)

	// update the data file with only 2 rows
	testruntime.PutFiles(t, rt, id, map[string]string{
		"/data/foo.csv": `a,b,c,d,e
1,2,3,4,5
1,2,3,4,5`,
	})
	testruntime.ReconcileParserAndWait(t, rt, id)
	// no change in data just yet
	testruntime.RequireOLAPTableCount(t, rt, id, "foo", 3)

	// wait to make sure the data is ingested
	time.Sleep(2 * time.Second) // TODO: is there a way to decrease this wait time?
	testruntime.ReconcileParserAndWait(t, rt, id)
	// data has changed
	testruntime.RequireOLAPTableCount(t, rt, id, "foo", 2)
}

func TestSourceAndModelNameCollission(t *testing.T) {
	// Add source for a file
	rt, id := testruntime.NewInstance(t)
	testruntime.PutFiles(t, rt, id, map[string]string{
		"/data/foo.csv": `a,b,c,d,e
1,2,3,4,5
1,2,3,4,5
1,2,3,4,5
`,
		"/sources/foo.yaml": `
connector: local_file
path: data/foo.csv
`,
	})
	testruntime.ReconcileParserAndWait(t, rt, id)
	testruntime.RequireReconcileState(t, rt, id, 2, 0, 0)
	testruntime.RequireOLAPTable(t, rt, id, "foo")

	// Create a source with same name within a different folder
	testruntime.PutFiles(t, rt, id, map[string]string{
		"/other_folder/foo.yaml": `
type: source
connector: local_file
path: data/foo.csv
`,
	})
	testruntime.ReconcileParserAndWait(t, rt, id)
	testruntime.RequireReconcileState(t, rt, id, 2, 1, 1)
	testruntime.RequireOLAPTable(t, rt, id, "foo")

	// Deleting the other file marks the other as valid
	testruntime.DeleteFiles(t, rt, id, "/other_folder/foo.yaml")
	testruntime.ReconcileParserAndWait(t, rt, id)
	testruntime.RequireReconcileState(t, rt, id, 2, 0, 0)
	testruntime.RequireOLAPTable(t, rt, id, "foo")

	// Create a source with same name using `name` annotation
	testruntime.PutFiles(t, rt, id, map[string]string{
		"/sources/foo_1.yaml": `
name: foo
connector: local_file
path: data/foo.csv
`,
	})
	testruntime.ReconcileParserAndWait(t, rt, id)
	testruntime.RequireReconcileState(t, rt, id, 2, 1, 1)
	testruntime.RequireOLAPTable(t, rt, id, "foo")

	// Deleting the other file marks the other as valid
	testruntime.DeleteFiles(t, rt, id, "/sources/foo_1.yaml")
	testruntime.ReconcileParserAndWait(t, rt, id)
	testruntime.RequireReconcileState(t, rt, id, 2, 0, 0)
	testruntime.RequireOLAPTable(t, rt, id, "foo")

	// Create a model with same name as the source
	testruntime.PutFiles(t, rt, id, map[string]string{
		"/models/foo.sql": `SELECT 1`,
	})
	testruntime.ReconcileParserAndWait(t, rt, id)
	testruntime.RequireReconcileState(t, rt, id, 2, 1, 1)
	// Data is from the source and model did not override it
	testruntime.RequireOLAPTableCount(t, rt, id, "foo", 3)

	// TODO: any other cases?
}

func TestModelMaterialize(t *testing.T) {
	// Add a simple model
	rt, id := testruntime.NewInstance(t)
	testruntime.PutFiles(t, rt, id, map[string]string{
		"/models/bar.sql": `
select 1
`,
	})
	testruntime.ReconcileParserAndWait(t, rt, id)
	testruntime.RequireReconcileState(t, rt, id, 2, 0, 0)

	olap, done, err := rt.OLAP(context.Background(), id, "")
	require.NoError(t, err)
	defer done()

	// Assert that the model is a view
	testruntime.RequireIsView(t, olap, "bar", true)

	// Mark the model as materialized
	testruntime.PutFiles(t, rt, id, map[string]string{
		"/models/bar.sql": `
-- @materialize: true
select 1
`,
	})
	testruntime.ReconcileParserAndWait(t, rt, id)
	testruntime.RequireReconcileState(t, rt, id, 2, 0, 0)
	// Assert that the model is a table now
	testruntime.RequireIsView(t, olap, "bar", false)

	// Mark the model as not materialized
	testruntime.PutFiles(t, rt, id, map[string]string{
		"/models/bar.sql": `
-- @materialize: false
select 1
`,
	})
	testruntime.ReconcileParserAndWait(t, rt, id)
	testruntime.RequireReconcileState(t, rt, id, 2, 0, 0)
	// Assert that the model is back to being a view
	testruntime.RequireIsView(t, olap, "bar", true)
}

func TestModelCTE(t *testing.T) {
	// Create a model that references a source
	rt, id := testruntime.NewInstance(t)
	testruntime.PutFiles(t, rt, id, map[string]string{
		"/data/foo.csv": `a,b,c,d,e
1,2,3,4,5
1,2,3,4,5
1,2,3,4,5
`,
		"/sources/foo.yaml": `
connector: local_file
path: data/foo.csv
`,
		"/models/bar.sql": `SELECT * FROM foo`,
	})
	testruntime.ReconcileParserAndWait(t, rt, id)
	testruntime.RequireReconcileState(t, rt, id, 3, 0, 0)
	model, modelRes := newModel("SELECT * FROM foo", "bar", "foo")
	testruntime.RequireResource(t, rt, id, modelRes)
	testruntime.RequireOLAPTable(t, rt, id, "bar")

	// Update model to have a CTE with alias different from the source
	testruntime.PutFiles(t, rt, id, map[string]string{
		"/models/bar.sql": `with CTEAlias as (select * from foo) select * from CTEAlias`,
	})
	testruntime.ReconcileParserAndWait(t, rt, id)
	testruntime.RequireReconcileState(t, rt, id, 3, 0, 0)
	model.Spec.InputProperties = must(structpb.NewStruct(map[string]any{"sql": `with CTEAlias as (select * from foo) select * from CTEAlias`}))
	testruntime.RequireResource(t, rt, id, modelRes)
	testruntime.RequireOLAPTable(t, rt, id, "bar")

	// Update model to have a CTE with alias same as the source
	testruntime.PutFiles(t, rt, id, map[string]string{
		"/models/bar.sql": `with foo as (select * from memory.foo) select * from foo`,
	})
	testruntime.ReconcileParserAndWait(t, rt, id)
	testruntime.RequireReconcileState(t, rt, id, 3, 0, 0)
	model.Spec.InputProperties = must(structpb.NewStruct(map[string]any{"sql": `with foo as (select * from memory.foo) select * from foo`}))
	modelRes.Meta.Refs = []*runtimev1.ResourceName{}
	testruntime.RequireResource(t, rt, id, modelRes)
	// Refs are removed but the model is valid.
	// TODO: is this expected?
	testruntime.RequireOLAPTable(t, rt, id, "bar")
}

func TestRename(t *testing.T) {
	// Rename model A to B and model B to A, verify success
	// Rename model A to B and source B to A, verify success

	// Create source and model
	rt, id := testruntime.NewInstance(t)
	testruntime.PutFiles(t, rt, id, map[string]string{
		"/data/foo.csv": `a,b,c,d,e
1,2,3,4,5
1,2,3,4,5
1,2,3,4,5
`,
		"/sources/foo.yaml": `
connector: local_file
path: data/foo.csv
`,
		"/models/bar.sql": `SELECT * FROM foo`,
	})
	testruntime.ReconcileParserAndWait(t, rt, id)
	testruntime.RequireReconcileState(t, rt, id, 3, 0, 0)
	model, modelRes := newModel("SELECT * FROM foo", "bar", "foo")
	testruntime.RequireResource(t, rt, id, modelRes)
	testruntime.RequireOLAPTable(t, rt, id, "bar")

	// Rename the model
	testruntime.RenameFile(t, rt, id, "/models/bar.sql", "/models/bar_new.sql")
	testruntime.ReconcileParserAndWait(t, rt, id)
	testruntime.RequireReconcileState(t, rt, id, 3, 0, 0)
	modelRes.Meta.Name.Name = "bar_new"
	modelRes.Meta.FilePaths[0] = "/models/bar_new.sql"
	model.State.ResultProperties = must(structpb.NewStruct(map[string]any{"table": "bar_new", "used_model_name": true, "view": true}))
	model.State.ResultTable = "bar_new"
	testruntime.RequireResource(t, rt, id, modelRes)
	testruntime.RequireOLAPTable(t, rt, id, "bar_new")
	testruntime.RequireNoOLAPTable(t, rt, id, "bar")

	// Rename the model to same name but different case
	testruntime.RenameFile(t, rt, id, "/models/bar_new.sql", "/models/Bar_New.sql")
	testruntime.ReconcileParserAndWait(t, rt, id)
	testruntime.RequireReconcileState(t, rt, id, 3, 0, 0)
	modelRes.Meta.Name.Name = "Bar_New"
	modelRes.Meta.FilePaths[0] = "/models/Bar_New.sql"
	model.State.ResultProperties = must(structpb.NewStruct(map[string]any{"table": "Bar_New", "used_model_name": true, "view": true}))
	model.State.ResultTable = "Bar_New"
	testruntime.RequireResource(t, rt, id, modelRes)
	testruntime.RequireOLAPTable(t, rt, id, "Bar_New")

	// Create a model referencing the new model name from before
	testruntime.PutFiles(t, rt, id, map[string]string{
		"/models/bar_another.sql": `SELECT * FROM Bar_New`,
	})
	testruntime.ReconcileParserAndWait(t, rt, id)
	testruntime.RequireReconcileState(t, rt, id, 4, 0, 0)
	_, anotherModelRes := newModel("SELECT * FROM Bar_New", "bar_another", "Bar_New")
	anotherModelRes.Meta.Refs[0].Kind = runtime.ResourceKindModel
	testruntime.RequireResource(t, rt, id, anotherModelRes)
	testruntime.RequireOLAPTable(t, rt, id, "bar_another")

	// Rename the source to the model's name
	testruntime.RenameFile(t, rt, id, "/sources/foo.yaml", "/sources/Bar_New.yaml")
	testruntime.ReconcileParserAndWait(t, rt, id)
	testruntime.RequireReconcileState(t, rt, id, 3, 1, 1)
	testruntime.RequireOLAPTable(t, rt, id, "Bar_New")
}

func TestRenameToOther(t *testing.T) {
	// Create source and model
	rt, id := testruntime.NewInstance(t)
	testruntime.PutFiles(t, rt, id, map[string]string{
		"/data/foo.csv": `a,b,c,d,e
1,2,3,4,5
1,2,3,4,5
1,2,3,4,5
`,
		"/sources/foo.yaml": `
connector: local_file
path: data/foo.csv
`,
		"/models/bar1.sql": `SELECT * FROM foo limit 1`,
		"/models/bar2.sql": `SELECT * FROM foo limit 2`,
	})
	testruntime.ReconcileParserAndWait(t, rt, id)
	testruntime.RequireReconcileState(t, rt, id, 4, 0, 0)
	testruntime.RequireOLAPTableCount(t, rt, id, "bar1", 1)
	testruntime.RequireOLAPTableCount(t, rt, id, "bar2", 2)

	// Rename model A to B and model B to A, verify success
	testruntime.RenameFile(t, rt, id, "/models/bar2.sql", "/models/bar3.sql")
	testruntime.RenameFile(t, rt, id, "/models/bar1.sql", "/models/bar2.sql")
	testruntime.ReconcileParserAndWait(t, rt, id)
	testruntime.RequireReconcileState(t, rt, id, 4, 0, 0)
	testruntime.RequireOLAPTableCount(t, rt, id, "bar2", 1)
	testruntime.RequireOLAPTableCount(t, rt, id, "bar3", 2)
}

func TestRenameReconciling(t *testing.T) {
	adbidsPath, err := filepath.Abs("testruntime/testdata/ad_bids/data/AdBids.csv.gz")
	require.NoError(t, err)

	rt, id := testruntime.NewInstance(t)
	testruntime.PutFiles(t, rt, id, map[string]string{
		"/sources/foo.yaml": `
connector: local_file
path: ` + adbidsPath,
	})

	// Trigger a reconcile, but don't wait for it to complete
	ctrl, err := rt.Controller(context.Background(), id)
	require.NoError(t, err)
	err = ctrl.Reconcile(context.Background(), runtime.GlobalProjectParserName)
	require.NoError(t, err)

	// Imperfect way to wait until the reconcile is in progress, but not completed (AdBids seems to take about 100ms to ingest).
	// This seems good enough in practice, and if there's a bug, it will at least identify it some of the time!
	time.Sleep(5 * time.Millisecond)

	// Rename the resource while the reconcile is still running
	testruntime.RenameFile(t, rt, id, "/sources/foo.yaml", "/sources/bar.yaml")

	// Wait for it to complete and verify the output is stable
	testruntime.ReconcileParserAndWait(t, rt, id)
	testruntime.RequireReconcileState(t, rt, id, 2, 0, 0)
	testruntime.RequireOLAPTable(t, rt, id, "bar")
}

func TestInterdependence(t *testing.T) {
	// Test D -> C, D -> A, C -> A,B (-> = refs)
	// Test error propagation on source error

	// Create interdependent model
	rt, id := testruntime.NewInstance(t)
	testruntime.PutFiles(t, rt, id, map[string]string{
		"/data/foo.csv": `a,b,c,d,e
1,2,3,4,5
1,2,3,4,5
1,2,3,4,5
`,
		"/sources/foo.yaml": `
connector: local_file
path: data/foo.csv
`,
		"/models/bar1.sql": `SELECT * FROM foo`,
		"/models/bar2.sql": `SELECT * FROM bar1`,
		"/models/bar3.sql": `SELECT * FROM bar2`,
		"/dashboards/dash.yaml": `
title: dash
model: bar3
dimensions:
- column: b
- column: c
measures:
- expression: count(*)
- expression: avg(a)
`,
	})
	metrics, metricsRes := newMetricsView("dash", "bar3", []string{"count(*)", "avg(a)"}, []string{"b", "c"})
	testruntime.ReconcileParserAndWait(t, rt, id)
	testruntime.RequireReconcileState(t, rt, id, 6, 0, 0)
	testruntime.RequireOLAPTableCount(t, rt, id, "bar1", 3)
	testruntime.RequireOLAPTableCount(t, rt, id, "bar2", 3)
	testruntime.RequireOLAPTableCount(t, rt, id, "bar3", 3)
	testruntime.RequireResource(t, rt, id, metricsRes)

	// Update the source to invalid file
	testruntime.PutFiles(t, rt, id, map[string]string{
		"/sources/foo.yaml": `
connector: local_file
path: data/bar.csv
`,
	})
	testruntime.ReconcileParserAndWait(t, rt, id)
	testruntime.RequireReconcileState(t, rt, id, 6, 5, 0)
	testruntime.RequireNoOLAPTable(t, rt, id, "bar1")
	testruntime.RequireNoOLAPTable(t, rt, id, "bar2")
	testruntime.RequireNoOLAPTable(t, rt, id, "bar3")
	metricsRes.Meta.ReconcileError = `table "bar3" does not exist`
	metrics.State = &runtimev1.MetricsViewState{}
	testruntime.RequireResource(t, rt, id, metricsRes)
}

func TestCyclesWithTwoModels(t *testing.T) {
	// Create cyclic model
	rt, id := testruntime.NewInstance(t)
	testruntime.PutFiles(t, rt, id, map[string]string{
		"/models/bar1.sql": `SELECT * FROM bar2`,
		"/models/bar2.sql": `SELECT * FROM bar1`,
	})
	bar1Model, bar1Res := newModel("SELECT * FROM bar2", "bar1", "bar2")
	bar1Res.Meta.ReconcileError = `dependency`
	bar1Res.Meta.Refs[0].Kind = runtime.ResourceKindModel
	bar1Model.State = &runtimev1.ModelState{}
	bar2Model, bar2Res := newModel("SELECT * FROM bar1", "bar2", "bar1")
	bar2Res.Meta.ReconcileError = `dependency`
	bar2Res.Meta.Refs[0].Kind = runtime.ResourceKindModel
	bar2Model.State = &runtimev1.ModelState{}
	testruntime.ReconcileParserAndWait(t, rt, id)
	testruntime.RequireReconcileState(t, rt, id, 3, 2, 0)
	testruntime.RequireResource(t, rt, id, bar1Res)
	testruntime.RequireResource(t, rt, id, bar2Res)

	testruntime.DeleteFiles(t, rt, id, "/models/bar1.sql")
	testruntime.ReconcileParserAndWait(t, rt, id)
	testruntime.RequireReconcileState(t, rt, id, 2, 1, 0)
	bar2Res.Meta.ReconcileError = `Catalog Error: Table with name bar1 does not exist!`
	bar2Res.Meta.Refs = []*runtimev1.ResourceName{}
	testruntime.RequireResource(t, rt, id, bar2Res)
}

func TestSelfReference(t *testing.T) {
	rt, id := testruntime.NewInstance(t)
	testruntime.PutFiles(t, rt, id, map[string]string{
		"/models/bar1.sql": `SELECT * FROM bar1`,
	})
	bar1Model, bar1Res := newModel("SELECT * FROM bar1", "bar1", "bar1")
	bar1Res.Meta.Refs[0].Kind = runtime.ResourceKindModel
	bar1Res.Meta.ReconcileError = `cyclic dependency`
	bar1Model.State = &runtimev1.ModelState{}

	testruntime.ReconcileParserAndWait(t, rt, id)
	testruntime.RequireReconcileState(t, rt, id, 2, 1, 0)
	testruntime.RequireResource(t, rt, id, bar1Res)

	testruntime.DeleteFiles(t, rt, id, "/models/bar1.sql")
	testruntime.ReconcileParserAndWait(t, rt, id)
	testruntime.RequireReconcileState(t, rt, id, 1, 0, 0)
}

func TestCyclesWithThreeModels(t *testing.T) {
	// Create cyclic model
	rt, id := testruntime.NewInstance(t)
	testruntime.PutFiles(t, rt, id, map[string]string{
		"/data/foo.csv": `a,b,c,d,e
1,2,3,4,5
1,2,3,4,5
1,2,3,4,5
`,
		"/sources/foo.yaml": `
connector: local_file
path: data/foo.csv
`,
		"/models/bar1.sql": `SELECT * FROM bar2`,
		"/models/bar2.sql": `SELECT * FROM bar3`,
		"/models/bar3.sql": `SELECT * FROM bar1`,
	})
	bar1Model, bar1Res := newModel("SELECT * FROM bar2", "bar1", "bar2")
	bar1Res.Meta.ReconcileError = `dependency`
	bar1Res.Meta.Refs[0].Kind = runtime.ResourceKindModel
	bar1Model.State = &runtimev1.ModelState{}
	bar2Model, bar2Res := newModel("SELECT * FROM bar3", "bar2", "bar3")
	bar2Res.Meta.ReconcileError = `dependency`
	bar2Res.Meta.Refs[0].Kind = runtime.ResourceKindModel
	bar2Model.State = &runtimev1.ModelState{}
	bar3Model, bar3Res := newModel("SELECT * FROM bar1", "bar3", "bar1")
	bar3Res.Meta.ReconcileError = `dependency`
	bar3Res.Meta.Refs[0].Kind = runtime.ResourceKindModel
	bar3Model.State = &runtimev1.ModelState{}
	testruntime.ReconcileParserAndWait(t, rt, id)
	testruntime.RequireReconcileState(t, rt, id, 5, 3, 0)
	testruntime.RequireResource(t, rt, id, bar1Res)
	testruntime.RequireResource(t, rt, id, bar2Res)
	testruntime.RequireResource(t, rt, id, bar3Res)

	testruntime.PutFiles(t, rt, id, map[string]string{
		"/models/bar1.sql": `SELECT * FROM bar2`,
		"/models/bar2.sql": `SELECT * FROM bar3`,
		"/models/bar3.sql": `SELECT * FROM foo`,
	})
	_, bar1Res = newModel("SELECT * FROM bar2", "bar1", "bar2")
	bar1Res.Meta.Refs[0].Kind = runtime.ResourceKindModel
	_, bar2Res = newModel("SELECT * FROM bar3", "bar2", "bar3")
	bar2Res.Meta.Refs[0].Kind = runtime.ResourceKindModel
	_, bar3Res = newModel("SELECT * FROM foo", "bar3", "foo")
	testruntime.ReconcileParserAndWait(t, rt, id)
	testruntime.RequireReconcileState(t, rt, id, 5, 0, 0)
	testruntime.RequireResource(t, rt, id, bar1Res)
	testruntime.RequireResource(t, rt, id, bar2Res)
	testruntime.RequireResource(t, rt, id, bar3Res)
}

func TestMetricsView(t *testing.T) {
	// Create source and model
	rt, id := testruntime.NewInstance(t)
	testruntime.PutFiles(t, rt, id, map[string]string{
		"/data/foo.csv": `a,b,c,d,e
1,2,3,4,5
1,2,3,4,5
1,2,3,4,5
`,
		"/sources/foo.yaml": `
connector: local_file
path: data/foo.csv
`,
		"/models/bar.sql": `SELECT * FROM foo`,
		"/dashboards/dash.yaml": `
title: dash
model: bar
dimensions:
- column: b
- column: c
measures:
- expression: count(*)
- expression: avg(a)
`,
	})

	_, metricsRes := newMetricsView("dash", "bar", []string{"count(*)", "avg(a)"}, []string{"b", "c"})
	testruntime.ReconcileParserAndWait(t, rt, id)
	testruntime.RequireReconcileState(t, rt, id, 4, 0, 0)
	testruntime.RequireResource(t, rt, id, metricsRes)

	// ignore invalid measure and dimension
	testruntime.PutFiles(t, rt, id, map[string]string{
		"/dashboards/dash.yaml": `
title: dash
model: bar
dimensions:
- column: b
- column: f
  ignore: true
measures:
- expression: count(*)
- expression: avg(g)
  ignore: true
`,
	})
	_, metricsRes = newMetricsView("dash", "bar", []string{"count(*)"}, []string{"b"})
	testruntime.ReconcileParserAndWait(t, rt, id)
	testruntime.RequireReconcileState(t, rt, id, 4, 0, 0)
	testruntime.RequireResource(t, rt, id, metricsRes)

	// no measure, invalid dashboard
	testruntime.PutFiles(t, rt, id, map[string]string{
		"/dashboards/dash.yaml": `
title: dash
model: bar
dimensions:
- column: b
- column: f
  ignore: true
measures:
- expression: count(*)
  ignore: true
- expression: avg(g)
  ignore: true
`,
	})
	testruntime.ReconcileParserAndWait(t, rt, id)
	testruntime.RequireReconcileState(t, rt, id, 3, 1, 1)
	testruntime.RequireParseErrors(t, rt, id, map[string]string{"/dashboards/dash.yaml": "must define at least one measure"})

	// no dimension. valid dashboard
	testruntime.PutFiles(t, rt, id, map[string]string{
		"/dashboards/dash.yaml": `
title: dash
model: bar
dimensions:
- column: b
  ignore: true
- column: f
  ignore: true
measures:
- expression: count(*)
- expression: avg(g)
  ignore: true
`,
	})
	_, metricsRes = newMetricsView("dash", "bar", []string{"count(*)"}, []string{})
	testruntime.ReconcileParserAndWait(t, rt, id)
	testruntime.RequireReconcileState(t, rt, id, 4, 0, 0)
	testruntime.RequireResource(t, rt, id, metricsRes)

	// duplicate measure name, invalid dashboard
	testruntime.PutFiles(t, rt, id, map[string]string{
		"/dashboards/dash.yaml": `
title: dash
model: bar
dimensions:
- column: b
- column: c
measures:
- expression: count(*)
  name: m
- expression: avg(a)
  name: m
`,
	})
	testruntime.ReconcileParserAndWait(t, rt, id)
	testruntime.RequireReconcileState(t, rt, id, 3, 1, 1)
	testruntime.RequireParseErrors(t, rt, id, map[string]string{"/dashboards/dash.yaml": "found duplicate dimension or measure"})

	// duplicate dimension name, invalid dashboard
	testruntime.PutFiles(t, rt, id, map[string]string{
		"/dashboards/dash.yaml": `
title: dash
model: bar
dimensions:
- column: b
  name: d
- column: c
  name: d
measures:
- expression: count(*)
- expression: avg(a)
`,
	})
	testruntime.ReconcileParserAndWait(t, rt, id)
	testruntime.RequireReconcileState(t, rt, id, 3, 1, 1)
	testruntime.RequireParseErrors(t, rt, id, map[string]string{"/dashboards/dash.yaml": "found duplicate dimension or measure"})

	// duplicate cross name between measures and dimensions, invalid dashboard
	testruntime.PutFiles(t, rt, id, map[string]string{
		"/dashboards/dash.yaml": `
title: dash
model: bar
dimensions:
- column: b
  name: d
- column: c
measures:
- expression: count(*)
  name: d
- expression: avg(a)
`,
	})
	testruntime.ReconcileParserAndWait(t, rt, id)
	testruntime.RequireReconcileState(t, rt, id, 3, 1, 1)
	testruntime.RequireParseErrors(t, rt, id, map[string]string{"/dashboards/dash.yaml": "found duplicate dimension or measure"})

	// reset to valid dashboard
	testruntime.PutFiles(t, rt, id, map[string]string{
		"/dashboards/dash.yaml": `
title: dash
model: bar
dimensions:
- column: b
- column: c
measures:
- expression: count(*)
- expression: avg(a)
`,
	})
	metrics, metricsRes := newMetricsView("dash", "bar", []string{"count(*)", "avg(a)"}, []string{"b", "c"})
	testruntime.ReconcileParserAndWait(t, rt, id)
	testruntime.RequireReconcileState(t, rt, id, 4, 0, 0)
	testruntime.RequireResource(t, rt, id, metricsRes)

	// Model has error, dashboard has error as well
	testruntime.PutFiles(t, rt, id, map[string]string{
		"/models/bar.sql": `SELECT * FROM fo`,
	})
	testruntime.ReconcileParserAndWait(t, rt, id)
	testruntime.RequireReconcileState(t, rt, id, 4, 2, 0)
	metricsRes.Meta.ReconcileError = `table "bar" does not exist`
	metrics.State = &runtimev1.MetricsViewState{}
	testruntime.RequireResource(t, rt, id, metricsRes)
}

func TestStageChanges(t *testing.T) {
	// Create source and model
	rt, id := testruntime.NewInstanceWithOptions(t, testruntime.InstanceOptions{
		Files:        map[string]string{"rill.yaml": ""},
		StageChanges: true,
	})
	testruntime.PutFiles(t, rt, id, map[string]string{
		"/data/foo.csv": `a,b,c,d,e
1,2,3,4,5
1,2,3,4,5
1,2,3,4,5
`,
		"/sources/foo.yaml": `
connector: local_file
path: data/foo.csv
`,
		"/models/bar.sql": `SELECT * FROM foo`,
		"/dashboards/dash.yaml": `
title: dash
model: bar
dimensions:
- column: b
- column: c
measures:
- expression: count(*)
- expression: avg(a)
`,
	})
	_, modelRes := newModel("SELECT * FROM foo", "bar", "foo")
	_, metricsRes := newMetricsView("dash", "bar", []string{"count(*)", "avg(a)"}, []string{"b", "c"})
	testruntime.ReconcileParserAndWait(t, rt, id)
	testruntime.RequireReconcileState(t, rt, id, 4, 0, 0)
	testruntime.RequireResource(t, rt, id, modelRes)
	testruntime.RequireResource(t, rt, id, metricsRes)

	// Invalid source
	testruntime.PutFiles(t, rt, id, map[string]string{
		"/sources/foo.yaml": `
connector: local_file
path: data/bar.csv
`,
	})
	testruntime.ReconcileParserAndWait(t, rt, id)
	testruntime.RequireReconcileState(t, rt, id, 4, 2, 0)
	// model has error but table is retained
	modelRes.Meta.ReconcileError = "dependency error"
	testruntime.RequireResource(t, rt, id, modelRes)
	testruntime.RequireOLAPTable(t, rt, id, "foo")
	// metrics has no error
	// TODO: is this expected?
	testruntime.RequireResource(t, rt, id, metricsRes)
}

func TestWatch(t *testing.T) {
	// Create instance with watch
	// Create source, wait and verify
	// Create model, wait and verify
	// Create metrics view, wait and verify
	// Drop source, wait and verify

	rt, id := testruntime.NewInstanceWithOptions(t, testruntime.InstanceOptions{
		Files:     map[string]string{"rill.yaml": ""},
		WatchRepo: true,
	})

	ctrl, err := rt.Controller(context.Background(), id)
	require.NoError(t, err)

	// Since we're using WatchRepo, we can't use testruntime.ReconcileParserAndWait.
	// For now, we'll just add a sleep to give the file watcher time to trigger.
	// NOTE: Refactor to wait for the controller to actually be triggered if we ever have instability
	awaitIdle := func() {
		time.Sleep(2 * time.Second)
		err = ctrl.WaitUntilIdle(context.Background(), true)
		require.NoError(t, err)
	}

	// Make sure there's time for the watcher to start
	awaitIdle()

	testruntime.PutFiles(t, rt, id, map[string]string{
		"/data/foo.csv": `a,b,c,d,e
1,2,3,4,5
1,2,3,4,5
1,2,3,4,5
`,
		"/sources/foo.yaml": `
connector: local_file
path: data/foo.csv
`,
	})
	awaitIdle()
	testruntime.RequireReconcileState(t, rt, id, 2, 0, 0)
	testruntime.RequireOLAPTable(t, rt, id, "foo")
	_, sourceRes := newSource("foo", "data/foo.csv")
	testruntime.RequireResource(t, rt, id, sourceRes)

	testruntime.PutFiles(t, rt, id, map[string]string{
		"/models/bar.sql": `SELECT * FROM foo`,
	})
	awaitIdle()
	testruntime.RequireReconcileState(t, rt, id, 3, 0, 0)
	testruntime.RequireOLAPTable(t, rt, id, "bar")
	_, modelRes := newModel("SELECT * FROM foo", "bar", "foo")
	testruntime.RequireResource(t, rt, id, modelRes)

	testruntime.PutFiles(t, rt, id, map[string]string{
		"/dashboards/dash.yaml": `
title: dash
model: bar
dimensions:
- column: b
- column: c
measures:
- expression: count(*)
- expression: avg(a)
		`,
	})
	awaitIdle()
	testruntime.RequireReconcileState(t, rt, id, 4, 0, 0)
	_, metricsRes := newMetricsView("dash", "bar", []string{"count(*)", "avg(a)"}, []string{"b", "c"})
	testruntime.RequireResource(t, rt, id, metricsRes)
}

func TestDashboardTheme(t *testing.T) {
	// Create source and model
	rt, id := testruntime.NewInstance(t)
	testruntime.PutFiles(t, rt, id, map[string]string{
		"/data/foo.csv": `a,b,c,d,e
1,2,3,4,5
1,2,3,4,5
1,2,3,4,5
`,
		"/sources/foo.yaml": `
connector: local_file
path: data/foo.csv
`,
		"/models/bar.sql": `SELECT * FROM foo`,
		"/dashboards/dash.yaml": `
title: dash
model: bar
default_theme: t1
dimensions:
- column: b
measures:
- expression: count(*)
`,
		`themes/t1.yaml`: `
type: theme
colors:
  primary: red
  secondary: grey
`,
	})

	theme := &runtimev1.Resource{
		Meta: &runtimev1.ResourceMeta{
			Name:      &runtimev1.ResourceName{Kind: runtime.ResourceKindTheme, Name: "t1"},
			Owner:     runtime.GlobalProjectParserName,
			FilePaths: []string{"/themes/t1.yaml"},
		},
		Resource: &runtimev1.Resource_Theme{
			Theme: &runtimev1.Theme{
				Spec: &runtimev1.ThemeSpec{
					PrimaryColor: &runtimev1.Color{
						Red:   1,
						Green: 0,
						Blue:  0,
						Alpha: 1,
					},
					SecondaryColor: &runtimev1.Color{
						Red:   0.5019608,
						Green: 0.5019608,
						Blue:  0.5019608,
						Alpha: 1,
					},
				},
			},
		},
	}
	mv, metricsRes := newMetricsView("dash", "bar", []string{"count(*)"}, []string{"b"})
	metricsRes.Meta.Refs = append(metricsRes.Meta.Refs, &runtimev1.ResourceName{Kind: runtime.ResourceKindTheme, Name: "t1"})
	mv.GetSpec().DefaultTheme = "t1"
	mv.GetState().ValidSpec.DefaultTheme = "t1"
	testruntime.ReconcileParserAndWait(t, rt, id)
	testruntime.RequireReconcileState(t, rt, id, 5, 0, 0)
	testruntime.RequireResource(t, rt, id, theme)
	testruntime.RequireResource(t, rt, id, metricsRes)

	// make the theme invalid
	testruntime.PutFiles(t, rt, id, map[string]string{
		`themes/t1.yaml`: `
type: theme
colors:
  primary: xxx
  secondary: xxx
`,
	})
	mv.State = &runtimev1.MetricsViewState{}
	metricsRes.Meta.ReconcileError = `could not find theme "t1"`
	testruntime.ReconcileParserAndWait(t, rt, id)
	testruntime.RequireReconcileState(t, rt, id, 4, 2, 1)
	testruntime.RequireResource(t, rt, id, metricsRes)

	// make the theme valid
	testruntime.PutFiles(t, rt, id, map[string]string{
		`themes/t1.yaml`: `
type: theme
colors:
  primary: red
  secondary: grey
`,
	})
	mv, metricsRes = newMetricsView("dash", "bar", []string{"count(*)"}, []string{"b"})
	metricsRes.Meta.Refs = append(metricsRes.Meta.Refs, &runtimev1.ResourceName{Kind: runtime.ResourceKindTheme, Name: "t1"})
	mv.GetSpec().DefaultTheme = "t1"
	mv.GetState().ValidSpec.DefaultTheme = "t1"
	testruntime.ReconcileParserAndWait(t, rt, id)
	testruntime.RequireReconcileState(t, rt, id, 5, 0, 0)
	testruntime.RequireResource(t, rt, id, metricsRes)
}

func TestAlert(t *testing.T) {
	rt, id := testruntime.NewInstance(t)
	testruntime.PutFiles(t, rt, id, map[string]string{
		"/data/foo.csv": `__time,country
2024-01-01T00:00:00Z,Denmark
`,
		"/sources/foo.yaml": `
connector: local_file
path: data/foo.csv
`,
		"/models/bar.sql": `SELECT * FROM foo`,
		"/dashboards/dash.yaml": `
title: dash
model: bar
dimensions:
- column: country
measures:
- expression: count(*)
`,
	})
	testruntime.ReconcileParserAndWait(t, rt, id)
	testruntime.RequireReconcileState(t, rt, id, 4, 0, 0)

	_, metricsRes := newMetricsView("dash", "bar", []string{"count(*)"}, []string{"country"})
	testruntime.RequireResource(t, rt, id, metricsRes)
}

func newSource(name, path string) (*runtimev1.SourceV2, *runtimev1.Resource) {
	source := &runtimev1.SourceV2{
		Spec: &runtimev1.SourceSpec{
			SourceConnector: "local_file",
			SinkConnector:   "duckdb",
			Properties:      must(structpb.NewStruct(map[string]any{"path": path})),
			RefreshSchedule: &runtimev1.Schedule{RefUpdate: true},
		},
		State: &runtimev1.SourceState{
			Connector: "duckdb",
			Table:     name,
		},
	}
	sourceRes := &runtimev1.Resource{
		Meta: &runtimev1.ResourceMeta{
			Name:      &runtimev1.ResourceName{Kind: runtime.ResourceKindSource, Name: name},
			Owner:     runtime.GlobalProjectParserName,
			FilePaths: []string{fmt.Sprintf("/sources/%s.yaml", name)},
		},
		Resource: &runtimev1.Resource_Source{
			Source: source,
		},
	}
	return source, sourceRes
}

func newModel(query, name, source string) (*runtimev1.ModelV2, *runtimev1.Resource) {
	model := &runtimev1.ModelV2{
		Spec: &runtimev1.ModelSpec{
			RefreshSchedule: &runtimev1.Schedule{RefUpdate: true},
			InputConnector:  "duckdb",
			InputProperties: must(structpb.NewStruct(map[string]any{"sql": query})),
			OutputConnector: "duckdb",
		},
		State: &runtimev1.ModelState{
			ExecutorConnector: "duckdb",
			ResultConnector:   "duckdb",
			ResultProperties:  must(structpb.NewStruct(map[string]any{"table": name, "used_model_name": true, "view": true})),
			ResultTable:       name,
		},
	}
	modelRes := &runtimev1.Resource{
		Meta: &runtimev1.ResourceMeta{
			Name:      &runtimev1.ResourceName{Kind: runtime.ResourceKindModel, Name: name},
			Refs:      []*runtimev1.ResourceName{{Kind: runtime.ResourceKindSource, Name: source}},
			Owner:     runtime.GlobalProjectParserName,
			FilePaths: []string{fmt.Sprintf("/models/%s.sql", name)},
		},
		Resource: &runtimev1.Resource_Model{
			Model: model,
		},
	}
	return model, modelRes
}

func newMetricsView(name, table string, measures, dimensions []string) (*runtimev1.MetricsViewV2, *runtimev1.Resource) {
	metrics := &runtimev1.MetricsViewV2{
		Spec: &runtimev1.MetricsViewSpec{
			Connector:  "duckdb",
			Table:      table,
			Title:      name,
			Measures:   make([]*runtimev1.MetricsViewSpec_MeasureV2, len(measures)),
			Dimensions: make([]*runtimev1.MetricsViewSpec_DimensionV2, len(dimensions)),
		},
		State: &runtimev1.MetricsViewState{
			ValidSpec: &runtimev1.MetricsViewSpec{
				Connector:  "duckdb",
				Table:      table,
				Title:      name,
				Measures:   make([]*runtimev1.MetricsViewSpec_MeasureV2, len(measures)),
				Dimensions: make([]*runtimev1.MetricsViewSpec_DimensionV2, len(dimensions)),
			},
		},
	}
	for i, measure := range measures {
		metrics.Spec.Measures[i] = &runtimev1.MetricsViewSpec_MeasureV2{
			Name:       fmt.Sprintf("measure_%d", i),
			Expression: measure,
		}
		metrics.State.ValidSpec.Measures[i] = &runtimev1.MetricsViewSpec_MeasureV2{
			Name:       fmt.Sprintf("measure_%d", i),
			Expression: measure,
		}
	}
	for i, dimension := range dimensions {
		metrics.Spec.Dimensions[i] = &runtimev1.MetricsViewSpec_DimensionV2{
			Name:   dimension,
			Column: dimension,
		}
		metrics.State.ValidSpec.Dimensions[i] = &runtimev1.MetricsViewSpec_DimensionV2{
			Name:   dimension,
			Column: dimension,
		}
	}
	metricsRes := &runtimev1.Resource{
		Meta: &runtimev1.ResourceMeta{
			Name:      &runtimev1.ResourceName{Kind: runtime.ResourceKindMetricsView, Name: name},
			Refs:      []*runtimev1.ResourceName{{Kind: runtime.ResourceKindModel, Name: table}},
			Owner:     runtime.GlobalProjectParserName,
			FilePaths: []string{fmt.Sprintf("/dashboards/%s.yaml", name)},
		},
		Resource: &runtimev1.Resource_MetricsView{
			MetricsView: metrics,
		},
	}
	return metrics, metricsRes
}

func TestDedicatedConnector(t *testing.T) {
	// Add source, model, and dashboard
	rt, id := testruntime.NewInstance(t)
	testruntime.PutFiles(t, rt, id, map[string]string{
		"rill.yaml": `
connectors:
- name: s3-integrated
  type: s3
`,
		// Dedicated S3 connector
		"/connectors/s3-dedicated.yaml": `
driver: s3
name: s3-dedicated
region: us-west-2
`,
<<<<<<< HEAD
	})
	testruntime.ReconcileParserAndWait(t, rt, id)
	testruntime.RequireReconcileState(t, rt, id, 2, 0, 0)

	// Verify the dedicated connector
=======
		// Dedicated GCS connector with a custom name
		"/connectors/gcs-dedicated.yaml": `
driver: gcs
name: my-gcs
`,
	})
	testruntime.ReconcileParserAndWait(t, rt, id)
	testruntime.RequireReconcileState(t, rt, id, 3, 0, 0)

	// Verify the dedicated connectors
>>>>>>> 154b1c52
	testruntime.RequireResource(t, rt, id, &runtimev1.Resource{
		Meta: &runtimev1.ResourceMeta{
			Name:      &runtimev1.ResourceName{Kind: runtime.ResourceKindConnector, Name: "s3-dedicated"},
			Owner:     runtime.GlobalProjectParserName,
			FilePaths: []string{"/connectors/s3-dedicated.yaml"},
		},
		Resource: &runtimev1.Resource_Connector{
			Connector: &runtimev1.ConnectorV2{
<<<<<<< HEAD
				Spec: &runtimev1.ConnectorSpec{Driver: "s3", Name: "s3-dedicated", Properties: map[string]string{"region": "us-west-2"}},
=======
				Spec: &runtimev1.ConnectorSpec{Driver: "s3", Properties: map[string]string{"region": "us-west-2"}},
			},
		},
	})
	testruntime.RequireResource(t, rt, id, &runtimev1.Resource{
		Meta: &runtimev1.ResourceMeta{
			Name:      &runtimev1.ResourceName{Kind: runtime.ResourceKindConnector, Name: "my-gcs"},
			Owner:     runtime.GlobalProjectParserName,
			FilePaths: []string{"/connectors/gcs-dedicated.yaml"},
		},
		Resource: &runtimev1.Resource_Connector{
			Connector: &runtimev1.ConnectorV2{
				Spec: &runtimev1.ConnectorSpec{Driver: "gcs"},
>>>>>>> 154b1c52
			},
		},
	})
}

func must[T any](v T, err error) T {
	if err != nil {
		panic(err)
	}
	return v
}<|MERGE_RESOLUTION|>--- conflicted
+++ resolved
@@ -1370,13 +1370,6 @@
 name: s3-dedicated
 region: us-west-2
 `,
-<<<<<<< HEAD
-	})
-	testruntime.ReconcileParserAndWait(t, rt, id)
-	testruntime.RequireReconcileState(t, rt, id, 2, 0, 0)
-
-	// Verify the dedicated connector
-=======
 		// Dedicated GCS connector with a custom name
 		"/connectors/gcs-dedicated.yaml": `
 driver: gcs
@@ -1387,7 +1380,6 @@
 	testruntime.RequireReconcileState(t, rt, id, 3, 0, 0)
 
 	// Verify the dedicated connectors
->>>>>>> 154b1c52
 	testruntime.RequireResource(t, rt, id, &runtimev1.Resource{
 		Meta: &runtimev1.ResourceMeta{
 			Name:      &runtimev1.ResourceName{Kind: runtime.ResourceKindConnector, Name: "s3-dedicated"},
@@ -1396,9 +1388,6 @@
 		},
 		Resource: &runtimev1.Resource_Connector{
 			Connector: &runtimev1.ConnectorV2{
-<<<<<<< HEAD
-				Spec: &runtimev1.ConnectorSpec{Driver: "s3", Name: "s3-dedicated", Properties: map[string]string{"region": "us-west-2"}},
-=======
 				Spec: &runtimev1.ConnectorSpec{Driver: "s3", Properties: map[string]string{"region": "us-west-2"}},
 			},
 		},
@@ -1412,7 +1401,6 @@
 		Resource: &runtimev1.Resource_Connector{
 			Connector: &runtimev1.ConnectorV2{
 				Spec: &runtimev1.ConnectorSpec{Driver: "gcs"},
->>>>>>> 154b1c52
 			},
 		},
 	})
