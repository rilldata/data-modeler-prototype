package rillv1

import (
	"encoding/json"
	"errors"
	"fmt"

	runtimev1 "github.com/rilldata/rill/proto/gen/rill/runtime/v1"
	"github.com/santhosh-tekuri/jsonschema/v5"
	"google.golang.org/protobuf/types/known/structpb"

	_ "embed"
)

//go:embed data/vega-lite-v5.json
var vegaLiteSpec string

var vegaLiteSchema = jsonschema.MustCompileString("https://vega.github.io/schema/vega-lite/v5.json", vegaLiteSpec)

//go:embed data/component-template-v1.json
var componentTemplateSpec string

var componentTemplateSchema = jsonschema.MustCompileString("https://github.com/rilldata/rill/tree/main/runtime/compilers/rillv1/data/component-template-v1.json", componentTemplateSpec)

type ComponentYAML struct {
<<<<<<< HEAD
	commonYAML `yaml:",inline"` // Not accessed here, only setting it so we can use KnownFields for YAML parsing
	Title      string           `yaml:"title"`
	Subtitle   string           `yaml:"subtitle"`
	Data       *DataYAML        `yaml:"data"`
	VegaLite   *string          `yaml:"vega_lite"`
	Markdown   *string          `yaml:"markdown"`
	Image      *string          `yaml:"image"`
	Template   map[string]any   `yaml:"template"`
	Input      []string         `yaml:"input,omitempty"`
	Output     string           `yaml:"output,omitempty"`
=======
	commonYAML `yaml:",inline"`          // Not accessed here, only setting it so we can use KnownFields for YAML parsing
	Title      string                    `yaml:"title"`
	Subtitle   string                    `yaml:"subtitle"`
	Data       *DataYAML                 `yaml:"data"`
	VegaLite   *string                   `yaml:"vega_lite"`
	Other      map[string]map[string]any `yaml:",inline" mapstructure:",remain"` // Generic renderer: can only have one key
>>>>>>> 7a3aec66
}

func (p *Parser) parseComponent(node *Node) error {
	// Parse YAML
	tmp := &ComponentYAML{}
	err := p.decodeNodeYAML(node, true, tmp)
	if err != nil {
		return err
	}

	// Validate SQL or connector isn't set
	if node.SQL != "" {
		return fmt.Errorf("components cannot have SQL")
	}
	if !node.ConnectorInferred && node.Connector != "" {
		return fmt.Errorf("components cannot have a connector")
	}

	// Parse into a ComponentSpec
	spec, refs, err := p.parseComponentYAML(tmp)
	if err != nil {
		return err
	}
	node.Refs = append(node.Refs, refs...)

	// Track component
	r, err := p.insertResource(ResourceKindComponent, node.Name, node.Paths, node.Refs...)
	if err != nil {
		return err
	}
	// NOTE: After calling insertResource, an error must not be returned. Any validation should be done before calling it.

	r.ComponentSpec = spec

	return nil
}

// parseComponentYAML parses and validates a ComponentYAML.
// It is separated from parseComponent to allow inline creation of components from a dashboard YAML file.
func (p *Parser) parseComponentYAML(tmp *ComponentYAML) (*runtimev1.ComponentSpec, []ResourceName, error) {
	// Parse the data YAML
	var refs []ResourceName
	var resolver string
	var resolverProps *structpb.Struct
	if tmp.Data != nil {
		var err error
		resolver, resolverProps, refs, err = p.parseDataYAML(tmp.Data)
		if err != nil {
			return nil, nil, err
		}
	}

	// Discover and validate the renderer
	n := 0
	var renderer string
	var rendererProps *structpb.Struct
	if tmp.VegaLite != nil {
		n++

		var vegaLiteSpec interface{}
		if err := json.Unmarshal([]byte(*tmp.VegaLite), &vegaLiteSpec); err != nil {
			return nil, nil, errors.New(`failed to parse "vega_lite" as JSON`)
		}
		if err := vegaLiteSchema.Validate(vegaLiteSpec); err != nil {
			return nil, nil, fmt.Errorf(`failed to validate "vega_lite": %w`, err)
		}

		renderer = "vega_lite"
		rendererProps = must(structpb.NewStruct(map[string]any{"spec": *tmp.VegaLite}))
	}
	if len(tmp.Other) == 1 {
		n++
		var props map[string]any
		for renderer, props = range tmp.Other {
			break
		}

		if err := componentTemplateSchema.Validate(map[string]any{renderer: props}); err != nil {
			return nil, nil, fmt.Errorf(`failed to validate renderer %q: %w`, renderer, err)
		}

		propsPB, err := structpb.NewStruct(props)
		if err != nil {
			return nil, nil, fmt.Errorf(`failed to convert property %q to struct: %w`, renderer, err)
		}

		rendererProps = propsPB
	} else {
		n += len(tmp.Other)
	}

	// Check there is exactly one renderer
	if n == 0 {
		return nil, nil, errors.New(`missing renderer configuration`)
	}
	if n > 1 {
		return nil, nil, errors.New(`multiple renderers are not allowed`)
	}

	// Create the component spec
	spec := &runtimev1.ComponentSpec{
		Title:              tmp.Title,
		Subtitle:           tmp.Subtitle,
		Resolver:           resolver,
		ResolverProperties: resolverProps,
		Renderer:           renderer,
		RendererProperties: rendererProps,
		Input:              tmp.Input,
	}

	return spec, refs, nil
}

func must[T any](v T, err error) T {
	if err != nil {
		panic(err)
	}
	return v
}<|MERGE_RESOLUTION|>--- conflicted
+++ resolved
@@ -1,6 +1,7 @@
 package rillv1
 
 import (
+	_ "embed"
 	"encoding/json"
 	"errors"
 	"fmt"
@@ -8,8 +9,6 @@
 	runtimev1 "github.com/rilldata/rill/proto/gen/rill/runtime/v1"
 	"github.com/santhosh-tekuri/jsonschema/v5"
 	"google.golang.org/protobuf/types/known/structpb"
-
-	_ "embed"
 )
 
 //go:embed data/vega-lite-v5.json
@@ -23,25 +22,14 @@
 var componentTemplateSchema = jsonschema.MustCompileString("https://github.com/rilldata/rill/tree/main/runtime/compilers/rillv1/data/component-template-v1.json", componentTemplateSpec)
 
 type ComponentYAML struct {
-<<<<<<< HEAD
 	commonYAML `yaml:",inline"` // Not accessed here, only setting it so we can use KnownFields for YAML parsing
-	Title      string           `yaml:"title"`
-	Subtitle   string           `yaml:"subtitle"`
-	Data       *DataYAML        `yaml:"data"`
-	VegaLite   *string          `yaml:"vega_lite"`
-	Markdown   *string          `yaml:"markdown"`
-	Image      *string          `yaml:"image"`
-	Template   map[string]any   `yaml:"template"`
-	Input      []string         `yaml:"input,omitempty"`
-	Output     string           `yaml:"output,omitempty"`
-=======
-	commonYAML `yaml:",inline"`          // Not accessed here, only setting it so we can use KnownFields for YAML parsing
 	Title      string                    `yaml:"title"`
 	Subtitle   string                    `yaml:"subtitle"`
 	Data       *DataYAML                 `yaml:"data"`
 	VegaLite   *string                   `yaml:"vega_lite"`
 	Other      map[string]map[string]any `yaml:",inline" mapstructure:",remain"` // Generic renderer: can only have one key
->>>>>>> 7a3aec66
+	Input      []string                  `yaml:"input,omitempty"`
+	Output     string                    `yaml:"output,omitempty"`
 }
 
 func (p *Parser) parseComponent(node *Node) error {
@@ -150,6 +138,7 @@
 		Renderer:           renderer,
 		RendererProperties: rendererProps,
 		Input:              tmp.Input,
+		Output:             tmp.Output,
 	}
 
 	return spec, refs, nil
