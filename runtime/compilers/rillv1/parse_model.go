--- conflicted
+++ resolved
@@ -13,7 +13,6 @@
 
 // ModelYAML is the raw structure of a Model resource defined in YAML (does not include common fields)
 type ModelYAML struct {
-<<<<<<< HEAD
 	commonYAML        `yaml:",inline" mapstructure:",squash"` // Only to avoid loading common fields into InputProperties
 	Refresh           *ScheduleYAML                           `yaml:"refresh"`
 	Timeout           string                                  `yaml:"timeout"`
@@ -22,20 +21,11 @@
 	Splits            *DataYAML                               `yaml:"splits"`
 	SplitsConcurrency uint                                    `yaml:"splits_concurrency"`
 	InputProperties   map[string]any                          `yaml:",inline" mapstructure:",remain"`
-	Output            struct {
-=======
-	commonYAML      `yaml:",inline" mapstructure:",squash"` // Only to avoid loading common fields into InputProperties
-	Refresh         *ScheduleYAML                           `yaml:"refresh"`
-	Timeout         string                                  `yaml:"timeout"`
-	Incremental     bool                                    `yaml:"incremental"`
-	State           *DataYAML                               `yaml:"state"`
-	InputProperties map[string]any                          `yaml:",inline" mapstructure:",remain"`
-	Stage           struct {
+	Stage             struct {
 		Connector  string         `yaml:"connector"`
 		Properties map[string]any `yaml:",inline" mapstructure:",remain"`
 	} `yaml:"stage"`
 	Output struct {
->>>>>>> ec620fed
 		Connector  string         `yaml:"connector"`
 		Properties map[string]any `yaml:",inline" mapstructure:",remain"`
 	} `yaml:"output"`
@@ -117,8 +107,8 @@
 		return fmt.Errorf(`found invalid input property type: %w`, err)
 	}
 
+	// Stage details are optional
 	var stagePropsPB *structpb.Struct
-	// stage details not mandatory for all model definitions.
 	if len(tmp.Stage.Properties) > 0 {
 		stagePropsPB, err = structpb.NewStruct(tmp.Stage.Properties)
 		if err != nil {
