package rillv1

import (
	"context"
<<<<<<< HEAD
	"crypto/md5"
	"encoding/hex"
	"errors"
	"fmt"
	"io"
	"os"
	"path/filepath"
=======
	"errors"
	"fmt"
	"slices"
>>>>>>> 59bf4004
	"strings"
	"time"

	runtimev1 "github.com/rilldata/rill/proto/gen/rill/runtime/v1"
	"github.com/rilldata/rill/runtime/pkg/duckdbsql"
	"github.com/rilldata/rill/runtime/pkg/fileutil"
	"google.golang.org/protobuf/types/known/structpb"
)

// ModelYAML is the raw structure of a Model resource defined in YAML (does not include common fields)
type ModelYAML struct {
	commonYAML        `yaml:",inline" mapstructure:",squash"` // Only to avoid loading common fields into InputProperties
	Refresh           *ScheduleYAML                           `yaml:"refresh"`
	Timeout           string                                  `yaml:"timeout"`
	Incremental       bool                                    `yaml:"incremental"`
	State             *DataYAML                               `yaml:"state"`
	Splits            *DataYAML                               `yaml:"splits"`
	SplitsWatermark   string                                  `yaml:"splits_watermark"`
	SplitsConcurrency uint                                    `yaml:"splits_concurrency"`
	InputProperties   map[string]any                          `yaml:",inline" mapstructure:",remain"`
	Stage             struct {
		Connector  string         `yaml:"connector"`
		Properties map[string]any `yaml:",inline" mapstructure:",remain"`
	} `yaml:"stage"`
	Output struct {
		Connector  string         `yaml:"connector"`
		Properties map[string]any `yaml:",inline" mapstructure:",remain"`
	} `yaml:"output"`
	Materialize *bool `yaml:"materialize"`
}

// parseModel parses a model definition and adds the resulting resource to p.Resources.
func (p *Parser) parseModel(ctx context.Context, node *Node) error {
	// Parse YAML
	tmp := &ModelYAML{}
	err := p.decodeNodeYAML(node, false, tmp)
	if err != nil {
		return err
	}

	// Parse refresh schedule
	schedule, err := p.parseScheduleYAML(tmp.Refresh)
	if err != nil {
		return err
	}

	// Parse timeout
	var timeout time.Duration
	if tmp.Timeout != "" {
		timeout, err = parseDuration(tmp.Timeout)
		if err != nil {
			return err
		}
	}

	// Parse incremental state resolver
	var incrementalStateResolver string
	var incrementalStateResolverProps *structpb.Struct
	if tmp.State != nil {
		var refs []ResourceName
		incrementalStateResolver, incrementalStateResolverProps, refs, err = p.parseDataYAML(tmp.State)
		if err != nil {
			return fmt.Errorf(`failed to parse "state": %w`, err)
		}
		node.Refs = append(node.Refs, refs...)
	}

	// Parse splits resolver
	var splitsResolver string
	var splitsResolverProps *structpb.Struct
	if tmp.Splits != nil {
		var refs []ResourceName
		splitsResolver, splitsResolverProps, refs, err = p.parseDataYAML(tmp.Splits)
		if err != nil {
			return fmt.Errorf(`failed to parse "splits": %w`, err)
		}
		node.Refs = append(node.Refs, refs...)

		// As a small convenience, automatically set the watermark field for resolvers where we know a good default
		if tmp.SplitsWatermark == "" {
			if splitsResolver == "glob" {
				tmp.SplitsWatermark = "updated_on"
			}
		}
	}

	// Build input details
	inputConnector := node.Connector
	inputProps := tmp.InputProperties
	if inputProps == nil {
		inputProps = map[string]any{}
	}

	// Special handling for adding SQL to the input properties
	if sql := strings.TrimSpace(node.SQL); sql != "" {
		refs, err := p.inferSQLRefs(node)
		if err != nil {
			return err
		}
		node.Refs = append(node.Refs, refs...)

		inputProps["sql"] = sql
	}

	// special handling to mark model as updated when local file changes
	if inputConnector == "local_file" {
<<<<<<< HEAD
		c, ok := inputProps["invalidate_on_change"].(bool)
		invalidateModelOnUpdate := ok && c
		path, ok := inputProps["path"].(string)
		if ok && invalidateModelOnUpdate {
			entries, err := p.Repo.ListRecursive(ctx, path, true)
			if err == nil && len(entries) > 0 {
				var localPaths []string
				root, err := p.Repo.Root(ctx)
				if err != nil {
					return err
				}

				// Update parser's localDataToResourcepath map to track which resources depend on the local file
				for _, entry := range entries {
					localPaths = append(localPaths, filepath.Join(root, entry.Path))
					resources, ok := p.localDataToResourcepath[entry.Path]
					if !ok {
						resources = make(map[string]any)
						p.localDataToResourcepath[entry.Path] = resources
					}
					for _, resPath := range node.Paths {
						resources[resPath] = nil
					}
				}

				// Calculate hash of local files
				hash, err := fileHash(localPaths)
				if err != nil {
					return err
				}
				// Add hash to input properties so that the model spec is considered updated when the local file changes
				inputProps["local_files_hash"] = hash
			}
=======
		err = p.trackResourceNamesForDataPaths(ctx, ResourceName{Name: node.Name, Kind: ResourceKindModel}.Normalized(), inputProps)
		if err != nil {
			return err
>>>>>>> 59bf4004
		}
	}

	inputPropsPB, err := structpb.NewStruct(inputProps)
	if err != nil {
		return fmt.Errorf(`found invalid input property type: %w`, err)
	}

	// Stage details are optional
	var stagePropsPB *structpb.Struct
	if len(tmp.Stage.Properties) > 0 {
		stagePropsPB, err = structpb.NewStruct(tmp.Stage.Properties)
		if err != nil {
			return fmt.Errorf(`found invalid input property type: %w`, err)
		}
	}

	// Build output details
	outputConnector := tmp.Output.Connector
	if outputConnector == "" {
		outputConnector = inputConnector
	}
	outputProps := tmp.Output.Properties

	// Backwards compatibility: materialize can be specified outside of the output properties
	if tmp.Materialize != nil {
		if outputProps == nil {
			outputProps = map[string]any{}
		}
		outputProps["materialize"] = *tmp.Materialize
	}

	// Validate output details
	var outputPropsPB *structpb.Struct
	if len(outputProps) > 0 {
		outputPropsPB, err = structpb.NewStruct(outputProps)
		if err != nil {
			return fmt.Errorf(`invalid property type in "output": %w`, err)
		}
	}

	// Insert the model
	r, err := p.insertResource(ResourceKindModel, node.Name, node.Paths, node.Refs...)
	if err != nil {
		return err
	}
	// NOTE: After calling insertResource, an error must not be returned. Any validation should be done before calling it.

	if schedule != nil {
		r.ModelSpec.RefreshSchedule = schedule
	}

	if timeout > 0 {
		r.ModelSpec.TimeoutSeconds = uint32(timeout.Seconds())
	}

	r.ModelSpec.Incremental = tmp.Incremental

	r.ModelSpec.IncrementalStateResolver = incrementalStateResolver
	r.ModelSpec.IncrementalStateResolverProperties = incrementalStateResolverProps

	r.ModelSpec.SplitsResolver = splitsResolver
	r.ModelSpec.SplitsResolverProperties = splitsResolverProps
	r.ModelSpec.SplitsWatermarkField = tmp.SplitsWatermark
	r.ModelSpec.SplitsConcurrencyLimit = uint32(tmp.SplitsConcurrency)

	r.ModelSpec.InputConnector = inputConnector
	r.ModelSpec.InputProperties = inputPropsPB

	r.ModelSpec.StageConnector = tmp.Stage.Connector
	r.ModelSpec.StageProperties = stagePropsPB

	r.ModelSpec.OutputConnector = outputConnector
	r.ModelSpec.OutputProperties = outputPropsPB

	return nil
}

// inferSQLRefs attempts to infer table references from the node's SQL.
// The provided node must have a non-empty SQL field.
func (p *Parser) inferSQLRefs(node *Node) ([]ResourceName, error) {
	// Currently only supports DuckDB.
	driver, _, _ := p.driverForConnector(node.Connector)
	if driver != "duckdb" {
		return nil, nil
	}

	// Skip if the SQL is templated (because the DuckDB parser may choke on the template handlebars)
	if node.SQLUsesTemplating {
		return nil, nil
	}

	// Parse the SQL
	ast, err := duckdbsql.Parse(node.SQL)
	if err != nil {
		path := node.SQLPath
		if path == "" {
			path = node.YAMLPath
		}

		var posError duckdbsql.PositionError
		if errors.As(err, &posError) {
			return nil, pathError{
				path: path,
				err: locationError{
					err: posError.Err(),
					location: &runtimev1.CharLocation{
						Line: uint32(findLineNumber(node.SQL, posError.Position)),
					},
				},
			}
		}
		return nil, pathError{path: path, err: newDuckDBError(err)}
	}

	// Scan SQL for table references, tracking references in refs
	var refs []ResourceName
	for _, t := range ast.GetTableRefs() {
		if !t.LocalAlias && t.Name != "" && t.Function == "" && len(t.Paths) == 0 {
			refs = append(refs, ResourceName{Name: t.Name})
		}
	}

	return refs, nil
}

func (p *Parser) trackResourceNamesForDataPaths(ctx context.Context, name ResourceName, inputProps map[string]any) error {
	c, ok := inputProps["invalidate_on_change"].(bool)
	if ok && !c {
		return nil
	}
	path, ok := inputProps["path"].(string)
	if !ok {
		return nil
	}

	var localPaths []string
	if fileutil.IsGlob(path) {
		entries, err := p.Repo.ListRecursive(ctx, path, true)
		if err != nil || len(entries) == 0 {
			// The actual error will be returned by the model reconciler
			return nil
		}

		for _, entry := range entries {
			localPaths = append(localPaths, entry.Path)
		}
	} else {
		localPaths = []string{normalizePath(path)}
	}

	// Update parser's resourceNamesForDataPaths map to track which resources depend on the local file
	for _, path := range localPaths {
		resources := p.resourceNamesForDataPaths[path]
		if !slices.Contains(resources, name) {
			resources = append(resources, name)
			p.resourceNamesForDataPaths[path] = resources
		}
	}

	// Calculate hash of local files
	hash, err := p.Repo.FileHash(ctx, localPaths)
	if err != nil {
		return err
	}
	// Add hash to input properties so that the model spec is considered updated when the local file changes
	inputProps["local_files_hash"] = hash
	return nil
}

// findLineNumber returns the line number of the pos in the given text.
// Lines are counted starting from 1, and positions start from 0.
func findLineNumber(text string, pos int) int {
	if pos < 0 || pos >= len(text) {
		return -1
	}

	lineNumber := 1
	for i, char := range text {
		if i == pos {
			break
		}
		if char == '\n' {
			lineNumber++
		}
	}

	return lineNumber
}

func fileHash(paths []string) (string, error) {
	hasher := md5.New()
	for _, path := range paths {
		file, err := os.Open(path)
		if err != nil {
			return "", err
		}

		if _, err := io.Copy(hasher, file); err != nil {
			file.Close()
			return "", err
		}
		file.Close()
	}
	return hex.EncodeToString(hasher.Sum(nil)), nil
}<|MERGE_RESOLUTION|>--- conflicted
+++ resolved
@@ -2,19 +2,9 @@
 
 import (
 	"context"
-<<<<<<< HEAD
-	"crypto/md5"
-	"encoding/hex"
-	"errors"
-	"fmt"
-	"io"
-	"os"
-	"path/filepath"
-=======
 	"errors"
 	"fmt"
 	"slices"
->>>>>>> 59bf4004
 	"strings"
 	"time"
 
@@ -121,45 +111,9 @@
 
 	// special handling to mark model as updated when local file changes
 	if inputConnector == "local_file" {
-<<<<<<< HEAD
-		c, ok := inputProps["invalidate_on_change"].(bool)
-		invalidateModelOnUpdate := ok && c
-		path, ok := inputProps["path"].(string)
-		if ok && invalidateModelOnUpdate {
-			entries, err := p.Repo.ListRecursive(ctx, path, true)
-			if err == nil && len(entries) > 0 {
-				var localPaths []string
-				root, err := p.Repo.Root(ctx)
-				if err != nil {
-					return err
-				}
-
-				// Update parser's localDataToResourcepath map to track which resources depend on the local file
-				for _, entry := range entries {
-					localPaths = append(localPaths, filepath.Join(root, entry.Path))
-					resources, ok := p.localDataToResourcepath[entry.Path]
-					if !ok {
-						resources = make(map[string]any)
-						p.localDataToResourcepath[entry.Path] = resources
-					}
-					for _, resPath := range node.Paths {
-						resources[resPath] = nil
-					}
-				}
-
-				// Calculate hash of local files
-				hash, err := fileHash(localPaths)
-				if err != nil {
-					return err
-				}
-				// Add hash to input properties so that the model spec is considered updated when the local file changes
-				inputProps["local_files_hash"] = hash
-			}
-=======
 		err = p.trackResourceNamesForDataPaths(ctx, ResourceName{Name: node.Name, Kind: ResourceKindModel}.Normalized(), inputProps)
 		if err != nil {
 			return err
->>>>>>> 59bf4004
 		}
 	}
 
@@ -348,21 +302,4 @@
 	}
 
 	return lineNumber
-}
-
-func fileHash(paths []string) (string, error) {
-	hasher := md5.New()
-	for _, path := range paths {
-		file, err := os.Open(path)
-		if err != nil {
-			return "", err
-		}
-
-		if _, err := io.Copy(hasher, file); err != nil {
-			file.Close()
-			return "", err
-		}
-		file.Close()
-	}
-	return hex.EncodeToString(hasher.Sum(nil)), nil
 }