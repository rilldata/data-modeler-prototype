--- conflicted
+++ resolved
@@ -133,18 +133,10 @@
 // Parser is not concurrency safe.
 type Parser struct {
 	// Options
-<<<<<<< HEAD
-	Repo             drivers.RepoStore
-	InstanceID       string
-	Environment      string
-	DefaultConnector string
-	DuckDBConnectors []string
-=======
 	Repo                 drivers.RepoStore
 	InstanceID           string
 	Environment          string
 	DefaultOLAPConnector string
->>>>>>> de65733d
 
 	// Output
 	RillYAML  *RillYAML
@@ -181,25 +173,12 @@
 }
 
 // Parse creates a new parser and parses the entire project.
-<<<<<<< HEAD
-//
-// Note on SQL parsing: For DuckDB SQL specifically, the parser can use a SQL parser to extract refs and annotations (instead of relying on templating or YAML).
-// To enable SQL parsing for a connector, pass it in duckDBConnectors. If DuckDB SQL parsing should be used on files where no connector is specified, put the defaultConnector in duckDBConnectors.
-func Parse(ctx context.Context, repo drivers.RepoStore, instanceID, environment, defaultConnector string, duckDBConnectors []string) (*Parser, error) {
-	p := &Parser{
-		Repo:             repo,
-		InstanceID:       instanceID,
-		Environment:      environment,
-		DefaultConnector: defaultConnector,
-		DuckDBConnectors: duckDBConnectors,
-=======
 func Parse(ctx context.Context, repo drivers.RepoStore, instanceID, environment, defaultOLAPConnector string) (*Parser, error) {
 	p := &Parser{
 		Repo:                 repo,
 		InstanceID:           instanceID,
 		Environment:          environment,
 		DefaultOLAPConnector: defaultOLAPConnector,
->>>>>>> de65733d
 	}
 
 	err := p.reload(ctx)
