--- conflicted
+++ resolved
@@ -39,10 +39,7 @@
 	ThemeSpec       *runtimev1.ThemeSpec
 	ChartSpec       *runtimev1.ChartSpec
 	DashboardSpec   *runtimev1.DashboardSpec
-<<<<<<< HEAD
-=======
 	APISpec         *runtimev1.APISpec
->>>>>>> 3526491f
 }
 
 // ResourceName is a unique identifier for a resource
@@ -76,10 +73,7 @@
 	ResourceKindTheme
 	ResourceKindChart
 	ResourceKindDashboard
-<<<<<<< HEAD
-=======
 	ResourceKindAPI
->>>>>>> 3526491f
 )
 
 // ParseResourceKind maps a string to a ResourceKind.
@@ -106,11 +100,8 @@
 		return ResourceKindChart, nil
 	case "dashboard":
 		return ResourceKindDashboard, nil
-<<<<<<< HEAD
-=======
 	case "api":
 		return ResourceKindAPI, nil
->>>>>>> 3526491f
 	default:
 		return ResourceKindUnspecified, fmt.Errorf("invalid resource kind %q", kind)
 	}
@@ -138,11 +129,8 @@
 		return "Chart"
 	case ResourceKindDashboard:
 		return "Dashboard"
-<<<<<<< HEAD
-=======
 	case ResourceKindAPI:
 		return "API"
->>>>>>> 3526491f
 	default:
 		panic(fmt.Sprintf("unexpected resource kind: %d", k))
 	}
@@ -749,11 +737,8 @@
 		r.ChartSpec = &runtimev1.ChartSpec{}
 	case ResourceKindDashboard:
 		r.DashboardSpec = &runtimev1.DashboardSpec{}
-<<<<<<< HEAD
-=======
 	case ResourceKindAPI:
 		r.APISpec = &runtimev1.APISpec{}
->>>>>>> 3526491f
 	default:
 		panic(fmt.Errorf("unexpected resource kind: %s", kind.String()))
 	}
