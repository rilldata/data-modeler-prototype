package rillv1

import (
	"context"
	"errors"
	"fmt"
	"os"
	"regexp"
	"strconv"
	"strings"

	runtimev1 "github.com/rilldata/rill/proto/gen/rill/runtime/v1"
	"github.com/rilldata/rill/runtime/drivers"
	"golang.org/x/exp/slices"
)

// Built-in parser limits
var (
	maxFiles    = 10000
	maxFileSize = 1 << 17 // 128kb
)

// Resource parsed from code files.
// One file may output multiple resources and multiple files may contribute config to one resource.
type Resource struct {
	// Metadata
	Name    ResourceName
	Paths   []string
	Refs    []ResourceName // Derived from rawRefs after parsing (can't contain ResourceKindUnspecified). Always sorted.
	rawRefs []ResourceName // Populated during parsing (may contain ResourceKindUnspecified)

	// Only one of these will be non-nil
	SourceSpec      *runtimev1.SourceSpec
	ModelSpec       *runtimev1.ModelSpec
	MetricsViewSpec *runtimev1.MetricsViewSpec
	MigrationSpec   *runtimev1.MigrationSpec
	ReportSpec      *runtimev1.ReportSpec
}

// ResourceName is a unique identifier for a resource
type ResourceName struct {
	Kind ResourceKind
	Name string
}

func (n ResourceName) String() string {
	return fmt.Sprintf("%s/%s", n.Kind, n.Name)
}

func (n ResourceName) Normalized() ResourceName {
	return ResourceName{
		Kind: n.Kind,
		Name: strings.ToLower(n.Name),
	}
}

// ResourceKind identifies a resource type supported by the parser
type ResourceKind int

const (
	ResourceKindUnspecified ResourceKind = iota
	ResourceKindSource
	ResourceKindModel
	ResourceKindMetricsView
	ResourceKindMigration
	ResourceKindReport
)

// ParseResourceKind maps a string to a ResourceKind.
// Note: The empty string is considered a valid kind (unspecified).
func ParseResourceKind(kind string) (ResourceKind, error) {
	switch strings.ToLower(strings.TrimSpace(kind)) {
	case "":
		return ResourceKindUnspecified, nil
	case "source":
		return ResourceKindSource, nil
	case "model":
		return ResourceKindModel, nil
	case "metricsview", "metrics_view", "dashboard":
		return ResourceKindMetricsView, nil
	case "migration":
		return ResourceKindMigration, nil
	case "report":
		return ResourceKindReport, nil
	default:
		return ResourceKindUnspecified, fmt.Errorf("invalid resource kind %q", kind)
	}
}

func (k ResourceKind) String() string {
	switch k {
	case ResourceKindUnspecified:
		return ""
	case ResourceKindSource:
		return "Source"
	case ResourceKindModel:
		return "Model"
	case ResourceKindMetricsView:
		return "MetricsView"
	case ResourceKindMigration:
		return "Migration"
	case ResourceKindReport:
		return "Report"
	default:
		panic(fmt.Sprintf("unexpected resource kind: %d", k))
	}
}

// Diff shows changes to Parser.Resources following an incremental reparse.
type Diff struct {
	Reloaded       bool
	Skipped        bool
	Added          []ResourceName
	Modified       []ResourceName
	ModifiedDotEnv bool
	Deleted        []ResourceName
}

// Parser parses a Rill project directory into a set of resources.
// After the initial parse, the parser can be used to incrementally reparse a subset of files.
// Parser is not concurrency safe.
type Parser struct {
	// Options
	Repo             drivers.RepoStore
	InstanceID       string
	DefaultConnector string
	DuckDBConnectors []string

	// Output
	RillYAML  *RillYAML
	DotEnv    map[string]string
	Resources map[ResourceName]*Resource
	Errors    []*runtimev1.ParseError

	// Internal state
	resourcesForPath           map[string][]*Resource // Reverse index of Resource.Paths
	resourcesForUnspecifiedRef map[string][]*Resource // Reverse index of Resource.rawRefs where kind=ResourceKindUnspecified
	insertedResources          []*Resource
	updatedResources           []*Resource
	deletedResources           []*Resource
}

// ParseRillYAML parses only the project's rill.yaml (or rill.yml) file.
func ParseRillYAML(ctx context.Context, repo drivers.RepoStore, instanceID string) (*RillYAML, error) {
	paths, err := repo.ListRecursive(ctx, "rill.{yaml,yml}")
	if err != nil {
		return nil, fmt.Errorf("could not list project files: %w", err)
	}

	p := Parser{Repo: repo, InstanceID: instanceID}
	err = p.parsePaths(ctx, paths)
	if err != nil {
		return nil, err
	}

	if p.RillYAML == nil {
		return nil, errors.New("rill.yaml not found")
	}

	return p.RillYAML, nil
}

// Parse creates a new parser and parses the entire project.
//
// Note on SQL parsing: For DuckDB SQL specifically, the parser can use a SQL parser to extract refs and annotations (instead of relying on templating or YAML).
// To enable SQL parsing for a connector, pass it in duckDBConnectors. If DuckDB SQL parsing should be used on files where no connector is specified, put the defaultConnector in duckDBConnectors.
func Parse(ctx context.Context, repo drivers.RepoStore, instanceID, defaultConnector string, duckDBConnectors []string) (*Parser, error) {
	p := &Parser{
		Repo:             repo,
		InstanceID:       instanceID,
		DefaultConnector: defaultConnector,
		DuckDBConnectors: duckDBConnectors,
	}

	err := p.reload(ctx)
	if err != nil {
		return nil, err
	}

	return p, nil
}

// Reparse re-parses the indicated file paths, updating the Parser's state.
// If rill.yaml has previously errored, or if rill.yaml is included in paths, it will reload the entire project.
// If a previous call to Reparse has returned an error, the Parser may not be accessed or called again.
func (p *Parser) Reparse(ctx context.Context, paths []string) (*Diff, error) {
	var changedRillYAML bool
	for _, p := range paths {
		if pathIsRillYAML(p) {
			changedRillYAML = true
			break
		}
	}

	if changedRillYAML {
		err := p.reload(ctx)
		if err != nil {
			return nil, err
		}
		return &Diff{Reloaded: true}, nil
	}

	// If rill.yaml previously errored, we're not going to reparse anything until it's changed, at which point we'll reload the entire project.
	if p.RillYAML == nil {
		return &Diff{Skipped: true}, nil
	}

	return p.reparseExceptRillYAML(ctx, paths)
}

// reload resets the parser's state and then parses the entire project.
func (p *Parser) reload(ctx context.Context) error {
	// Reset state
	p.RillYAML = nil
	p.DotEnv = nil
	p.Resources = make(map[ResourceName]*Resource)
	p.Errors = nil
	p.resourcesForPath = make(map[string][]*Resource)
	p.resourcesForUnspecifiedRef = make(map[string][]*Resource)
	p.insertedResources = nil
	p.updatedResources = nil
	p.deletedResources = nil

	// Load entire repo
	paths, err := p.Repo.ListRecursive(ctx, "**/*.{sql,yaml,yml}")
	if err != nil {
		return fmt.Errorf("could not list project files: %w", err)
	}

	// Parse all files
	err = p.parsePaths(ctx, paths)
	if err != nil {
		return err
	}

	// Infer unspecified refs for all inserted resources
	for _, r := range p.insertedResources {
		p.inferUnspecifiedRefs(r)
	}

	return nil
}

// reparseExceptRillYAML re-parses the indicated file paths, updating the Parser's state.
// It assumes that p.RillYAML is valid and does not need to be reloaded.
func (p *Parser) reparseExceptRillYAML(ctx context.Context, paths []string) (*Diff, error) {
	// The logic here is slightly tricky because the relationship between files and resources can vary:
	//
	// - Case 1: one file created one resource
	// - Case 2: one file created multiple resources
	// - Case 3: multiple files contributed to one resource (for example, "model.sql" and "model.yaml")
	//
	// The high-level approach is: We'll delete all existing resources *related* to the changed paths and (re)parse them.
	// Then at the end, we build a diff that treats any resource that was both "deleted" and "added" as "modified".
	// (Renames are not supported in the parser. It needs to be handled by the caller, since parser state alone is insufficient to detect it.)
	//
	// Another wrinkle is that we need to re-infer unspecified refs for:
	// - any resources pointing to a changed resource, and
	// - any resources with previously unmatched unspecified refs that may match a new resource.

	// Reset insertedResources and updatedResources on reparse (used to construct Diff)
	p.insertedResources = nil
	p.updatedResources = nil
	p.deletedResources = nil

	// Phase 1: Clear existing state related to the paths.
	// Identify all paths directly passed and paths indirectly related through resourcesForPath and Resource.Paths.
	// And delete all resources and parse errors related to those paths.
	var parsePaths []string           // Paths we should pass to parsePaths
	checkPaths := slices.Clone(paths) // Paths we should visit in the loop
	for _, perr := range p.Errors {   // Also re-check paths with external parse errors
		if perr.External {
			checkPaths = append(checkPaths, perr.FilePath)
		}
	}
	seenPaths := make(map[string]bool) // Paths already visited by the loop
	modifiedDotEnv := false            // whether .env file was modified
	for i := 0; i < len(checkPaths); i++ {
		// Don't check the same path twice
		path := normalizePath(checkPaths[i])
		if seenPaths[path] {
			continue
		}
		seenPaths[path] = true

		// Skip files that aren't SQL or YAML or .env file
		isSQL := strings.HasSuffix(path, ".sql")
		isYAML := strings.HasSuffix(path, ".yaml") || strings.HasSuffix(path, ".yml")
		isDotEnv := pathIsDotEnv(path)
		if !isSQL && !isYAML && !isDotEnv {
			continue
		}

		// If a file exists at path, add it to the parse list
		_, err := p.Repo.Stat(ctx, path)
		if err == nil {
			parsePaths = append(parsePaths, path)
		} else if !os.IsNotExist(err) {
			return nil, fmt.Errorf("unexpected file stat error: %w", err)
		}

		// Check if path is .env and clear it (so we can re-parse it)
		if isDotEnv {
			modifiedDotEnv = true
			p.DotEnv = nil
		}

		// Since .sql and .yaml files provide context for each other, if one was modified, we need to reparse both.
		// For cases where a file was modified or deleted, the transitive check through resourcesForPath will already take of that.
		// But this ensures the check also happens for cases where a companion file was added.
		stem := pathStem(path)
		if isSQL {
			checkPaths = append(checkPaths, stem+".yaml", stem+".yml")
		} else if isYAML {
			checkPaths = append(checkPaths, stem+".sql")
		}

		// Remove all resources derived from this path, and add any related paths to the check list
		rs := slices.Clone(p.resourcesForPath[path]) // Use Clone because deleteResource mutates resourcesForPath
		for _, resource := range rs {
			p.deleteResource(resource)

			// Make sure we-reparse all paths that contributed to the deleted resource.
			checkPaths = append(checkPaths, resource.Paths...)
		}

		// Remove all parse errors related to this path
		// (We can't mutate p.Errors while iterating over it, hence the nested loop here.)
		for {
			found := false
			for i, err := range p.Errors {
				if err.FilePath == path {
					found = true
					p.Errors = slices.Delete(p.Errors, i, i+1)
					break
				}
			}
			if !found {
				break
			}
		}
	}

	// Phase 2: Parse (or reparse) the related paths, adding back resources
	err := p.parsePaths(ctx, parsePaths)
	if err != nil {
		return nil, err
	}

	// Infer or re-infer refs for...
	inferRefsSeen := make(map[ResourceName]bool)
	// ... all inserted resources
	for _, r := range p.insertedResources {
		inferRefsSeen[r.Name.Normalized()] = true
		p.inferUnspecifiedRefs(r)
	}
	// ... all updated resources
	for _, r := range p.updatedResources {
		inferRefsSeen[r.Name.Normalized()] = true
		p.inferUnspecifiedRefs(r)
	}
	// ... any unchanged resource that may have an unspecified ref to a deleted resource
	for _, r1 := range p.deletedResources {
		for _, r2 := range p.resourcesForUnspecifiedRef[strings.ToLower(r1.Name.Name)] {
			n := r2.Name.Normalized()
			if !inferRefsSeen[n] {
				inferRefsSeen[n] = true
				p.inferUnspecifiedRefs(r2)
				p.updatedResources = append(p.updatedResources, r2) // inferRefsSeen ensures it's not already in insertedResources or updatedResources
			}
		}
	}
	// ... any unchanged resource that might have an unspecified ref (previously unmatched) that now matches a newly inserted resource
	for _, r1 := range p.insertedResources {
		for _, r2 := range p.resourcesForUnspecifiedRef[strings.ToLower(r1.Name.Name)] {
			n := r2.Name.Normalized()
			if !inferRefsSeen[n] {
				inferRefsSeen[n] = true
				p.inferUnspecifiedRefs(r2)
				p.updatedResources = append(p.updatedResources, r2) // inferRefsSeen ensures it's not already in insertedResources or updatedResources
			}
		}
	}

	// Phase 3: Build the diff using p.insertedResources, p.updatedResources and p.deletedResources
	diff := &Diff{
		ModifiedDotEnv: modifiedDotEnv,
	}
	for _, resource := range p.insertedResources {
		addedBack := false
		for _, deleted := range p.deletedResources {
			if resource.Name.Normalized() == deleted.Name.Normalized() {
				addedBack = true
				break
			}
		}
		if addedBack {
			diff.Modified = append(diff.Modified, resource.Name)
		} else {
			diff.Added = append(diff.Added, resource.Name)
		}
	}
	for _, resource := range p.updatedResources {
		diff.Modified = append(diff.Modified, resource.Name)
	}
	for _, deleted := range p.deletedResources {
		if p.Resources[deleted.Name.Normalized()] == nil {
			diff.Deleted = append(diff.Deleted, deleted.Name)
		}
	}

	return diff, nil
}

// parsePaths is the internal entrypoint for parsing a list of paths.
// It assumes that the caller has already checked that the paths exist.
// It also assumes that the caller has already removed any previous resources related to the paths,
// enabling parsePaths to insert changed resources without conflicts.
func (p *Parser) parsePaths(ctx context.Context, paths []string) error {
	// Check limits
	if len(paths) > maxFiles {
		return fmt.Errorf("project exceeds file limit of %d", maxFiles)
	}

	// Sort paths such that a) we always parse rill.yaml first (to pick up defaults),
	// and b) we align files with the same name but different extensions next to each other.
	slices.SortFunc(paths, func(a, b string) bool {
		if pathIsRillYAML(a) {
			return true
		}
		if pathIsRillYAML(b) {
			return false
		}
		return a < b
	})

	// Iterate over the sorted paths, processing all paths with the same stem at once (stem = path without extension).
	sawRillYAML := false
	for i := 0; i < len(paths); {
		// Handle rill.yaml and .env separately
		path := paths[i]
		if pathIsRillYAML(path) {
			err := p.parseRillYAML(ctx, path)
			if err != nil {
				p.addParseError(path, err, false)
			}
			sawRillYAML = true
			i++
			continue
		} else if pathIsDotEnv(path) {
			err := p.parseDotEnv(ctx, path)
			if err != nil {
				p.addParseError(path, err, false)
			}
			i++
			continue
		}

		// Identify the range of paths with the same stem as paths[i]
		j := i + 1
		pathStemI := pathStem(paths[i])
		for j < len(paths) && pathStemI == pathStem(paths[j]) {
			j++
		}

		// Parse the paths with the same stem
		err := p.parseStemPaths(ctx, paths[i:j])
		if err != nil {
			return err
		}

		// Advance i to the next stem
		i = j
	}

	// If we didn't encounter rill.yaml (in this run or a previous run), that's a breaking error
	if !sawRillYAML && p.RillYAML == nil {
		p.addParseError("/rill.yaml", errors.New("rill.yaml not found"), false)
	}

	// As a special case, we need to check that there aren't any sources and models with the same name.
	// NOTE 1: We always attach the error to the model when there's a collision.
	// NOTE 2: Using a map since the two-way check (necessary for reparses) may match the same resource twice.
	modelsWithNameErrs := make(map[ResourceName]string)
	for _, r := range p.insertedResources {
		if r.Name.Kind == ResourceKindSource {
			n := ResourceName{Kind: ResourceKindModel, Name: r.Name.Name}.Normalized()
			if _, ok := p.Resources[n]; ok {
				modelsWithNameErrs[n] = r.Name.Name
			}
		} else if r.Name.Kind == ResourceKindModel {
			n := ResourceName{Kind: ResourceKindSource, Name: r.Name.Name}.Normalized()
			if r2, ok := p.Resources[n]; ok {
				modelsWithNameErrs[r.Name.Normalized()] = r2.Name.Name
			}
		}
	}
	for n, s := range modelsWithNameErrs {
		// NOTE: Setting external=true because removing the source should restore the model.
		p.replaceResourceWithError(n, fmt.Errorf("model name collides with source %q", s), true)
	}

	return nil
}

// parseStem parses a set of paths with the same stem (path without extension).
func (p *Parser) parseStemPaths(ctx context.Context, paths []string) error {
	// Load YAML and SQL contents
	var yaml, yamlPath, sql, sqlPath string
	var found bool
	for _, path := range paths {
		// Load contents
		data, err := p.Repo.Get(ctx, path)
		if err != nil {
			if os.IsNotExist(err) {
				// This is a dirty parse where a file disappeared during parsing.
				// But due to the clear-and-rebuild behavior, we can safely continue parsing.
				continue
			}
			return err
		}

		// Check size
		if len(data) > maxFileSize {
			p.Errors = append(p.Errors, &runtimev1.ParseError{
				Message:  fmt.Sprintf("size %d bytes exceeds max size of %d bytes", len(data), maxFileSize),
				FilePath: path,
			})
			continue
		}

		// Assign to correct variable
		if strings.HasSuffix(path, ".sql") {
			sql = data
			sqlPath = path
			found = true
			continue
		}
		if strings.HasSuffix(path, ".yaml") || strings.HasSuffix(path, ".yml") {
			if yaml != "" {
				// Means there was both a .yaml and .yml file. We don't allow that!
				p.Errors = append(p.Errors, &runtimev1.ParseError{
					Message:  "skipping file because another YAML file has already been parsed for this path stem",
					FilePath: path,
				})
				continue
			}
			yaml = data
			yamlPath = path
			found = true
			continue
		}
		// The unhandled case should never happen, just being defensive
	}

	// There's a few cases above where we don't find YAML or SQL contents. It's fine to just skip the file in those cases.
	if !found {
		return nil
	}

	// Parse the SQL/YAML file pair to a Node, then parse the Node to p.Resources.
	node, err := p.parseStem(ctx, paths, yamlPath, yaml, sqlPath, sql)
	if err == nil {
		err = p.parseNode(ctx, node)
	}

	// Spread error across the node's paths (YAML and/or SQL files)
	if err != nil {
		var pathErr pathError
		if errors.As(err, &pathErr) {
			// If there's an error in either of the YAML or SQL files, we attach a "skipped" error to the other file as well.
			for _, path := range paths {
				if path == pathErr.path {
					p.addParseError(path, err, false)
				} else {
					p.addParseError(path, fmt.Errorf("skipping file due to error in companion SQL/YAML file"), false)
				}
			}
		} else {
			// Not a path error – we add the error to all paths
			for _, path := range paths {
				p.addParseError(path, err, false)
			}
		}
	}

	return nil
}

// inferUnspecifiedRefs populates r.Refs with a) all explicit refs from r.rawRefs, and b) any implicit refs that we can infer from context.
// An implicit ref is one where the kind is unspecified. They are common when extracted from SQL.
// For example, if a model contains "SELECT * FROM foo", we add "foo" to r.rawRefs, and need to infer whether "foo" is a source or a model.
//
// If an unspecified ref can't be matched to another resource, it is not added to r.Refs.
// That allows, for example, a model like "SELECT * FROM foo", to parse successfully even when no other model or source is named "foo" exists.
// This is necessary to support referencing existing tables in a database. Errors for such cases will be thrown from the downstream reconciliation logic instead.
// We may want to revisit this handling in the future.
func (p *Parser) inferUnspecifiedRefs(r *Resource) {
	var refs []ResourceName
	for _, ref := range r.rawRefs {
		if ref.Kind != ResourceKindUnspecified {
			refs = append(refs, ref)
			continue
		}

		// Rule 1: If it's a model and there's a source with that name, use it
		if r.Name.Kind == ResourceKindModel {
			n := ResourceName{Kind: ResourceKindSource, Name: ref.Name}
			if _, ok := p.Resources[n.Normalized()]; ok {
				refs = append(refs, n)
				continue
			}
		}

		// Rule 2: If it's a metrics view and there's a model or source with that name, use it
		if r.Name.Kind == ResourceKindMetricsView {
			n := ResourceName{Kind: ResourceKindModel, Name: ref.Name}
			if _, ok := p.Resources[n.Normalized()]; ok {
				refs = append(refs, n)
				continue
			}
			n = ResourceName{Kind: ResourceKindSource, Name: ref.Name}
			if _, ok := p.Resources[n.Normalized()]; ok {
				refs = append(refs, n)
				continue
			}
		}

		// Rule 3: If there's a resource of the same kind with that name, use it
		n := ResourceName{Kind: r.Name.Kind, Name: ref.Name}
		if _, ok := p.Resources[n.Normalized()]; ok {
			refs = append(refs, n)
			continue
		}

		// Rule 4: Skip it
	}

	slices.SortFunc(refs, func(a, b ResourceName) bool { return a.Kind < b.Kind || a.Kind == b.Kind && a.Name < b.Name })

	r.Refs = refs
}

// insertResource inserts a resource in the parser's internal state.
// After calling insertResource, the caller can directly modify the returned resource's spec.
func (p *Parser) insertResource(kind ResourceKind, name string, paths []string, refs ...ResourceName) (*Resource, error) {
	// Create the resource if not already present (ensures the spec for its kind is never nil)
	rn := ResourceName{Kind: kind, Name: name}
	_, ok := p.Resources[rn.Normalized()]
	if ok {
		return nil, externalError{err: fmt.Errorf("name collision: another resource of kind %q is also named %q", rn.Kind, rn.Name)}
	}

	// Dedupe refs (it's not guaranteed by the upstream logic).
	// Doing a simple dedupe because there usually aren't many refs.
	var dedupedRefs []ResourceName
	for _, ref := range refs {
		found := false
		for _, existing := range dedupedRefs {
			if ref.Normalized() == existing.Normalized() {
				found = true
				break
			}
		}
		if !found {
			dedupedRefs = append(dedupedRefs, ref)
		}
	}
	refs = dedupedRefs

	// Create new resource
	r := &Resource{
		Name:    rn,
		Paths:   paths,
		rawRefs: refs,
	}
	switch kind {
	case ResourceKindSource:
		r.SourceSpec = &runtimev1.SourceSpec{}
	case ResourceKindModel:
		r.ModelSpec = &runtimev1.ModelSpec{}
	case ResourceKindMetricsView:
		r.MetricsViewSpec = &runtimev1.MetricsViewSpec{}
	case ResourceKindMigration:
		r.MigrationSpec = &runtimev1.MigrationSpec{}
<<<<<<< HEAD
=======
	case ResourceKindReport:
		r.ReportSpec = &runtimev1.ReportSpec{}
>>>>>>> abbc73d6
	default:
		panic(fmt.Errorf("unexpected resource kind: %s", kind.String()))
	}

	// Track it
	p.Resources[rn.Normalized()] = r
	p.insertedResources = append(p.insertedResources, r)

	// Index paths
	for _, path := range paths {
		p.resourcesForPath[path] = append(p.resourcesForPath[path], r)
	}

	// Index unspecified refs in p.resourcesForUnspecifiedRef
	for _, ref := range refs {
		if ref.Kind == ResourceKindUnspecified {
			n := strings.ToLower(ref.Name)
			p.resourcesForUnspecifiedRef[n] = append(p.resourcesForUnspecifiedRef[n], r)
		}
	}

	return r, nil
}

// deleteResource removes a resource from p.Resources as well as all internal indexes.
func (p *Parser) deleteResource(r *Resource) {
	// Remove from p.Resources
	delete(p.Resources, r.Name.Normalized())

	// Remove from p.insertedResources
	foundInInserted := false
	idx := slices.Index(p.insertedResources, r)
	if idx >= 0 {
		p.insertedResources = slices.Delete(p.insertedResources, idx, idx+1)
		foundInInserted = true
	}

	// Remove from p.updatedResources
	if !foundInInserted {
		idx = slices.Index(p.updatedResources, r)
		if idx >= 0 {
			p.updatedResources = slices.Delete(p.updatedResources, idx, idx+1)
		}
	}

	// Remove from p.resourcesForPath
	for _, path := range r.Paths {
		rs := p.resourcesForPath[path]
		idx := slices.Index(rs, r)
		if idx < 0 {
			panic(fmt.Errorf("resource %q not found in resourcesForPath", r))
		}
		if len(rs) == 1 {
			delete(p.resourcesForPath, path)
		} else {
			p.resourcesForPath[path] = slices.Delete(rs, idx, idx+1)
		}
	}

	// Remove pointers indexed in resourcesForUnspecifiedRef
	for _, ref := range r.rawRefs {
		if ref.Kind != ResourceKindUnspecified {
			continue
		}
		n := strings.ToLower(ref.Name)
		rs := p.resourcesForUnspecifiedRef[n]
		idx := slices.Index(rs, r)
		if idx < 0 {
			panic(fmt.Errorf("resource %q not found in resourcesForUnspecifiedRef for ref %q", r.Name, ref.Name))
		}
		if len(rs) == 1 {
			delete(p.resourcesForUnspecifiedRef, n)
		} else {
			p.resourcesForUnspecifiedRef[n] = slices.Delete(rs, idx, idx+1)
		}
	}

	// Track in deleted resources (unless it was in insertedResources, in which case it's not a real deletion)
	if !foundInInserted {
		p.deletedResources = append(p.deletedResources, r)
	}
}

// replaceResourceWithError removes a resource from the parser's internal state and adds a parse error for its paths instead.
func (p *Parser) replaceResourceWithError(n ResourceName, err error, external bool) {
	r := p.Resources[n.Normalized()]
	p.deleteResource(r)
	for _, path := range r.Paths {
		p.addParseError(path, err, external)
	}
}

// addParseError adds a parse error to the p.Errors
func (p *Parser) addParseError(path string, err error, external bool) {
	var loc *runtimev1.CharLocation
	var locErr locationError
	if errors.As(err, &locErr) {
		loc = locErr.location
	}

	var extErr externalError
	if errors.As(err, &extErr) {
		external = true
	}

	p.Errors = append(p.Errors, &runtimev1.ParseError{
		Message:       err.Error(),
		FilePath:      path,
		StartLocation: loc,
		External:      external,
	})
}

// pathIsRillYAML returns true if the path is rill.yaml
func pathIsRillYAML(path string) bool {
	return path == "/rill.yaml" || path == "/rill.yml"
}

// pathIsDotEnv returns true if the path is .env
func pathIsDotEnv(path string) bool {
	return path == "/.env"
}

// normalizePath normalizes a user-provided path to the format returned from ListRecursive.
// TODO: Change this once ListRecursive returns paths without leading slash.
func normalizePath(path string) string {
	if path != "" && path[0] != '/' {
		return "/" + path
	}
	return path
}

// pathStem returns a slice of the path without the final file extension.
// If the path does not contain a file extension, the entire path is returned.f
func pathStem(path string) string {
	i := strings.LastIndexByte(path, '.')
	if i == -1 {
		return path
	}
	return path[:i]
}

// locationError wraps an error with source file character location information
type locationError struct {
	err      error
	location *runtimev1.CharLocation
}

func (e locationError) Error() string {
	return e.err.Error()
}

func (e locationError) Unwrap() error {
	return e.err
}

// pathError wraps an error with source file path information
type pathError struct {
	err  error
	path string
}

func (e pathError) Error() string {
	return e.err.Error()
}

func (e pathError) Unwrap() error {
	return e.err
}

// externalError wraps an error that should be emitted as a parse error with external=true.
// This means the error is not with the file itself, but with another file that interferes with it (e.g. name collision).
type externalError struct {
	err error
}

func (e externalError) Error() string {
	return e.err.Error()
}

func (e externalError) Unwrap() error {
	return e.err
}

// yamlErrLineRegexp matches the line number in a YAML error
var yamlErrLineRegexp = regexp.MustCompile(`^yaml: line (\d+):`)

// newYAMLError wraps a YAML error, extracting line number information if available
func newYAMLError(err error) error {
	res := yamlErrLineRegexp.FindStringSubmatch(err.Error())
	if len(res) != 2 {
		return err
	}

	line, err2 := strconv.Atoi(res[1])
	if err2 != nil {
		return err
	}

	return locationError{
		err: err,
		location: &runtimev1.CharLocation{
			Line: uint32(line),
		},
	}
}

// duckDBErrLineRegexp matches the line number in a DuckDB parser error
var duckDBErrLineRegexp = regexp.MustCompile(`\nLINE (\d+):`)

// newDuckDBError wraps a DuckDB parser error, extracting line number information if available
func newDuckDBError(err error) error {
	res := duckDBErrLineRegexp.FindStringSubmatch(err.Error())
	if len(res) != 2 {
		return err
	}

	line, err2 := strconv.Atoi(res[1])
	if err2 != nil {
		return err
	}

	return locationError{
		err: err,
		location: &runtimev1.CharLocation{
			Line: uint32(line),
		},
	}
}<|MERGE_RESOLUTION|>--- conflicted
+++ resolved
@@ -683,11 +683,8 @@
 		r.MetricsViewSpec = &runtimev1.MetricsViewSpec{}
 	case ResourceKindMigration:
 		r.MigrationSpec = &runtimev1.MigrationSpec{}
-<<<<<<< HEAD
-=======
 	case ResourceKindReport:
 		r.ReportSpec = &runtimev1.ReportSpec{}
->>>>>>> abbc73d6
 	default:
 		panic(fmt.Errorf("unexpected resource kind: %s", kind.String()))
 	}
