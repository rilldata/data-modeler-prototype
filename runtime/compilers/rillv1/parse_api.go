--- conflicted
+++ resolved
@@ -38,13 +38,10 @@
 
 	// Handle metrics resolver
 	if tmp.Metrics != nil {
-<<<<<<< HEAD
-=======
 		if !node.ConnectorInferred && node.Connector != "" {
 			return fmt.Errorf(`can't set "connector" for the metrics resolver (it will use the connector of the metrics view)`)
 		}
 
->>>>>>> 1dd443bb
 		resolvers++
 		resolver = "Metrics" // TODO: Replace with a constant when the resolver abstractions are implemented
 		resolverProps["sql"] = tmp.Metrics.SQL
