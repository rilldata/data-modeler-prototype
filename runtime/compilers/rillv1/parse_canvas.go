--- conflicted
+++ resolved
@@ -118,18 +118,12 @@
 	}
 	// NOTE: After calling insertResource, an error must not be returned. Any validation should be done before calling it.
 
-	r.CanvasSpec.DisplayName = tmp.DisplayName
-<<<<<<< HEAD
+	if r.CanvasSpec.DisplayName == "" {
+		r.CanvasSpec.DisplayName = ToDisplayName(node.Name)
+	}
 	r.CanvasSpec.MaxWidth = tmp.MaxWidth
 	r.CanvasSpec.Theme = themeName
 	r.CanvasSpec.EmbeddedTheme = themeSpec
-=======
-	if r.CanvasSpec.DisplayName == "" {
-		r.CanvasSpec.DisplayName = ToDisplayName(node.Name)
-	}
-	r.CanvasSpec.Columns = tmp.Columns
-	r.CanvasSpec.Gap = tmp.Gap
->>>>>>> 2713c3ce
 	r.CanvasSpec.Variables = variables
 	r.CanvasSpec.Items = items
 	r.CanvasSpec.SecurityRules = rules
