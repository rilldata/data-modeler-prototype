--- conflicted
+++ resolved
@@ -1618,29 +1618,11 @@
 		`rill.yaml`: ``,
 		`components/c1.yaml`: fmt.Sprintf(`
 type: component
-<<<<<<< HEAD
 vega_lite: |%s
 `, vegaLiteSpec),
 		`components/c2.yaml`: fmt.Sprintf(`
 type: component
 vega_lite: |%s
-=======
-data:
-  api: MetricsViewAggregation
-  args:
-    metrics_view: foo
-vega_lite: >
-  %s
-`, vegaLiteSpec),
-		`components/c2.yaml`: fmt.Sprintf(`
-type: component
-data:
-  api: MetricsViewAggregation
-  args:
-    metrics_view: bar
-vega_lite: >
-  %s
->>>>>>> 7d22c3b4
 `, vegaLiteSpec),
 		`components/c3.yaml`: `
 type: component
