--- conflicted
+++ resolved
@@ -26,19 +26,12 @@
 )
 
 type cachedConnectionConfig struct {
-<<<<<<< HEAD
 	instanceID    string // Empty if connection is shared
 	name          string
 	driver        string
 	config        map[string]any
 	provision     bool
 	provisionArgs map[string]any
-=======
-	instanceID string // Empty if connection is shared
-	name       string
-	driver     string
-	config     map[string]any
->>>>>>> 039b72c0
 }
 
 // newConnectionCache returns a concurrency-safe cache for open connections.
