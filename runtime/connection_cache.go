--- conflicted
+++ resolved
@@ -89,7 +89,6 @@
 func (r *Runtime) openAndMigrate(ctx context.Context, cfg cachedConnectionConfig) (drivers.Handle, error) {
 	logger := r.Logger
 	activityClient := r.activity
-	var dataBucket *blob.Bucket
 	if cfg.instanceID != "" { // Not shared across multiple instances
 		inst, err := r.Instance(ctx, cfg.instanceID)
 		if err != nil {
@@ -105,17 +104,9 @@
 		if activityClient != nil {
 			activityClient = activityClient.With(activityDims...)
 		}
-
-		dataBucket = r.DataBucket(cfg.instanceID)
-	} else {
-		dataBucket = r.DataBucket("__global__")
 	}
 
-<<<<<<< HEAD
-	handle, err := drivers.Open(cfg.driver, cfg.instanceID, cfg.config, activityClient, dataBucket, logger)
-=======
 	handle, err := drivers.Open(cfg.driver, cfg.instanceID, cfg.config, r.storage.WithPrefix(cfg.instanceID, cfg.name), activityClient, logger)
->>>>>>> e4b216f6
 	if err == nil && ctx.Err() != nil {
 		err = fmt.Errorf("timed out while opening driver %q", cfg.driver)
 	}
