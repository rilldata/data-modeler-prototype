--- conflicted
+++ resolved
@@ -81,13 +81,6 @@
 	Elapsed time.Duration
 }
 
-<<<<<<< HEAD
-// InstanceHealth represents the health of an instance.
-type InstanceHealth struct {
-	InstanceID string    `db:"instance_id"`
-	Health     []byte    `db:"health"`
-	CreatedOn  time.Time `db:"created_on"`
-=======
 // FindModelSplitsOptions is used to filter model splits.
 type FindModelSplitsOptions struct {
 	ModelID      string
@@ -96,5 +89,11 @@
 	WhereErrored bool
 	AfterIndex   int
 	AfterKey     string
->>>>>>> 65715f4c
+}
+
+// InstanceHealth represents the health of an instance.
+type InstanceHealth struct {
+	InstanceID string    `db:"instance_id"`
+	Health     []byte    `db:"health"`
+	CreatedOn  time.Time `db:"created_on"`
 }