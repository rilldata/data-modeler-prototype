package s3

import (
	"context"
	"errors"
	"fmt"
	"math"
	"net/http"

	"github.com/aws/aws-sdk-go/aws"
	"github.com/aws/aws-sdk-go/aws/awserr"
	"github.com/aws/aws-sdk-go/aws/credentials"
	"github.com/aws/aws-sdk-go/aws/session"
	"github.com/aws/aws-sdk-go/service/s3/s3manager"
	"github.com/bmatcuk/doublestar/v4"
	"github.com/c2h5oh/datasize"
	"github.com/mitchellh/mapstructure"
	"github.com/rilldata/rill/runtime/drivers"
	rillblob "github.com/rilldata/rill/runtime/drivers/blob"
	"github.com/rilldata/rill/runtime/pkg/activity"
	"github.com/rilldata/rill/runtime/pkg/globutil"
	"github.com/rilldata/rill/runtime/pkg/observability"
	"go.uber.org/zap"
	"gocloud.dev/blob"
	"gocloud.dev/blob/s3blob"
)

var spec = drivers.Spec{
<<<<<<< HEAD
	DisplayName: "Amazon S3",
	Description: "Connect to AWS S3 Storage.",
	DocsURL:     "https://docs.rilldata.com/deploy/credentials/s3",
	ConfigProperties: []drivers.PropertySpec{
		{
			Key:    "aws_access_key_id",
			Secret: true,
		},
		{
			Key:    "aws_secret_access_key",
			Secret: true,
		},
	},
	SourceProperties: []drivers.PropertySpec{
=======
	DisplayName:        "Amazon S3",
	Description:        "Connect to AWS S3 Storage.",
	ServiceAccountDocs: "https://docs.rilldata.com/reference/connectors/s3",
	SourceProperties: []drivers.PropertySchema{
>>>>>>> 0527d683
		{
			Key:         "path",
			DisplayName: "S3 URI",
			Description: "Path to file on the disk.",
			Placeholder: "s3://bucket-name/path/to/file.csv",
			Type:        drivers.StringPropertyType,
			Required:    true,
			Hint:        "Glob patterns are supported",
		},
		{
			Key:         "region",
			DisplayName: "AWS region",
			Description: "AWS Region for the bucket.",
			Placeholder: "us-east-1",
			Type:        drivers.StringPropertyType,
			Required:    false,
			Hint:        "Rill will use the default region in your local AWS config, unless set here.",
		},
		{
			Key:         "endpoint",
			DisplayName: "Endpoint URL",
			Description: "Override S3 Endpoint URL",
			Placeholder: "https://my.s3.server.com",
			Type:        drivers.StringPropertyType,
			Required:    false,
			Hint:        "Overrides the S3 endpoint to connect to. This should only be used to connect to S3-compatible services, such as Cloudflare R2 or MinIO.",
		},
		{
			Key:         "aws.credentials",
			DisplayName: "AWS credentials",
			Description: "AWS credentials inferred from your local environment.",
			Type:        drivers.InformationalPropertyType,
			Hint:        "Set your local credentials: <code>aws configure</code> Click to learn more.",
<<<<<<< HEAD
			DocsURL:     "https://docs.rilldata.com/develop/import-data#configure-credentials-for-s3",
=======
			Href:        "https://docs.rilldata.com/reference/connectors/s3#local-credentials",
		},
	},
	ConfigProperties: []drivers.PropertySchema{
		{
			Key:    "aws_access_key_id",
			Secret: true,
		},
		{
			Key:    "aws_secret_access_key",
			Secret: true,
>>>>>>> 0527d683
		},
	},
	ImplementsObjectStore: true,
}

const defaultPageSize = 20

func init() {
	drivers.Register("s3", driver{})
	drivers.RegisterAsConnector("s3", driver{})
}

type driver struct{}

var _ drivers.Driver = driver{}

type configProperties struct {
	AccessKeyID     string `mapstructure:"aws_access_key_id"`
	SecretAccessKey string `mapstructure:"aws_secret_access_key"`
	SessionToken    string `mapstructure:"aws_access_token"`
	AllowHostAccess bool   `mapstructure:"allow_host_access"`
	RetainFiles     bool   `mapstructure:"retain_files"`
}

// Open implements drivers.Driver
func (d driver) Open(cfgMap map[string]any, shared bool, client *activity.Client, logger *zap.Logger) (drivers.Handle, error) {
	if shared {
		return nil, fmt.Errorf("s3 driver can't be shared")
	}

	cfg := &configProperties{}
	err := mapstructure.WeakDecode(cfgMap, cfg)
	if err != nil {
		return nil, err
	}

	conn := &Connection{
		config: cfg,
		logger: logger,
	}
	return conn, nil
}

// Drop implements drivers.Driver
func (d driver) Drop(config map[string]any, logger *zap.Logger) error {
	return drivers.ErrDropNotSupported
}

func (d driver) Spec() drivers.Spec {
	return spec
}

func (d driver) HasAnonymousSourceAccess(ctx context.Context, props map[string]any, logger *zap.Logger) (bool, error) {
	conf, err := parseSourceProperties(props)
	if err != nil {
		return false, fmt.Errorf("failed to parse config: %w", err)
	}

	c, err := d.Open(map[string]any{}, false, activity.NewNoopClient(), logger)
	if err != nil {
		return false, err
	}

	conn := c.(*Connection)
	bucketObj, err := conn.openBucket(ctx, conf, conf.url.Host, credentials.AnonymousCredentials)
	if err != nil {
		return false, fmt.Errorf("failed to open bucket %q, %w", conf.url.Host, err)
	}
	defer bucketObj.Close()

	return bucketObj.IsAccessible(ctx)
}

func (d driver) TertiarySourceConnectors(ctx context.Context, src map[string]any, logger *zap.Logger) ([]string, error) {
	return nil, nil
}

type Connection struct {
	// config is input configs passed to driver.Open
	config *configProperties
	logger *zap.Logger
}

var _ drivers.Handle = &Connection{}

// Driver implements drivers.Connection.
func (c *Connection) Driver() string {
	return "s3"
}

// Config implements drivers.Connection.
func (c *Connection) Config() map[string]any {
	m := make(map[string]any, 0)
	_ = mapstructure.Decode(c.config, &m)
	return m
}

// Close implements drivers.Connection.
func (c *Connection) Close() error {
	return nil
}

// AsRegistry implements drivers.Connection.
func (c *Connection) AsRegistry() (drivers.RegistryStore, bool) {
	return nil, false
}

// AsCatalogStore implements drivers.Connection.
func (c *Connection) AsCatalogStore(instanceID string) (drivers.CatalogStore, bool) {
	return nil, false
}

// AsRepoStore implements drivers.Connection.
func (c *Connection) AsRepoStore(instanceID string) (drivers.RepoStore, bool) {
	return nil, false
}

// AsAdmin implements drivers.Handle.
func (c *Connection) AsAdmin(instanceID string) (drivers.AdminService, bool) {
	return nil, false
}

// AsAI implements drivers.Handle.
func (c *Connection) AsAI(instanceID string) (drivers.AIService, bool) {
	return nil, false
}

// AsOLAP implements drivers.Connection.
func (c *Connection) AsOLAP(instanceID string) (drivers.OLAPStore, bool) {
	return nil, false
}

// Migrate implements drivers.Connection.
func (c *Connection) Migrate(ctx context.Context) (err error) {
	return nil
}

// MigrationStatus implements drivers.Connection.
func (c *Connection) MigrationStatus(ctx context.Context) (current, desired int, err error) {
	return 0, 0, nil
}

// AsObjectStore implements drivers.Connection.
func (c *Connection) AsObjectStore() (drivers.ObjectStore, bool) {
	return c, true
}

// AsTransporter implements drivers.Connection.
func (c *Connection) AsTransporter(from, to drivers.Handle) (drivers.Transporter, bool) {
	return nil, false
}

// AsFileStore implements drivers.Connection.
func (c *Connection) AsFileStore() (drivers.FileStore, bool) {
	return nil, false
}

// AsSQLStore implements drivers.Connection.
func (c *Connection) AsSQLStore() (drivers.SQLStore, bool) {
	return nil, false
}

type sourceProperties struct {
	Path                  string         `mapstructure:"path"`
	URI                   string         `mapstructure:"uri"`
	AWSRegion             string         `mapstructure:"region"`
	GlobMaxTotalSize      int64          `mapstructure:"glob.max_total_size"`
	GlobMaxObjectsMatched int            `mapstructure:"glob.max_objects_matched"`
	GlobMaxObjectsListed  int64          `mapstructure:"glob.max_objects_listed"`
	GlobPageSize          int            `mapstructure:"glob.page_size"`
	S3Endpoint            string         `mapstructure:"endpoint"`
	Extract               map[string]any `mapstructure:"extract"`
	BatchSize             string         `mapstructure:"batch_size"`
	url                   *globutil.URL
	extractPolicy         *rillblob.ExtractPolicy
}

func parseSourceProperties(props map[string]any) (*sourceProperties, error) {
	conf := &sourceProperties{}
	err := mapstructure.WeakDecode(props, conf)
	if err != nil {
		return nil, err
	}

	// Backwards compatibility for "uri" renamed to "path"
	if conf.URI != "" {
		conf.Path = conf.URI
	}

	if !doublestar.ValidatePattern(conf.Path) {
		return nil, fmt.Errorf("glob pattern %s is invalid", conf.Path)
	}

	url, err := globutil.ParseBucketURL(conf.Path)
	if err != nil {
		return nil, fmt.Errorf("failed to parse path %q, %w", conf.Path, err)
	}
	conf.url = url

	if url.Scheme != "s3" {
		return nil, fmt.Errorf("invalid s3 path %q, should start with s3://", conf.Path)
	}

	conf.extractPolicy, err = rillblob.ParseExtractPolicy(conf.Extract)
	if err != nil {
		return nil, fmt.Errorf("failed to parse extract config: %w", err)
	}

	return conf, nil
}

// DownloadFiles returns a file iterator over objects stored in s3.
//
// The credentials are read from following configs
//   - aws_access_key_id
//   - aws_secret_access_key
//   - aws_session_token
//
// Additionally in case allow_host_credentials is true it looks for credentials stored on host machine as well
func (c *Connection) DownloadFiles(ctx context.Context, src map[string]any) (drivers.FileIterator, error) {
	conf, err := parseSourceProperties(src)
	if err != nil {
		return nil, fmt.Errorf("failed to parse config: %w", err)
	}

	creds, err := c.getCredentials()
	if err != nil {
		return nil, err
	}

	bucketObj, err := c.openBucket(ctx, conf, conf.url.Host, creds)
	if err != nil {
		return nil, fmt.Errorf("failed to open bucket %q, %w", conf.url.Host, err)
	}

	var batchSize datasize.ByteSize
	if conf.BatchSize == "-1" {
		batchSize = math.MaxInt64 // download everything in one batch
	} else {
		batchSize, err = datasize.ParseString(conf.BatchSize)
		if err != nil {
			return nil, err
		}
	}
	// prepare fetch configs
	opts := rillblob.Options{
		GlobMaxTotalSize:      conf.GlobMaxTotalSize,
		GlobMaxObjectsMatched: conf.GlobMaxObjectsMatched,
		GlobMaxObjectsListed:  conf.GlobMaxObjectsListed,
		GlobPageSize:          conf.GlobPageSize,
		GlobPattern:           conf.url.Path,
		ExtractPolicy:         conf.extractPolicy,
		BatchSizeBytes:        int64(batchSize.Bytes()),
		KeepFilesUntilClose:   conf.BatchSize == "-1",
		RetainFiles:           c.config.RetainFiles,
	}

	it, err := rillblob.NewIterator(ctx, bucketObj, opts, c.logger)
	if err != nil {
		// TODO :: fix this for single file access. for single file first call only happens during download
		var failureErr awserr.RequestFailure
		if !errors.As(err, &failureErr) {
			return nil, err
		}

		// aws returns StatusForbidden in cases like no creds passed, wrong creds passed and incorrect bucket
		// r2 returns StatusBadRequest in all cases above
		// we try again with anonymous credentials in case bucket is public
		if (failureErr.StatusCode() == http.StatusForbidden || failureErr.StatusCode() == http.StatusBadRequest) && creds != credentials.AnonymousCredentials {
			c.logger.Debug("s3 list objects failed, re-trying with anonymous credential", zap.Error(err), observability.ZapCtx(ctx))
			creds = credentials.AnonymousCredentials
			bucketObj, bucketErr := c.openBucket(ctx, conf, conf.url.Host, creds)
			if bucketErr != nil {
				return nil, fmt.Errorf("failed to open bucket %q, %w", conf.url.Host, bucketErr)
			}

			it, err = rillblob.NewIterator(ctx, bucketObj, opts, c.logger)
		}

		// check again
		if errors.As(err, &failureErr) && (failureErr.StatusCode() == http.StatusForbidden || failureErr.StatusCode() == http.StatusBadRequest) {
			return nil, drivers.NewPermissionDeniedError(fmt.Sprintf("can't access remote err: %v", failureErr))
		}
	}

	return it, err
}

func (c *Connection) openBucket(ctx context.Context, conf *sourceProperties, bucket string, creds *credentials.Credentials) (*blob.Bucket, error) {
	sess, err := c.getAwsSessionConfig(ctx, conf, bucket, creds)
	if err != nil {
		return nil, fmt.Errorf("failed to start session: %w", err)
	}

	return s3blob.OpenBucket(ctx, sess, bucket, nil)
}

func (c *Connection) getAwsSessionConfig(ctx context.Context, conf *sourceProperties, bucket string, creds *credentials.Credentials) (*session.Session, error) {
	// If S3Endpoint is set, we assume we're targeting an S3 compatible API (but not AWS)
	if conf.S3Endpoint != "" {
		region := conf.AWSRegion
		if region == "" {
			// Set the default region for bwd compatibility reasons
			// cloudflare and minio ignore if us-east-1 is set, not tested for others
			region = "us-east-1"
		}
		return session.NewSession(&aws.Config{
			Region:           aws.String(region),
			Endpoint:         &conf.S3Endpoint,
			S3ForcePathStyle: aws.Bool(true),
			Credentials:      creds,
		})
	}
	// The logic below is AWS-specific, so we ignore it when conf.S3Endpoint is set
	// The complexity below relates to AWS being pretty strict about regions (probably to avoid unexpected cross-region traffic).

	// If the user explicitly set a region, we use that
	if conf.AWSRegion != "" {
		return session.NewSession(&aws.Config{
			Region:      aws.String(conf.AWSRegion),
			Credentials: creds,
		})
	}

	sharedConfigState := session.SharedConfigDisable
	if c.config.AllowHostAccess {
		sharedConfigState = session.SharedConfigEnable // Tells to look for default region set with `aws configure`
	}
	// Create a session that tries to infer the region from the environment
	sess, err := session.NewSessionWithOptions(session.Options{
		SharedConfigState: sharedConfigState,
		Config: aws.Config{
			Credentials: creds,
		},
	})
	if err != nil {
		return nil, err
	}

	// If no region was found, we default to us-east-1 (which will be used to resolve the lookup in the next step)
	if sess.Config.Region == nil || *sess.Config.Region == "" {
		sess = sess.Copy(&aws.Config{Region: aws.String("us-east-1")})
	}

	// Bucket names are globally unique, but requests will fail if their region doesn't match the one configured in the session.
	// So we do a lookup for the bucket's region and configure the session to use that.
	reg, err := s3manager.GetBucketRegion(ctx, sess, bucket, "")
	if err != nil {
		return nil, err
	}
	if reg != "" {
		sess = sess.Copy(&aws.Config{Region: aws.String(reg)})
	}

	return sess, nil
}

func (c *Connection) getCredentials() (*credentials.Credentials, error) {
	providers := make([]credentials.Provider, 0)

	staticProvider := &credentials.StaticProvider{}
	staticProvider.AccessKeyID = c.config.AccessKeyID
	staticProvider.SecretAccessKey = c.config.SecretAccessKey
	staticProvider.SessionToken = c.config.SessionToken
	staticProvider.ProviderName = credentials.StaticProviderName
	// in case user doesn't set access key id and secret access key the credentials retreival will fail
	// the credential lookup will proceed to next provider in chain
	providers = append(providers, staticProvider)

	if c.config.AllowHostAccess {
		// allowed to access host credentials so we add them in chain
		// The chain used here is a duplicate of defaults.CredProviders(), but without the remote credentials lookup (since they resolve too slowly).
		providers = append(providers, &credentials.EnvProvider{}, &credentials.SharedCredentialsProvider{Filename: "", Profile: ""})
	}
	// Find credentials to use.
	creds := credentials.NewChainCredentials(providers)
	if _, err := creds.Get(); err != nil {
		if !errors.Is(err, credentials.ErrNoValidProvidersFoundInChain) {
			return nil, err
		}
		// If no local credentials are found, you must explicitly set AnonymousCredentials to fetch public objects.
		// AnonymousCredentials can't be chained, so we try to resolve local creds, and use anon if none were found.
		creds = credentials.AnonymousCredentials
	}

	return creds, nil
}<|MERGE_RESOLUTION|>--- conflicted
+++ resolved
@@ -26,10 +26,9 @@
 )
 
 var spec = drivers.Spec{
-<<<<<<< HEAD
 	DisplayName: "Amazon S3",
 	Description: "Connect to AWS S3 Storage.",
-	DocsURL:     "https://docs.rilldata.com/deploy/credentials/s3",
+	DocsURL:     "https://docs.rilldata.com/reference/connectors/s3",
 	ConfigProperties: []drivers.PropertySpec{
 		{
 			Key:    "aws_access_key_id",
@@ -41,12 +40,6 @@
 		},
 	},
 	SourceProperties: []drivers.PropertySpec{
-=======
-	DisplayName:        "Amazon S3",
-	Description:        "Connect to AWS S3 Storage.",
-	ServiceAccountDocs: "https://docs.rilldata.com/reference/connectors/s3",
-	SourceProperties: []drivers.PropertySchema{
->>>>>>> 0527d683
 		{
 			Key:         "path",
 			DisplayName: "S3 URI",
@@ -80,21 +73,7 @@
 			Description: "AWS credentials inferred from your local environment.",
 			Type:        drivers.InformationalPropertyType,
 			Hint:        "Set your local credentials: <code>aws configure</code> Click to learn more.",
-<<<<<<< HEAD
-			DocsURL:     "https://docs.rilldata.com/develop/import-data#configure-credentials-for-s3",
-=======
-			Href:        "https://docs.rilldata.com/reference/connectors/s3#local-credentials",
-		},
-	},
-	ConfigProperties: []drivers.PropertySchema{
-		{
-			Key:    "aws_access_key_id",
-			Secret: true,
-		},
-		{
-			Key:    "aws_secret_access_key",
-			Secret: true,
->>>>>>> 0527d683
+			DocsURL:     "https://docs.rilldata.com/reference/connectors/s3#local-credentials",
 		},
 	},
 	ImplementsObjectStore: true,
