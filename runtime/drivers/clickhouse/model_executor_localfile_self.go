--- conflicted
+++ resolved
@@ -103,13 +103,7 @@
 	if opts.Env.StageChanges || outputProps.Typ == "DICTIONARY" {
 		stagingTableName = stagingTableNameFor(tableName)
 	}
-<<<<<<< HEAD
-	if t, err := e.c.InformationSchema().Lookup(ctx, e.c.config.Database, "", stagingTableName); err == nil {
-		_ = e.c.DropTable(ctx, stagingTableName, t.View)
-	}
-=======
 	_ = e.c.DropTable(ctx, stagingTableName)
->>>>>>> 7a9ccafa
 
 	// create the table
 	err = e.c.createTable(ctx, stagingTableName, "", outputProps)
