--- conflicted
+++ resolved
@@ -17,7 +17,6 @@
 	"go.opentelemetry.io/otel/attribute"
 	semconv "go.opentelemetry.io/otel/semconv/v1.21.0"
 	"go.uber.org/zap"
-	"gocloud.dev/blob"
 	"golang.org/x/sync/semaphore"
 )
 
@@ -120,11 +119,7 @@
 
 // Open connects to Clickhouse using std API.
 // Connection string format : https://github.com/ClickHouse/clickhouse-go?tab=readme-ov-file#dsn
-<<<<<<< HEAD
-func (d driver) Open(instanceID string, config map[string]any, client *activity.Client, data *blob.Bucket, logger *zap.Logger) (drivers.Handle, error) {
-=======
 func (d driver) Open(instanceID string, config map[string]any, st *storage.Client, ac *activity.Client, logger *zap.Logger) (drivers.Handle, error) {
->>>>>>> e4b216f6
 	if instanceID == "" {
 		return nil, errors.New("clickhouse driver can't be shared")
 	}
