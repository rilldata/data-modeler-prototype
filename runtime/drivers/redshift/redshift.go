package redshift

import (
	"context"
	"fmt"

	"github.com/mitchellh/mapstructure"
	"github.com/rilldata/rill/runtime/drivers"
	"github.com/rilldata/rill/runtime/pkg/activity"
	"go.uber.org/zap"
)

func init() {
	drivers.Register("redshift", driver{})
	drivers.RegisterAsConnector("redshift", driver{})
}

var spec = drivers.Spec{
	DisplayName: "Amazon Redshift",
	Description: "Connect to Amazon Redshift database.",
	DocsURL:     "",
	ConfigProperties: []*drivers.PropertySpec{
		{
			Key:    "aws_access_key_id",
			Type:   drivers.StringPropertyType,
			Secret: true,
		},
		{
			Key:    "aws_secret_access_key",
			Type:   drivers.StringPropertyType,
			Secret: true,
		},
	},
	SourceProperties: []*drivers.PropertySpec{
		{
			Key:         "sql",
			Type:        drivers.StringPropertyType,
			Required:    true,
			DisplayName: "SQL",
			Description: "Query to extract data from Redshift.",
			Placeholder: "select * from public.table;",
		},
		{
			Key:         "output_location",
			Type:        drivers.StringPropertyType,
			DisplayName: "S3 output location",
			Description: "Output location in S3 for temporary data.",
			Placeholder: "s3://bucket-name/path/",
			Required:    true,
		},
		{
			Key:         "workgroup",
			Type:        drivers.StringPropertyType,
			DisplayName: "AWS Redshift workgroup",
			Description: "AWS Redshift workgroup",
			Placeholder: "default-workgroup",
			Required:    false,
		},
		{
			Key:         "region",
			Type:        drivers.StringPropertyType,
			DisplayName: "AWS region",
			Description: "AWS region",
			Placeholder: "us-east-1",
			Required:    false,
		},
		{
			Key:         "database",
			Type:        drivers.StringPropertyType,
			DisplayName: "Redshift database",
			Description: "Redshift database",
			Placeholder: "dev",
			Required:    true,
		},
		{
			Key:         "cluster_identifier",
			Type:        drivers.StringPropertyType,
			DisplayName: "Redshift cluster identifier",
			Description: "Redshift cluster identifier",
			Placeholder: "redshift-cluster-1",
			Required:    false,
		},
		{
			Key:         "role_arn",
			Type:        drivers.StringPropertyType,
			DisplayName: "Redshift role ARN",
			Description: "Redshift role ARN",
			Placeholder: "arn:aws:iam::03214372:role/service-role/AmazonRedshift-CommandsAccessRole-20240307T203902",
			Required:    true,
		},
	},
	ImplementsSQLStore: true,
}

type driver struct{}

type configProperties struct {
	AccessKeyID     string `mapstructure:"aws_access_key_id"`
	SecretAccessKey string `mapstructure:"aws_secret_access_key"`
	SessionToken    string `mapstructure:"aws_access_token"`
	AllowHostAccess bool   `mapstructure:"allow_host_access"`
}

func (d driver) Open(config map[string]any, shared bool, _ *activity.Client, logger *zap.Logger) (drivers.Handle, error) {
	if shared {
		return nil, fmt.Errorf("redshift driver can't be shared")
	}
	conf := &configProperties{}
	err := mapstructure.WeakDecode(config, conf)
	if err != nil {
		return nil, err
	}

	conn := &Connection{
		config: conf,
		logger: logger,
	}
	return conn, nil
}

func (d driver) Drop(config map[string]any, logger *zap.Logger) error {
	return drivers.ErrDropNotSupported
}

func (d driver) Spec() drivers.Spec {
	return spec
}

func (d driver) HasAnonymousSourceAccess(ctx context.Context, src map[string]any, logger *zap.Logger) (bool, error) {
	return false, nil
}

func (d driver) TertiarySourceConnectors(ctx context.Context, src map[string]any, logger *zap.Logger) ([]string, error) {
	return nil, nil
}

type Connection struct {
	config *configProperties
	logger *zap.Logger
}

var _ drivers.Handle = &Connection{}

// Driver implements drivers.Connection.
func (c *Connection) Driver() string {
	return "redshift"
}

// Config implements drivers.Connection.
func (c *Connection) Config() map[string]any {
	m := make(map[string]any, 0)
	_ = mapstructure.Decode(c.config, m)
	return m
}

// Close implements drivers.Connection.
func (c *Connection) Close() error {
	return nil
}

// AsRegistry implements drivers.Connection.
func (c *Connection) AsRegistry() (drivers.RegistryStore, bool) {
	return nil, false
}

// AsCatalogStore implements drivers.Connection.
func (c *Connection) AsCatalogStore(instanceID string) (drivers.CatalogStore, bool) {
	return nil, false
}

// AsRepoStore implements drivers.Connection.
func (c *Connection) AsRepoStore(instanceID string) (drivers.RepoStore, bool) {
	return nil, false
}

// AsAdmin implements drivers.Handle.
func (c *Connection) AsAdmin(instanceID string) (drivers.AdminService, bool) {
	return nil, false
}

// AsOLAP implements drivers.Connection.
func (c *Connection) AsOLAP(instanceID string) (drivers.OLAPStore, bool) {
	return nil, false
}

// Migrate implements drivers.Connection.
func (c *Connection) Migrate(ctx context.Context) (err error) {
	return nil
}

// MigrationStatus implements drivers.Connection.
func (c *Connection) MigrationStatus(ctx context.Context) (current, desired int, err error) {
	return 0, 0, nil
}

// AsObjectStore implements drivers.Connection.
func (c *Connection) AsObjectStore() (drivers.ObjectStore, bool) {
	return nil, false
}

// AsTransporter implements drivers.Connection.
func (c *Connection) AsTransporter(from, to drivers.Handle) (drivers.Transporter, bool) {
	return nil, false
}

func (c *Connection) AsFileStore() (drivers.FileStore, bool) {
	return nil, false
}

// AsSQLStore implements drivers.Connection.
func (c *Connection) AsSQLStore() (drivers.SQLStore, bool) {
	return c, true
}

// AsAI implements drivers.Handle.
func (c *Connection) AsAI(instanceID string) (drivers.AIService, bool) {
	return nil, false
<<<<<<< HEAD
}

// AsNotifier implements drivers.Handle.
func (c *Connection) AsNotifier(properties map[string]any) (drivers.Notifier, error) {
	return nil, drivers.ErrNotNotifier
}

type configProperties struct {
	AccessKeyID     string `mapstructure:"aws_access_key_id"`
	SecretAccessKey string `mapstructure:"aws_secret_access_key"`
	SessionToken    string `mapstructure:"aws_access_token"`
	AllowHostAccess bool   `mapstructure:"allow_host_access"`
=======
>>>>>>> c5b80fa7
}<|MERGE_RESOLUTION|>--- conflicted
+++ resolved
@@ -215,19 +215,9 @@
 // AsAI implements drivers.Handle.
 func (c *Connection) AsAI(instanceID string) (drivers.AIService, bool) {
 	return nil, false
-<<<<<<< HEAD
 }
 
 // AsNotifier implements drivers.Handle.
 func (c *Connection) AsNotifier(properties map[string]any) (drivers.Notifier, error) {
 	return nil, drivers.ErrNotNotifier
-}
-
-type configProperties struct {
-	AccessKeyID     string `mapstructure:"aws_access_key_id"`
-	SecretAccessKey string `mapstructure:"aws_secret_access_key"`
-	SessionToken    string `mapstructure:"aws_access_token"`
-	AllowHostAccess bool   `mapstructure:"allow_host_access"`
-=======
->>>>>>> c5b80fa7
 }