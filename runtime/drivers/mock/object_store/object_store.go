--- conflicted
+++ resolved
@@ -39,11 +39,7 @@
 }
 
 // Open implements drivers.Driver.
-<<<<<<< HEAD
-func (driver) Open(instanceID string, config map[string]any, client *activity.Client, _ *blob.Bucket, logger *zap.Logger) (drivers.Handle, error) {
-=======
 func (driver) Open(instanceID string, config map[string]any, st *storage.Client, ac *activity.Client, logger *zap.Logger) (drivers.Handle, error) {
->>>>>>> e4b216f6
 	cfg := &configProperties{}
 	err := mapstructure.WeakDecode(config, cfg)
 	if err != nil {
