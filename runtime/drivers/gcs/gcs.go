package gcs

import (
	"context"
	"errors"
	"fmt"

	"github.com/bmatcuk/doublestar/v4"
	"github.com/mitchellh/mapstructure"
	"github.com/rilldata/rill/runtime/drivers"
	rillblob "github.com/rilldata/rill/runtime/drivers/blob"
	"github.com/rilldata/rill/runtime/pkg/activity"
	"github.com/rilldata/rill/runtime/pkg/gcputil"
	"github.com/rilldata/rill/runtime/pkg/globutil"
	"go.uber.org/zap"
	"gocloud.dev/blob/gcsblob"
	"gocloud.dev/gcp"
)

func init() {
	drivers.Register("gcs", driver{})
	drivers.RegisterAsConnector("gcs", driver{})
}

var spec = drivers.Spec{
	DisplayName: "Google Cloud Storage",
	Description: "Connect to Google Cloud Storage.",
	DocsURL:     "https://docs.rilldata.com/reference/connectors/gcs",
	ConfigProperties: []*drivers.PropertySpec{
		{
			Key:  "google_application_credentials",
			Type: drivers.FilePropertyType,
			Hint: "Enter path of file to load from.",
		},
	},
	SourceProperties: []*drivers.PropertySpec{
		{
			Key:         "path",
			Type:        drivers.StringPropertyType,
			DisplayName: "GS URI",
			Description: "Path to file on the disk.",
			Placeholder: "gs://bucket-name/path/to/file.csv",
			Required:    true,
			Hint:        "Glob patterns are supported",
		},
		{
			Key:         "gcp.credentials",
			Type:        drivers.InformationalPropertyType,
			DisplayName: "GCP credentials",
			Description: "GCP credentials inferred from your local environment.",
			Hint:        "Set your local credentials: <code>gcloud auth application-default login</code> Click to learn more.",
			DocsURL:     "https://docs.rilldata.com/reference/connectors/gcs#local-credentials",
		},
	},
	ImplementsObjectStore: true,
}

type driver struct{}

type configProperties struct {
	SecretJSON      string `mapstructure:"google_application_credentials"`
	AllowHostAccess bool   `mapstructure:"allow_host_access"`
	TempDir         string `mapstructure:"temp_dir"`
}

func (d driver) Open(instanceID string, config map[string]any, client *activity.Client, logger *zap.Logger) (drivers.Handle, error) {
	if instanceID == "" {
		return nil, errors.New("gcs driver can't be shared")
	}

	conf := &configProperties{}
	err := mapstructure.WeakDecode(config, conf)
	if err != nil {
		return nil, err
	}

	conn := &Connection{
		config: conf,
		logger: logger,
	}
	return conn, nil
}

func (d driver) Spec() drivers.Spec {
	return spec
}

func (d driver) HasAnonymousSourceAccess(ctx context.Context, src map[string]any, logger *zap.Logger) (bool, error) {
	conf, err := parseSourceProperties(src)
	if err != nil {
		return false, fmt.Errorf("failed to parse config: %w", err)
	}

	client := gcp.NewAnonymousHTTPClient(gcp.DefaultTransport())
	bucketObj, err := gcsblob.OpenBucket(ctx, client, conf.url.Host, nil)
	if err != nil {
		return false, fmt.Errorf("failed to open bucket %q, %w", conf.url.Host, err)
	}

	return bucketObj.IsAccessible(ctx)
}

func (d driver) TertiarySourceConnectors(ctx context.Context, src map[string]any, logger *zap.Logger) ([]string, error) {
	return nil, nil
}

type sourceProperties struct {
	Path                  string         `mapstructure:"path"`
	URI                   string         `mapstructure:"uri"`
	Extract               map[string]any `mapstructure:"extract"`
	GlobMaxTotalSize      int64          `mapstructure:"glob.max_total_size"`
	GlobMaxObjectsMatched int            `mapstructure:"glob.max_objects_matched"`
	GlobMaxObjectsListed  int64          `mapstructure:"glob.max_objects_listed"`
	GlobPageSize          int            `mapstructure:"glob.page_size"`
	BatchSize             string         `mapstructure:"batch_size"`
	url                   *globutil.URL
	extractPolicy         *rillblob.ExtractPolicy
}

func parseSourceProperties(props map[string]any) (*sourceProperties, error) {
	conf := &sourceProperties{}
	err := mapstructure.WeakDecode(props, conf)
	if err != nil {
		return nil, err
	}

	// Backwards compatibility for "uri" renamed to "path"
	if conf.URI != "" {
		conf.Path = conf.URI
	}

	if !doublestar.ValidatePattern(conf.Path) {
		// ideally this should be validated at much earlier stage
		// keeping it here to have gcs specific validations
		return nil, fmt.Errorf("glob pattern %s is invalid", conf.Path)
	}

	url, err := globutil.ParseBucketURL(conf.Path)
	if err != nil {
		return nil, fmt.Errorf("failed to parse path %q, %w", conf.Path, err)
	}
	conf.url = url

	if url.Scheme != "gs" {
		return nil, fmt.Errorf("invalid gcs path %q, should start with gs://", conf.Path)
	}

	conf.extractPolicy, err = rillblob.ParseExtractPolicy(conf.Extract)
	if err != nil {
		return nil, fmt.Errorf("failed to parse extract config: %w", err)
	}

	return conf, nil
}

type Connection struct {
	config *configProperties
	logger *zap.Logger
}

var _ drivers.Handle = &Connection{}

// Ping implements drivers.Handle.
func (c *Connection) Ping(ctx context.Context) error {
	return drivers.ErrNotImplemented
}

// Driver implements drivers.Connection.
func (c *Connection) Driver() string {
	return "gcs"
}

// Config implements drivers.Connection.
func (c *Connection) Config() map[string]any {
	m := make(map[string]any, 0)
	_ = mapstructure.Decode(c.config, &m)
	return m
}

// Close implements drivers.Connection.
func (c *Connection) Close() error {
	return nil
}

// AsRegistry implements drivers.Connection.
func (c *Connection) AsRegistry() (drivers.RegistryStore, bool) {
	return nil, false
}

// AsCatalogStore implements drivers.Connection.
func (c *Connection) AsCatalogStore(instanceID string) (drivers.CatalogStore, bool) {
	return nil, false
}

// AsRepoStore implements drivers.Connection.
func (c *Connection) AsRepoStore(instanceID string) (drivers.RepoStore, bool) {
	return nil, false
}

// AsAdmin implements drivers.Handle.
func (c *Connection) AsAdmin(instanceID string) (drivers.AdminService, bool) {
	return nil, false
}

// AsAI implements drivers.Handle.
func (c *Connection) AsAI(instanceID string) (drivers.AIService, bool) {
	return nil, false
}

// AsOLAP implements drivers.Connection.
func (c *Connection) AsOLAP(instanceID string) (drivers.OLAPStore, bool) {
	return nil, false
}

// Migrate implements drivers.Connection.
func (c *Connection) Migrate(ctx context.Context) (err error) {
	return nil
}

// MigrationStatus implements drivers.Connection.
func (c *Connection) MigrationStatus(ctx context.Context) (current, desired int, err error) {
	return 0, 0, nil
}

// AsObjectStore implements drivers.Connection.
func (c *Connection) AsObjectStore() (drivers.ObjectStore, bool) {
	return c, true
}

// AsModelExecutor implements drivers.Handle.
func (c *Connection) AsModelExecutor(instanceID string, opts *drivers.ModelExecutorOptions) (drivers.ModelExecutor, bool) {
	return nil, false
}

// AsModelManager implements drivers.Handle.
func (c *Connection) AsModelManager(instanceID string) (drivers.ModelManager, bool) {
	return nil, false
}

// AsTransporter implements drivers.Connection.
func (c *Connection) AsTransporter(from, to drivers.Handle) (drivers.Transporter, bool) {
	return nil, false
}

func (c *Connection) AsFileStore() (drivers.FileStore, bool) {
	return nil, false
}

// AsSQLStore implements drivers.Connection.
func (c *Connection) AsSQLStore() (drivers.SQLStore, bool) {
	return nil, false
}

// AsNotifier implements drivers.Connection.
func (c *Connection) AsNotifier(properties map[string]any) (drivers.Notifier, error) {
	return nil, drivers.ErrNotNotifier
}

<<<<<<< HEAD
func (c *Connection) newClient(ctx context.Context) (*gcp.HTTPClient, error) {
=======
// DownloadFiles returns a file iterator over objects stored in gcs.
// The credential json is read from config google_application_credentials.
// Additionally in case `allow_host_credentials` is true it looks for "Application Default Credentials" as well
func (c *Connection) DownloadFiles(ctx context.Context, props map[string]any) (drivers.FileIterator, error) {
	conf, err := parseSourceProperties(props)
	if err != nil {
		return nil, fmt.Errorf("failed to parse config: %w", err)
	}

	client, err := c.createClient(ctx)
	if err != nil {
		return nil, err
	}

	bucketObj, err := gcsblob.OpenBucket(ctx, client, conf.url.Host, nil)
	if err != nil {
		return nil, fmt.Errorf("failed to open bucket %q, %w", conf.url.Host, err)
	}

	var batchSize datasize.ByteSize
	if conf.BatchSize == "-1" {
		batchSize = math.MaxInt64 // download everything in one batch
	} else {
		batchSize, err = datasize.ParseString(conf.BatchSize)
		if err != nil {
			return nil, err
		}
	}
	// prepare fetch configs
	opts := rillblob.Options{
		GlobMaxTotalSize:      conf.GlobMaxTotalSize,
		GlobMaxObjectsMatched: conf.GlobMaxObjectsMatched,
		GlobMaxObjectsListed:  conf.GlobMaxObjectsListed,
		GlobPageSize:          conf.GlobPageSize,
		GlobPattern:           conf.url.Path,
		ExtractPolicy:         conf.extractPolicy,
		BatchSizeBytes:        int64(batchSize.Bytes()),
		KeepFilesUntilClose:   conf.BatchSize == "-1",
		TempDir:               c.config.TempDir,
	}

	iter, err := rillblob.NewIterator(ctx, bucketObj, opts, c.logger)
	if err != nil {
		apiError := &googleapi.Error{}
		// in cases when no creds are passed
		if errors.As(err, &apiError) && apiError.Code == http.StatusUnauthorized {
			return nil, drivers.NewPermissionDeniedError(fmt.Sprintf("can't access remote err: %v", apiError))
		}

		// StatusUnauthorized when incorrect key is passsed
		// StatusBadRequest when key doesn't have a valid credentials file
		retrieveError := &oauth2.RetrieveError{}
		if errors.As(err, &retrieveError) && (retrieveError.Response.StatusCode == http.StatusUnauthorized || retrieveError.Response.StatusCode == http.StatusBadRequest) {
			return nil, drivers.NewPermissionDeniedError(fmt.Sprintf("can't access remote err: %v", retrieveError))
		}
	}

	return iter, err
}

func (c *Connection) createClient(ctx context.Context) (*gcp.HTTPClient, error) {
>>>>>>> beceb4ee
	creds, err := gcputil.Credentials(ctx, c.config.SecretJSON, c.config.AllowHostAccess)
	if err != nil {
		if !errors.Is(err, gcputil.ErrNoCredentials) {
			return nil, err
		}

		// no credentials set, we try with a anonymous client in case user is trying to access public buckets
		return gcp.NewAnonymousHTTPClient(gcp.DefaultTransport()), nil
	}
	// the token source returned from credentials works for all kind of credentials like serviceAccountKey, credentialsKey etc.
	return gcp.NewHTTPClient(gcp.DefaultTransport(), gcp.CredentialsTokenSource(creds))
}<|MERGE_RESOLUTION|>--- conflicted
+++ resolved
@@ -256,71 +256,7 @@
 	return nil, drivers.ErrNotNotifier
 }
 
-<<<<<<< HEAD
 func (c *Connection) newClient(ctx context.Context) (*gcp.HTTPClient, error) {
-=======
-// DownloadFiles returns a file iterator over objects stored in gcs.
-// The credential json is read from config google_application_credentials.
-// Additionally in case `allow_host_credentials` is true it looks for "Application Default Credentials" as well
-func (c *Connection) DownloadFiles(ctx context.Context, props map[string]any) (drivers.FileIterator, error) {
-	conf, err := parseSourceProperties(props)
-	if err != nil {
-		return nil, fmt.Errorf("failed to parse config: %w", err)
-	}
-
-	client, err := c.createClient(ctx)
-	if err != nil {
-		return nil, err
-	}
-
-	bucketObj, err := gcsblob.OpenBucket(ctx, client, conf.url.Host, nil)
-	if err != nil {
-		return nil, fmt.Errorf("failed to open bucket %q, %w", conf.url.Host, err)
-	}
-
-	var batchSize datasize.ByteSize
-	if conf.BatchSize == "-1" {
-		batchSize = math.MaxInt64 // download everything in one batch
-	} else {
-		batchSize, err = datasize.ParseString(conf.BatchSize)
-		if err != nil {
-			return nil, err
-		}
-	}
-	// prepare fetch configs
-	opts := rillblob.Options{
-		GlobMaxTotalSize:      conf.GlobMaxTotalSize,
-		GlobMaxObjectsMatched: conf.GlobMaxObjectsMatched,
-		GlobMaxObjectsListed:  conf.GlobMaxObjectsListed,
-		GlobPageSize:          conf.GlobPageSize,
-		GlobPattern:           conf.url.Path,
-		ExtractPolicy:         conf.extractPolicy,
-		BatchSizeBytes:        int64(batchSize.Bytes()),
-		KeepFilesUntilClose:   conf.BatchSize == "-1",
-		TempDir:               c.config.TempDir,
-	}
-
-	iter, err := rillblob.NewIterator(ctx, bucketObj, opts, c.logger)
-	if err != nil {
-		apiError := &googleapi.Error{}
-		// in cases when no creds are passed
-		if errors.As(err, &apiError) && apiError.Code == http.StatusUnauthorized {
-			return nil, drivers.NewPermissionDeniedError(fmt.Sprintf("can't access remote err: %v", apiError))
-		}
-
-		// StatusUnauthorized when incorrect key is passsed
-		// StatusBadRequest when key doesn't have a valid credentials file
-		retrieveError := &oauth2.RetrieveError{}
-		if errors.As(err, &retrieveError) && (retrieveError.Response.StatusCode == http.StatusUnauthorized || retrieveError.Response.StatusCode == http.StatusBadRequest) {
-			return nil, drivers.NewPermissionDeniedError(fmt.Sprintf("can't access remote err: %v", retrieveError))
-		}
-	}
-
-	return iter, err
-}
-
-func (c *Connection) createClient(ctx context.Context) (*gcp.HTTPClient, error) {
->>>>>>> beceb4ee
 	creds, err := gcputil.Credentials(ctx, c.config.SecretJSON, c.config.AllowHostAccess)
 	if err != nil {
 		if !errors.Is(err, gcputil.ErrNoCredentials) {
