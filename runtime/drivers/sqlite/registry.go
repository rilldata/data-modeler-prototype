--- conflicted
+++ resolved
@@ -44,11 +44,7 @@
 		// sqlite doesn't support maps need to read as bytes and convert to map
 		var env, projectEnv []byte
 		i := &drivers.Instance{}
-<<<<<<< HEAD
-		err := rows.Scan(&i.ID, &i.OLAPDriver, &i.OLAPDSN, &i.RepoDriver, &i.RepoDSN, &i.EmbedCatalog, &i.CreatedOn, &i.UpdatedOn, &i.Env, &i.ProjectEnv)
-=======
 		err := rows.Scan(&i.ID, &i.OLAPDriver, &i.OLAPDSN, &i.RepoDriver, &i.RepoDSN, &i.EmbedCatalog, &i.CreatedOn, &i.UpdatedOn, &env, &projectEnv)
->>>>>>> 358a1a8e
 		if err != nil {
 			return nil, err
 		}
@@ -100,13 +96,8 @@
 		inst.RepoDSN,
 		inst.EmbedCatalog,
 		now,
-<<<<<<< HEAD
-		inst.Env,
-		inst.ProjectEnv,
-=======
 		env,
 		projectEnv,
->>>>>>> 358a1a8e
 	)
 	if err != nil {
 		return err
