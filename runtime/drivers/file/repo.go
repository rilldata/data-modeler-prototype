--- conflicted
+++ resolved
@@ -8,11 +8,7 @@
 	"os"
 	"path"
 	"path/filepath"
-<<<<<<< HEAD
-=======
-	"strings"
 	"time"
->>>>>>> 8c5909cb
 
 	"github.com/bmatcuk/doublestar/v4"
 	"github.com/rilldata/rill/runtime/drivers"
@@ -133,11 +129,6 @@
 
 // Rename implements drivers.RepoStore
 func (c *connection) Rename(ctx context.Context, repoID string, from string, filePath string) error {
-<<<<<<< HEAD
-	filePath = filepath.Join(c.root, filePath)
-	from = filepath.Join(c.root, from)
-	return os.Rename(from, filePath)
-=======
 	filePath = path.Join(c.root, filePath)
 	from = path.Join(c.root, from)
 	err := os.Rename(from, filePath)
@@ -145,7 +136,6 @@
 		return err
 	}
 	return os.Chtimes(filePath, time.Now(), time.Now())
->>>>>>> 8c5909cb
 }
 
 // Delete implements drivers.RepoStore
