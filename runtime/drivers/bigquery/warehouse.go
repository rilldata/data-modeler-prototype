package bigquery

import (
	"context"
	"encoding/json"
	"errors"
	"fmt"
	"io"
	"math/big"
	"os"
	"regexp"
	"strings"
	"time"

	"cloud.google.com/go/bigquery"
	"github.com/apache/arrow/go/v14/parquet"
	"github.com/apache/arrow/go/v14/parquet/compress"
	"github.com/apache/arrow/go/v14/parquet/pqarrow"
	"github.com/c2h5oh/datasize"
	"github.com/rilldata/rill/runtime/drivers"
	"github.com/rilldata/rill/runtime/pkg/observability"
	"go.uber.org/zap"
	"google.golang.org/api/iterator"
	"google.golang.org/api/option"
)

// recommended size is 512MB - 1GB, entire data is buffered in memory before its written to disk
const rowGroupBufferSize = int64(datasize.MB) * 512

const _jsonDownloadLimitBytes = 100 * int64(datasize.MB)

// Regex to parse BigQuery SELECT ALL statement: SELECT * FROM `project_id.dataset.table`
var selectQueryRegex = regexp.MustCompile("(?i)^\\s*SELECT\\s+\\*\\s+FROM\\s+(`?[a-zA-Z0-9_.-]+`?)\\s*$")

var _ drivers.Warehouse = &Connection{}

// QueryAsFiles implements drivers.SQLStore
func (c *Connection) QueryAsFiles(ctx context.Context, props map[string]any) (drivers.FileIterator, error) {
	srcProps, err := parseSourceProperties(props)
	if err != nil {
		return nil, err
	}

	opts, err := c.clientOption(ctx)
	if err != nil {
		return nil, err
	}

	var client *bigquery.Client
	var it *bigquery.RowIterator
	var fallbackToQueryExecution bool

	match := selectQueryRegex.FindStringSubmatch(srcProps.SQL)
	queryIsSelectAll := match != nil
	if queryIsSelectAll {
		// "SELECT * FROM `project_id.dataset.table`" statement so storage api might be used
		// project_id and backticks are optional
		fullTableName := match[1]
		fullTableName = strings.Trim(fullTableName, "`")

		var projectID, dataset, tableID string

		parts := strings.Split(fullTableName, ".")
		switch len(parts) {
		case 2:
			dataset, tableID = parts[0], parts[1]
			projectID = srcProps.ProjectID
		case 3:
			projectID, dataset, tableID = parts[0], parts[1], parts[2]
		default:
			return nil, fmt.Errorf("invalid table format, `project_id.dataset.table` is expected")
		}

		client, err = createClient(ctx, srcProps.ProjectID, opts)
		if err != nil {
			return nil, err
		}

		if err = client.EnableStorageReadClient(ctx, opts...); err != nil {
			client.Close()
			return nil, err
		}

		table := client.DatasetInProject(projectID, dataset).Table(tableID)
		// extract source metadata to ensure the source is a regular table or a snapshot
		// as storage api doesn't support other types
		metadata, err := table.Metadata(ctx)
		if err != nil {
			client.Close()
			return nil, fmt.Errorf("source metadata cannot be extracted: %w", err)
		}
		if metadata.Type == bigquery.RegularTable || metadata.Type == bigquery.Snapshot {
			it = table.Read(ctx)
		} else {
			c.logger.Debug("source is not a regular table or a snapshot, falling back to a query execution")
			fallbackToQueryExecution = true
			client.Close()
		}
	}

	if !queryIsSelectAll || fallbackToQueryExecution {
		// storage api cannot be used, switching to a query execution
		now := time.Now()

		client, err = createClient(ctx, srcProps.ProjectID, opts)
		if err != nil {
			return nil, err
		}

		if err := client.EnableStorageReadClient(ctx, opts...); err != nil {
			client.Close()
			return nil, err
		}

		q := client.Query(srcProps.SQL)
		it, err = q.Read(ctx)

		if err != nil && strings.Contains(err.Error(), "Response too large to return") {
			// https://cloud.google.com/knowledge/kb/bigquery-response-too-large-to-return-consider-setting-allowlargeresults-to-true-in-your-job-configuration-000004266
			client.Close()
			return nil, fmt.Errorf("response too large, consider converting the source to a table and " +
				"ingesting the entire table with 'select * from `project_id.dataset.tablename`'")
		}

		if err != nil && !strings.Contains(err.Error(), "Syntax error") {
			// close the read storage API client
			client.Close()
			c.logger.Debug("query failed, retrying without storage api", zap.Error(err))
			// the query results are always cached in a temporary table that storage api can use
			// there are some exceptions when results aren't cached
			// so we also try without storage api
			client, err = createClient(ctx, srcProps.ProjectID, opts)
			if err != nil {
				return nil, err
			}

			q := client.Query(srcProps.SQL)
			it, err = q.Read(ctx)
		}

		if err != nil {
			client.Close()
			return nil, err
		}

		c.logger.Debug("query took", zap.Duration("duration", time.Since(now)), observability.ZapCtx(ctx))
	}

<<<<<<< HEAD
	tempDir, err := os.MkdirTemp(c.storage.TempDir(), "bigquery")
=======
	tempDir, err := c.storage.RandomTempDir("bigquery-*")
>>>>>>> 952651a3
	if err != nil {
		return nil, err
	}
	return &fileIterator{
		client:       client,
		bqIter:       it,
		logger:       c.logger,
		totalRecords: int64(it.TotalRows),
		ctx:          ctx,
		tempDir:      tempDir,
	}, nil
}

func createClient(ctx context.Context, projectID string, opts []option.ClientOption) (*bigquery.Client, error) {
	client, err := bigquery.NewClient(ctx, projectID, opts...)
	if err != nil {
		if strings.Contains(err.Error(), "unable to detect projectID") {
			return nil, fmt.Errorf("projectID not detected in credentials. Please set `project_id` in source yaml")
		}
		return nil, fmt.Errorf("failed to create bigquery client: %w", err)
	}
	return client, nil
}

type fileIterator struct {
	client  *bigquery.Client
	bqIter  *bigquery.RowIterator
	logger  *zap.Logger
	tempDir string

	totalRecords int64
	downloaded   bool

	ctx context.Context // TODO :: refatcor NextBatch to take context on NextBatch
}

// Close implements drivers.FileIterator.
func (f *fileIterator) Close() error {
	return os.RemoveAll(f.tempDir)
}

// Next implements drivers.FileIterator.
// TODO :: currently it downloads all records in a single file. Need to check if it is efficient to ingest a single file with size in tens of GBs or more.
func (f *fileIterator) Next() ([]string, error) {
	if f.downloaded {
		return nil, io.EOF
	}
	// storage API not available so can't read as arrow records. Read results row by row and dump in a json file.
	if !f.bqIter.IsAccelerated() {
		f.logger.Debug("downloading results in json file", observability.ZapCtx(f.ctx))
		file, err := f.downloadAsJSONFile()
		if err != nil {
			return nil, err
		}
		return []string{file}, nil
	}
	f.logger.Debug("downloading results in parquet file", observability.ZapCtx(f.ctx))

	// create a temp file
	fw, err := os.CreateTemp(f.tempDir, "temp*.parquet")
	if err != nil {
		return nil, err
	}
	defer fw.Close()
	f.downloaded = true

	rdr, err := f.AsArrowRecordReader()
	if err != nil {
		return nil, err
	}
	defer rdr.Release()

	tf := time.Now()
	defer func() {
		f.logger.Debug("time taken to write arrow records in parquet file", zap.Duration("duration", time.Since(tf)), observability.ZapCtx(f.ctx))
	}()
	writer, err := pqarrow.NewFileWriter(rdr.Schema(), fw,
		parquet.NewWriterProperties(
			parquet.WithCompression(compress.Codecs.Snappy),
			parquet.WithRootRepetition(parquet.Repetitions.Required),
			// duckdb has issues reading statistics of string type generated with this write
			// column statistics may not be useful if full file need to be ingested so better to disable to save computations
			parquet.WithStats(false),
		),
		pqarrow.NewArrowWriterProperties(pqarrow.WithStoreSchema()))
	if err != nil {
		return nil, err
	}
	defer writer.Close()

	rows := int64(0)
	// write arrow records to parquet file
	for rdr.Next() {
		select {
		case <-f.ctx.Done():
			return nil, f.ctx.Err()
		default:
			rec := rdr.Record()
			if writer.RowGroupTotalBytesWritten() >= rowGroupBufferSize {
				writer.NewBufferedRowGroup()
			}
			if err := writer.WriteBuffered(rec); err != nil {
				return nil, err
			}
			rows += rec.NumRows()
		}
	}
	if rdr.Err() != nil {
		return nil, fmt.Errorf("file write failed with error: %w", rdr.Err())
	}
	writer.Close()
	fw.Close()

	if uint64(rows) < f.bqIter.TotalRows {
		f.logger.Error("not all rows written to parquet file", zap.Int64("rows_written", rows), zap.Uint64("total_rows", f.bqIter.TotalRows), observability.ZapCtx(f.ctx))
	}

	fileInfo, err := os.Stat(fw.Name())
	if err != nil {
		return nil, err
	}
	f.logger.Info("parquet file written", zap.String("size", datasize.ByteSize(fileInfo.Size()).HumanReadable()), zap.Int64("rows", rows), observability.ZapCtx(f.ctx))
	return []string{fw.Name()}, nil
}

// Size implements drivers.FileIterator.
func (f *fileIterator) Size(unit drivers.ProgressUnit) (int64, bool) {
	switch unit {
	case drivers.ProgressUnitRecord:
		return f.totalRecords, true
	case drivers.ProgressUnitFile:
		return 1, true
	default:
		return 0, false
	}
}

func (f *fileIterator) Format() string {
	return ""
}

func (f *fileIterator) downloadAsJSONFile() (string, error) {
	tf := time.Now()
	defer func() {
		f.logger.Debug("time taken to write row in json file", zap.Duration("duration", time.Since(tf)), observability.ZapCtx(f.ctx))
	}()

	// create a temp file
	fw, err := os.CreateTemp(f.tempDir, "temp*.ndjson")
	if err != nil {
		return "", err
	}
	defer fw.Close()
	f.downloaded = true

	init := false
	rows := int64(0)
	enc := json.NewEncoder(fw)
	enc.SetEscapeHTML(false)
	bigNumericFields := make([]string, 0)
	for {
		row := make(map[string]bigquery.Value)
		err := f.bqIter.Next(&row)
		if err != nil {
			if !errors.Is(err, iterator.Done) {
				return "", err
			}
			if !init {
				return "", drivers.ErrNoRows
			}
			fileInfo, err := os.Stat(fw.Name())
			if err != nil {
				return "", fmt.Errorf("bigquery: failed to poll json file size: %w", err)
			}

			if uint64(rows) < f.bqIter.TotalRows {
				f.logger.Error("not all rows written to json file", zap.Int64("rows_written", rows), zap.Uint64("total_rows", f.bqIter.TotalRows), observability.ZapCtx(f.ctx))
			}

			f.logger.Info("json file written", zap.String("size", datasize.ByteSize(fileInfo.Size()).HumanReadable()), zap.Int64("rows", rows), observability.ZapCtx(f.ctx))
			// all rows written successfully
			return fw.Name(), nil
		}

		// schema and total rows is available after first call to next only
		if !init {
			init = true
			for _, f := range f.bqIter.Schema {
				if f.Type == bigquery.BigNumericFieldType {
					bigNumericFields = append(bigNumericFields, f.Name)
				}
			}
		}

		// convert fields into a.b else fields are marshalled as a/b
		for _, f := range bigNumericFields {
			r, ok := row[f].(*big.Rat)
			if !ok {
				continue
			}
			num, exact := r.Float64()
			if exact {
				row[f] = num
			} else { // number doesn't fit in float so cast to string,
				row[f] = r.FloatString(38)
			}
		}

		err = enc.Encode(row)
		if err != nil {
			return "", fmt.Errorf("conversion of row to json failed with error: %w", err)
		}

		// If we don't have storage API access, BigQuery may return massive JSON results. (But even with storage API access, it may return JSON for small results.)
		// We want to avoid JSON for massive results. Currently, the only way to do so is to error at a limit.
		rows++
		if rows != 0 && rows%10000 == 0 { // Check file size every 10k rows
			fileInfo, err := os.Stat(fw.Name())
			if err != nil {
				return "", fmt.Errorf("bigquery: failed to poll json file size: %w", err)
			}
			if fileInfo.Size() >= _jsonDownloadLimitBytes {
				return "", fmt.Errorf("bigquery: json download exceeded limit of %d bytes (enable and provide access to the BigQuery Storage Read API to read larger results)", _jsonDownloadLimitBytes)
			}
		}
	}
}

var _ drivers.FileIterator = &fileIterator{}<|MERGE_RESOLUTION|>--- conflicted
+++ resolved
@@ -146,11 +146,7 @@
 		c.logger.Debug("query took", zap.Duration("duration", time.Since(now)), observability.ZapCtx(ctx))
 	}
 
-<<<<<<< HEAD
-	tempDir, err := os.MkdirTemp(c.storage.TempDir(), "bigquery")
-=======
 	tempDir, err := c.storage.RandomTempDir("bigquery-*")
->>>>>>> 952651a3
 	if err != nil {
 		return nil, err
 	}
