--- conflicted
+++ resolved
@@ -17,8 +17,8 @@
 )
 
 func init() {
-	drivers.Register("druid", driver{})
-	drivers.RegisterAsConnector("druid", driver{})
+	drivers.Register("druid", &driver{})
+	drivers.RegisterAsConnector("druid", &driver{})
 }
 
 var spec = drivers.Spec{
@@ -35,26 +35,13 @@
 			Secret:      true,
 		},
 	},
-<<<<<<< HEAD
-}
-
-func init() {
-	drivers.Register("druid", &driver{})
-	drivers.RegisterAsConnector("druid", &driver{})
-=======
 	ImplementsOLAP: true,
->>>>>>> 3577f322
 }
 
 type driver struct{}
 
-<<<<<<< HEAD
 var _ drivers.Driver = &driver{}
 
-// Opens a connection to Apache Druid using HTTP API.
-// Note that the Druid connection string must have the form "http://user:password@host:port/druid/v2/sql".
-func (d *driver) Open(config map[string]any, shared bool, client *activity.Client, logger *zap.Logger) (drivers.Handle, error) {
-=======
 type configProperties struct {
 	// DSN is the connection string
 	DSN string `mapstructure:"dsn"`
@@ -62,10 +49,9 @@
 	LogQueries bool `mapstructure:"log_queries"`
 }
 
-// Open connects to Druid using Avatica.
-// Note that the Druid connection string must have the form "http://host/druid/v2/sql/avatica-protobuf/".
-func (d driver) Open(confMap map[string]any, shared bool, client *activity.Client, logger *zap.Logger) (drivers.Handle, error) {
->>>>>>> 3577f322
+// Opens a connection to Apache Druid using HTTP API.
+// Note that the Druid connection string must have the form "http://user:password@host:port/druid/v2/sql".
+func (d *driver) Open(config map[string]any, shared bool, client *activity.Client, logger *zap.Logger) (drivers.Handle, error) {
 	if shared {
 		return nil, fmt.Errorf("druid driver can't be shared")
 	}
@@ -76,20 +62,15 @@
 		return nil, err
 	}
 
-<<<<<<< HEAD
-	dsn, err := correctURL(dsn)
-	if err != nil {
-		return nil, err
-	}
-
-	db, err := sqlx.Open("druid", dsn)
-=======
 	if conf.DSN == "" {
 		return nil, fmt.Errorf("no DSN provided to open the connection")
 	}
-
-	db, err := sqlx.Open("avatica", conf.DSN)
->>>>>>> 3577f322
+	dsn, err := correctURL(conf.DSN)
+	if err != nil {
+		return nil, err
+	}
+
+	db, err := sqlx.Open("druid", dsn)
 	if err != nil {
 		return nil, err
 	}
