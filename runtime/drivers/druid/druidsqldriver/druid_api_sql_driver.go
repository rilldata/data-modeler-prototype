--- conflicted
+++ resolved
@@ -220,7 +220,6 @@
 	return nil
 }
 
-<<<<<<< HEAD
 func (dr *druidRows) ColumnTypeScanType(index int) reflect.Type {
 	switch dr.types[index] {
 	case "BOOLEAN":
@@ -255,8 +254,6 @@
 	return nil
 }
 
-=======
->>>>>>> 538feb8e
 func (dr *druidRows) ColumnTypeDatabaseTypeName(index int) string {
 	return dr.types[index]
 }
