--- conflicted
+++ resolved
@@ -2,12 +2,9 @@
 
 import (
 	"context"
-<<<<<<< HEAD
+	"encoding/json"
 	"log"
 	"net/http"
-=======
-	"encoding/json"
->>>>>>> 857375b1
 	"os"
 	"strconv"
 	"time"
@@ -15,11 +12,8 @@
 	"github.com/bradleyfalzon/ghinstallation"
 	"github.com/eapache/go-resiliency/retrier"
 	gogit "github.com/go-git/go-git/v5"
-<<<<<<< HEAD
+	"github.com/go-git/go-git/v5/plumbing"
 	"github.com/go-git/go-git/v5/plumbing/transport"
-=======
-	"github.com/go-git/go-git/v5/plumbing"
->>>>>>> 857375b1
 	"github.com/hashicorp/go-multierror"
 	"github.com/rilldata/rill/runtime/drivers"
 	"go.uber.org/zap"
@@ -31,24 +25,14 @@
 
 type driver struct{}
 
-<<<<<<< HEAD
 const _installationUser = "__githubapp_installation_id__"
-=======
+
 type DSN struct {
 	URL    string `json:"url"`
 	Branch string `json:"branch,omitempty"`
 }
->>>>>>> 857375b1
 
 func (d driver) Open(dsn string, logger *zap.Logger) (drivers.Connection, error) {
-	// TODO :: add some wrapper over plainclone or
-	// cloneOptions has option to set auth but seems like not being used atleast in plainclone
-	// add retries
-	authenticatedDSN, err := parse(dsn)
-	if err != nil {
-		return nil, err
-	}
-
 	r := retrier.New(retrier.ExponentialBackoff(3, 100*time.Millisecond), nil)
 
 	var dsnObject DSN
@@ -57,6 +41,15 @@
 		return nil, err
 	}
 
+	// TODO :: add some wrapper over plainclone or
+	// cloneOptions has option to set auth but seems like not being used atleast in plainclone
+	// add retries
+	authenticatedURL, err := parse(dsnObject.URL)
+	if err != nil {
+		return nil, err
+	}
+	dsnObject.URL = authenticatedURL
+
 	var c *connection
 	err = r.Run(func() error {
 		tempdir, err := os.MkdirTemp("", "git_repo_driver")
@@ -64,13 +57,6 @@
 			return err
 		}
 
-<<<<<<< HEAD
-		c = &connection{root: dsn, tempdir: tempdir}
-
-		_, err = gogit.PlainClone(tempdir, false, &gogit.CloneOptions{
-			URL: authenticatedDSN,
-		})
-=======
 		c = &connection{root: dsnObject.URL, branch: dsnObject.Branch, tempdir: tempdir}
 
 		if dsnObject.Branch != "" {
@@ -84,7 +70,7 @@
 				URL: dsnObject.URL,
 			})
 		}
->>>>>>> 857375b1
+
 		if err != nil {
 			removeError := os.RemoveAll(tempdir)
 			if removeError != nil {
