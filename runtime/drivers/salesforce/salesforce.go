package salesforce

import (
	"context"
	"errors"

	force "github.com/ForceCLI/force/lib"
	"github.com/rilldata/rill/runtime/drivers"
	"github.com/rilldata/rill/runtime/pkg/activity"
	"github.com/rilldata/rill/runtime/storage"
	"go.uber.org/zap"
	"gocloud.dev/blob"
)

func init() {
	drivers.Register("salesforce", driver{})
	drivers.RegisterAsConnector("salesforce", driver{})
	force.Log = silentLogger{}
}

type silentLogger struct{}

func (silentLogger) Info(args ...any) {
}

var spec = drivers.Spec{
	DisplayName: "Salesforce",
	Description: "Connect to Salesforce.",
	ConfigProperties: []*drivers.PropertySpec{
		{
			Key:    "username",
			Type:   drivers.StringPropertyType,
			Secret: false,
		},
		{
			Key:    "password",
			Type:   drivers.StringPropertyType,
			Secret: true,
		},
		{
			Key:    "key",
			Type:   drivers.StringPropertyType,
			Secret: true,
		},
		{
			Key:    "endpoint",
			Type:   drivers.StringPropertyType,
			Secret: false,
		},
		{
			Key:    "client_id",
			Type:   drivers.StringPropertyType,
			Secret: false,
		},
	},
	SourceProperties: []*drivers.PropertySpec{
		{
			Key:         "soql",
			Type:        drivers.StringPropertyType,
			Required:    true,
			DisplayName: "SOQL",
			Description: "SOQL Query to extract data from Salesforce.",
			Placeholder: "SELECT Id, CreatedDate, Name FROM Opportunity",
		},
		{
			Key:         "sobject",
			Type:        drivers.StringPropertyType,
			Required:    true,
			DisplayName: "SObject",
			Description: "SObject to query in Salesforce.",
			Placeholder: "Opportunity",
		},
		{
			Key:         "queryAll",
			Type:        drivers.BooleanPropertyType,
			Required:    false,
			DisplayName: "Query All",
			Description: "Include deleted and archived records",
		},
		{
			Key:         "username",
			Type:        drivers.StringPropertyType,
			DisplayName: "Salesforce Username",
			Required:    false,
			Placeholder: "user@example.com",
			Hint:        "Either set this or pass --env connector.salesforce.username=... to rill start",
		},
		{
			Key:         "password",
			Type:        drivers.StringPropertyType,
			DisplayName: "Salesforce Password",
			Required:    false,
			Hint:        "Either set this or pass --env connector.salesforce.password=... to rill start",
		},
		{
			Key:         "key",
			Type:        drivers.StringPropertyType,
			DisplayName: "JWT Key for Authentication",
			Required:    false,
			Hint:        "Either set this or pass --env connector.salesforce.key=... to rill start",
		},
		{
			Key:         "endpoint",
			Type:        drivers.StringPropertyType,
			DisplayName: "Login Endpoint",
			Required:    false,
			Default:     "login.salesforce.com",
			Placeholder: "login.salesforce.com",
			Hint:        "Either set this or pass --env connector.salesforce.endpoint=... to rill start",
		},
		{
			Key:         "client_id",
			Type:        drivers.StringPropertyType,
			DisplayName: "Connected App Client Id",
			Required:    false,
			Default:     defaultClientID,
			Hint:        "Either set this or pass --env connector.salesforce.client_id=... to rill start",
		},
		{
			Key:         "name",
			Type:        drivers.StringPropertyType,
			DisplayName: "Source name",
			Description: "The name of the source",
			Placeholder: "my_new_source",
			Required:    true,
		},
	},
	ImplementsWarehouse: true,
}

type driver struct{}

<<<<<<< HEAD
func (d driver) Open(instanceID string, config map[string]any, client *activity.Client, _ *blob.Bucket, logger *zap.Logger) (drivers.Handle, error) {
=======
func (d driver) Open(instanceID string, config map[string]any, st *storage.Client, ac *activity.Client, logger *zap.Logger) (drivers.Handle, error) {
>>>>>>> e4b216f6
	if instanceID == "" {
		return nil, errors.New("salesforce driver can't be shared")
	}
	// actual db connection is opened during query
	return &connection{
		config: config,
		logger: logger,
	}, nil
}

func (d driver) Spec() drivers.Spec {
	return spec
}

func (d driver) HasAnonymousSourceAccess(ctx context.Context, src map[string]any, logger *zap.Logger) (bool, error) {
	return false, nil
}

func (d driver) TertiarySourceConnectors(ctx context.Context, src map[string]any, logger *zap.Logger) ([]string, error) {
	return nil, nil
}

type connection struct {
	config map[string]any
	logger *zap.Logger
}

// Ping implements drivers.Handle.
func (c *connection) Ping(ctx context.Context) error {
	return drivers.ErrNotImplemented
}

// Migrate implements drivers.Connection.
func (c *connection) Migrate(ctx context.Context) (err error) {
	return nil
}

// MigrationStatus implements drivers.Handle.
func (c *connection) MigrationStatus(ctx context.Context) (current, desired int, err error) {
	return 0, 0, nil
}

// Driver implements drivers.Connection.
func (c *connection) Driver() string {
	return "salesforce"
}

// Config implements drivers.Connection.
func (c *connection) Config() map[string]any {
	return c.config
}

// Close implements drivers.Connection.
func (c *connection) Close() error {
	return nil
}

// AsRegistry implements drivers.Connection.
func (c *connection) AsRegistry() (drivers.RegistryStore, bool) {
	return nil, false
}

// AsCatalogStore implements drivers.Connection.
func (c *connection) AsCatalogStore(instanceID string) (drivers.CatalogStore, bool) {
	return nil, false
}

// AsRepoStore implements drivers.Connection.
func (c *connection) AsRepoStore(instanceID string) (drivers.RepoStore, bool) {
	return nil, false
}

// AsAdmin implements drivers.Handle.
func (c *connection) AsAdmin(instanceID string) (drivers.AdminService, bool) {
	return nil, false
}

// AsAI implements drivers.Handle.
func (c *connection) AsAI(instanceID string) (drivers.AIService, bool) {
	return nil, false
}

// AsOLAP implements drivers.Connection.
func (c *connection) AsOLAP(instanceID string) (drivers.OLAPStore, bool) {
	return nil, false
}

// AsObjectStore implements drivers.Connection.
func (c *connection) AsObjectStore() (drivers.ObjectStore, bool) {
	return nil, false
}

// AsModelExecutor implements drivers.Handle.
func (c *connection) AsModelExecutor(instanceID string, opts *drivers.ModelExecutorOptions) (drivers.ModelExecutor, bool) {
	return nil, false
}

// AsModelManager implements drivers.Handle.
func (c *connection) AsModelManager(instanceID string) (drivers.ModelManager, bool) {
	return nil, false
}

// AsTransporter implements drivers.Connection.
func (c *connection) AsTransporter(from, to drivers.Handle) (drivers.Transporter, bool) {
	return nil, false
}

// AsFileStore implements drivers.Connection.
func (c *connection) AsFileStore() (drivers.FileStore, bool) {
	return nil, false
}

// AsWarehouse implements drivers.Handle.
func (c *connection) AsWarehouse() (drivers.Warehouse, bool) {
	return c, true
}

// AsNotifier implements drivers.Connection.
func (c *connection) AsNotifier(properties map[string]any) (drivers.Notifier, error) {
	return nil, drivers.ErrNotNotifier
}<|MERGE_RESOLUTION|>--- conflicted
+++ resolved
@@ -9,7 +9,6 @@
 	"github.com/rilldata/rill/runtime/pkg/activity"
 	"github.com/rilldata/rill/runtime/storage"
 	"go.uber.org/zap"
-	"gocloud.dev/blob"
 )
 
 func init() {
@@ -130,11 +129,7 @@
 
 type driver struct{}
 
-<<<<<<< HEAD
-func (d driver) Open(instanceID string, config map[string]any, client *activity.Client, _ *blob.Bucket, logger *zap.Logger) (drivers.Handle, error) {
-=======
 func (d driver) Open(instanceID string, config map[string]any, st *storage.Client, ac *activity.Client, logger *zap.Logger) (drivers.Handle, error) {
->>>>>>> e4b216f6
 	if instanceID == "" {
 		return nil, errors.New("salesforce driver can't be shared")
 	}
