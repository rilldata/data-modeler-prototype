package drivers_test

import (
	"context"
	"testing"

	"github.com/rilldata/rill/admin/pkg/pgtestcontainer"
	"github.com/rilldata/rill/runtime/drivers"
	"github.com/rilldata/rill/runtime/pkg/activity"
	"github.com/rilldata/rill/runtime/storage"
	"github.com/stretchr/testify/require"
	"go.uber.org/zap"
	"gocloud.dev/blob/memblob"

	_ "github.com/rilldata/rill/runtime/drivers/duckdb"
	_ "github.com/rilldata/rill/runtime/drivers/file"
	_ "github.com/rilldata/rill/runtime/drivers/postgres"
	_ "github.com/rilldata/rill/runtime/drivers/sqlite"
)

// TestAll runs sub-tests against all drivers.
// This should be the only "real" test in the package. Other tests should be added
// as subtests of TestAll.
func TestAll(t *testing.T) {
	var matrix = []func(t *testing.T, fn func(driver, instanceID string, cfg map[string]any)) error{
		withDuckDB,
		withFile,
		withPostgres,
		withSQLite,
		// Druid only tested in driver due to complicated ingestion setup
	}

	for _, withDriver := range matrix {
		err := withDriver(t, func(driver, instanceID string, cfg map[string]any) {
			// Open
<<<<<<< HEAD
			conn, err := drivers.Open(driver, instanceID, cfg, activity.NewNoopClient(), memblob.OpenBucket(nil), zap.NewNop())
=======
			conn, err := drivers.Open(driver, instanceID, cfg, storage.MustNew(t.TempDir(), nil), activity.NewNoopClient(), zap.NewNop())
>>>>>>> e4b216f6
			require.NoError(t, err)
			require.NotNil(t, conn)

			// Migrate
			ctx := context.Background()
			require.NoError(t, conn.Migrate(ctx))
			current, desired, err := conn.MigrationStatus(ctx)
			require.NoError(t, err)
			require.Equal(t, desired, current)

			// Run applicable sub-tests
			if registry, ok := conn.AsRegistry(); ok {
				t.Run("registry_"+driver, func(t *testing.T) { testRegistry(t, registry) })
			}
			if catalog, ok := conn.AsCatalogStore(""); ok {
				t.Run("catalog_"+driver, func(t *testing.T) { testCatalog(t, catalog) })
			}
			if repo, ok := conn.AsRepoStore(""); ok {
				t.Run("repo_"+driver, func(t *testing.T) { testRepo(t, repo) })
			}
			if olap, ok := conn.AsOLAP(""); ok {
				t.Run("olap_"+driver, func(t *testing.T) { testOLAP(t, olap) })
			}

			// Close
			require.NoError(t, conn.Close())
		})
		require.NoError(t, err)
	}
}

func withDuckDB(t *testing.T, fn func(driver, instanceID string, cfg map[string]any)) error {
	fn("duckdb", "default", map[string]any{"dsn": ":memory:?access_mode=read_write", "pool_size": 4})
	return nil
}

func withFile(t *testing.T, fn func(driver, instanceID string, cfg map[string]any)) error {
	dsn := t.TempDir()
	fn("file", "default", map[string]any{"dsn": dsn})
	return nil
}

func withPostgres(t *testing.T, fn func(driver, instanceID string, cfg map[string]any)) error {
	pg := pgtestcontainer.New(t)
	defer pg.Terminate(t)

	fn("postgres", "default", map[string]any{"dsn": pg.DatabaseURL})
	return nil
}

func withSQLite(t *testing.T, fn func(driver, instanceID string, cfg map[string]any)) error {
	fn("sqlite", "", map[string]any{"dsn": ":memory:"})
	return nil
}<|MERGE_RESOLUTION|>--- conflicted
+++ resolved
@@ -10,7 +10,6 @@
 	"github.com/rilldata/rill/runtime/storage"
 	"github.com/stretchr/testify/require"
 	"go.uber.org/zap"
-	"gocloud.dev/blob/memblob"
 
 	_ "github.com/rilldata/rill/runtime/drivers/duckdb"
 	_ "github.com/rilldata/rill/runtime/drivers/file"
@@ -33,11 +32,7 @@
 	for _, withDriver := range matrix {
 		err := withDriver(t, func(driver, instanceID string, cfg map[string]any) {
 			// Open
-<<<<<<< HEAD
-			conn, err := drivers.Open(driver, instanceID, cfg, activity.NewNoopClient(), memblob.OpenBucket(nil), zap.NewNop())
-=======
 			conn, err := drivers.Open(driver, instanceID, cfg, storage.MustNew(t.TempDir(), nil), activity.NewNoopClient(), zap.NewNop())
->>>>>>> e4b216f6
 			require.NoError(t, err)
 			require.NotNil(t, conn)
 
