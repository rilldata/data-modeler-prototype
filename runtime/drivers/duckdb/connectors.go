package duckdb

import (
	"context"
	"fmt"
<<<<<<< HEAD
	"os"
	"os/user"
=======
>>>>>>> d8a39a9c
	"path/filepath"
	"strings"

	"github.com/bmatcuk/doublestar/v4"
	"github.com/rilldata/rill/runtime/connectors"
	"github.com/rilldata/rill/runtime/connectors/localfile"
	"github.com/rilldata/rill/runtime/drivers"
	"github.com/rilldata/rill/runtime/pkg/fileutil"
)

func (c *connection) Ingest(ctx context.Context, env *connectors.Env, source *connectors.Source) error {
	err := source.Validate()
	if err != nil {
		return err
	}

	// Driver-specific overrides
	// switch source.Connector {
	// case "local_file":
	// 	return c.ingestFile(ctx, env, source)
	// }

	if source.Connector == "local_file" {
		return c.ingestLocalFiles(ctx, env, source)
	}

	localPaths, err := connectors.ConsumeAsFiles(ctx, env, source)
	if err != nil {
		return err
	}
	defer fileutil.ForceRemoveFiles(localPaths)
	// multiple parquet files can be loaded in single sql
	// this seems to be performing very fast as compared to appending individual files
	return c.ingestFiles(ctx, source, localPaths)
}

// for files downloaded locally from remote sources
func (c *connection) ingestFiles(ctx context.Context, source *connectors.Source, filenames []string) error {
	from, err := getSourceReader(filenames)
	if err != nil {
		return err
	}
	query := fmt.Sprintf("CREATE OR REPLACE TABLE %s AS (SELECT * FROM %s);", source.Name, from)
	return c.Exec(ctx, &drivers.Statement{Query: query, Priority: 1})
}

// local files
func (c *connection) ingestLocalFiles(ctx context.Context, env *connectors.Env, source *connectors.Source) error {
	conf, err := localfile.ParseConfig(source.Properties)
	if err != nil {
		return err
	}

	path := conf.Path
	if path[0] == '~' {
		// If path has `~` replace it with user's home dir
		usr, err := user.Current()
		if err != nil {
			return err
		}
		path = filepath.Join(usr.HomeDir, path[1:])
	} else if !filepath.IsAbs(path) {
		// If the path is relative, it's relative to the repo root
		if env.RepoDriver != "file" || env.RepoDSN == "" {
			return fmt.Errorf("file connector cannot ingest source '%s': path is relative, but repo is not available", source.Name)
		}
		path = filepath.Join(env.RepoDSN, path)
	}

	// get all files in case glob passed
	localPaths, err := doublestar.FilepathGlob(path)
	if err != nil {
		return err
	}
	if len(localPaths) == 0 {
		return fmt.Errorf("file does not exist at %s", conf.Path)
	}

	// Not using query args since not quite sure about behaviour of injecting table names that way.
	// Also, it's a source, so the caller can be trusted.

	var from string
	if conf.Format == ".csv" && conf.CSVDelimiter != "" {
		from = fmt.Sprintf("read_csv_auto(['%s'], delim='%s')", path, conf.CSVDelimiter)
	} else {
		from, err = getSourceReader(localPaths)
		if err != nil {
			return err
		}
	}

	qry := fmt.Sprintf("CREATE OR REPLACE TABLE %s AS (SELECT * FROM %s)", source.Name, from)

	return c.Exec(ctx, &drivers.Statement{Query: qry, Priority: 1})
}

func getSourceReader(paths []string) (string, error) {
	ext := fileutil.FullExt(paths[0])
	if ext == "" {
		return "", fmt.Errorf("invalid file")
	} else if strings.Contains(ext, ".csv") || strings.Contains(ext, ".tsv") || strings.Contains(ext, ".txt") {
		return fmt.Sprintf("read_csv_auto(['%s'])", strings.Join(paths, "','")), nil
	} else if strings.Contains(ext, ".parquet") {
		return fmt.Sprintf("read_parquet(['%s'])", strings.Join(paths, "','")), nil
	} else {
		return "", fmt.Errorf("file type not supported : %s", ext)
	}
}<|MERGE_RESOLUTION|>--- conflicted
+++ resolved
@@ -3,11 +3,7 @@
 import (
 	"context"
 	"fmt"
-<<<<<<< HEAD
-	"os"
 	"os/user"
-=======
->>>>>>> d8a39a9c
 	"path/filepath"
 	"strings"
 
