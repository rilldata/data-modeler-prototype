--- conflicted
+++ resolved
@@ -222,7 +222,6 @@
 		return nil, fmt.Errorf("file does not exist at %s", conf.Path)
 	}
 
-<<<<<<< HEAD
 	var format string
 	if conf.Format != "" {
 		format = fmt.Sprintf(".%s", conf.Format)
@@ -237,11 +236,8 @@
 		ingestionProps = map[string]any{}
 	}
 
+	// Ingest data
 	from, err := sourceReader(localPaths, fmt.Sprintf(".%s", format), ingestionProps)
-=======
-	// Ingest data
-	from, err := sourceReader(localPaths, source.Properties)
->>>>>>> 86cafae4
 	if err != nil {
 		return nil, err
 	}
