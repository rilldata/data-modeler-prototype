--- conflicted
+++ resolved
@@ -23,20 +23,12 @@
 		Path            string
 		AdditionalProps map[string]any
 	}{
-<<<<<<< HEAD
 		{"local_file", filepath.Join(testdataPathRel, "AdBids.csv"), nil},
 		{"local_file", filepath.Join(testdataPathRel, "AdBids.csv"), map[string]any{"csv.delimiter": ","}},
 		{"local_file", filepath.Join(testdataPathRel, "AdBids.csv.gz"), nil},
 		{"local_file", filepath.Join(testdataPathRel, "AdBids.parquet"), nil},
 		{"local_file", filepath.Join(testdataPathAbs, "AdBids.parquet"), nil},
-=======
-		{"file", filepath.Join(testdataPathRel, "AdBids.csv"), nil},
-		{"file", filepath.Join(testdataPathRel, "AdBids.csv"), map[string]any{"csv.delimiter": ","}},
-		{"file", filepath.Join(testdataPathRel, "AdBids.csv.gz"), nil},
-		{"file", filepath.Join(testdataPathRel, "AdBids.parquet"), nil},
-		{"file", filepath.Join(testdataPathAbs, "AdBids.parquet"), nil},
-		{"file", filepath.Join(testdataPathAbs, "AdBids.txt"), nil},
->>>>>>> 68376d5b
+		{"local_file", filepath.Join(testdataPathAbs, "AdBids.txt"), nil},
 		// something wrong with this particular file. duckdb fails to extract
 		// TODO: move the generator to go and fix the parquet file
 		//{"local_file", testdataPath + "AdBids.parquet.gz", nil},
