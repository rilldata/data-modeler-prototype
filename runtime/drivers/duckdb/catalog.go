--- conflicted
+++ resolved
@@ -73,21 +73,14 @@
 	now := time.Now()
 	_, err = c.db.ExecContext(
 		ctx,
-<<<<<<< HEAD
-		"INSERT INTO rill.catalog(name, type, sql, definition, path, refreshed_on, created_on, updated_on) VALUES (?, ?, ?, ?, ?, ?, ?, ?)",
-		obj.Name,
-		obj.Type,
-		obj.SQL,
-		obj.Definition,
-		obj.Path,
-=======
-		"INSERT INTO rill.catalog(name, type, sql, schema, managed, created_on, updated_on, refreshed_on) VALUES (?, ?, ?, ?, ?, ?, ?, ?)",
+		"INSERT INTO rill.catalog(name, type, sql, schema, managed, definition, path, refreshed_on, created_on, updated_on) VALUES (?, ?, ?, ?, ?, ?, ?, ?, ?, ?)",
 		obj.Name,
 		obj.Type,
 		obj.SQL,
 		schema,
 		obj.Managed,
->>>>>>> 085b2318
+		obj.Definition,
+		obj.Path,
 		now,
 		now,
 		now,
@@ -103,44 +96,28 @@
 }
 
 func (c *connection) UpdateObject(ctx context.Context, instanceID string, obj *drivers.CatalogObject) error {
-<<<<<<< HEAD
-	_, err := c.db.ExecContext(
-		ctx,
-		"UPDATE rill.catalog SET type = ?, sql = ?, definition = ?, path = ?, refreshed_on = ?, updated_on = ? WHERE name = ?",
-		obj.Type,
-		obj.SQL,
-		obj.Definition,
-		obj.Path,
-		obj.RefreshedOn,
-		obj.UpdatedOn,
-=======
 	// Serialize schema (note: if schema is nil, proto.Marshal returns nil)
 	schema, err := proto.Marshal(obj.Schema)
 	if err != nil {
 		return err
 	}
 
-	now := time.Now()
 	_, err = c.db.ExecContext(
 		ctx,
-		"UPDATE rill.catalog SET type = ?, sql = ?, schema = ?, managed = ?, updated_on = ?, refreshed_on = ? WHERE name = ?",
+		"UPDATE rill.catalog SET type = ?, sql = ?, schema = ?, managed = ?, definition = ?, path = ?, refreshed_on = ?, updated_on = ? WHERE name = ?",
 		obj.Type,
 		obj.SQL,
 		schema,
 		obj.Managed,
-		now,
+		obj.Definition,
+		obj.Path,
 		obj.RefreshedOn,
->>>>>>> 085b2318
+		obj.UpdatedOn,
 		obj.Name,
 	)
 	if err != nil {
 		return err
 	}
-<<<<<<< HEAD
-=======
-
-	obj.UpdatedOn = now
->>>>>>> 085b2318
 	return nil
 }
 
