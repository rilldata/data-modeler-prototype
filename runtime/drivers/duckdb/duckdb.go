package duckdb

import (
	"context"
	"errors"
	"fmt"
	"log/slog"
	"net/url"
	"os"
	"strings"
	"sync"
	"time"

	"github.com/jmoiron/sqlx"
	"github.com/mitchellh/mapstructure"
	"github.com/rilldata/rill/runtime/drivers"
	"github.com/rilldata/rill/runtime/drivers/duckdb/extensions"
	"github.com/rilldata/rill/runtime/drivers/file"
	activity "github.com/rilldata/rill/runtime/pkg/activity"
	"github.com/rilldata/rill/runtime/pkg/duckdbsql"
	"github.com/rilldata/rill/runtime/pkg/observability"
	"github.com/rilldata/rill/runtime/pkg/priorityqueue"
<<<<<<< HEAD
	"github.com/rilldata/rill/runtime/pkg/rduckdb"
=======
>>>>>>> 952651a3
	"github.com/rilldata/rill/runtime/storage"
	"go.opentelemetry.io/otel/attribute"
	"go.opentelemetry.io/otel/metric"
	"go.uber.org/zap"
	"go.uber.org/zap/exp/zapslog"
	"gocloud.dev/blob"
	"golang.org/x/sync/semaphore"
)

func init() {
	drivers.Register("duckdb", Driver{name: "duckdb"})
	drivers.Register("motherduck", Driver{name: "motherduck"})
	drivers.RegisterAsConnector("duckdb", Driver{name: "duckdb"})
	drivers.RegisterAsConnector("motherduck", Driver{name: "motherduck"})
}

var spec = drivers.Spec{
	DisplayName: "DuckDB",
	Description: "DuckDB SQL connector.",
	DocsURL:     "https://docs.rilldata.com/reference/connectors/motherduck",
	ConfigProperties: []*drivers.PropertySpec{
		{
			Key:         "path",
			Type:        drivers.StringPropertyType,
			Required:    true,
			DisplayName: "Path",
			Description: "Path to external DuckDB database.",
			Placeholder: "/path/to/main.db",
		},
	},
	SourceProperties: []*drivers.PropertySpec{
		{
			Key:         "db",
			Type:        drivers.StringPropertyType,
			Required:    true,
			DisplayName: "DB",
			Description: "Path to DuckDB database",
			Placeholder: "/path/to/duckdb.db",
		},
		{
			Key:         "sql",
			Type:        drivers.StringPropertyType,
			Required:    true,
			DisplayName: "SQL",
			Description: "Query to extract data from DuckDB.",
			Placeholder: "select * from table;",
		},
		{
			Key:         "name",
			Type:        drivers.StringPropertyType,
			DisplayName: "Source name",
			Description: "The name of the source",
			Placeholder: "my_new_source",
			Required:    true,
		},
	},
	ImplementsCatalog: true,
	ImplementsOLAP:    true,
}

var motherduckSpec = drivers.Spec{
	DisplayName: "MotherDuck",
	Description: "MotherDuck SQL connector.",
	DocsURL:     "https://docs.rilldata.com/reference/connectors/motherduck",
	ConfigProperties: []*drivers.PropertySpec{
		{
			Key:    "token",
			Type:   drivers.StringPropertyType,
			Secret: true,
		},
	},
	SourceProperties: []*drivers.PropertySpec{
		{
			Key:         "dsn",
			Type:        drivers.StringPropertyType,
			Required:    true,
			DisplayName: "MotherDuck Connection String",
			Placeholder: "md:motherduck.db",
		},
		{
			Key:         "sql",
			Type:        drivers.StringPropertyType,
			Required:    true,
			DisplayName: "SQL",
			Description: "Query to extract data from MotherDuck.",
			Placeholder: "select * from table;",
		},
		{
			Key:         "token",
			Type:        drivers.StringPropertyType,
			Required:    true,
			DisplayName: "Access token",
			Description: "MotherDuck access token",
			Placeholder: "your.access_token.here",
			Secret:      true,
		},
		{
			Key:         "name",
			Type:        drivers.StringPropertyType,
			DisplayName: "Source name",
			Description: "The name of the source",
			Placeholder: "my_new_source",
			Required:    true,
		},
	},
}

type Driver struct {
	name string
}

func (d Driver) Open(instanceID string, cfgMap map[string]any, st *storage.Client, ac *activity.Client, logger *zap.Logger) (drivers.Handle, error) {
	if instanceID == "" {
		return nil, errors.New("duckdb driver can't be shared")
	}

	err := extensions.InstallExtensionsOnce()
	if err != nil {
		logger.Warn("failed to install embedded DuckDB extensions, let DuckDB download them", zap.Error(err))
	}

<<<<<<< HEAD
	cfg, err := newConfig(cfgMap, st.DataDir())
=======
	dataDir, err := st.DataDir()
	if err != nil {
		return nil, err
	}

	cfg, err := newConfig(cfgMap, dataDir)
>>>>>>> 952651a3
	if err != nil {
		return nil, err
	}

	// See note in connection struct
	olapSemSize := cfg.PoolSize - 1
	if olapSemSize < 1 {
		olapSemSize = 1
	}

	ctx, cancel := context.WithCancel(context.Background())
	c := &connection{
		instanceID:     instanceID,
		config:         cfg,
		logger:         logger,
		activity:       ac,
		data:           blob.PrefixedBucket(data, "duckdb"), // todo : ideally the drivers should get name prefixed buckets
		metaSem:        semaphore.NewWeighted(1),
		olapSem:        priorityqueue.NewSemaphore(olapSemSize),
		longRunningSem: semaphore.NewWeighted(1), // Currently hard-coded to 1
		dbCond:         sync.NewCond(&sync.Mutex{}),
		driverConfig:   cfgMap,
		driverName:     d.name,
		connTimes:      make(map[int]time.Time),
		ctx:            ctx,
		cancel:         cancel,
	}

	// register a callback to add a gauge on number of connections in use per db
	attrs := []attribute.KeyValue{attribute.String("instance_id", instanceID)}
	c.registration = observability.Must(meter.RegisterCallback(func(ctx context.Context, observer metric.Observer) error {
		observer.ObserveInt64(connectionsInUse, int64(c.dbConnCount), metric.WithAttributes(attrs...))
		return nil
	}, connectionsInUse))

	// Open the DB
	err = c.reopenDB(ctx)
	if err != nil {
		// Check for another process currently accessing the DB
		if strings.Contains(err.Error(), "Could not set lock on file") {
			return nil, fmt.Errorf("failed to open database (is Rill already running?): %w", err)
		}
		// Return nice error for old macOS versions
		if strings.Contains(err.Error(), "Symbol not found") {
			fmt.Printf("Your version of macOS is not supported. Please upgrade to the latest major release of macOS. See this link for details: https://support.apple.com/en-in/macos/upgrade")
			os.Exit(1)
		}
		return nil, err
	}

	go c.periodicallyEmitStats(time.Minute)

	go c.periodicallyCheckConnDurations(time.Minute)

	return c, nil
}

func (d Driver) Spec() drivers.Spec {
	if d.name == "motherduck" {
		return motherduckSpec
	}
	return spec
}

func (d Driver) HasAnonymousSourceAccess(ctx context.Context, src map[string]any, logger *zap.Logger) (bool, error) {
	return false, nil
}

func (d Driver) TertiarySourceConnectors(ctx context.Context, src map[string]any, logger *zap.Logger) ([]string, error) {
	// The "sql" property of a DuckDB source can reference other connectors like S3.
	// We try to extract those and return them here.
	// We will in most error cases just return nil and let errors be handled during source ingestion.

	sql, ok := src["sql"].(string)
	if !ok {
		return nil, nil
	}

	ast, err := duckdbsql.Parse(sql)
	if err != nil {
		return nil, nil
	}

	res := make([]string, 0)

	refs := ast.GetTableRefs()
	for _, ref := range refs {
		if len(ref.Paths) == 0 {
			continue
		}

		uri, err := url.Parse(ref.Paths[0])
		if err != nil {
			return nil, err
		}

		switch uri.Scheme {
		case "s3", "azure":
			res = append(res, uri.Scheme)
		case "gs":
			res = append(res, "gcs")
		default:
			// Ignore
		}
	}

	return res, nil
}

type connection struct {
	instanceID string
	// do not use directly it can also be nil or closed
	// use acquireOLAPConn/acquireMetaConn
	db rduckdb.DB
	// driverConfig is input config passed during Open
	driverConfig map[string]any
	driverName   string
	// config is parsed configs
	config   *config
	logger   *zap.Logger
	activity *activity.Client
	data     *blob.Bucket
	// This driver may issue both OLAP and "meta" queries (like catalog info) against DuckDB.
	// Meta queries are usually fast, but OLAP queries may take a long time. To enable predictable parallel performance,
	// we gate queries with semaphores that limits the number of concurrent queries of each type.
	// The metaSem allows 1 query at a time and the olapSem allows cfg.PoolSize-1 queries at a time.
	// When cfg.PoolSize is 1, we set olapSem to still allow 1 query at a time.
	// This creates contention for the same connection in database/sql's pool, but its locks will handle that.
	metaSem *semaphore.Weighted
	olapSem *priorityqueue.Semaphore
	// The OLAP interface additionally provides an option to limit the number of long-running queries, as designated by the caller.
	// longRunningSem enforces this limitation.
	longRunningSem *semaphore.Weighted
	// If DuckDB encounters a fatal error, all queries will fail until the DB has been reopened.
	// When dbReopen is set to true, dbCond will be used to stop acquisition of new connections,
	// and then when dbConnCount becomes 0, the DB will be reopened and dbReopen set to false again.
	// If the reopen fails, dbErr will be set and all subsequent connection acquires will return it.
	dbConnCount int
	dbCond      *sync.Cond
	dbReopen    bool
	dbErr       error
	// State for maintaining connection acquire times, which enables periodically checking for hanging DuckDB queries (we have previously seen deadlocks in DuckDB).
	connTimesMu    sync.Mutex
	nextConnID     int
	connTimes      map[int]time.Time
	hangingConnErr error
	// Cancellable context to control internal processes like emitting the stats
	ctx    context.Context
	cancel context.CancelFunc
	// registration should be unregistered on close
	registration metric.Registration
}

var _ drivers.OLAPStore = &connection{}

// Ping implements drivers.Handle.
func (c *connection) Ping(ctx context.Context) error {
	conn, rel, err := c.acquireMetaConn(ctx)
	if err != nil {
		return err
	}
	err = conn.PingContext(ctx)
	_ = rel()
	c.connTimesMu.Lock()
	defer c.connTimesMu.Unlock()
	return errors.Join(err, c.hangingConnErr)
}

// Driver implements drivers.Connection.
func (c *connection) Driver() string {
	return c.driverName
}

// Config used to open the Connection
func (c *connection) Config() map[string]any {
	return c.driverConfig
}

// Close implements drivers.Connection.
func (c *connection) Close() error {
	c.cancel()
	_ = c.registration.Unregister()
	return c.db.Close()
}

// AsRegistry Registry implements drivers.Connection.
func (c *connection) AsRegistry() (drivers.RegistryStore, bool) {
	return nil, false
}

// AsCatalogStore Catalog implements drivers.Connection.
func (c *connection) AsCatalogStore(instanceID string) (drivers.CatalogStore, bool) {
	return c, true
}

// AsRepoStore Repo implements drivers.Connection.
func (c *connection) AsRepoStore(instanceID string) (drivers.RepoStore, bool) {
	return nil, false
}

// AsAdmin implements drivers.Handle.
func (c *connection) AsAdmin(instanceID string) (drivers.AdminService, bool) {
	return nil, false
}

// AsAI implements drivers.Handle.
func (c *connection) AsAI(instanceID string) (drivers.AIService, bool) {
	return nil, false
}

// AsOLAP OLAP implements drivers.Connection.
func (c *connection) AsOLAP(instanceID string) (drivers.OLAPStore, bool) {
	return c, true
}

// AsObjectStore implements drivers.Connection.
func (c *connection) AsObjectStore() (drivers.ObjectStore, bool) {
	return nil, false
}

// AsModelExecutor implements drivers.Handle.
func (c *connection) AsModelExecutor(instanceID string, opts *drivers.ModelExecutorOptions) (drivers.ModelExecutor, bool) {
	if opts.InputHandle == c && opts.OutputHandle == c {
		return &selfToSelfExecutor{c}, true
	}
	if opts.OutputHandle == c {
		if w, ok := opts.InputHandle.AsWarehouse(); ok {
			return &warehouseToSelfExecutor{c, w}, true
		}
		if f, ok := opts.InputHandle.AsFileStore(); ok && opts.InputConnector == "local_file" {
			return &localFileToSelfExecutor{c, f}, true
		}
	}
	if opts.InputHandle == c {
		if opts.OutputHandle.Driver() == "file" {
			outputProps := &file.ModelOutputProperties{}
			if err := mapstructure.WeakDecode(opts.PreliminaryOutputProperties, outputProps); err != nil {
				return nil, false
			}
			if supportsExportFormat(outputProps.Format) {
				return &selfToFileExecutor{c}, true
			}
		}
	}
	return nil, false
}

// AsModelManager implements drivers.Handle.
func (c *connection) AsModelManager(instanceID string) (drivers.ModelManager, bool) {
	return c, true
}

// AsTransporter implements drivers.Connection.
func (c *connection) AsTransporter(from, to drivers.Handle) (drivers.Transporter, bool) {
	olap, _ := to.(*connection)
	if c == to {
		if from == to {
			return newDuckDBToDuckDB(c, "duckdb", c.logger), true
		}
		switch from.Driver() {
		case "motherduck":
			return newMotherduckToDuckDB(from, olap, c.logger), true
		case "postgres":
			return newDuckDBToDuckDB(c, "postgres", c.logger), true
		case "mysql":
			return newDuckDBToDuckDB(c, "mysql", c.logger), true
		}
		if store, ok := from.AsWarehouse(); ok {
			return NewWarehouseToDuckDB(store, olap, c.logger), true
		}
		if store, ok := from.AsObjectStore(); ok { // objectstore to duckdb transfer
			return NewObjectStoreToDuckDB(store, olap, c.logger), true
		}
		if store, ok := from.AsFileStore(); ok {
			return NewFileStoreToDuckDB(store, olap, c.logger), true
		}
	}
	return nil, false
}

func (c *connection) AsFileStore() (drivers.FileStore, bool) {
	return nil, false
}

// AsWarehouse implements drivers.Handle.
func (c *connection) AsWarehouse() (drivers.Warehouse, bool) {
	return nil, false
}

// AsNotifier implements drivers.Connection.
func (c *connection) AsNotifier(properties map[string]any) (drivers.Notifier, error) {
	return nil, drivers.ErrNotNotifier
}

// reopenDB opens the DuckDB handle anew. If c.db is already set, it closes the existing handle first.
func (c *connection) reopenDB(ctx context.Context) error {
	// If c.db is already open, close it first
	if c.db != nil {
		err := c.db.Close()
		if err != nil {
			return err
		}
		c.db = nil
	}

	// Queries to run when a new DuckDB connection is opened.
	var bootQueries []string

	// Add custom boot queries before any other (e.g. to override the extensions repository)
	if c.config.BootQueries != "" {
		bootQueries = append(bootQueries, c.config.BootQueries)
	}

	// Add required boot queries
	bootQueries = append(bootQueries,
		"INSTALL 'json'",
		"LOAD 'json'",
		"INSTALL 'icu'",
		"LOAD 'icu'",
		"INSTALL 'parquet'",
		"LOAD 'parquet'",
		"INSTALL 'httpfs'",
		"LOAD 'httpfs'",
		"INSTALL 'sqlite'",
		"LOAD 'sqlite'",
		"SET max_expression_depth TO 250",
		"SET timezone='UTC'",
		"SET old_implicit_casting = true", // Implicit Cast to VARCHAR
	)

	// We want to set preserve_insertion_order=false in hosted environments only (where source data is never viewed directly). Setting it reduces batch data ingestion time by ~40%.
	// Hack: Using AllowHostAccess as a proxy indicator for a hosted environment.
	if !c.config.AllowHostAccess {
		bootQueries = append(bootQueries, "SET preserve_insertion_order TO false")
	}

	// Add init SQL if provided
	if c.config.InitSQL != "" {
		bootQueries = append(bootQueries, c.config.InitSQL)
	}

	// Create new DB
	logger := slog.New(zapslog.NewHandler(c.logger.Core(), &zapslog.HandlerOptions{
		AddSource: true,
	}))
	var err error
	c.db, err = rduckdb.NewDB(ctx, &rduckdb.DBOptions{
		LocalPath:      c.config.DataDir,
		Remote:         c.data,
		ReadSettings:   c.config.readSettings(),
		WriteSettings:  c.config.writeSettings(),
		InitQueries:    bootQueries,
		Logger:         logger,
		OtelAttributes: []attribute.KeyValue{attribute.String("instance_id", c.instanceID)},
	})
	return err
}

// acquireMetaConn gets a connection from the pool for "meta" queries like catalog and information schema (i.e. fast queries).
// It returns a function that puts the connection back in the pool (if applicable).
func (c *connection) acquireMetaConn(ctx context.Context) (*sqlx.Conn, func() error, error) {
	// Try to get conn from context (means the call is wrapped in WithConnection)
	conn := connFromContext(ctx)
	if conn != nil {
		return conn, func() error { return nil }, nil
	}

	// Acquire semaphore
	err := c.metaSem.Acquire(ctx, 1)
	if err != nil {
		return nil, nil, err
	}

	// Get new conn
	conn, releaseConn, err := c.acquireConn(ctx)
	if err != nil {
		c.metaSem.Release(1)
		return nil, nil, err
	}

	// Build release func
	release := func() error {
		err := releaseConn()
		c.metaSem.Release(1)
		return err
	}

	return conn, release, nil
}

// acquireOLAPConn gets a connection from the pool for OLAP queries (i.e. slow queries).
// It returns a function that puts the connection back in the pool (if applicable).
func (c *connection) acquireOLAPConn(ctx context.Context, priority int, longRunning bool) (*sqlx.Conn, func() error, error) {
	// Try to get conn from context (means the call is wrapped in WithConnection)
	conn := connFromContext(ctx)
	if conn != nil {
		return conn, func() error { return nil }, nil
	}

	// Acquire long-running semaphore if applicable
	if longRunning {
		err := c.longRunningSem.Acquire(ctx, 1)
		if err != nil {
			return nil, nil, err
		}
	}

	// Acquire semaphore
	err := c.olapSem.Acquire(ctx, priority)
	if err != nil {
		if longRunning {
			c.longRunningSem.Release(1)
		}
		return nil, nil, err
	}

	// Get new conn
	conn, releaseConn, err := c.acquireConn(ctx)
	if err != nil {
		c.olapSem.Release()
		if longRunning {
			c.longRunningSem.Release(1)
		}
		return nil, nil, err
	}

	// Build release func
	release := func() error {
		err := releaseConn()
		c.olapSem.Release()
		if longRunning {
			c.longRunningSem.Release(1)
		}
		return err
	}

	return conn, release, nil
}

// acquireConn returns a DuckDB connection. It should only be used internally in acquireMetaConn and acquireOLAPConn.
// acquireConn implements the connection tracking and DB reopening logic described in the struct definition for connection.
func (c *connection) acquireConn(ctx context.Context) (*sqlx.Conn, func() error, error) {
	c.dbCond.L.Lock()
	for {
		if c.dbErr != nil {
			c.dbCond.L.Unlock()
			return nil, nil, c.dbErr
		}
		if !c.dbReopen {
			break
		}
		c.dbCond.Wait()
	}

	c.dbConnCount++
	c.dbCond.L.Unlock()

	conn, releaseConn, err := c.db.AcquireReadConnection(ctx)
	if err != nil {
		return nil, nil, err
	}

	c.connTimesMu.Lock()
	connID := c.nextConnID
	c.nextConnID++
	c.connTimes[connID] = time.Now()
	c.connTimesMu.Unlock()

	release := func() error {
		err := releaseConn()
		c.connTimesMu.Lock()
		delete(c.connTimes, connID)
		c.connTimesMu.Unlock()
		c.dbCond.L.Lock()
		c.dbConnCount--
		if c.dbConnCount == 0 && c.dbReopen {
			c.dbReopen = false
			err = c.reopenDB(ctx)
			if err == nil {
				c.logger.Debug("reopened DuckDB successfully")
			} else {
				c.logger.Debug("reopen of DuckDB failed - the handle is now permanently locked", zap.Error(err))
			}
			c.dbErr = err
			c.dbCond.Broadcast()
		}
		c.dbCond.L.Unlock()
		return err
	}

	return conn, release, nil
}

// checkErr marks the DB for reopening if the error is an internal DuckDB error.
// In all other cases, it just proxies the err.
// It should be wrapped around errors returned from DuckDB queries. **It must be called while still holding an acquired DuckDB connection.**
func (c *connection) checkErr(err error) error {
	if err != nil {
		if strings.HasPrefix(err.Error(), "INTERNAL Error:") || strings.HasPrefix(err.Error(), "FATAL Error") {
			c.dbCond.L.Lock()
			defer c.dbCond.L.Unlock()
			c.dbReopen = true
			c.logger.Error("encountered internal DuckDB error - scheduling reopen of DuckDB", zap.Error(err))
		}
	}
	return err
}

// Periodically collects stats using pragma_database_size() and emits as activity events
// nolint
func (c *connection) periodicallyEmitStats(d time.Duration) {
	if c.activity == nil {
		// Activity client isn't set, there is no need to report stats
		return
	}

	statTicker := time.NewTicker(d)
	for {
		select {
		case <-statTicker.C:
			estimatedDBSize := c.estimateSize()
			c.activity.RecordMetric(c.ctx, "duckdb_estimated_size_bytes", float64(estimatedDBSize))
		case <-c.ctx.Done():
			statTicker.Stop()
			return
		}
	}
}

// maxAcquiredConnDuration is the maximum duration a connection can be held for before we consider it potentially hanging/deadlocked.
const maxAcquiredConnDuration = 1 * time.Hour

// periodicallyCheckConnDurations periodically checks the durations of all acquired connections and logs a warning if any have been held for longer than maxAcquiredConnDuration.
func (c *connection) periodicallyCheckConnDurations(d time.Duration) {
	connDurationTicker := time.NewTicker(d)
	defer connDurationTicker.Stop()
	for {
		select {
		case <-c.ctx.Done():
			return
		case <-connDurationTicker.C:
			c.connTimesMu.Lock()
			var connErr error
			for connID, connTime := range c.connTimes {
				if time.Since(connTime) > maxAcquiredConnDuration {
					connErr = fmt.Errorf("duckdb: a connection has been held for longer than the maximum allowed duration")
					c.logger.Error("duckdb: a connection has been held for longer than the maximum allowed duration", zap.Int("conn_id", connID), zap.Duration("duration", time.Since(connTime)))
				}
			}
			c.hangingConnErr = connErr
			c.connTimesMu.Unlock()
		}
	}
}<|MERGE_RESOLUTION|>--- conflicted
+++ resolved
@@ -20,10 +20,7 @@
 	"github.com/rilldata/rill/runtime/pkg/duckdbsql"
 	"github.com/rilldata/rill/runtime/pkg/observability"
 	"github.com/rilldata/rill/runtime/pkg/priorityqueue"
-<<<<<<< HEAD
 	"github.com/rilldata/rill/runtime/pkg/rduckdb"
-=======
->>>>>>> 952651a3
 	"github.com/rilldata/rill/runtime/storage"
 	"go.opentelemetry.io/otel/attribute"
 	"go.opentelemetry.io/otel/metric"
@@ -145,16 +142,12 @@
 		logger.Warn("failed to install embedded DuckDB extensions, let DuckDB download them", zap.Error(err))
 	}
 
-<<<<<<< HEAD
-	cfg, err := newConfig(cfgMap, st.DataDir())
-=======
 	dataDir, err := st.DataDir()
 	if err != nil {
 		return nil, err
 	}
 
 	cfg, err := newConfig(cfgMap, dataDir)
->>>>>>> 952651a3
 	if err != nil {
 		return nil, err
 	}
