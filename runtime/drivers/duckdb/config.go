--- conflicted
+++ resolved
@@ -16,13 +16,10 @@
 	PoolSize int `mapstructure:"pool_size"`
 	// AllowHostAccess denotes whether to limit access to the local environment and file system
 	AllowHostAccess bool `mapstructure:"allow_host_access"`
-<<<<<<< HEAD
 	// TableAsView controls if table is modelled as view
 	TableAsView bool `mapstructure:"table_as_view"`
-=======
 	// ErrorOnIncompatibleVersion controls whether to return error or delete DBFile created with older duckdb version.
 	ErrorOnIncompatibleVersion bool `mapstructure:"error_on_incompatible_version"`
->>>>>>> e8001c7b
 	// DBFilePath is the path where the database is stored. It is inferred from the DSN (can't be provided by user).
 	DBFilePath string `mapstructure:"-"`
 }
