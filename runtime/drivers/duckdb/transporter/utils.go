package transporter

import (
	"fmt"
	"os"
	"path/filepath"
	"strings"
)

<<<<<<< HEAD
// rawConn is similar to *sql.Conn.Raw, but additionally unwraps otelsql (which we use for instrumentation).
func rawConn(conn *sql.Conn, f func(driver.Conn) error) error {
	return conn.Raw(func(raw any) error {
		// For details, see: https://github.com/XSAM/otelsql/issues/98
		if c, ok := raw.(interface{ Raw() driver.Conn }); ok {
			raw = c.Raw()
		}

		// This is currently guaranteed, but adding check to be safe
		driverConn, ok := raw.(driver.Conn)
		if !ok {
			return fmt.Errorf("internal: did not obtain a driver.Conn")
		}

		return f(driverConn)
	})
}

func sourceReader(paths []string, format string, ingestionProps map[string]any, fromAthena bool) (string, error) {
=======
func sourceReader(paths []string, format string, ingestionProps map[string]any) (string, error) {
>>>>>>> ccd6fd27
	// Generate a "read" statement
	if containsAny(format, []string{".csv", ".tsv", ".txt"}) {
		// CSV reader
		return generateReadCsvStatement(paths, ingestionProps)
	} else if strings.Contains(format, ".parquet") || fromAthena {
		// Parquet reader
		return generateReadParquetStatement(paths, ingestionProps)
	} else if containsAny(format, []string{".json", ".ndjson"}) {
		// JSON reader
		return generateReadJSONStatement(paths, ingestionProps)
	} else {
		return "", fmt.Errorf("file type not supported : %s", format)
	}
}

func generateReadCsvStatement(paths []string, properties map[string]any) (string, error) {
	ingestionProps := copyMap(properties)
	// set sample_size to 200000 by default
	if _, sampleSizeDefined := ingestionProps["sample_size"]; !sampleSizeDefined {
		ingestionProps["sample_size"] = 200000
	}
	// auto_detect (enables auto-detection of parameters) is true by default, it takes care of params/schema
	return fmt.Sprintf("read_csv_auto(%s)", convertToStatementParamsStr(paths, ingestionProps)), nil
}

func generateReadParquetStatement(paths []string, properties map[string]any) (string, error) {
	ingestionProps := copyMap(properties)
	// set hive_partitioning to true by default
	if _, hivePartitioningDefined := ingestionProps["hive_partitioning"]; !hivePartitioningDefined {
		ingestionProps["hive_partitioning"] = true
	}
	return fmt.Sprintf("read_parquet(%s)", convertToStatementParamsStr(paths, ingestionProps)), nil
}

func generateReadJSONStatement(paths []string, properties map[string]any) (string, error) {
	ingestionProps := copyMap(properties)
	// auto_detect is false by default so setting it to true simplifies the ingestion
	// if columns are defined then DuckDB turns the auto-detection off so no need to check this case here
	if _, autoDetectDefined := ingestionProps["auto_detect"]; !autoDetectDefined {
		ingestionProps["auto_detect"] = true
	}
	// set sample_size to 200000 by default
	if _, sampleSizeDefined := ingestionProps["sample_size"]; !sampleSizeDefined {
		ingestionProps["sample_size"] = 200000
	}
	// set format to auto by default
	if _, formatDefined := ingestionProps["format"]; !formatDefined {
		ingestionProps["format"] = "auto"
	}
	return fmt.Sprintf("read_json(%s)", convertToStatementParamsStr(paths, ingestionProps)), nil
}

func convertToStatementParamsStr(paths []string, properties map[string]any) string {
	ingestionParamsStr := make([]string, 0, len(properties)+1)
	// The first parameter is a source path
	ingestionParamsStr = append(ingestionParamsStr, fmt.Sprintf("['%s']", strings.Join(paths, "','")))
	for key, value := range properties {
		ingestionParamsStr = append(ingestionParamsStr, fmt.Sprintf("%s=%v", key, value))
	}
	return strings.Join(ingestionParamsStr, ",")
}

type duckDBTableSchemaResult struct {
	ColumnName string  `db:"column_name"`
	ColumnType string  `db:"column_type"`
	Nullable   *string `db:"null"`
	Key        *string `db:"key"`
	Default    *string `db:"default"`
	Extra      *string `db:"extra"`
}

func schemaRelaxationProperty(prop map[string]interface{}) (bool, error) {
	allowSchemaRelaxation, defined := prop["allow_schema_relaxation"].(bool)
	val, ok := prop["union_by_name"].(bool)
	if ok && !val && allowSchemaRelaxation {
		// if union_by_name is set as false addition can't be done
		return false, fmt.Errorf("if `union_by_name` is set `allow_schema_relaxation` must be disabled")
	}

	if hasKey(prop, "columns", "types", "dtypes") && allowSchemaRelaxation {
		return false, fmt.Errorf("if any of `columns`,`types`,`dtypes` is set `allow_schema_relaxation` must be disabled")
	}

	// set default values
	if !defined {
		allowSchemaRelaxation = false
	}

	return allowSchemaRelaxation, nil
}

// utility functions
func hasKey(m map[string]interface{}, key ...string) bool {
	for _, k := range key {
		if _, ok := m[k]; ok {
			return true
		}
	}
	return false
}

func missingMapKeys(src, lookup map[string]string) []string {
	keys := make([]string, 0)
	for k := range src {
		if _, ok := lookup[k]; !ok {
			keys = append(keys, k)
		}
	}
	return keys
}

func keys(src map[string]string) []string {
	keys := make([]string, 0, len(src))
	for k := range src {
		keys = append(keys, k)
	}
	return keys
}

func names(filePaths []string) []string {
	names := make([]string, len(filePaths))
	for i, f := range filePaths {
		names[i] = filepath.Base(f)
	}
	return names
}

// copyMap does a shallow copy of the map
func copyMap(originalMap map[string]any) map[string]any {
	newMap := make(map[string]any, len(originalMap))
	for key, value := range originalMap {
		newMap[key] = value
	}
	return newMap
}

func containsAny(s string, targets []string) bool {
	source := strings.ToLower(s)
	for _, target := range targets {
		if strings.Contains(source, target) {
			return true
		}
	}
	return false
}

func fileSize(paths []string) int64 {
	var size int64
	for _, path := range paths {
		if info, err := os.Stat(path); err == nil { // ignoring error since only error possible is *PathError
			size += info.Size()
		}
	}
	return size
}

func quoteName(name string) string {
	return fmt.Sprintf("\"%s\"", name)
}

func escapeDoubleQuotes(column string) string {
	return strings.ReplaceAll(column, "\"", "\"\"")
}

func safeName(name string) string {
	if name == "" {
		return name
	}
	return quoteName(escapeDoubleQuotes(name))
}<|MERGE_RESOLUTION|>--- conflicted
+++ resolved
@@ -7,7 +7,6 @@
 	"strings"
 )
 
-<<<<<<< HEAD
 // rawConn is similar to *sql.Conn.Raw, but additionally unwraps otelsql (which we use for instrumentation).
 func rawConn(conn *sql.Conn, f func(driver.Conn) error) error {
 	return conn.Raw(func(raw any) error {
@@ -27,9 +26,6 @@
 }
 
 func sourceReader(paths []string, format string, ingestionProps map[string]any, fromAthena bool) (string, error) {
-=======
-func sourceReader(paths []string, format string, ingestionProps map[string]any) (string, error) {
->>>>>>> ccd6fd27
 	// Generate a "read" statement
 	if containsAny(format, []string{".csv", ".tsv", ".txt"}) {
 		// CSV reader
