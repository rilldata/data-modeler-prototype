package transporter

import (
	"database/sql"
	"database/sql/driver"
	"fmt"
	"os"
	"path/filepath"
	"strings"

	"github.com/c2h5oh/datasize"
	"github.com/mitchellh/mapstructure"
)

<<<<<<< HEAD
// rawConn is similar to *sql.Conn.Raw, but additionally unwraps otelsql (which we use for instrumentation).
func rawConn(conn *sql.Conn, f func(driver.Conn) error) error {
	return conn.Raw(func(raw any) error {
		// For details, see: https://github.com/XSAM/otelsql/issues/98
		if c, ok := raw.(interface{ Raw() driver.Conn }); ok {
			raw = c.Raw()
		}

		// This is currently guaranteed, but adding check to be safe
		driverConn, ok := raw.(driver.Conn)
		if !ok {
			return fmt.Errorf("internal: did not obtain a driver.Conn")
		}

		return f(driverConn)
	})
}

type sourceProperties struct {
=======
type sinkProperties struct {
	Table string `mapstructure:"table"`
}

func parseSinkProperties(props map[string]any) (*sinkProperties, error) {
	cfg := &sinkProperties{}
	if err := mapstructure.Decode(props, cfg); err != nil {
		return nil, fmt.Errorf("failed to parse sink properties: %w", err)
	}
	return cfg, nil
}

type dbSourceProperties struct {
>>>>>>> aa5b5c3b
	Database string `mapstructure:"db"`
	SQL      string `mapstructure:"sql"`
}

func parseDBSourceProperties(props map[string]any) (*dbSourceProperties, error) {
	cfg := &dbSourceProperties{}
	if err := mapstructure.Decode(props, cfg); err != nil {
		return nil, fmt.Errorf("failed to parse source properties: %w", err)
	}
	if cfg.SQL == "" {
		return nil, fmt.Errorf("property 'sql' is mandatory")
	}
	return cfg, nil
}

type fileSourceProperties struct {
	SQL                   string         `mapstructure:"sql"`
	DuckDB                map[string]any `mapstructure:"duckdb"`
	Format                string         `mapstructure:"format"`
	AllowSchemaRelaxation bool           `mapstructure:"allow_schema_relaxation"`
	BatchSize             string         `mapstructure:"batch_size"`
	BatchSizeBytes        int64          `mapstructure:"-"` // Inferred from BatchSize

	// Backwards compatibility
	HivePartitioning            *bool  `mapstructure:"hive_partitioning"`
	CSVDelimiter                string `mapstructure:"csv.delimiter"`
	IngestAllowSchemaRelaxation *bool  `mapstructure:"ingest.allow_schema_relaxation"`
}

func parseFileSourceProperties(props map[string]any) (*fileSourceProperties, error) {
	cfg := &fileSourceProperties{}
	if err := mapstructure.Decode(props, cfg); err != nil {
		return nil, fmt.Errorf("failed to parse source properties: %w", err)
	}

	if cfg.DuckDB == nil {
		cfg.DuckDB = map[string]any{}
	}

	if cfg.HivePartitioning != nil {
		cfg.DuckDB["hive_partitioning"] = *cfg.HivePartitioning
		cfg.HivePartitioning = nil
	}

	if cfg.CSVDelimiter != "" {
		cfg.DuckDB["delim"] = fmt.Sprintf("'%v'", cfg.CSVDelimiter)
		cfg.CSVDelimiter = ""
	}

	if cfg.IngestAllowSchemaRelaxation != nil {
		cfg.AllowSchemaRelaxation = *cfg.IngestAllowSchemaRelaxation
		cfg.IngestAllowSchemaRelaxation = nil
	}

	if cfg.AllowSchemaRelaxation {
		if val, ok := cfg.DuckDB["union_by_name"].(bool); ok && !val {
			return nil, fmt.Errorf("can't set `union_by_name` and `allow_schema_relaxation` at the same time")
		}

		if hasKey(cfg.DuckDB, "columns", "types", "dtypes") {
			return nil, fmt.Errorf("if any of `columns`,`types`,`dtypes` is set `allow_schema_relaxation` must be disabled")
		}
	}

	if cfg.BatchSize != "" {
		b, err := datasize.ParseString(cfg.BatchSize)
		if err != nil {
			return nil, err
		}
		cfg.BatchSizeBytes = int64(b.Bytes())
	}

	return cfg, nil
}

func sourceReader(paths []string, format string, ingestionProps map[string]any) (string, error) {
	// Generate a "read" statement
	if containsAny(format, []string{".csv", ".tsv", ".txt"}) {
		// CSV reader
		return generateReadCsvStatement(paths, ingestionProps)
	} else if strings.Contains(format, ".parquet") {
		// Parquet reader
		return generateReadParquetStatement(paths, ingestionProps)
	} else if containsAny(format, []string{".json", ".ndjson"}) {
		// JSON reader
		return generateReadJSONStatement(paths, ingestionProps)
	} else {
		return "", fmt.Errorf("file type not supported : %s", format)
	}
}

func generateReadCsvStatement(paths []string, properties map[string]any) (string, error) {
	ingestionProps := copyMap(properties)
	// set sample_size to 200000 by default
	if _, sampleSizeDefined := ingestionProps["sample_size"]; !sampleSizeDefined {
		ingestionProps["sample_size"] = 200000
	}
	// auto_detect (enables auto-detection of parameters) is true by default, it takes care of params/schema
	return fmt.Sprintf("read_csv_auto(%s)", convertToStatementParamsStr(paths, ingestionProps)), nil
}

func generateReadParquetStatement(paths []string, properties map[string]any) (string, error) {
	ingestionProps := copyMap(properties)
	// set hive_partitioning to true by default
	if _, hivePartitioningDefined := ingestionProps["hive_partitioning"]; !hivePartitioningDefined {
		ingestionProps["hive_partitioning"] = true
	}
	return fmt.Sprintf("read_parquet(%s)", convertToStatementParamsStr(paths, ingestionProps)), nil
}

func generateReadJSONStatement(paths []string, properties map[string]any) (string, error) {
	ingestionProps := copyMap(properties)
	// auto_detect is false by default so setting it to true simplifies the ingestion
	// if columns are defined then DuckDB turns the auto-detection off so no need to check this case here
	if _, autoDetectDefined := ingestionProps["auto_detect"]; !autoDetectDefined {
		ingestionProps["auto_detect"] = true
	}
	// set sample_size to 200000 by default
	if _, sampleSizeDefined := ingestionProps["sample_size"]; !sampleSizeDefined {
		ingestionProps["sample_size"] = 200000
	}
	// set format to auto by default
	if _, formatDefined := ingestionProps["format"]; !formatDefined {
		ingestionProps["format"] = "auto"
	}
	return fmt.Sprintf("read_json(%s)", convertToStatementParamsStr(paths, ingestionProps)), nil
}

func convertToStatementParamsStr(paths []string, properties map[string]any) string {
	ingestionParamsStr := make([]string, 0, len(properties)+1)
	// The first parameter is a source path
	ingestionParamsStr = append(ingestionParamsStr, fmt.Sprintf("['%s']", strings.Join(paths, "','")))
	for key, value := range properties {
		ingestionParamsStr = append(ingestionParamsStr, fmt.Sprintf("%s=%v", key, value))
	}
	return strings.Join(ingestionParamsStr, ",")
}

type duckDBTableSchemaResult struct {
	ColumnName string  `db:"column_name"`
	ColumnType string  `db:"column_type"`
	Nullable   *string `db:"null"`
	Key        *string `db:"key"`
	Default    *string `db:"default"`
	Extra      *string `db:"extra"`
}

// utility functions
func hasKey(m map[string]interface{}, key ...string) bool {
	for _, k := range key {
		if _, ok := m[k]; ok {
			return true
		}
	}
	return false
}

func missingMapKeys(src, lookup map[string]string) []string {
	keys := make([]string, 0)
	for k := range src {
		if _, ok := lookup[k]; !ok {
			keys = append(keys, k)
		}
	}
	return keys
}

func keys(src map[string]string) []string {
	keys := make([]string, 0, len(src))
	for k := range src {
		keys = append(keys, k)
	}
	return keys
}

func names(filePaths []string) []string {
	names := make([]string, len(filePaths))
	for i, f := range filePaths {
		names[i] = filepath.Base(f)
	}
	return names
}

// copyMap does a shallow copy of the map
func copyMap(originalMap map[string]any) map[string]any {
	newMap := make(map[string]any, len(originalMap))
	for key, value := range originalMap {
		newMap[key] = value
	}
	return newMap
}

func containsAny(s string, targets []string) bool {
	source := strings.ToLower(s)
	for _, target := range targets {
		if strings.Contains(source, target) {
			return true
		}
	}
	return false
}

func fileSize(paths []string) int64 {
	var size int64
	for _, path := range paths {
		if info, err := os.Stat(path); err == nil { // ignoring error since only error possible is *PathError
			size += info.Size()
		}
	}
	return size
}

func quoteName(name string) string {
	return fmt.Sprintf("\"%s\"", name)
}

func escapeDoubleQuotes(column string) string {
	return strings.ReplaceAll(column, "\"", "\"\"")
}

func safeName(name string) string {
	if name == "" {
		return name
	}
	return quoteName(escapeDoubleQuotes(name))
}<|MERGE_RESOLUTION|>--- conflicted
+++ resolved
@@ -12,7 +12,6 @@
 	"github.com/mitchellh/mapstructure"
 )
 
-<<<<<<< HEAD
 // rawConn is similar to *sql.Conn.Raw, but additionally unwraps otelsql (which we use for instrumentation).
 func rawConn(conn *sql.Conn, f func(driver.Conn) error) error {
 	return conn.Raw(func(raw any) error {
@@ -31,8 +30,6 @@
 	})
 }
 
-type sourceProperties struct {
-=======
 type sinkProperties struct {
 	Table string `mapstructure:"table"`
 }
@@ -46,7 +43,6 @@
 }
 
 type dbSourceProperties struct {
->>>>>>> aa5b5c3b
 	Database string `mapstructure:"db"`
 	SQL      string `mapstructure:"sql"`
 }
