--- conflicted
+++ resolved
@@ -17,11 +17,10 @@
 	"go.uber.org/zap"
 )
 
-<<<<<<< HEAD
-const _batchSize = 10000
-=======
-const _sqlStoreIteratorBatchSize = 32
->>>>>>> aa5b5c3b
+const (
+	_sqlStoreIteratorBatchSize = 32
+	_batchSize                 = 10000
+)
 
 type sqlStoreToDuckDB struct {
 	to     drivers.OLAPStore
@@ -45,7 +44,6 @@
 		return err
 	}
 
-<<<<<<< HEAD
 	rowIter, err := s.from.Query(ctx, srcProps)
 	if err != nil {
 		if !errors.Is(err, drivers.ErrNotImplemented) {
@@ -53,18 +51,15 @@
 		}
 	} else { // no error consume rowIterator
 		defer rowIter.Close()
-		return s.transferFromRowIterator(ctx, rowIter, sinkCfg.Table, p)
-	}
-
-	iter, err := s.from.QueryAsFiles(ctx, srcProps, &drivers.QueryOption{TotalLimitInBytes: opts.LimitInBytes}, p)
-=======
+		return s.transferFromRowIterator(ctx, rowIter, sinkCfg.Table, opts.Progress)
+	}
+
 	limitInBytes := opts.LimitInBytes
 	if limitInBytes == 0 {
 		limitInBytes = math.MaxInt64
 	}
 
-	iter, err := s.from.QueryAsFiles(ctx, srcProps, &drivers.QueryOption{TotalLimitInBytes: limitInBytes}, opts.Progress)
->>>>>>> aa5b5c3b
+	iter, err := s.from.QueryAsFiles(ctx, srcProps, &drivers.QueryOption{TotalLimitInBytes: opts.LimitInBytes}, opts.Progress)
 	if err != nil {
 		return err
 	}
@@ -132,7 +127,7 @@
 		return err
 	}
 
-	return s.to.WithConnection(ctx, 1, func(ctx, ensuredCtx context.Context, conn *sql.Conn) error {
+	return s.to.WithConnection(ctx, 1, true, false, func(ctx, ensuredCtx context.Context, conn *sql.Conn) error {
 		return rawConn(conn, func(conn driver.Conn) error {
 			a, err := duckdb.NewAppenderFromConn(conn, "", table)
 			if err != nil {
