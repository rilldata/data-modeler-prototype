package transporter

import (
	"context"
	"errors"
	"fmt"
	"strings"
	"time"

	"github.com/rilldata/rill/runtime/drivers"
	"github.com/rilldata/rill/runtime/pkg/duckdbsql"
	"github.com/rilldata/rill/runtime/pkg/fileutil"
	"github.com/rilldata/rill/runtime/pkg/observability"
	"go.uber.org/zap"
)

type objectStoreToDuckDB struct {
	to     drivers.OLAPStore
	from   drivers.ObjectStore
	logger *zap.Logger
}

var _ drivers.Transporter = &objectStoreToDuckDB{}

func NewObjectStoreToDuckDB(from drivers.ObjectStore, to drivers.OLAPStore, logger *zap.Logger) drivers.Transporter {
	return &objectStoreToDuckDB{
		to:     to,
		from:   from,
		logger: logger,
	}
}

func (t *objectStoreToDuckDB) Transfer(ctx context.Context, srcProps, sinkProps map[string]any, opts *drivers.TransferOpts, p drivers.Progress) error {
	sinkCfg, err := parseSinkProperties(sinkProps)
	if err != nil {
		return err
	}

	srcCfg, err := parseFileSourceProperties(srcProps)
	if err != nil {
		return err
	}

	iterator, err := t.from.DownloadFiles(ctx, srcProps)
	if err != nil {
		return err
	}
	defer iterator.Close()

	size, _ := iterator.Size(drivers.ProgressUnitByte)
	if size > opts.LimitInBytes {
		return drivers.ErrIngestionLimitExceeded
	}

<<<<<<< HEAD
	sql, hasSQL := srcProps["sql"].(string)
	// if sql is specified use ast rewrite to fill in the downloaded files
	if hasSQL {
		return t.ingestDuckDBSQL(ctx, sql, iterator, sinkCfg, opts, p)
=======
	// if sql is specified use ast rewrite to fill in the downloaded files
	if srcCfg.SQL != "" {
		return t.ingestDuckDBSQL(ctx, srcCfg.SQL, iterator, sinkCfg, opts, p)
>>>>>>> 0898420e
	}

	p.Target(size, drivers.ProgressUnitByte)
	appendToTable := false
	var format string
	if srcCfg.Format != "" {
		format = fmt.Sprintf(".%s", srcCfg.Format)
	}

	if srcCfg.AllowSchemaRelaxation {
		// set union_by_name to unify the schema of the files
		srcCfg.DuckDB["union_by_name"] = true
	}

	a := newAppender(t.to, sinkCfg, srcCfg.DuckDB, srcCfg.AllowSchemaRelaxation, t.logger)

	batchSize := opts.IteratorBatchSizeInBytes
	if srcCfg.BatchSizeBytes != 0 {
		batchSize = srcCfg.BatchSizeBytes
	}

	for iterator.HasNext() {
		files, err := iterator.NextBatchSize(batchSize)
		if err != nil {
			return err
		}

		if format == "" {
			format = fileutil.FullExt(files[0])
		}

		st := time.Now()
		t.logger.Info("ingesting files", zap.Strings("files", files), observability.ZapCtx(ctx))
		if appendToTable {
			if err := a.appendData(ctx, files, format); err != nil {
				return err
			}
		} else {
<<<<<<< HEAD
			var from string
			var err error
			from, err = sourceReader(files, format, ingestionProps, false)
=======
			from, err := sourceReader(files, format, srcCfg.DuckDB)
>>>>>>> 0898420e
			if err != nil {
				return err
			}

			query := fmt.Sprintf("CREATE OR REPLACE TABLE %s AS (SELECT * FROM %s);", safeName(sinkCfg.Table), from)
			if err := t.to.Exec(ctx, &drivers.Statement{Query: query, Priority: 1, LongRunning: true}); err != nil {
				return err
			}
		}

		size := fileSize(files)
		t.logger.Info("ingested files", zap.Strings("files", files), zap.Int64("bytes_ingested", size), zap.Duration("duration", time.Since(st)), observability.ZapCtx(ctx))
		p.Observe(size, drivers.ProgressUnitByte)
		appendToTable = true
	}
	return nil
}

type appender struct {
	to                    drivers.OLAPStore
	sink                  *sinkProperties
	ingestionProps        map[string]any
	allowSchemaRelaxation bool
	tableSchema           map[string]string
	logger                *zap.Logger
}

func newAppender(to drivers.OLAPStore, sink *sinkProperties, ingestionProps map[string]any,
	allowSchemaRelaxation bool, logger *zap.Logger,
) *appender {
	return &appender{
		to:                    to,
		sink:                  sink,
		ingestionProps:        ingestionProps,
		allowSchemaRelaxation: allowSchemaRelaxation,
		logger:                logger,
		tableSchema:           nil,
	}
}

func (a *appender) appendData(ctx context.Context, files []string, format string) error {
	from, err := sourceReader(files, format, a.ingestionProps, false)
	if err != nil {
		return err
	}

	var query string
	if a.allowSchemaRelaxation {
		query = fmt.Sprintf("INSERT INTO %s BY NAME (SELECT * FROM %s);", safeName(a.sink.Table), from)
	} else {
		query = fmt.Sprintf("INSERT INTO %s (SELECT * FROM %s);", safeName(a.sink.Table), from)
	}
	a.logger.Debug("generated query", zap.String("query", query), observability.ZapCtx(ctx))
	err = a.to.Exec(ctx, &drivers.Statement{Query: query, Priority: 1, LongRunning: true})
	if err == nil || !a.allowSchemaRelaxation || !containsAny(err.Error(), []string{"binder error", "conversion error"}) {
		return err
	}

	// error is of type binder error (more or less columns than current table schema)
	// or of type conversion error (datatype changed or column sequence changed)
	err = a.updateSchema(ctx, from, files)
	if err != nil {
		return fmt.Errorf("failed to update schema %w", err)
	}

	query = fmt.Sprintf("INSERT INTO %s BY NAME (SELECT * FROM %s);", safeName(a.sink.Table), from)
	a.logger.Debug("generated query", zap.String("query", query), observability.ZapCtx(ctx))
	return a.to.Exec(ctx, &drivers.Statement{Query: query, Priority: 1, LongRunning: true})
}

// updateSchema updates the schema of the table in case new file adds a new column or
// updates the datatypes of an existing columns with a wider datatype.
func (a *appender) updateSchema(ctx context.Context, from string, fileNames []string) error {
	// schema of new files
	srcSchema, err := a.scanSchemaFromQuery(ctx, fmt.Sprintf("DESCRIBE (SELECT * FROM %s LIMIT 0);", from))
	if err != nil {
		return err
	}

	// combined schema
	qry := fmt.Sprintf("DESCRIBE ((SELECT * FROM %s limit 0) UNION ALL BY NAME (SELECT * FROM %s limit 0));", safeName(a.sink.Table), from)
	unionSchema, err := a.scanSchemaFromQuery(ctx, qry)
	if err != nil {
		return err
	}

	// current schema
	if a.tableSchema == nil {
		a.tableSchema, err = a.scanSchemaFromQuery(ctx, fmt.Sprintf("DESCRIBE %s;", safeName(a.sink.Table)))
		if err != nil {
			return err
		}
	}

	newCols := make(map[string]string)
	colTypeChanged := make(map[string]string)
	for colName, colType := range unionSchema {
		oldType, ok := a.tableSchema[colName]
		if !ok {
			newCols[colName] = colType
		} else if oldType != colType {
			colTypeChanged[colName] = colType
		}
	}

	if !a.allowSchemaRelaxation {
		if len(srcSchema) < len(unionSchema) {
			fileNames := strings.Join(names(fileNames), ",")
			columns := strings.Join(missingMapKeys(a.tableSchema, srcSchema), ",")
			return fmt.Errorf("new files %q are missing columns %q and schema relaxation not allowed", fileNames, columns)
		}

		if len(colTypeChanged) != 0 {
			fileNames := strings.Join(names(fileNames), ",")
			columns := strings.Join(keys(colTypeChanged), ",")
			return fmt.Errorf("new files %q change datatypes of some columns %q and schema relaxation not allowed", fileNames, columns)
		}
	}

	if len(newCols) != 0 && !a.allowSchemaRelaxation {
		fileNames := strings.Join(names(fileNames), ",")
		columns := strings.Join(missingMapKeys(srcSchema, a.tableSchema), ",")
		return fmt.Errorf("new files %q have new columns %q and schema relaxation not allowed", fileNames, columns)
	}

	for colName, colType := range newCols {
		a.tableSchema[colName] = colType
		qry := fmt.Sprintf("ALTER TABLE %s ADD COLUMN %s %s", safeName(a.sink.Table), safeName(colName), colType)
		if err := a.to.Exec(ctx, &drivers.Statement{Query: qry, LongRunning: true}); err != nil {
			return err
		}
	}

	for colName, colType := range colTypeChanged {
		a.tableSchema[colName] = colType
		qry := fmt.Sprintf("ALTER TABLE %s ALTER COLUMN %s SET DATA TYPE %s", safeName(a.sink.Table), safeName(colName), colType)
		if err := a.to.Exec(ctx, &drivers.Statement{Query: qry, LongRunning: true}); err != nil {
			return err
		}
	}

	return nil
}

func (a *appender) scanSchemaFromQuery(ctx context.Context, qry string) (map[string]string, error) {
	result, err := a.to.Execute(ctx, &drivers.Statement{Query: qry, Priority: 1, LongRunning: true})
	if err != nil {
		return nil, err
	}
	defer result.Close()

	schema := make(map[string]string)
	for result.Next() {
		var s duckDBTableSchemaResult
		if err := result.StructScan(&s); err != nil {
			return nil, err
		}
		schema[s.ColumnName] = s.ColumnType
	}

	if err := result.Err(); err != nil {
		return nil, err
	}

	return schema, nil
}

func (t *objectStoreToDuckDB) ingestDuckDBSQL(
	ctx context.Context,
	originalSQL string,
	iterator drivers.FileIterator,
	dbSink *sinkProperties,
	opts *drivers.TransferOpts,
	p drivers.Progress,
) error {
	iterator.KeepFilesUntilClose(true)
	allFiles := make([]string, 0)
	for iterator.HasNext() {
		files, err := iterator.NextBatch(opts.IteratorBatch)
		if err != nil {
			return err
		}
		allFiles = append(allFiles, files...)
	}

	ast, err := duckdbsql.Parse(originalSQL)
	if err != nil {
		return err
	}

	// Validate the sql is supported for sources
	// TODO: find a good common place for this validation and avoid code duplication here and in sources packages as well
	refs := ast.GetTableRefs()
	if len(refs) != 1 {
		return errors.New("sql source should have exactly one table reference")
	}
	ref := refs[0]

	if len(ref.Paths) == 0 {
		return errors.New("only read_* functions with a single path is supported")
	}
	if len(ref.Paths) > 1 {
		return errors.New("invalid source, only a single path for source is supported")
	}

	err = ast.RewriteTableRefs(func(table *duckdbsql.TableRef) (*duckdbsql.TableRef, bool) {
		return &duckdbsql.TableRef{
			Paths:      allFiles,
			Function:   table.Function,
			Properties: table.Properties,
		}, true
	})
	if err != nil {
		return err
	}
	sql, err := ast.Format()
	if err != nil {
		return err
	}

	st := time.Now()
	query := fmt.Sprintf("CREATE OR REPLACE TABLE %s AS (%s);", dbSink.Table, sql)
	err = t.to.Exec(ctx, &drivers.Statement{Query: query, Priority: 1, LongRunning: true})
	if err != nil {
		return err
	}

	size := fileSize(allFiles)
	t.logger.Info("ingested files", zap.Strings("files", allFiles), zap.Int64("bytes_ingested", size), zap.Duration("duration", time.Since(st)), observability.ZapCtx(ctx))
	p.Observe(size, drivers.ProgressUnitByte)
	return nil
}<|MERGE_RESOLUTION|>--- conflicted
+++ resolved
@@ -52,16 +52,10 @@
 		return drivers.ErrIngestionLimitExceeded
 	}
 
-<<<<<<< HEAD
 	sql, hasSQL := srcProps["sql"].(string)
-	// if sql is specified use ast rewrite to fill in the downloaded files
-	if hasSQL {
-		return t.ingestDuckDBSQL(ctx, sql, iterator, sinkCfg, opts, p)
-=======
 	// if sql is specified use ast rewrite to fill in the downloaded files
 	if srcCfg.SQL != "" {
 		return t.ingestDuckDBSQL(ctx, srcCfg.SQL, iterator, sinkCfg, opts, p)
->>>>>>> 0898420e
 	}
 
 	p.Target(size, drivers.ProgressUnitByte)
@@ -100,13 +94,7 @@
 				return err
 			}
 		} else {
-<<<<<<< HEAD
-			var from string
-			var err error
-			from, err = sourceReader(files, format, ingestionProps, false)
-=======
-			from, err := sourceReader(files, format, srcCfg.DuckDB)
->>>>>>> 0898420e
+			from, err := sourceReader(files, format, srcCfg.DuckDB, false)
 			if err != nil {
 				return err
 			}
