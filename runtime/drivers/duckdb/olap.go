--- conflicted
+++ resolved
@@ -192,14 +192,9 @@
 	c.logger.Info("add table column", zap.String("tableName", tableName), zap.String("columnName", columnName), zap.String("typ", typ))
 	if !c.config.ExtTableStorage {
 		return c.Exec(ctx, &drivers.Statement{
-<<<<<<< HEAD
-			Query:    fmt.Sprintf("ALTER TABLE %s ADD COLUMN %s %s", safeSQLName(tableName), safeSQLName(columnName), typ),
-			Priority: 1,
-=======
 			Query:       fmt.Sprintf("ALTER TABLE %s ADD COLUMN %s %s", safeSQLName(tableName), safeSQLName(columnName), typ),
 			Priority:    1,
 			LongRunning: true,
->>>>>>> abbc73d6
 		})
 	}
 
@@ -227,14 +222,9 @@
 	c.logger.Info("alter table column", zap.String("tableName", tableName), zap.String("columnName", columnName), zap.String("newType", newType))
 	if !c.config.ExtTableStorage {
 		return c.Exec(ctx, &drivers.Statement{
-<<<<<<< HEAD
-			Query:    fmt.Sprintf("ALTER TABLE %s ALTER %s TYPE %s", safeSQLName(tableName), safeSQLName(columnName), newType),
-			Priority: 1,
-=======
 			Query:       fmt.Sprintf("ALTER TABLE %s ALTER %s TYPE %s", safeSQLName(tableName), safeSQLName(columnName), newType),
 			Priority:    1,
 			LongRunning: true,
->>>>>>> abbc73d6
 		})
 	}
 
@@ -263,14 +253,8 @@
 	c.logger.Info("create table", zap.String("name", name), zap.Bool("view", view))
 	if view {
 		return c.Exec(ctx, &drivers.Statement{
-<<<<<<< HEAD
-			Query:       fmt.Sprintf("CREATE OR REPLACE VIEW %s AS (%s)", safeSQLName(name), sql),
-			Priority:    1,
-			LongRunning: true,
-=======
 			Query:    fmt.Sprintf("CREATE OR REPLACE VIEW %s AS (%s)", safeSQLName(name), sql),
 			Priority: 1,
->>>>>>> abbc73d6
 		})
 	}
 	if !c.config.ExtTableStorage {
@@ -337,14 +321,8 @@
 	c.logger.Info("drop table", zap.String("name", name), zap.Bool("view", view))
 	if view {
 		return c.Exec(ctx, &drivers.Statement{
-<<<<<<< HEAD
-			Query:       fmt.Sprintf("DROP VIEW IF EXISTS %s", safeSQLName(name)),
-			Priority:    100,
-			LongRunning: true,
-=======
 			Query:    fmt.Sprintf("DROP VIEW IF EXISTS %s", safeSQLName(name)),
 			Priority: 100,
->>>>>>> abbc73d6
 		})
 	}
 	if !c.config.ExtTableStorage {
@@ -532,20 +510,12 @@
 		return c.Exec(ctx, &drivers.Statement{
 			Query:       fmt.Sprintf("ALTER %s %s RENAME TO %s", typ, safeSQLName(oldName), safeSQLName(newName)),
 			Priority:    100,
-<<<<<<< HEAD
-			LongRunning: true,
-		})
-	}
-
-	return c.WithConnection(ctx, 100, true, true, func(ctx, ensuredCtx context.Context, conn *dbsql.Conn) error {
-=======
 			LongRunning: !view,
 		})
 	}
 
 	longRunning := !(view && existing.View)
 	return c.WithConnection(ctx, 100, longRunning, true, func(ctx, ensuredCtx context.Context, conn *dbsql.Conn) error {
->>>>>>> abbc73d6
 		// The newName may currently be occupied by a name of another type than oldName.
 		var existingTyp string
 		if existing.View {
