package duckdb

import (
	"context"
	dbsql "database/sql"
	"errors"
	"fmt"
	"io/fs"
	"os"
	"path/filepath"
	"strings"
	"sync/atomic"
	"time"

	"github.com/google/uuid"
	"github.com/jmoiron/sqlx"
	runtimev1 "github.com/rilldata/rill/proto/gen/rill/runtime/v1"
	"github.com/rilldata/rill/runtime/drivers"
	"github.com/rilldata/rill/runtime/pkg/observability"
	"go.opentelemetry.io/otel"
	"go.opentelemetry.io/otel/attribute"
	"go.opentelemetry.io/otel/metric"
	"go.uber.org/zap"
)

// Create instruments
var (
	meter                 = otel.Meter("github.com/rilldata/rill/runtime/drivers/duckdb")
	queriesCounter        = observability.Must(meter.Int64Counter("queries"))
	queueLatencyHistogram = observability.Must(meter.Int64Histogram("queue_latency", metric.WithUnit("ms")))
	queryLatencyHistogram = observability.Must(meter.Int64Histogram("query_latency", metric.WithUnit("ms")))
	totalLatencyHistogram = observability.Must(meter.Int64Histogram("total_latency", metric.WithUnit("ms")))
	connectionsInUse      = observability.Must(meter.Int64ObservableGauge("connections_in_use"))
)

func (c *connection) Dialect() drivers.Dialect {
	return drivers.DialectDuckDB
}

func (c *connection) WithConnection(ctx context.Context, priority int, longRunning, tx bool, fn drivers.WithConnectionFunc) error {
	// Check not nested
	if connFromContext(ctx) != nil {
		panic("nested WithConnection")
	}

	// Acquire connection
	conn, release, err := c.acquireOLAPConn(ctx, priority, longRunning, tx)
	if err != nil {
		return err
	}
	defer func() { _ = release() }()

	// Call fn with connection embedded in context
	wrappedCtx := contextWithConn(ctx, conn)
	ensuredCtx := contextWithConn(context.Background(), conn)
	return fn(wrappedCtx, ensuredCtx, conn.Conn)
}

func (c *connection) Exec(ctx context.Context, stmt *drivers.Statement) error {
	res, err := c.Execute(ctx, stmt)
	if err != nil {
		return err
	}
	if stmt.DryRun {
		return nil
	}
	err = res.Close()
	return c.checkErr(err)
}

func (c *connection) Execute(ctx context.Context, stmt *drivers.Statement) (res *drivers.Result, outErr error) {
	// We use the meta conn for dry run queries
	if stmt.DryRun {
		conn, release, err := c.acquireMetaConn(ctx)
		if err != nil {
			return nil, err
		}
		defer func() { _ = release() }()

		// TODO: Find way to validate with args

		name := uuid.NewString()
		_, err = conn.ExecContext(ctx, fmt.Sprintf("CREATE TEMPORARY VIEW %q AS %s", name, stmt.Query))
		if err != nil {
			return nil, c.checkErr(err)
		}

		_, err = conn.ExecContext(context.Background(), fmt.Sprintf("DROP VIEW %q", name))
		return nil, c.checkErr(err)
	}

	// Gather metrics only for actual queries
	var acquiredTime time.Time
	acquired := false
	start := time.Now()
	defer func() {
		totalLatency := time.Since(start).Milliseconds()
		queueLatency := acquiredTime.Sub(start).Milliseconds()

		attrs := []attribute.KeyValue{
			attribute.String("db", c.config.DBFilePath),
			attribute.Bool("cancelled", errors.Is(outErr, context.Canceled)),
			attribute.Bool("failed", outErr != nil),
		}

		attrSet := attribute.NewSet(attrs...)

		queriesCounter.Add(ctx, 1, metric.WithAttributeSet(attrSet))
		queueLatencyHistogram.Record(ctx, queueLatency, metric.WithAttributeSet(attrSet))
		totalLatencyHistogram.Record(ctx, totalLatency, metric.WithAttributeSet(attrSet))
		if acquired {
			// Only track query latency when not cancelled in queue
			queryLatencyHistogram.Record(ctx, totalLatency-queueLatency, metric.WithAttributeSet(attrSet))
		}

		if c.activity != nil {
			c.activity.Emit(ctx, "duckdb_queue_latency_ms", float64(queueLatency), attrs...)
			c.activity.Emit(ctx, "duckdb_total_latency_ms", float64(totalLatency), attrs...)
			if acquired {
				c.activity.Emit(ctx, "duckdb_query_latency_ms", float64(totalLatency-queueLatency), attrs...)
			}
		}
	}()

	// Acquire connection
	conn, release, err := c.acquireOLAPConn(ctx, stmt.Priority, stmt.LongRunning, false)
	acquiredTime = time.Now()
	if err != nil {
		return nil, err
	}
	acquired = true

	// NOTE: We can't just "defer release()" because release() will block until rows.Close() is called.
	// We must be careful to make sure release() is called on all code paths.

	var cancelFunc context.CancelFunc
	if stmt.ExecutionTimeout != 0 {
		ctx, cancelFunc = context.WithTimeout(ctx, stmt.ExecutionTimeout)
	}

	rows, err := conn.QueryxContext(ctx, stmt.Query, stmt.Args...)
	if err != nil {
		if cancelFunc != nil {
			cancelFunc()
		}

		// err must be checked before release
		err = c.checkErr(err)
		_ = release()
		return nil, err
	}

	schema, err := rowsToSchema(rows)
	if err != nil {
		if cancelFunc != nil {
			cancelFunc()
		}

		// err must be checked before release
		err = c.checkErr(err)
		_ = rows.Close()
		_ = release()
		return nil, err
	}

	res = &drivers.Result{Rows: rows, Schema: schema}
	res.SetCleanupFunc(func() error {
		if cancelFunc != nil {
			cancelFunc()
		}

		return release()
	})

	return res, nil
}

func (c *connection) EstimateSize() (int64, bool) {
	path := c.config.DBFilePath
	if path == "" {
		return 0, true
	}

	// Add .wal file path (e.g final size will be sum of *.db and *.db.wal)
	dbWalPath := fmt.Sprintf("%s.wal", path)
	paths := []string{path, dbWalPath}
	if c.config.ExtTableStorage {
		entries, err := os.ReadDir(c.config.ExtStoragePath)
		if err == nil { // ignore error
			for _, entry := range entries {
				if !entry.IsDir() {
					continue
				}
				path := filepath.Join(c.config.ExtStoragePath, entry.Name())
				version, exist, err := c.tableVersion(entry.Name())
				if err != nil || !exist {
					continue
				}
				paths = append(paths, filepath.Join(path, fmt.Sprintf("%s.db", version)), filepath.Join(path, fmt.Sprintf("%s.db.wal", version)))
			}
		}
	}
	return fileSize(paths), true
}

// AddTableColumn implements drivers.OLAPStore.
func (c *connection) AddTableColumn(ctx context.Context, tableName, columnName, typ string) error {
	c.logger.Info("add table column", zap.String("tableName", tableName), zap.String("columnName", columnName), zap.String("typ", typ))
	if !c.config.ExtTableStorage {
		return c.Exec(ctx, &drivers.Statement{
			Query:       fmt.Sprintf("ALTER TABLE %s ADD COLUMN %s %s", safeSQLName(tableName), safeSQLName(columnName), typ),
			Priority:    1,
			LongRunning: true,
		})
	}

	version, exist, err := c.tableVersion(tableName)
	if err != nil {
		return err
	}

	if !exist {
		return fmt.Errorf("table %q does not exist", tableName)
	}
	dbName := dbName(tableName, version)
	return c.WithConnection(ctx, 1, true, false, func(ctx, ensuredCtx context.Context, conn *dbsql.Conn) error {
		err = c.Exec(ctx, &drivers.Statement{Query: fmt.Sprintf("ALTER TABLE %s.default ADD COLUMN %s %s", safeSQLName(dbName), safeSQLName(columnName), typ)})
		if err != nil {
			return err
		}
		// recreate view to propagate schema changes
		return c.Exec(ensuredCtx, &drivers.Statement{Query: fmt.Sprintf("CREATE OR REPLACE VIEW %s AS SELECT * FROM %s.default", safeSQLName(tableName), safeSQLName(dbName))})
	})
}

// AlterTableColumn implements drivers.OLAPStore.
func (c *connection) AlterTableColumn(ctx context.Context, tableName, columnName, newType string) error {
	c.logger.Info("alter table column", zap.String("tableName", tableName), zap.String("columnName", columnName), zap.String("newType", newType))
	if !c.config.ExtTableStorage {
		return c.Exec(ctx, &drivers.Statement{
			Query:       fmt.Sprintf("ALTER TABLE %s ALTER %s TYPE %s", safeSQLName(tableName), safeSQLName(columnName), newType),
			Priority:    1,
			LongRunning: true,
		})
	}

	version, exist, err := c.tableVersion(tableName)
	if err != nil {
		return err
	}

	if !exist {
		return fmt.Errorf("table %q does not exist", tableName)
	}
	dbName := dbName(tableName, version)
	return c.WithConnection(ctx, 1, true, false, func(ctx, ensuredCtx context.Context, conn *dbsql.Conn) error {
		err = c.Exec(ctx, &drivers.Statement{Query: fmt.Sprintf("ALTER TABLE %s.default ALTER %s TYPE %s", safeSQLName(dbName), safeSQLName(columnName), newType)})
		if err != nil {
			return err
		}

		// recreate view to propagate schema changes
		return c.Exec(ensuredCtx, &drivers.Statement{Query: fmt.Sprintf("CREATE OR REPLACE VIEW %s AS SELECT * FROM %s.default", safeSQLName(tableName), safeSQLName(dbName))})
	})
}

// CreateTableAsSelect implements drivers.OLAPStore.
// We add a \n at the end of the any user query to ensure any comment at the end of model doesn't make the query incomplete.
func (c *connection) CreateTableAsSelect(ctx context.Context, name string, view bool, sql string) error {
	c.logger.Info("create table", zap.String("name", name), zap.Bool("view", view))
	if view {
		return c.Exec(ctx, &drivers.Statement{
			Query:       fmt.Sprintf("CREATE OR REPLACE VIEW %s AS (%s\n)", safeSQLName(name), sql),
			Priority:    1,
			LongRunning: true,
		})
	}
	if !c.config.ExtTableStorage {
		return c.execWithLimits(ctx, &drivers.Statement{
			Query:       fmt.Sprintf("CREATE OR REPLACE TABLE %s AS (%s\n)", safeSQLName(name), sql),
			Priority:    1,
			LongRunning: true,
		})
	}

	return c.WithConnection(ctx, 1, true, false, func(ctx, ensuredCtx context.Context, _ *dbsql.Conn) error {
		// NOTE: Running mkdir while holding the connection to avoid directory getting cleaned up when concurrent calls to RenameTable cause reopenDB to be called.

		// create a new db file in /<instanceid>/<name> directory
		sourceDir := filepath.Join(c.config.ExtStoragePath, name)
		if err := os.Mkdir(sourceDir, fs.ModePerm); err != nil && !errors.Is(err, fs.ErrExist) {
			return fmt.Errorf("create: unable to create dir %q: %w", sourceDir, err)
		}

		// check if some older version existed previously to detach it later
		oldVersion, oldVersionExists, _ := c.tableVersion(name)

		newVersion := fmt.Sprint(time.Now().UnixMilli())
		dbFile := filepath.Join(sourceDir, fmt.Sprintf("%s.db", newVersion))
		db := dbName(name, newVersion)

		// attach new db
		err := c.Exec(ctx, &drivers.Statement{Query: fmt.Sprintf("ATTACH %s AS %s", safeSQLString(dbFile), safeSQLName(db))})
		if err != nil {
			removeDBFile(dbFile)
			return fmt.Errorf("create: attach %q db failed: %w", dbFile, err)
		}

		// Enforce storage limits
		if err := c.execWithLimits(ctx, &drivers.Statement{Query: fmt.Sprintf("CREATE OR REPLACE TABLE %s.default AS (%s\n)", safeSQLName(db), sql)}); err != nil {
			c.detachAndRemoveFile(ensuredCtx, db, dbFile)
			return fmt.Errorf("create: create %q.default table failed: %w", db, err)
		}

		// success update version
		err = c.updateVersion(name, newVersion)
		if err != nil {
			// extreme bad luck
			c.detachAndRemoveFile(ensuredCtx, db, dbFile)
			return fmt.Errorf("create: update version %q failed: %w", newVersion, err)
		}

		qry, err := c.generateSelectQuery(ctx, db)
		if err != nil {
			return err
		}

		// create view query
		err = c.Exec(ctx, &drivers.Statement{
			Query: fmt.Sprintf("CREATE OR REPLACE VIEW %s AS %s", safeSQLName(name), qry),
		})
		if err != nil {
			c.detachAndRemoveFile(ensuredCtx, db, dbFile)
			return fmt.Errorf("create: create view %q failed: %w", name, err)
		}

		if oldVersionExists {
			oldDB := dbName(name, oldVersion)
			// ignore these errors since source has been correctly ingested and attached
			c.detachAndRemoveFile(ensuredCtx, oldDB, filepath.Join(sourceDir, fmt.Sprintf("%s.db", oldVersion)))
		}
		return nil
	})
}

// DropTable implements drivers.OLAPStore.
func (c *connection) DropTable(ctx context.Context, name string, view bool) error {
	c.logger.Info("drop table", zap.String("name", name), zap.Bool("view", view))
	if view {
		return c.Exec(ctx, &drivers.Statement{
			Query:       fmt.Sprintf("DROP VIEW IF EXISTS %s", safeSQLName(name)),
			Priority:    100,
			LongRunning: true,
		})
	}
	if !c.config.ExtTableStorage {
		return c.Exec(ctx, &drivers.Statement{
			Query:       fmt.Sprintf("DROP TABLE IF EXISTS %s", safeSQLName(name)),
			Priority:    100,
			LongRunning: true,
		})
	}

	version, exist, err := c.tableVersion(name)
	if err != nil {
		return err
	}

	if !exist {
		return nil
	}
	err = c.WithConnection(ctx, 100, true, false, func(ctx, ensuredCtx context.Context, _ *dbsql.Conn) error {
		// drop view
		err = c.Exec(ctx, &drivers.Statement{Query: fmt.Sprintf("DROP VIEW IF EXISTS %s", safeSQLName(name))})
		if err != nil {
			return err
		}

		oldDB := dbName(name, version)
		err = c.Exec(ensuredCtx, &drivers.Statement{Query: fmt.Sprintf("DETACH %s", safeSQLName(oldDB))})
		if err != nil && !strings.Contains(err.Error(), "database not found") { // ignore database not found errors for idempotency
			return err
		}
		return nil
	})
	if err != nil {
		return err
	}

	// delete source directory
	return os.RemoveAll(filepath.Join(c.config.ExtStoragePath, name))
}

// InsertTableAsSelect implements drivers.OLAPStore.
func (c *connection) InsertTableAsSelect(ctx context.Context, name string, byName bool, sql string) error {
	c.logger.Info("insert into table", zap.String("name", name), zap.Bool("byName", byName))
	var insertByNameClause string
	if byName {
		insertByNameClause = "BY NAME"
	} else {
		insertByNameClause = ""
	}

	if !c.config.ExtTableStorage {
		// Enforce storage limits
		return c.execWithLimits(ctx, &drivers.Statement{
			Query:       fmt.Sprintf("INSERT INTO %s %s (%s)", safeSQLName(name), insertByNameClause, sql),
			Priority:    1,
			LongRunning: true,
		})
	}

	version, exist, err := c.tableVersion(name)
	if err != nil {
		return err
	}
	if !exist {
		return fmt.Errorf("InsertTableAsSelect: table %q does not exist", name)
	}
	return c.execWithLimits(ctx, &drivers.Statement{
		Query:       fmt.Sprintf("INSERT INTO %s.default %s (%s)", safeSQLName(dbName(name, version)), insertByNameClause, sql),
		Priority:    1,
		LongRunning: true,
	})
}

// RenameTable implements drivers.OLAPStore.
// For drop and replace (when running `RenameTable("__tmp_foo", "foo")`):
// `DROP VIEW __tmp_foo`
// `DETACH __tmp_foo__1`
// `mv __tmp_foo/1.db foo/2.db`
// `echo 2 > version.txt`
// `rm __tmp_foo`
// `ATTACH 'foo/2.db' AS foo__2`
// `CREATE OR REPLACE VIEW foo AS SELECT * FROM foo_2`
// `DETACH foo__1`
// `rm foo/1.db`
func (c *connection) RenameTable(ctx context.Context, oldName, newName string, view bool) error {
	c.logger.Info("rename table", zap.String("from", oldName), zap.String("to", newName), zap.Bool("view", view))
	if strings.EqualFold(oldName, newName) {
		return fmt.Errorf("rename: old and new name are same case insensitive strings")
	}
	if view || !c.config.ExtTableStorage {
		return c.dropAndReplace(ctx, oldName, newName, view)
	}

	oldVersion, exist, err := c.tableVersion(oldName)
	if err != nil {
		return err
	}
	if !exist {
		return fmt.Errorf("rename: table %q does not exist", oldName)
	}

	// reopen duckdb connections which should delete any temporary files built up during ingestion
	// making an empty call so that stop the world call with tx=true is very fast and only blocks for the duration of close and open db hanle call
	err = c.WithConnection(ctx, 100, false, true, func(_, _ context.Context, _ *dbsql.Conn) error { return nil })
	if err != nil {
		return err
	}

	oldVersionInNewDir, replaceInNewTable, err := c.tableVersion(newName)
	if err != nil {
		return err
	}

	newSrcDir := filepath.Join(c.config.ExtStoragePath, newName)
	oldSrcDir := filepath.Join(c.config.ExtStoragePath, oldName)

	return c.WithConnection(ctx, 100, true, false, func(currentCtx, ctx context.Context, conn *dbsql.Conn) error {
		err = os.Mkdir(newSrcDir, fs.ModePerm)
		if err != nil && !errors.Is(err, fs.ErrExist) {
			return err
		}

		// drop old view
		err = c.Exec(currentCtx, &drivers.Statement{Query: fmt.Sprintf("DROP VIEW IF EXISTS %s", safeSQLName(oldName))})
		if err != nil {
			return fmt.Errorf("rename: drop %q view failed: %w", oldName, err)
		}

		// detach old db
		err = c.Exec(ctx, &drivers.Statement{Query: fmt.Sprintf("DETACH %s", safeSQLName(dbName(oldName, oldVersion)))})
		if err != nil {
			return fmt.Errorf("rename: detach %q db failed: %w", dbName(oldName, oldVersion), err)
		}

		// move old file as a new file in source directory
		newVersion := fmt.Sprint(time.Now().UnixMilli())
		newFile := filepath.Join(newSrcDir, fmt.Sprintf("%s.db", newVersion))
		err = os.Rename(filepath.Join(oldSrcDir, fmt.Sprintf("%s.db", oldVersion)), newFile)
		if err != nil {
			return fmt.Errorf("rename: rename file failed: %w", err)
		}
		// also move .db.wal file in case checkpointing was not completed
		_ = os.Rename(filepath.Join(oldSrcDir, fmt.Sprintf("%s.db.wal", oldVersion)),
			filepath.Join(newSrcDir, fmt.Sprintf("%s.db.wal", newVersion)))

		err = c.updateVersion(newName, newVersion)
		if err != nil {
			return fmt.Errorf("rename: update version failed: %w", err)
		}
		err = os.RemoveAll(filepath.Join(c.config.ExtStoragePath, oldName))
		if err != nil {
			c.logger.Error("rename: unable to delete old path", zap.Error(err))
		}

		newDB := dbName(newName, newVersion)
		// attach new db
		err = c.Exec(ctx, &drivers.Statement{Query: fmt.Sprintf("ATTACH %s AS %s", safeSQLString(newFile), safeSQLName(newDB))})
		if err != nil {
			return fmt.Errorf("rename: attach %q db failed: %w", newDB, err)
		}

		qry, err := c.generateSelectQuery(ctx, newDB)
		if err != nil {
			return err
		}

		// change view query
		err = c.Exec(ctx, &drivers.Statement{Query: fmt.Sprintf("CREATE OR REPLACE VIEW %s AS %s", safeSQLName(newName), qry)})
		if err != nil {
			return fmt.Errorf("rename: create %q view failed: %w", newName, err)
		}

		if replaceInNewTable { // new table had some other file previously
			c.detachAndRemoveFile(ctx, dbName(newName, oldVersionInNewDir), filepath.Join(newSrcDir, fmt.Sprintf("%s.db", oldVersionInNewDir)))
		}
		return nil
	})
}

func (c *connection) dropAndReplace(ctx context.Context, oldName, newName string, view bool) error {
	var typ string
	if view {
		typ = "VIEW"
	} else {
		typ = "TABLE"
	}

	existing, err := c.InformationSchema().Lookup(ctx, newName)
	if err != nil {
		if !errors.Is(err, drivers.ErrNotFound) {
			return err
		}
		return c.Exec(ctx, &drivers.Statement{
			Query:       fmt.Sprintf("ALTER %s %s RENAME TO %s", typ, safeSQLName(oldName), safeSQLName(newName)),
			Priority:    100,
			LongRunning: true,
		})
	}

	return c.WithConnection(ctx, 100, true, true, func(ctx, ensuredCtx context.Context, conn *dbsql.Conn) error {
		// The newName may currently be occupied by a name of another type than oldName.
		var existingTyp string
		if existing.View {
			existingTyp = "VIEW"
		} else {
			existingTyp = "TABLE"
		}

		err := c.Exec(ctx, &drivers.Statement{Query: fmt.Sprintf("DROP %s IF EXISTS %s", existingTyp, newName)})
		if err != nil {
			return err
		}

		return c.Exec(ctx, &drivers.Statement{Query: fmt.Sprintf("ALTER %s %s RENAME TO %s", typ, safeSQLName(oldName), safeSQLName(newName))})
	})
}

func (c *connection) detachAndRemoveFile(ctx context.Context, db, dbFile string) {
	err := c.Exec(ctx, &drivers.Statement{Query: fmt.Sprintf("DETACH %s", safeSQLName(db)), Priority: 100})
	if err != nil {
		c.logger.Error("detach failed", zap.String("db", db), zap.Error(err))
	}
	removeDBFile(dbFile)
}

func (c *connection) tableVersion(name string) (string, bool, error) {
	pathToFile := filepath.Join(c.config.ExtStoragePath, name, "version.txt")
	contents, err := os.ReadFile(pathToFile)
	if err != nil {
		if errors.Is(err, fs.ErrNotExist) {
			return "", false, nil
		}
		return "", false, err
	}
	return strings.TrimSpace(string(contents)), true, nil
}

func (c *connection) updateVersion(name, version string) error {
	pathToFile := filepath.Join(c.config.ExtStoragePath, name, "version.txt")
	file, err := os.Create(pathToFile)
	if err != nil {
		return err
	}
	defer file.Close()

	_, err = file.WriteString(version)
	return err
}

func (c *connection) execWithLimits(parentCtx context.Context, stmt *drivers.Statement) error {
	storageLimit := c.config.StorageLimitBytes
	if storageLimit <= 0 { // no limit
		return c.Exec(parentCtx, stmt)
	}

	// check current size
	currentSize, _ := c.EstimateSize()
	storageLimit -= currentSize
	// current size already exceeds limit
	if storageLimit <= 0 {
		return drivers.ErrStorageLimitExceeded
	}

	ctx, cancel := context.WithCancel(parentCtx)
	defer cancel()
	limitExceeded := atomic.Bool{}
	// Start background goroutine to check size is not exceeded during query execution
	go func() {
		ticker := time.NewTicker(5 * time.Second)
		defer ticker.Stop()
		for {
			select {
			case <-ctx.Done():
				return
			case <-ticker.C:
				if size, ok := c.EstimateSize(); ok && size > storageLimit {
					limitExceeded.Store(true)
					cancel()
					return
				}
			}
		}
	}()

	err := c.Exec(ctx, stmt)
	if limitExceeded.Load() {
		return drivers.ErrStorageLimitExceeded
	}
	return err
}

// convertToEnum converts a varchar col in table to an enum type.
// Generally to be used for low cardinality varchar columns although not enforced here.
func (c *connection) convertToEnum(ctx context.Context, table string, cols []string) error {
	if len(cols) == 0 {
		return fmt.Errorf("empty list")
	}
	if !c.config.ExtTableStorage {
		return fmt.Errorf("`cast_to_enum` is only supported when `external_table_storage` is enabled")
	}
	c.logger.Info("convert column to enum", zap.String("table", table), zap.Strings("col", cols))

	oldVesrion, exist, err := c.tableVersion(table)
	if err != nil {
		return err
	}

	if !exist {
		return fmt.Errorf("table %q does not exist", table)
	}

	oldDB := dbName(table, oldVesrion)
	for _, col := range cols {
		// check that atleast one non nil value exists in the column
		res, err := c.Execute(ctx, &drivers.Statement{
			Query:    fmt.Sprintf("SELECT (SELECT count(%s) FROM %s.default WHERE %s IS NOT NULL) > 0 AS cnt", safeSQLName(col), safeSQLName(oldDB), safeSQLName(col)),
			Priority: 100,
		})
		if err != nil {
			return err
		}

		var exists bool
		if res.Next() {
			if err := res.Scan(&exists); err != nil {
				_ = res.Close()
				return err
			}
		}
		_ = res.Close()
		if !exists {
			return fmt.Errorf("column %q can't be converted to enum, has zero non null values", col)
		}
	}

	// scan main db and main schema
	res, err := c.Execute(ctx, &drivers.Statement{
		Query:    "SELECT current_database(), current_schema()",
		Priority: 100,
	})
	if err != nil {
		return err
	}

	var mainDB, mainSchema string
	if res.Next() {
		if err := res.Scan(&mainDB, &mainSchema); err != nil {
			_ = res.Close()
			return err
		}
	}
	_ = res.Close()

	sourceDir := filepath.Join(c.config.ExtStoragePath, table)
	newVersion := fmt.Sprint(time.Now().UnixMilli())
	newDBFile := filepath.Join(sourceDir, fmt.Sprintf("%s.db", newVersion))
	newDB := dbName(table, newVersion)
	return c.WithConnection(ctx, 100, true, false, func(ctx, ensuredCtx context.Context, _ *dbsql.Conn) error {
		// attach new db
		err = c.Exec(ctx, &drivers.Statement{Query: fmt.Sprintf("ATTACH %s AS %s", safeSQLString(newDBFile), safeSQLName(newDB))})
		if err != nil {
			removeDBFile(newDBFile)
			return fmt.Errorf("create: attach %q db failed: %w", newDBFile, err)
		}

		// switch to new db
		// this is only required since duckdb has bugs around db scoped custom types
		// TODO: remove this when https://github.com/duckdb/duckdb/pull/9622 is released
		err = c.Exec(ctx, &drivers.Statement{Query: fmt.Sprintf("USE %s", safeSQLName(newDB))})
		if err != nil {
			c.detachAndRemoveFile(ctx, newDB, newDBFile)
			return fmt.Errorf("failed switch db %q: %w", newDB, err)
		}
		defer func() {
			// switch to original db, notice `db.schema` just doing USE db switches context to `main` schema in the current db if doing `USE main`
			// we want to switch to original db and schema
			err = c.Exec(ensuredCtx, &drivers.Statement{Query: fmt.Sprintf("USE %s.%s", safeSQLName(mainDB), safeSQLName(mainSchema))})
			if err != nil {
				c.detachAndRemoveFile(ctx, newDB, newDBFile)
				// This should NEVER happen
				c.fatalInternalError(fmt.Errorf("failed to switch back from db %q: %w", mainDB, err))
			}
		}()

		for _, col := range cols {
			enum := fmt.Sprintf("%s_enum", col)
			if err = c.Exec(ensuredCtx, &drivers.Statement{Query: fmt.Sprintf("CREATE TYPE %s AS ENUM (SELECT DISTINCT %s FROM %s.default WHERE %s IS NOT NULL)", safeSQLName(enum), safeSQLName(col), safeSQLName(oldDB), safeSQLName(col))}); err != nil {
				c.detachAndRemoveFile(ctx, newDB, newDBFile)
				return fmt.Errorf("failed to create enum %q: %w", enum, err)
			}
		}

		var selectQry string
		for _, col := range cols {
			enum := fmt.Sprintf("%s_enum", col)
			selectQry += fmt.Sprintf("CAST(%s AS %s) AS %s,", safeSQLName(col), safeSQLName(enum), safeSQLName(col))
		}
		selectQry += fmt.Sprintf("* EXCLUDE(%s)", strings.Join(cols, ","))

		if err := c.Exec(ensuredCtx, &drivers.Statement{Query: fmt.Sprintf("CREATE OR REPLACE TABLE \"default\" AS SELECT %s FROM %s.default", selectQry, safeSQLName(oldDB))}); err != nil {
			c.detachAndRemoveFile(ctx, newDB, newDBFile)
			return fmt.Errorf("failed to create table with enum values: %w", err)
		}

		qry, err := c.generateSelectQuery(ctx, dbName)
		if err != nil {
			return err
		}
		// recreate view to propagate schema changes
		// NOTE :: db name need to be appened in the view query else query fails when switching to main db
<<<<<<< HEAD
		if err := c.Exec(ensuredCtx, &drivers.Statement{Query: fmt.Sprintf("CREATE OR REPLACE VIEW %s.%s.%s AS SELECT * FROM %s.default", safeSQLName(mainDB), safeSQLName(mainSchema), safeSQLName(table), safeSQLName(newDB))}); err != nil {
			c.detachAndRemoveFile(ctx, newDB, newDBFile)
			return fmt.Errorf("failed to create view %q: %w", table, err)
		}
=======
		return c.Exec(ensuredCtx, &drivers.Statement{Query: fmt.Sprintf("CREATE OR REPLACE VIEW %s.%s.%s AS %s", safeSQLName(currentDB), safeSQLName(currentSchema), safeSQLName(table), qry)})
	})
	if err != nil {
		return err
	}
>>>>>>> 9ecb060f

		// update version and detach old db
		if err := c.updateVersion(table, newVersion); err != nil {
			c.detachAndRemoveFile(ctx, newDB, newDBFile)
			return fmt.Errorf("failed to update version: %w", err)
		}

		c.detachAndRemoveFile(ensuredCtx, oldDB, filepath.Join(sourceDir, fmt.Sprintf("%s.db", oldVesrion)))
		return nil
	})
}

// duckDB raises Contents of view were altered: types don't match! error even when number of columns are same but sequence of column changes in underlying table.
// This causes temporary query failures till the model view is not updated to reflect the new column sequence.
// We ensure that view for external table storage is always generated using a stable order of columns of underlying table.
// Additionally we want to keep the same order as the underlying table locally so that we can show columns in the same order as they appear in source data.
// Using `AllowHostAccess` as proxy to check if we are running in local/cloud mode.
func (c *connection) generateSelectQuery(ctx context.Context, db string) (string, error) {
	if c.config.AllowHostAccess {
		return fmt.Sprintf("SELECT * FROM %s.default", safeSQLName(db)), nil
	}

	rows, err := c.Execute(ctx, &drivers.Statement{
		Query: fmt.Sprintf(`
			SELECT column_name AS name
			FROM information_schema.columns
			WHERE table_catalog = %s AND table_name = 'default'
			ORDER BY name ASC`, safeSQLString(db)),
	})
	if err != nil {
		return "", err
	}
	defer rows.Close()

	cols := make([]string, 0)
	var col string
	for rows.Next() {
		if err := rows.Scan(&col); err != nil {
			return "", err
		}
		cols = append(cols, safeName(col))
	}

	return fmt.Sprintf("SELECT %s FROM %s.default", strings.Join(cols, ", "), safeSQLName(db)), nil
}

func rowsToSchema(r *sqlx.Rows) (*runtimev1.StructType, error) {
	if r == nil {
		return nil, nil
	}

	cts, err := r.ColumnTypes()
	if err != nil {
		return nil, err
	}

	fields := make([]*runtimev1.StructType_Field, len(cts))
	for i, ct := range cts {
		nullable, ok := ct.Nullable()
		if !ok {
			nullable = true
		}

		t, err := databaseTypeToPB(ct.DatabaseTypeName(), nullable)
		if err != nil {
			return nil, err
		}

		fields[i] = &runtimev1.StructType_Field{
			Name: ct.Name(),
			Type: t,
		}
	}

	return &runtimev1.StructType{Fields: fields}, nil
}

func dbName(name, version string) string {
	return fmt.Sprintf("%s_%s", name, version)
}

func removeDBFile(dbFile string) {
	_ = os.Remove(dbFile)
	// Hacky approach to remove the wal and tmp file
	_ = os.Remove(dbFile + ".wal")
	_ = os.RemoveAll(dbFile + ".tmp")
}

// safeSQLName returns a quoted SQL identifier.
func safeSQLName(name string) string {
	if name == "" {
		return name
	}
	return fmt.Sprintf("\"%s\"", strings.ReplaceAll(name, "\"", "\"\""))
}

func safeSQLString(name string) string {
	if name == "" {
		return name
	}
	return fmt.Sprintf("'%s'", strings.ReplaceAll(name, "'", "''"))
}<|MERGE_RESOLUTION|>--- conflicted
+++ resolved
@@ -755,24 +755,17 @@
 			return fmt.Errorf("failed to create table with enum values: %w", err)
 		}
 
-		qry, err := c.generateSelectQuery(ctx, dbName)
-		if err != nil {
-			return err
-		}
 		// recreate view to propagate schema changes
 		// NOTE :: db name need to be appened in the view query else query fails when switching to main db
-<<<<<<< HEAD
-		if err := c.Exec(ensuredCtx, &drivers.Statement{Query: fmt.Sprintf("CREATE OR REPLACE VIEW %s.%s.%s AS SELECT * FROM %s.default", safeSQLName(mainDB), safeSQLName(mainSchema), safeSQLName(table), safeSQLName(newDB))}); err != nil {
+		selectQry, err := c.generateSelectQuery(ctx, newDB)
+		if err != nil {
+			return err
+		}
+
+		if err := c.Exec(ensuredCtx, &drivers.Statement{Query: fmt.Sprintf("CREATE OR REPLACE VIEW %s.%s.%s AS %s", safeSQLName(mainDB), safeSQLName(mainSchema), safeSQLName(table), selectQry)}); err != nil {
 			c.detachAndRemoveFile(ctx, newDB, newDBFile)
 			return fmt.Errorf("failed to create view %q: %w", table, err)
 		}
-=======
-		return c.Exec(ensuredCtx, &drivers.Statement{Query: fmt.Sprintf("CREATE OR REPLACE VIEW %s.%s.%s AS %s", safeSQLName(currentDB), safeSQLName(currentSchema), safeSQLName(table), qry)})
-	})
-	if err != nil {
-		return err
-	}
->>>>>>> 9ecb060f
 
 		// update version and detach old db
 		if err := c.updateVersion(table, newVersion); err != nil {
