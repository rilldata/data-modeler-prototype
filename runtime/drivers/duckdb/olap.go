package duckdb

import (
	"context"
	"errors"
	"fmt"
	"os"
	"time"

	"github.com/google/uuid"
	"github.com/jmoiron/sqlx"
	runtimev1 "github.com/rilldata/rill/proto/gen/rill/runtime/v1"
	"github.com/rilldata/rill/runtime/drivers"
<<<<<<< HEAD
	"github.com/rilldata/rill/runtime/pkg/observability"
	"go.opentelemetry.io/otel/attribute"
	"go.opentelemetry.io/otel/metric/global"
	"go.opentelemetry.io/otel/metric/instrument"
)

// Create instruments
var (
	meter                 = global.Meter("runtime/drivers/duckdb")
	queriesCounter        = observability.Must(meter.Int64Counter("queries"))
	queueLatencyHistogram = observability.Must(meter.Int64Histogram("queue_latency", instrument.WithUnit("ms")))
	queryLatencyHistogram = observability.Must(meter.Int64Histogram("query_latency", instrument.WithUnit("ms")))
	totalLatencyHistogram = observability.Must(meter.Int64Histogram("total_latency", instrument.WithUnit("ms")))
=======
	"go.uber.org/zap"
	"go.uber.org/zap/zapcore"
>>>>>>> cd7fbd42
)

func (c *connection) Dialect() drivers.Dialect {
	return drivers.DialectDuckDB
}

func (c *connection) WithConnection(ctx context.Context, priority int, fn drivers.WithConnectionFunc) error {
	// Check not nested
	if connFromContext(ctx) != nil {
		panic("nested WithConnection")
	}

	// Acquire connection
	conn, release, err := c.acquireOLAPConn(ctx, priority)
	if err != nil {
		return err
	}
	defer func() { _ = release() }()

	// Call fn with connection embedded in context
	wrappedCtx := contextWithConn(ctx, conn)
	ensuredCtx := contextWithConn(context.Background(), conn)
	return fn(wrappedCtx, ensuredCtx)
}

func (c *connection) Exec(ctx context.Context, stmt *drivers.Statement) error {
	res, err := c.Execute(ctx, stmt)
	if err != nil {
		return err
	}
	if stmt.DryRun {
		return nil
	}
	return res.Close()
}

func (c *connection) Execute(ctx context.Context, stmt *drivers.Statement) (res *drivers.Result, outErr error) {
	// We use the meta conn for dry run queries
	if stmt.DryRun {
		conn, release, err := c.acquireMetaConn(ctx)
		if err != nil {
			return nil, err
		}
		defer func() { _ = release() }()

		// TODO: Find way to validate with args

		name := uuid.NewString()
		_, err = conn.ExecContext(ctx, fmt.Sprintf("CREATE TEMPORARY VIEW %q AS %s", name, stmt.Query))
		if err != nil {
			return nil, err
		}

		_, err = conn.ExecContext(context.Background(), fmt.Sprintf("DROP VIEW %q", name))
		return nil, err
	}

	// Gather metrics only for actual queries
	var acquiredTime time.Time
	acquired := false
	start := time.Now()
	defer func() {
		totalLatency := time.Since(start).Milliseconds()
		queueLatency := acquiredTime.Sub(start).Milliseconds()

		attrs := []attribute.KeyValue{
			attribute.String("db", c.config.DBFilePath),
			attribute.Bool("cancelled", errors.Is(outErr, context.Canceled)),
			attribute.Bool("failed", outErr != nil),
		}

		queriesCounter.Add(ctx, 1, attrs...)
		queueLatencyHistogram.Record(ctx, queueLatency, attrs...)
		totalLatencyHistogram.Record(ctx, totalLatency, attrs...)
		if acquired {
			// Only track query latency when not cancelled in queue
			queryLatencyHistogram.Record(ctx, totalLatency-queueLatency, attrs...)
		}
	}()

	// Acquire connection
	startAcquireConnection := time.Now()
	conn, release, err := c.acquireOLAPConn(ctx, stmt.Priority)
	acquiredTime = time.Now()
	if err != nil {
		c.logMetricSet(stmt, map[string]interface{}{
			"elapsed_time": time.Since(startAcquireConnection),
			"query_status": "acquire_connection_failure",
		})
		return nil, err
	}
<<<<<<< HEAD
	acquired = true
=======
	c.logMetricSet(stmt, map[string]interface{}{
		"elapsed_time": time.Since(startAcquireConnection),
		"query_status": "acquire_connection_success",
	})
>>>>>>> cd7fbd42
	// NOTE: We can't just "defer release()" because release() will block until rows.Close() is called.
	// We must be careful to make sure release() is called on all code paths.

	startQuery := time.Now()
	rows, err := conn.QueryxContext(ctx, stmt.Query, stmt.Args...)
	if err != nil {
		c.logMetricSet(stmt, map[string]interface{}{
			"elapsed_time": time.Since(startQuery),
			"query_status": "query_failure",
		})
		_ = release()
		return nil, err
	}
	c.logMetricSet(stmt, map[string]interface{}{
		"elapsed_time": time.Since(startQuery),
		"query_status": "query_success",
	})

	schema, err := rowsToSchema(rows)
	if err != nil {
		_ = rows.Close()
		_ = release()
		return nil, err
	}

	res = &drivers.Result{Rows: rows, Schema: schema}
	res.SetCleanupFunc(release) // Will call release when res.Close() is called.

	return res, nil
}

func rowsToSchema(r *sqlx.Rows) (*runtimev1.StructType, error) {
	if r == nil {
		return nil, nil
	}

	cts, err := r.ColumnTypes()
	if err != nil {
		return nil, err
	}

	fields := make([]*runtimev1.StructType_Field, len(cts))
	for i, ct := range cts {
		nullable, ok := ct.Nullable()
		if !ok {
			nullable = true
		}

		t, err := databaseTypeToPB(ct.DatabaseTypeName(), nullable)
		if err != nil {
			return nil, err
		}

		fields[i] = &runtimev1.StructType_Field{
			Name: ct.Name(),
			Type: t,
		}
	}

	return &runtimev1.StructType{Fields: fields}, nil
}

func (c *connection) DropDB() error {
	// ignoring close error
	c.Close()
	return os.Remove(c.config.DBFilePath)
}

func (c *connection) logMetricSet(stmt *drivers.Statement, metricSet map[string]interface{}) {
	finalMetricSet := map[string]interface{}{
		"query":    stmt.Query,
		"dry_run":  stmt.DryRun,
		"args_cnt": len(stmt.Args),
	}
	for k, v := range metricSet {
		finalMetricSet[k] = v
	}
	fields := make([]zapcore.Field, 0, len(finalMetricSet))
	for k, v := range finalMetricSet {
		fields = append(fields, zap.Any(k, v))
	}
	if c.logger != nil { // logger might be undefined in tests
		c.logger.Debug("query metrics", fields...)
	}
}<|MERGE_RESOLUTION|>--- conflicted
+++ resolved
@@ -11,7 +11,6 @@
 	"github.com/jmoiron/sqlx"
 	runtimev1 "github.com/rilldata/rill/proto/gen/rill/runtime/v1"
 	"github.com/rilldata/rill/runtime/drivers"
-<<<<<<< HEAD
 	"github.com/rilldata/rill/runtime/pkg/observability"
 	"go.opentelemetry.io/otel/attribute"
 	"go.opentelemetry.io/otel/metric/global"
@@ -25,10 +24,6 @@
 	queueLatencyHistogram = observability.Must(meter.Int64Histogram("queue_latency", instrument.WithUnit("ms")))
 	queryLatencyHistogram = observability.Must(meter.Int64Histogram("query_latency", instrument.WithUnit("ms")))
 	totalLatencyHistogram = observability.Must(meter.Int64Histogram("total_latency", instrument.WithUnit("ms")))
-=======
-	"go.uber.org/zap"
-	"go.uber.org/zap/zapcore"
->>>>>>> cd7fbd42
 )
 
 func (c *connection) Dialect() drivers.Dialect {
@@ -110,41 +105,21 @@
 	}()
 
 	// Acquire connection
-	startAcquireConnection := time.Now()
 	conn, release, err := c.acquireOLAPConn(ctx, stmt.Priority)
 	acquiredTime = time.Now()
 	if err != nil {
-		c.logMetricSet(stmt, map[string]interface{}{
-			"elapsed_time": time.Since(startAcquireConnection),
-			"query_status": "acquire_connection_failure",
-		})
 		return nil, err
 	}
-<<<<<<< HEAD
 	acquired = true
-=======
-	c.logMetricSet(stmt, map[string]interface{}{
-		"elapsed_time": time.Since(startAcquireConnection),
-		"query_status": "acquire_connection_success",
-	})
->>>>>>> cd7fbd42
+
 	// NOTE: We can't just "defer release()" because release() will block until rows.Close() is called.
 	// We must be careful to make sure release() is called on all code paths.
 
-	startQuery := time.Now()
 	rows, err := conn.QueryxContext(ctx, stmt.Query, stmt.Args...)
 	if err != nil {
-		c.logMetricSet(stmt, map[string]interface{}{
-			"elapsed_time": time.Since(startQuery),
-			"query_status": "query_failure",
-		})
 		_ = release()
 		return nil, err
 	}
-	c.logMetricSet(stmt, map[string]interface{}{
-		"elapsed_time": time.Since(startQuery),
-		"query_status": "query_success",
-	})
 
 	schema, err := rowsToSchema(rows)
 	if err != nil {
@@ -194,22 +169,4 @@
 	// ignoring close error
 	c.Close()
 	return os.Remove(c.config.DBFilePath)
-}
-
-func (c *connection) logMetricSet(stmt *drivers.Statement, metricSet map[string]interface{}) {
-	finalMetricSet := map[string]interface{}{
-		"query":    stmt.Query,
-		"dry_run":  stmt.DryRun,
-		"args_cnt": len(stmt.Args),
-	}
-	for k, v := range metricSet {
-		finalMetricSet[k] = v
-	}
-	fields := make([]zapcore.Field, 0, len(finalMetricSet))
-	for k, v := range finalMetricSet {
-		fields = append(fields, zap.Any(k, v))
-	}
-	if c.logger != nil { // logger might be undefined in tests
-		c.logger.Debug("query metrics", fields...)
-	}
 }