package runtime

import (
	runtimev1 "github.com/rilldata/rill/proto/gen/rill/runtime/v1"
	"go.uber.org/zap"
	"reflect"
	"strings"
	"testing"
	"time"
)

func TestResolveMetricsView(t *testing.T) {
	type args struct {
		attr map[string]any
		mv   *runtimev1.MetricsView
	}
	tests := []struct {
		name           string
		args           args
		want           *ResolvedMetricsViewPolicy
		wantErr        bool
		errMsgContains string
	}{
		{
			name: "test_domain",
			args: args{
				attr: map[string]any{
					"name":   "test",
					"email":  "test@rilldata.com",
					"domain": "rilldata.com",
					"groups": []interface{}{"test"},
					"admin":  true,
				},
				mv: &runtimev1.MetricsView{
					Name: "test_domain",
					Policy: &runtimev1.MetricsView_Policy{
						HasAccess: "{{.user.admin}}",
						Filter:    "WHERE domain = '{{.user.domain}}'",
						Include:   nil,
						Exclude:   nil,
					},
				},
			},
			want: &ResolvedMetricsViewPolicy{
				HasAccess: true,
				Filter:    "WHERE domain = 'rilldata.com'",
				Include:   nil,
				Exclude:   nil,
			},
			wantErr: false,
		},
		{
			name: "test_group",
			args: args{
				attr: map[string]any{
					"name":   "test",
					"email":  "test@rilldata.com",
					"domain": "rilldata.com",
					"groups": []interface{}{"test"},
					"admin":  true,
				},
				mv: &runtimev1.MetricsView{
					Name: "test_group",
					Policy: &runtimev1.MetricsView_Policy{
						HasAccess: "'{{.user.domain}}' == 'rilldata.com'",
						Filter:    "WHERE groups IN ('{{ .user.groups | join \"', '\" }}')",
						Include:   nil,
						Exclude:   nil,
					},
				},
			},
			want: &ResolvedMetricsViewPolicy{
				HasAccess: true,
				Filter:    "WHERE groups IN ('test')",
				Include:   nil,
				Exclude:   nil,
			},
			wantErr: false,
		},
		{
			name: "test_groups",
			args: args{
				attr: map[string]any{
					"name":   "test",
					"email":  "test@rilldata.com",
					"domain": "rilldata.com",
					"groups": []interface{}{"g1", "g2"},
					"admin":  true,
				},
				mv: &runtimev1.MetricsView{
					Name: "test_groups",
					Policy: &runtimev1.MetricsView_Policy{
						HasAccess: "'{{.user.domain}}' == 'rilldata.com'",
						Filter:    "WHERE groups IN ('{{ .user.groups | join \"', '\" }}')",
						Include:   nil,
						Exclude:   nil,
					},
				},
			},
			want: &ResolvedMetricsViewPolicy{
				HasAccess: true,
				Filter:    "WHERE groups IN ('g1', 'g2')",
				Include:   nil,
				Exclude:   nil,
			},
			wantErr: false,
		},
		{
			name: "test_no_groups",
			args: args{
				attr: map[string]any{
					"name":   "test",
					"email":  "test@rilldata.com",
					"domain": "rilldata.com",
					"groups": nil,
					"admin":  false,
				},
				mv: &runtimev1.MetricsView{
					Name: "test_no_groups",
					Policy: &runtimev1.MetricsView_Policy{
						HasAccess: "{{.user.admin}}",
						Filter:    "WHERE groups IN ('{{ .user.groups | join \"', '\" }}')",
						Include:   nil,
						Exclude:   nil,
					},
				},
			},
			want: &ResolvedMetricsViewPolicy{
				HasAccess: false,
				Filter:    "WHERE groups IN ('')",
				Include:   nil,
				Exclude:   nil,
			},
			wantErr: false,
		},
		{
			name: "test_include",
			args: args{
				attr: map[string]any{
					"name":   "test",
					"email":  "test@rilldata.com",
					"domain": "rilldata.com",
					"groups": []interface{}{"all"},
					"admin":  true,
				},
				mv: &runtimev1.MetricsView{
					Name: "test_include",
					Policy: &runtimev1.MetricsView_Policy{
						HasAccess: "'{{.user.domain}}' == 'rilldata.com'",
						Filter:    "WHERE groups IN ('{{ .user.groups | join \"', '\" }}')",
						Include: []*runtimev1.MetricsView_Policy_FieldCondition{
							{
								Name:      "col1",
								Condition: "'{{.user.domain}}' == 'test.com'",
							},
							{
								Name:      "col2",
								Condition: "'{{.user.domain}}' == 'rilldata.com'",
							},
							{
								Name:      "col3",
								Condition: "{{.user.admin}}",
							},
						},
						Exclude: nil,
					},
				},
			},
			want: &ResolvedMetricsViewPolicy{
				HasAccess: true,
				Filter:    "WHERE groups IN ('all')",
				Include:   []string{"col2", "col3"},
				Exclude:   nil,
			},
			wantErr: false,
		},
		{
			name: "test_include_empty_condition",
			args: args{
				attr: map[string]any{
					"name":   "test",
					"email":  "test@rilldata.com",
					"domain": "rilldata.com",
					"groups": []interface{}{"all"},
					"admin":  true,
				},
				mv: &runtimev1.MetricsView{
					Name: "test_include_empty_condition",
					Policy: &runtimev1.MetricsView_Policy{
						HasAccess: "'{{.user.domain}}' == 'rilldata.com'",
						Filter:    "WHERE groups IN ('{{ .user.groups | join \"', '\" }}')",
						Include: []*runtimev1.MetricsView_Policy_FieldCondition{
							{
								Name:      "col1",
								Condition: "",
							},
							{
								Name:      "col2",
								Condition: "'{{.user.domain}}' == 'rilldata.com'",
							},
						},
						Exclude: nil,
					},
				},
			},
			want: &ResolvedMetricsViewPolicy{
				HasAccess: false,
				Filter:    "",
				Include:   []string{},
				Exclude:   nil,
			},
			wantErr:        true,
			errMsgContains: "cannot evaluate empty expression",
		},
		{
			name: "test_exclude",
			args: args{
				attr: map[string]any{
					"name":   "test",
					"email":  "test@rilldata.com",
					"domain": "rilldata.com",
					"groups": []interface{}{"all"},
					"admin":  true,
				},
				mv: &runtimev1.MetricsView{
					Name: "test_include_empty_condition",
					Policy: &runtimev1.MetricsView_Policy{
						HasAccess: "'{{.user.domain}}' == 'rilldata.com'",
						Filter:    "WHERE groups IN ('{{ .user.groups | join \"', '\" }}')",
						Include:   nil,
						Exclude: []*runtimev1.MetricsView_Policy_FieldCondition{
							{
								Name:      "col1",
								Condition: "'{{.user.domain}}' == 'test.com'",
							},
							{
								Name:      "col2",
								Condition: "'{{.user.domain}}' == 'rilldata.com'",
							},
						},
					},
				},
			},
			want: &ResolvedMetricsViewPolicy{
				HasAccess: true,
				Filter:    "WHERE groups IN ('all')",
				Include:   nil,
				Exclude:   []string{"col2"},
			},
			wantErr: false,
		},
		{
			name: "test_empty_policy",
			args: args{
				attr: map[string]any{
					"name":   "test",
					"email":  "test@rilldata.com",
					"domain": "rilldata.com",
					"groups": []interface{}{"all"},
					"admin":  true,
				},
				mv: &runtimev1.MetricsView{
					Name:   "test_empty_policy",
					Policy: &runtimev1.MetricsView_Policy{},
				},
			},
			want: &ResolvedMetricsViewPolicy{
				HasAccess: false,
				Filter:    "",
				Include:   nil,
				Exclude:   nil,
			},
			wantErr: false,
		},
		{
			name: "test_nil_policy",
			args: args{
				attr: map[string]any{
					"name":   "test",
					"email":  "test@rilldata.com",
					"domain": "rilldata.com",
					"groups": []interface{}{"all"},
					"admin":  true,
				},
				mv: &runtimev1.MetricsView{
					Name:   "test_nil_policy",
					Policy: nil,
				},
			},
			want:    nil,
			wantErr: false,
		},
		{
			name: "test_empty_user_attr",
			args: args{
				attr: nil,
				mv: &runtimev1.MetricsView{
					Name: "test",
					Policy: &runtimev1.MetricsView_Policy{
						HasAccess: "'{{.user.domain}}' == 'rilldata.com'",
						Filter:    "WHERE domain = '{{.user.domain}}'",
						Include:   nil,
						Exclude:   nil,
					},
				},
			},
			// since aud is nil in test case, open policy will be applied which same as local dev experience
			want: &ResolvedMetricsViewPolicy{
				HasAccess: true,
				Filter:    "",
				Include:   nil,
				Exclude:   nil,
			},
			wantErr: false,
		},
		{
<<<<<<< HEAD
			name: "test_empty_has_access",
=======
			name: "test_composite_condition_1",
			args: args{
				attr: map[string]any{
					"name":   "test",
					"email":  "test@exclude.com",
					"domain": "exclude.com",
					"groups": []interface{}{"test"},
					"admin":  true,
				},
				mv: &runtimev1.MetricsView{
					Name: "test",
					Policy: &runtimev1.MetricsView_Policy{
						HasAccess: "'{{.user.domain}}' == 'rilldata.com' || '{{.user.domain}}' == 'gmail.com'",
						Filter:    "WHERE groups IN ('{{ .user.groups | join \"', '\" }}')",
						Include:   nil,
						Exclude:   nil,
					},
				},
			},
			want: &ResolvedMetricsViewPolicy{
				HasAccess: false,
				Filter:    "WHERE groups IN ('test')",
				Include:   nil,
				Exclude:   nil,
			},
			wantErr: false,
		},
		{
			name: "test_composite_condition_2",
>>>>>>> 69f2622e
			args: args{
				attr: map[string]any{
					"name":   "test",
					"email":  "test@rilldata.com",
					"domain": "rilldata.com",
<<<<<<< HEAD
					"groups": []interface{}{"all"},
					"admin":  true,
				},
				mv: &runtimev1.MetricsView{
					Name: "test_empty_has_access",
					Policy: &runtimev1.MetricsView_Policy{
						Filter:  "WHERE domain = '{{.user.domain}}'",
						Include: nil,
						Exclude: nil,
=======
					"groups": []interface{}{"test"},
					"admin":  true,
				},
				mv: &runtimev1.MetricsView{
					Name: "test",
					Policy: &runtimev1.MetricsView_Policy{
						HasAccess: "('{{.user.domain}}' == 'rilldata.com' || '{{.user.domain}}' == 'gmail.com') && {{.user.admin}}",
						Filter:    "WHERE groups IN ('{{ .user.groups | join \"', '\" }}')",
						Include:   nil,
						Exclude:   nil,
>>>>>>> 69f2622e
					},
				},
			},
			want: &ResolvedMetricsViewPolicy{
<<<<<<< HEAD
				HasAccess: false,
				Filter:    "WHERE domain = 'rilldata.com'",
=======
				HasAccess: true,
				Filter:    "WHERE groups IN ('test')",
>>>>>>> 69f2622e
				Include:   nil,
				Exclude:   nil,
			},
			wantErr: false,
		},
	}
	for _, tt := range tests {
		t.Run(tt.name, func(t *testing.T) {
			p := newPolicyEngine(1, zap.NewNop())
			got, err := p.resolveMetricsViewPolicy(tt.args.attr, "", tt.args.mv, time.Now())
			if tt.wantErr {
				if err == nil || !strings.Contains(err.Error(), tt.errMsgContains) {
					t.Errorf("ResolveMetricsViewPolicy() error = %v, wantErr %v", err, tt.wantErr)
				}
				return
			}
			if err != nil {
				t.Errorf("ResolveMetricsViewPolicy() error = %v, wantErr %v", err, tt.wantErr)
				return
			}
			if !reflect.DeepEqual(got, tt.want) {
				t.Errorf("ResolveMetricsViewPolicy() got = %v, want %v", got, tt.want)
			}
		})
	}
}<|MERGE_RESOLUTION|>--- conflicted
+++ resolved
@@ -314,9 +314,33 @@
 			wantErr: false,
 		},
 		{
-<<<<<<< HEAD
 			name: "test_empty_has_access",
-=======
+			args: args{
+				attr: map[string]any{
+					"name":   "test",
+					"email":  "test@rilldata.com",
+					"domain": "rilldata.com",
+					"groups": []interface{}{"all"},
+					"admin":  true,
+				},
+				mv: &runtimev1.MetricsView{
+					Name: "test_empty_has_access",
+					Policy: &runtimev1.MetricsView_Policy{
+						Filter:  "WHERE domain = '{{.user.domain}}'",
+						Include: nil,
+						Exclude: nil,
+					},
+				},
+			},
+			want: &ResolvedMetricsViewPolicy{
+				HasAccess: false,
+				Filter:    "WHERE domain = 'rilldata.com'",
+				Include:   nil,
+				Exclude:   nil,
+			},
+			wantErr: false,
+		},
+		{
 			name: "test_composite_condition_1",
 			args: args{
 				attr: map[string]any{
@@ -346,23 +370,11 @@
 		},
 		{
 			name: "test_composite_condition_2",
->>>>>>> 69f2622e
-			args: args{
-				attr: map[string]any{
-					"name":   "test",
-					"email":  "test@rilldata.com",
-					"domain": "rilldata.com",
-<<<<<<< HEAD
-					"groups": []interface{}{"all"},
-					"admin":  true,
-				},
-				mv: &runtimev1.MetricsView{
-					Name: "test_empty_has_access",
-					Policy: &runtimev1.MetricsView_Policy{
-						Filter:  "WHERE domain = '{{.user.domain}}'",
-						Include: nil,
-						Exclude: nil,
-=======
+			args: args{
+				attr: map[string]any{
+					"name":   "test",
+					"email":  "test@rilldata.com",
+					"domain": "rilldata.com",
 					"groups": []interface{}{"test"},
 					"admin":  true,
 				},
@@ -373,18 +385,12 @@
 						Filter:    "WHERE groups IN ('{{ .user.groups | join \"', '\" }}')",
 						Include:   nil,
 						Exclude:   nil,
->>>>>>> 69f2622e
-					},
-				},
-			},
-			want: &ResolvedMetricsViewPolicy{
-<<<<<<< HEAD
-				HasAccess: false,
-				Filter:    "WHERE domain = 'rilldata.com'",
-=======
+					},
+				},
+			},
+			want: &ResolvedMetricsViewPolicy{
 				HasAccess: true,
 				Filter:    "WHERE groups IN ('test')",
->>>>>>> 69f2622e
 				Include:   nil,
 				Exclude:   nil,
 			},
