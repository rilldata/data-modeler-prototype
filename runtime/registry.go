package runtime

import (
	"context"
	"errors"
	"fmt"
	"io/fs"
	"os"
	"sync"
	"time"

	runtimev1 "github.com/rilldata/rill/proto/gen/rill/runtime/v1"
	"github.com/rilldata/rill/runtime/compilers/rillv1"
	"github.com/rilldata/rill/runtime/drivers"
	"github.com/rilldata/rill/runtime/pkg/activity"
	"github.com/rilldata/rill/runtime/pkg/logbuffer"
	"github.com/rilldata/rill/runtime/pkg/logutil"
	"github.com/rilldata/rill/runtime/pkg/observability"
	"github.com/rilldata/rill/runtime/storage"
	"go.opentelemetry.io/otel/attribute"
	"go.opentelemetry.io/otel/trace"
	"go.uber.org/zap"
	"go.uber.org/zap/zapcore"
	"gocloud.dev/blob"
)

// GlobalProjectParserName is the name of the instance-global project parser resource that is created for each new instance.
var GlobalProjectParserName = &runtimev1.ResourceName{Kind: ResourceKindProjectParser, Name: "parser"}

// instanceHeartbeatInterval is the interval at which instance heartbeat events are emitted.
const instanceHeartbeatInterval = time.Minute

// Instances returns all instances managed by the runtime.
func (r *Runtime) Instances(ctx context.Context) ([]*drivers.Instance, error) {
	return r.registryCache.list()
}

// Instance looks up an instance by ID. Instances are cached in-memory, so this is a cheap operation.
func (r *Runtime) Instance(ctx context.Context, instanceID string) (*drivers.Instance, error) {
	return r.registryCache.get(instanceID)
}

// InstanceConfig returns the instance's dynamic configuration.
func (r *Runtime) InstanceConfig(ctx context.Context, instanceID string) (drivers.InstanceConfig, error) {
	inst, err := r.Instance(ctx, instanceID)
	if err != nil {
		return drivers.InstanceConfig{}, err
	}
	return inst.Config()
}

// InstanceLogger returns a logger scoped for the given instance. Logs emitted to the logger will also be available in the instance's log buffer.
func (r *Runtime) InstanceLogger(ctx context.Context, instanceID string) (*zap.Logger, error) {
	return r.registryCache.getLogger(instanceID)
}

// InstanceLogs returns an in-memory buffer of recent logs related to the given instance.
func (r *Runtime) InstanceLogs(ctx context.Context, instanceID string) (*logbuffer.Buffer, error) {
	return r.registryCache.getLogbuffer(instanceID)
}

// Controller returns the controller for the given instance.
// If the controller is currently initializing, the call will wait until the controller is ready.
// If the controller has closed with a fatal error, that error will be returned here until it's restarted.
func (r *Runtime) Controller(ctx context.Context, instanceID string) (*Controller, error) {
	ctx, span := tracer.Start(ctx, "Runtime.Controller", trace.WithAttributes(attribute.String("instance_id", instanceID)))
	defer span.End()
	return r.registryCache.getController(ctx, instanceID)
}

// WaitUntilIdle waits until the instance's controller is idle (not reconciling any resources).
func (r *Runtime) WaitUntilIdle(ctx context.Context, instanceID string, ignoreHidden bool) error {
	ctrl, err := r.Controller(ctx, instanceID)
	if err != nil {
		return err
	}
	return ctrl.WaitUntilIdle(ctx, ignoreHidden)
}

// CreateInstance creates a new instance and starts a controller for it.
func (r *Runtime) CreateInstance(ctx context.Context, inst *drivers.Instance) error {
	return r.registryCache.create(ctx, inst)
}

// EditInstance edits an existing instance.
// If restartController is true, the instance's controller will be re-opened and all cached connections for the instance will be evicted.
// Until the controller and connections have been closed and re-opened, calls related to the instance may return transient errors.
func (r *Runtime) EditInstance(ctx context.Context, inst *drivers.Instance, restartController bool) error {
	return r.registryCache.edit(ctx, inst, restartController)
}

// DeleteInstance deletes an instance and stops its controller.
func (r *Runtime) DeleteInstance(ctx context.Context, instanceID string) error {
	inst, err := r.registryCache.get(instanceID)
	if err != nil {
		if errors.Is(err, drivers.ErrNotFound) {
			return nil
		}
		return err
	}

	// For idempotency, it's ok for some steps to fail

	// Delete the instance
	completed, err := r.registryCache.delete(ctx, instanceID)
	if err != nil {
		r.Logger.Error("delete instance: error deleting from registry", zap.Error(err), zap.String("instance_id", instanceID), observability.ZapCtx(ctx))
	}

	// Wait for the controller to stop and the connection cache to be evicted
	<-completed

<<<<<<< HEAD
	if err := storage.RemoveInstance(r.storage, inst.ID); err != nil {
=======
	if err := r.storage.RemovePrefix(ctx, inst.ID); err != nil {
>>>>>>> 952651a3
		r.Logger.Error("could not drop instance data directory", zap.Error(err), zap.String("instance_id", instanceID), observability.ZapCtx(ctx))
	}

	// If catalog is not embedded, catalog data is in the metastore, and should be cleaned up
	if !inst.EmbedCatalog {
		catalog, ok := r.metastore.AsCatalogStore(instanceID)
		if ok {
			err = catalog.DeleteResources(ctx)
			if err != nil {
				r.Logger.Error("delete instance: error deleting catalog", zap.Error(err), zap.String("instance_id", instanceID), observability.ZapCtx(ctx))
			}
		}
	}

	return nil
}

<<<<<<< HEAD
// DataBucket returns a prefixed bucket for the given instance.
// This bucket is used for storing data that is expected to be persisted across resets.
func (r *Runtime) DataBucket(instanceID string, elem ...string) *blob.Bucket {
	b := blob.PrefixedBucket(r.dataBucket, instanceID)
	for _, e := range elem {
		b = blob.PrefixedBucket(b, e)
	}
	return b
}

// DataDir returns the path to a persistent data directory for the given instance.
// Storage usage in the returned directory will be reported in the instance's heartbeat events.
func (r *Runtime) DataDir(instanceID string, elem ...string) string {
=======
// DataDir returns the path to a persistent data directory for the given instance. The directory is created if it doesn't exist.
// Storage usage in the returned directory will be reported in the instance's heartbeat events.
func (r *Runtime) DataDir(instanceID string, elem ...string) (string, error) {
>>>>>>> 952651a3
	return r.storage.WithPrefix(instanceID).DataDir(elem...)
}

// TempDir returns the path to a temporary directory for the given instance. The directory is created if it doesn't exist.
// The TempDir is a fixed location. The caller is responsible for cleaning up after use.
// The TempDir may be cleared after restarts.
// Storage usage in the returned directory will be reported in the instance's heartbeat events.
<<<<<<< HEAD
func (r *Runtime) TempDir(instanceID string, elem ...string) string {
=======
func (r *Runtime) TempDir(instanceID string, elem ...string) (string, error) {
>>>>>>> 952651a3
	return r.storage.WithPrefix(instanceID).TempDir(elem...)
}

// registryCache caches all the runtime's instances and manages the life-cycle of their controllers.
// It ensures that a controller is started for every instance, and that a controller is completely stopped before getting restarted when edited.
type registryCache struct {
	logger        *zap.Logger
	activity      *activity.Client
	rt            *Runtime
	store         drivers.RegistryStore
	mu            sync.RWMutex
	instances     map[string]*instanceWithController
	baseCtx       context.Context
	baseCtxCancel context.CancelFunc
}

type instanceWithController struct {
	instanceID    string
	instance      *drivers.Instance
	controller    *Controller
	controllerErr error

	logger    *zap.Logger
	logbuffer *logbuffer.Buffer

	// State for managing controller execution
	ctx       context.Context
	cancel    context.CancelFunc
	running   bool // Invariant: if false, controllerErr must be set
	stoppedCh chan struct{}
	ready     bool
	readyCh   chan struct{}
	reopen    bool
}

func newRegistryCache(rt *Runtime, registry drivers.RegistryStore, logger *zap.Logger, ac *activity.Client) *registryCache {
	baseCtx, baseCtxCancel := context.WithCancel(context.Background())

	r := &registryCache{
		logger:        logger,
		activity:      ac,
		rt:            rt,
		store:         registry,
		instances:     make(map[string]*instanceWithController),
		baseCtx:       baseCtx,
		baseCtxCancel: baseCtxCancel,
	}

	return r
}

func (r *registryCache) init(ctx context.Context) error {
	// NOTE: Can't be called from newRegistryCache because rt.registry must be initialized before we start controllers

	insts, err := r.store.FindInstances(ctx)
	if err != nil {
		return err
	}

	for _, inst := range insts {
		if err := r.add(inst); err != nil {
			return err
		}
	}

	go r.emitHeartbeats()

	return nil
}

func (r *registryCache) close(ctx context.Context) {
	wg := sync.WaitGroup{}

	r.mu.Lock()
	for _, inst := range r.instances {
		inst := inst
		wg.Add(1)
		go func() {
			select {
			case <-inst.stoppedCh:
			case <-ctx.Done():
			}
			wg.Done()
		}()
	}
	r.mu.Unlock()

	r.baseCtxCancel()
	wg.Wait()
}

func (r *registryCache) list() ([]*drivers.Instance, error) {
	r.mu.RLock()
	defer r.mu.RUnlock()

	res := make([]*drivers.Instance, 0, len(r.instances))
	for _, iwc := range r.instances {
		res = append(res, iwc.instance)
	}

	return res, nil
}

func (r *registryCache) get(instanceID string) (*drivers.Instance, error) {
	r.mu.RLock()
	defer r.mu.RUnlock()

	iwc, ok := r.instances[instanceID]
	if !ok {
		return nil, drivers.ErrNotFound
	}

	return iwc.instance, nil
}

func (r *registryCache) getController(ctx context.Context, instanceID string) (*Controller, error) {
	r.mu.RLock()
	iwc, ok := r.instances[instanceID]

	for ok && iwc.running && !iwc.ready {
		readyCh := iwc.readyCh
		r.mu.RUnlock()
		select {
		case <-readyCh:
			// continue
		case <-ctx.Done():
			return nil, ctx.Err()
		}
		r.mu.RLock()
		iwc, ok = r.instances[instanceID]
	}

	defer r.mu.RUnlock()

	if !ok {
		return nil, drivers.ErrNotFound
	}

	if iwc.controllerErr != nil {
		return nil, iwc.controllerErr
	}
	return iwc.controller, nil
}

func (r *registryCache) getLogger(instanceID string) (*zap.Logger, error) {
	r.mu.RLock()
	defer r.mu.RUnlock()

	iwc := r.instances[instanceID]
	if iwc == nil {
		return nil, drivers.ErrNotFound
	}
	return iwc.logger, nil
}

func (r *registryCache) getLogbuffer(instanceID string) (*logbuffer.Buffer, error) {
	r.mu.RLock()
	defer r.mu.RUnlock()

	iwc := r.instances[instanceID]
	if iwc == nil {
		return nil, drivers.ErrNotFound
	}
	return iwc.logbuffer, nil
}

func (r *registryCache) create(ctx context.Context, inst *drivers.Instance) error {
	err := r.store.CreateInstance(ctx, inst)
	if err != nil {
		return err
	}

	return r.add(inst)
}

func (r *registryCache) add(inst *drivers.Instance) error {
	r.mu.Lock()
	defer r.mu.Unlock()

	if _, ok := r.instances[inst.ID]; ok {
		panic(fmt.Errorf("instance %q already open", inst.ID))
	}

	iwc := &instanceWithController{
		instanceID: inst.ID,
		instance:   inst,
	}
	r.instances[inst.ID] = iwc
<<<<<<< HEAD
	err := storage.AddInstance(r.rt.storage, inst.ID)
	if err != nil {
		return err
	}
=======
>>>>>>> 952651a3

	// Setup the logger to duplicate logs to a) the Zap logger, b) an in-memory buffer that exposes the logs over the API
	buffer := logbuffer.NewBuffer(r.rt.opts.ControllerLogBufferCapacity, r.rt.opts.ControllerLogBufferSizeBytes)
	bufferCore := logutil.NewBufferedZapCore(buffer)

	baseCore := r.logger.Core() // Only add instance_id to the base core
	baseCore = baseCore.With([]zapcore.Field{zap.String("instance_id", iwc.instanceID)})

	iwc.logger = zap.New(zapcore.NewTee(baseCore, bufferCore))
	iwc.logbuffer = buffer

	r.restartController(iwc)
	return nil
}

func (r *registryCache) edit(ctx context.Context, inst *drivers.Instance, restartController bool) error {
	r.mu.Lock()
	defer r.mu.Unlock()

	// call edit instance under lock to ensure that concurrent edits do not end up in different entity in cache and db
	err := r.store.EditInstance(ctx, inst)
	if err != nil {
		return err
	}

	iwc, ok := r.instances[inst.ID]
	if !ok {
		return fmt.Errorf("instance %q not found", inst.ID)
	}

	iwc.instance = inst
	if restartController {
		r.restartController(iwc)
	}

	return nil
}

func (r *registryCache) delete(ctx context.Context, instanceID string) (chan struct{}, error) {
	err := r.store.DeleteInstance(ctx, instanceID)
	if err != nil {
		return nil, err
	}

	r.mu.Lock()
	defer r.mu.Unlock()

	iwc, ok := r.instances[instanceID]
	if !ok {
		return nil, fmt.Errorf("instance %q not found", instanceID)
	}
	delete(r.instances, instanceID)

	iwc.cancel()

	return iwc.stoppedCh, nil
}

func (r *registryCache) restartController(iwc *instanceWithController) {
	// If a goroutine for the controller is currently running, have it stop and restart the controller.
	// (Easiest way to ensure only one controller is running at a time, without blocking the caller until the currently running one is done.)
	if iwc.running {
		iwc.reopen = true
		iwc.cancel()
		return
	}

	// Reset execution state
	iwc.ctx, iwc.cancel = context.WithCancel(r.baseCtx)
	iwc.running = true
	iwc.stoppedCh = make(chan struct{})
	iwc.ready = false
	iwc.readyCh = make(chan struct{})
	iwc.reopen = false

	// Start goroutine that runs the controller
	go func() {
		// Loop in case reopen gets set
		for {
			// Before starting the controller, sync the repo.
			// This is necessary for resources (usually sources or models) that reference files in the repo,
			// and may be triggered before the project parser is triggered and syncs the repo.
			iwc.logger.Debug("syncing repo")
			err := r.ensureRepoSync(iwc.ctx, iwc.instanceID)
			if err != nil {
				iwc.logger.Warn("failed to sync repo", zap.Error(err))
				// Even if repo sync failed, we'll start the controller
			} else {
				iwc.logger.Debug("repo synced")
			}

			// Before starting the controller, update the project config.
			// This avoids the controller immediately cancelling and restarting if the project config has changed.
			if err := r.updateProjectConfig(iwc); err != nil {
				iwc.logger.Warn("failed to parse and update the project config before starting the controller", zap.Error(err))
			}

			// Build activity client.
			ac := r.activity
			inst, err := r.get(iwc.instanceID) // Need to use get since we don't currently hold the lock.
			if err == nil {                    // Defensive handling to avoid a race condition if the instance was deleted.
				ac = ac.With(instanceAnnotationsToAttribs(inst)...)
			}

			// Start controller
			iwc.logger.Debug("controller starting")
			ctrl, err := NewController(iwc.ctx, r.rt, iwc.instanceID, iwc.logger, ac)
			if err == nil {
				r.ensureProjectParser(iwc.ctx, iwc.instanceID, ctrl)

				r.mu.Lock()
				iwc.controller = ctrl
				iwc.ready = true
				close(iwc.readyCh)
				r.mu.Unlock()

				iwc.logger.Debug("controller ready")

				err = ctrl.Run(iwc.ctx)
			}

			iwc.cancel() // Always ensure cleanup

			r.mu.Lock()
			attrs := []zapcore.Field{zap.Error(err), zap.Bool("reopen", iwc.reopen), zap.Bool("called_run", iwc.ready)}
			r.mu.Unlock()

			if errors.Is(err, iwc.ctx.Err()) {
				iwc.logger.Debug("controller stopped", attrs...)
			} else {
				iwc.logger.Error("controller failed", attrs...)
			}

			// When an instance is edited, connector config may have changed.
			// So we want to evict all open connections for that instance, but it's unsafe to do so while the controller is running.
			// So this is the only place where we can do it safely.
			if r.baseCtx.Err() == nil {
				r.rt.evictInstanceConnections(iwc.instanceID)
			}

			r.mu.Lock()

			// If not reopening, exit
			if !iwc.reopen {
				iwc.controller = nil
				iwc.controllerErr = err
				iwc.running = false
				close(iwc.stoppedCh)
				if !iwc.ready { // Ensure readyCh is always closed, even if it never got ready
					close(iwc.readyCh)
				}
				r.mu.Unlock()
				return
			}

			// Reset execution state
			iwc.ctx, iwc.cancel = context.WithCancel(r.baseCtx)
			if iwc.ready {
				iwc.ready = false
				iwc.readyCh = make(chan struct{})
			}
			iwc.reopen = false
			r.mu.Unlock()
		}
	}()
}

func (r *registryCache) ensureRepoSync(ctx context.Context, instanceID string) error {
	repo, release, err := r.rt.Repo(ctx, instanceID)
	if err != nil {
		return err
	}
	defer release()

	return repo.Sync(ctx)
}

func (r *registryCache) ensureProjectParser(ctx context.Context, instanceID string, ctrl *Controller) {
	_, err := ctrl.Get(ctx, GlobalProjectParserName, false)
	if err == nil {
		return
	}
	if !errors.Is(err, drivers.ErrResourceNotFound) {
		r.logger.Error("could not get project parser", zap.Error(err), zap.String("instance_id", instanceID), observability.ZapCtx(ctx))
		return
	}

	err = ctrl.Create(ctx, GlobalProjectParserName, nil, nil, nil, true, &runtimev1.Resource{
		Resource: &runtimev1.Resource_ProjectParser{
			ProjectParser: &runtimev1.ProjectParser{Spec: &runtimev1.ProjectParserSpec{}},
		},
	})
	if err != nil {
		r.logger.Error("could not create project parser", zap.Error(err), zap.String("instance_id", instanceID), observability.ZapCtx(ctx))
	}
}

func (r *registryCache) emitHeartbeats() {
	ticker := time.NewTicker(instanceHeartbeatInterval)
	defer ticker.Stop()

	for {
		select {
		case <-ticker.C:
			instances, err := r.list()
			if err != nil {
				r.logger.Error("failed to send instance heartbeat event, instance listing failed", zap.Error(err))
				continue
			}
			for _, instance := range instances {
				r.emitHeartbeatForInstance(instance)
			}
		case <-r.baseCtx.Done():
			return
		}
	}
}

func (r *registryCache) emitHeartbeatForInstance(inst *drivers.Instance) {
<<<<<<< HEAD
	dataDir := r.rt.storage.WithPrefix(inst.ID).DataDir()
=======
	dataDir, err := r.rt.storage.WithPrefix(inst.ID).DataDir()
	if err != nil {
		r.logger.Error("failed to send instance heartbeat event, could not get data directory", zap.String("instance_id", inst.ID), zap.Error(err))
		return
	}
>>>>>>> 952651a3

	// Add instance annotations as attributes to pass organization id, project id, etc.
	attrs := instanceAnnotationsToAttribs(inst)
	r.activity.RecordMetric(context.Background(), "data_dir_size_bytes", float64(sizeOfDir(dataDir)), attrs...)
}

// updateProjectConfig updates the project config for the given instance.
// This does the same operation as ProjectParserReconciler's reconcileProjectConfig and is done before starting the controller
// to ensure that when controller first starts, it doesn’t immediately restart due to changed variables
func (r *registryCache) updateProjectConfig(iwc *instanceWithController) error {
	repo, release, err := r.rt.Repo(iwc.ctx, iwc.instanceID)
	if err != nil {
		return err
	}
	defer release()

	instance, err := r.get(iwc.instanceID)
	if err != nil {
		return err
	}

	p, err := rillv1.Parse(iwc.ctx, repo, iwc.instanceID, instance.Environment, instance.OLAPConnector)
	if err != nil {
		return err
	}

	if p.RillYAML == nil {
		// Empty project
		return nil
	}

	return r.rt.UpdateInstanceWithRillYAML(iwc.ctx, iwc.instanceID, p, false)
}

func sizeOfDir(path string) int64 {
	var size int64
	_ = fs.WalkDir(os.DirFS(path), ".", func(path string, d fs.DirEntry, err error) error {
		if err != nil {
			return err
		}
		if d.IsDir() {
			return nil
		}

		f, err := d.Info()
		if err != nil {
			return err
		}
		size += f.Size()
		return nil
	})
	return size
}<|MERGE_RESOLUTION|>--- conflicted
+++ resolved
@@ -16,12 +16,10 @@
 	"github.com/rilldata/rill/runtime/pkg/logbuffer"
 	"github.com/rilldata/rill/runtime/pkg/logutil"
 	"github.com/rilldata/rill/runtime/pkg/observability"
-	"github.com/rilldata/rill/runtime/storage"
 	"go.opentelemetry.io/otel/attribute"
 	"go.opentelemetry.io/otel/trace"
 	"go.uber.org/zap"
 	"go.uber.org/zap/zapcore"
-	"gocloud.dev/blob"
 )
 
 // GlobalProjectParserName is the name of the instance-global project parser resource that is created for each new instance.
@@ -110,11 +108,7 @@
 	// Wait for the controller to stop and the connection cache to be evicted
 	<-completed
 
-<<<<<<< HEAD
-	if err := storage.RemoveInstance(r.storage, inst.ID); err != nil {
-=======
 	if err := r.storage.RemovePrefix(ctx, inst.ID); err != nil {
->>>>>>> 952651a3
 		r.Logger.Error("could not drop instance data directory", zap.Error(err), zap.String("instance_id", instanceID), observability.ZapCtx(ctx))
 	}
 
@@ -132,25 +126,9 @@
 	return nil
 }
 
-<<<<<<< HEAD
-// DataBucket returns a prefixed bucket for the given instance.
-// This bucket is used for storing data that is expected to be persisted across resets.
-func (r *Runtime) DataBucket(instanceID string, elem ...string) *blob.Bucket {
-	b := blob.PrefixedBucket(r.dataBucket, instanceID)
-	for _, e := range elem {
-		b = blob.PrefixedBucket(b, e)
-	}
-	return b
-}
-
-// DataDir returns the path to a persistent data directory for the given instance.
-// Storage usage in the returned directory will be reported in the instance's heartbeat events.
-func (r *Runtime) DataDir(instanceID string, elem ...string) string {
-=======
 // DataDir returns the path to a persistent data directory for the given instance. The directory is created if it doesn't exist.
 // Storage usage in the returned directory will be reported in the instance's heartbeat events.
 func (r *Runtime) DataDir(instanceID string, elem ...string) (string, error) {
->>>>>>> 952651a3
 	return r.storage.WithPrefix(instanceID).DataDir(elem...)
 }
 
@@ -158,11 +136,7 @@
 // The TempDir is a fixed location. The caller is responsible for cleaning up after use.
 // The TempDir may be cleared after restarts.
 // Storage usage in the returned directory will be reported in the instance's heartbeat events.
-<<<<<<< HEAD
-func (r *Runtime) TempDir(instanceID string, elem ...string) string {
-=======
 func (r *Runtime) TempDir(instanceID string, elem ...string) (string, error) {
->>>>>>> 952651a3
 	return r.storage.WithPrefix(instanceID).TempDir(elem...)
 }
 
@@ -351,13 +325,6 @@
 		instance:   inst,
 	}
 	r.instances[inst.ID] = iwc
-<<<<<<< HEAD
-	err := storage.AddInstance(r.rt.storage, inst.ID)
-	if err != nil {
-		return err
-	}
-=======
->>>>>>> 952651a3
 
 	// Setup the logger to duplicate logs to a) the Zap logger, b) an in-memory buffer that exposes the logs over the API
 	buffer := logbuffer.NewBuffer(r.rt.opts.ControllerLogBufferCapacity, r.rt.opts.ControllerLogBufferSizeBytes)
@@ -577,15 +544,11 @@
 }
 
 func (r *registryCache) emitHeartbeatForInstance(inst *drivers.Instance) {
-<<<<<<< HEAD
-	dataDir := r.rt.storage.WithPrefix(inst.ID).DataDir()
-=======
 	dataDir, err := r.rt.storage.WithPrefix(inst.ID).DataDir()
 	if err != nil {
 		r.logger.Error("failed to send instance heartbeat event, could not get data directory", zap.String("instance_id", inst.ID), zap.Error(err))
 		return
 	}
->>>>>>> 952651a3
 
 	// Add instance annotations as attributes to pass organization id, project id, etc.
 	attrs := instanceAnnotationsToAttribs(inst)
