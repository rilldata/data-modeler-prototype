--- conflicted
+++ resolved
@@ -61,13 +61,7 @@
 	if err != nil {
 		return err
 	}
-<<<<<<< HEAD
-
-	env := drivers.Env(proj.Env)
-	inst.ProjectEnv = &env
-=======
 	inst.ProjectEnv = proj.Env
->>>>>>> 358a1a8e
 
 	// Create instance
 	err = r.Registry().CreateInstance(ctx, inst)
