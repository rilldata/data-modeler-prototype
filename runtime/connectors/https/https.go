--- conflicted
+++ resolved
@@ -6,11 +6,8 @@
 	"io"
 	"net/http"
 	"net/url"
-<<<<<<< HEAD
+	"os"
 	"time"
-=======
-	"os"
->>>>>>> cd7fbd42
 
 	"github.com/mitchellh/mapstructure"
 	"github.com/rilldata/rill/runtime/connectors"
@@ -87,7 +84,6 @@
 		return nil, err
 	}
 
-<<<<<<< HEAD
 	// Collect metrics of download size and time
 	connectors.RecordDownloadMetrics(ctx, &connectors.DownloadMetrics{
 		Connector: "https",
@@ -95,13 +91,12 @@
 		Duration:  time.Since(start),
 		Size:      size,
 	})
-=======
+
 	if info, err := os.Stat(file); err == nil { // ignoring error since only possible error is path error
 		if info.Size() > env.StorageLimitInBytes {
 			return nil, connectors.ErrIngestionLimitExceeded
 		}
 	}
->>>>>>> cd7fbd42
 
 	return &iterator{ctx: ctx, files: []string{file}}, nil
 }
