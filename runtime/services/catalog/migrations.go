package catalog

import (
	"context"
	"fmt"
	"strings"
	"time"

	runtimev1 "github.com/rilldata/rill/proto/gen/rill/runtime/v1"
	"github.com/rilldata/rill/runtime/drivers"
	"github.com/rilldata/rill/runtime/pkg/arrayutil"
	"github.com/rilldata/rill/runtime/pkg/dag"
	"github.com/rilldata/rill/runtime/services/catalog/migrator"

	// Load migrators
	_ "github.com/rilldata/rill/runtime/services/catalog/artifacts/sql"
	_ "github.com/rilldata/rill/runtime/services/catalog/artifacts/yaml"
	_ "github.com/rilldata/rill/runtime/services/catalog/migrator/metricsviews"
	_ "github.com/rilldata/rill/runtime/services/catalog/migrator/models"
	_ "github.com/rilldata/rill/runtime/services/catalog/migrator/sources"
)

type ReconcileConfig struct {
	DryRun       bool
	Strict       bool
	ChangedPaths []string
	ForcedPaths  []string
}

type ReconcileResult struct {
	AddedObjects   []*drivers.CatalogEntry
	UpdatedObjects []*drivers.CatalogEntry
	DroppedObjects []*drivers.CatalogEntry
	AffectedPaths  []string
	Errors         []*runtimev1.ReconcileError
}

func NewReconcileResult() *ReconcileResult {
	return &ReconcileResult{
		AddedObjects:   make([]*drivers.CatalogEntry, 0),
		UpdatedObjects: make([]*drivers.CatalogEntry, 0),
		DroppedObjects: make([]*drivers.CatalogEntry, 0),
		AffectedPaths:  make([]string, 0),
		Errors:         make([]*runtimev1.ReconcileError, 0),
	}
}

func (r *ReconcileResult) collectAffectedPaths() {
	pathDuplicates := make(map[string]bool)
	for _, added := range r.AddedObjects {
		r.AffectedPaths = append(r.AffectedPaths, added.Path)
		pathDuplicates[added.Path] = true
	}
	for _, updated := range r.UpdatedObjects {
		if pathDuplicates[updated.Path] {
			continue
		}
		r.AffectedPaths = append(r.AffectedPaths, updated.Path)
		pathDuplicates[updated.Path] = true
	}
	for _, deleted := range r.DroppedObjects {
		if pathDuplicates[deleted.Path] {
			continue
		}
		r.AffectedPaths = append(r.AffectedPaths, deleted.Path)
		pathDuplicates[deleted.Path] = true
	}
	for _, errored := range r.Errors {
		if pathDuplicates[errored.FilePath] {
			continue
		}
		r.AffectedPaths = append(r.AffectedPaths, errored.FilePath)
		pathDuplicates[errored.FilePath] = true
	}
}

type ArtifactError struct {
	Error error
	Path  string
}

// TODO: support loading existing projects

func (s *Service) Reconcile(ctx context.Context, conf ReconcileConfig) (*ReconcileResult, error) {
	s.lock.Lock()
	defer s.lock.Unlock()

	result := NewReconcileResult()

	// collect repos and create migration items
	migrationMap, reconcileErrors, err := s.getMigrationMap(ctx, conf)
	if err != nil {
		return nil, err
	}
	result.Errors = reconcileErrors

	// order the items to have parents before children
	migrations, reconcileErrors := s.collectMigrationItems(migrationMap)
	result.Errors = append(result.Errors, reconcileErrors...)

	err = s.runMigrationItems(ctx, conf, migrations, result)
	if err != nil {
		return nil, err
	}

	if !conf.DryRun {
		// TODO: changes to the file will not be picked up if done while running migration
		s.LastMigration = time.Now()
		s.hasMigrated = true
	}
	result.collectAffectedPaths()
	return result, nil
}

// collectMigrationItems collects all valid MigrationItem
// It will order the items based on dag with parents coming before children.
func (s *Service) collectMigrationItems(
	migrationMap map[string]*MigrationItem,
) ([]*MigrationItem, []*runtimev1.ReconcileError) {
	migrationItems := make([]*MigrationItem, 0)
	reconcileErrors := make([]*runtimev1.ReconcileError, 0)
	visited := make(map[string]int)
	update := make(map[string]bool)

	// temporary local dag for just the items to be migrated
	// this will also help in getting a dag for new items
	// TODO: is there a better way to do this?
	tempDag := dag.NewDAG()
	for name, migration := range migrationMap {
		_, err := tempDag.Add(name, migration.NormalizedDependencies)
		if err != nil {
			reconcileErrors = append(reconcileErrors, &runtimev1.ReconcileError{
				Code:     runtimev1.ReconcileError_CODE_SOURCE,
				Message:  err.Error(),
				FilePath: migration.Path,
			})
		}
	}

	for name, item := range migrationMap {
		if item.Type == MigrationNoChange {
			if update[name] {
				// items identified as to created/updated because a parent changed
				// but was initially marked no change
				if item.CatalogInStore == nil {
					item.Type = MigrationCreate
				} else {
					item.Type = MigrationUpdate
				}
			} else if _, ok := s.NameToPath[item.NormalizedName]; ok {
				// this allows parents later in the order to re add children
				visited[name] = -1
				continue
			}
		}

		visited[name] = len(migrationItems)
		migrationItems = append(migrationItems, item)

		newChildren := tempDag.GetDeepChildren(name)

		if item.NewCatalog != nil && item.NewCatalog.Embedded {
			if len(newChildren) == 0 {
				// if embedded item's children is empty then delete it
				item.Type = MigrationDelete
			} else if item.Type == MigrationReportUpdate {
				// do not update children for embedded sources that didn't change
				continue
			}
		}

		// get all the children and make sure they are not present before the parent in the order
		children := arrayutil.Dedupe(append(
			s.dag.GetDeepChildren(name),
			newChildren...,
		))
		if item.FromName != "" {
			children = append(children, arrayutil.Dedupe(append(
				s.dag.GetDeepChildren(strings.ToLower(item.FromNormalizedName)),
				tempDag.GetDeepChildren(strings.ToLower(item.FromNormalizedName))...,
			))...)
		}
		for _, child := range children {
			i, ok := visited[child]
			if !ok {
				if item.Type != MigrationNoChange {
					// if not already visited, mark the child as needing update
					update[child] = true
				}
				continue
			}

			var childItem *MigrationItem
			// if a child was already visited push to the end
			visited[child] = len(migrationItems)
			if i != -1 {
				childItem = migrationItems[i]
				// mark the original position as nil. this is cleaned up later
				migrationItems[i] = nil
			} else {
				childItem = migrationMap[child]
			}

			migrationItems = append(migrationItems, childItem)
			if item.Type == MigrationNoChange {
				continue
			}
			if childItem.Type == MigrationNoChange || childItem.Error != nil {
				// if the child has no change then mark it as update or create based on presence of catalog in store
				if childItem.CatalogInStore == nil {
					childItem.Type = MigrationCreate
				} else {
					childItem.Type = MigrationUpdate
				}
			}
		}
	}

	// cleanup any nil values that occurred by pushing child later in the order
	cleanedMigrationItems := make([]*MigrationItem, 0)
	for _, migration := range migrationItems {
		if migration == nil {
			continue
		}
		cleanedMigrationItems = append(cleanedMigrationItems, migration)
	}

	return cleanedMigrationItems, reconcileErrors
}

// TODO: test changing source make an invalid model valid. should propagate validity to metrics

// runMigrationItems runs various actions from MigrationItem based on MigrationItem.Type.
func (s *Service) runMigrationItems(
	ctx context.Context,
	conf ReconcileConfig,
	migrations []*MigrationItem,
	result *ReconcileResult,
) error {
	for _, item := range migrations {
		if item.Error != nil {
			result.Errors = append(result.Errors, item.Error)
		}

		var validationErrors []*runtimev1.ReconcileError

		if item.CatalogInFile != nil {
			validationErrors = migrator.Validate(ctx, s.Olap, item.CatalogInFile)
		}

		var err error
		failed := false
		if len(validationErrors) > 0 {
			// do not run migration if validation failed
			result.Errors = append(result.Errors, validationErrors...)
			failed = true
		} else if !conf.DryRun {
			if item.CatalogInStore != nil {
				// make sure store catalog has the correct name
				// could be different in cases like "rename with different case"
				item.CatalogInStore.Name = item.Name
			}
			// only run the actual migration if in dry run
			switch item.Type {
			case MigrationNoChange:
				recErr := s.addToDag(item)
				if recErr != nil {
					result.Errors = append(result.Errors, recErr)
				}
			case MigrationCreate:
				if item.CatalogInFile == nil {
					break
				}
				err = s.createInStore(ctx, item)
				result.AddedObjects = append(result.AddedObjects, item.CatalogInFile)
			case MigrationRename:
				if item.CatalogInFile == nil {
					break
				}
				err = s.renameInStore(ctx, item)
				result.UpdatedObjects = append(result.UpdatedObjects, item.CatalogInFile)
			case MigrationUpdate:
				if item.CatalogInFile == nil {
					break
				}
				err = s.updateInStore(ctx, item)
				result.UpdatedObjects = append(result.UpdatedObjects, item.CatalogInFile)
			case MigrationReportUpdate:
				// only report the update
				// UI needs to know when dag changed. we use this for now to notify it
				// TODO: have a better way to notify UI of DAG changes
				result.UpdatedObjects = append(result.UpdatedObjects, item.CatalogInFile)
				recErr := s.addToDag(item)
				if recErr != nil {
					result.Errors = append(result.Errors, recErr)
				}
			case MigrationDelete:
				err = s.deleteInStore(ctx, item)
				result.DroppedObjects = append(result.DroppedObjects, item.CatalogInStore)
			}
		}

		if err != nil {
			result.Errors = append(result.Errors, &runtimev1.ReconcileError{
				Code:     runtimev1.ReconcileError_CODE_OLAP,
				Message:  err.Error(),
				FilePath: item.Path,
			})
			failed = true
		}

		if failed && !conf.DryRun {
			// remove entity from catalog and OLAP if it failed validation or during migration
			err := s.Catalog.DeleteEntry(ctx, s.InstID, item.Name)
			if err != nil {
				// shouldn't ideally happen
				result.Errors = append(result.Errors, &runtimev1.ReconcileError{
					Code:     runtimev1.ReconcileError_CODE_OLAP,
					Message:  err.Error(),
					FilePath: item.Path,
				})
			}
			_, err = s.dag.Add(item.NormalizedName, item.NormalizedDependencies)
			if err != nil {
				result.Errors = append(result.Errors, &runtimev1.ReconcileError{
					Code:     runtimev1.ReconcileError_CODE_OLAP,
					Message:  err.Error(),
					FilePath: item.Path,
				})
			}
			if item.CatalogInStore != nil {
				err := migrator.Delete(ctx, s.Olap, item.CatalogInStore)
				if err != nil {
					// shouldn't ideally happen
					result.Errors = append(result.Errors, &runtimev1.ReconcileError{
						Code:     runtimev1.ReconcileError_CODE_OLAP,
						Message:  err.Error(),
						FilePath: item.Path,
					})
				}
			}
			if conf.Strict {
				return err
			}
		}
	}

	return nil
}

func (s *Service) createInStore(ctx context.Context, item *MigrationItem) error {
	s.NameToPath[item.NormalizedName] = item.Path
	// add the item to dag
	_, err := s.dag.Add(item.NormalizedName, item.NormalizedDependencies)
	if err != nil {
		return err
	}

	inst, err := s.RegistryStore.FindInstance(ctx, s.InstID)
	if err != nil {
		return err
	}

	// create in olap
	err = s.wrapMigrator(item.CatalogInFile, func() error {
<<<<<<< HEAD
		return migrator.Create(ctx, s.Olap, s.Repo, inst.EnviornmentVariables(), item.CatalogInFile)
=======
		return migrator.Create(ctx, s.Olap, s.Repo, inst.EnvironmentVariables(), item.CatalogInFile)
>>>>>>> 358a1a8e
	})
	if err != nil {
		return err
	}

	// update the catalog object and create it in store
	catalog, err := s.updateCatalogObject(ctx, item)
	if err != nil {
		return err
	}
	_, found := s.Catalog.FindEntry(ctx, s.InstID, item.Name)
	// create or updated
	if found {
		return s.Catalog.UpdateEntry(ctx, s.InstID, catalog)
	}
	return s.Catalog.CreateEntry(ctx, s.InstID, catalog)
}

func (s *Service) renameInStore(ctx context.Context, item *MigrationItem) error {
	fromLowerName := strings.ToLower(item.FromName)
	delete(s.NameToPath, fromLowerName)
	s.NameToPath[item.NormalizedName] = item.Path

	// delete old item and add new item to dag
	s.dag.Delete(fromLowerName)
	_, err := s.dag.Add(item.NormalizedName, item.NormalizedDependencies)
	if err != nil {
		return err
	}

	// rename the item in olap
	err = migrator.Rename(ctx, s.Olap, item.FromName, item.CatalogInFile)
	if err != nil {
		return err
	}

	// delete the old catalog object
	// TODO: do we need a rename here?
	err = s.Catalog.DeleteEntry(ctx, s.InstID, item.FromName)
	if err != nil {
		return err
	}
	// update the catalog object and create it in store
	catalog, err := s.updateCatalogObject(ctx, item)
	if err != nil {
		return err
	}
	return s.Catalog.CreateEntry(ctx, s.InstID, catalog)
}

func (s *Service) updateInStore(ctx context.Context, item *MigrationItem) error {
	s.NameToPath[item.NormalizedName] = item.Path
	// add the item to dag with new dependencies
	_, err := s.dag.Add(item.NormalizedName, item.NormalizedDependencies)
	if err != nil {
		return err
	}

	inst, err := s.RegistryStore.FindInstance(ctx, s.InstID)
	if err != nil {
		return err
	}

	// update in olap
	if item.Type == MigrationUpdate {
		err = s.wrapMigrator(item.CatalogInFile, func() error {
<<<<<<< HEAD
			return migrator.Update(ctx, s.Olap, s.Repo, inst.EnviornmentVariables(), item.CatalogInStore, item.CatalogInFile)
=======
			return migrator.Update(ctx, s.Olap, s.Repo, inst.EnvironmentVariables(), item.CatalogInStore, item.CatalogInFile)
>>>>>>> 358a1a8e
		})
		if err != nil {
			return err
		}
	}
	// update the catalog object and update it in store
	catalog, err := s.updateCatalogObject(ctx, item)
	if err != nil {
		return err
	}
	return s.Catalog.UpdateEntry(ctx, s.InstID, catalog)
}

func (s *Service) deleteInStore(ctx context.Context, item *MigrationItem) error {
	delete(s.NameToPath, item.NormalizedName)

	// delete item from dag
	s.dag.Delete(item.NormalizedName)
	// delete item from olap
	err := migrator.Delete(ctx, s.Olap, item.CatalogInStore)
	if err != nil {
		return err
	}

	// delete from catalog store
	return s.Catalog.DeleteEntry(ctx, s.InstID, item.Name)
}

func (s *Service) updateCatalogObject(ctx context.Context, item *MigrationItem) (*drivers.CatalogEntry, error) {
	// get artifact stats
	// stat will not succeed for embedded entries
	repoStat, _ := s.Repo.Stat(ctx, s.InstID, item.Path)

	// convert protobuf to database object
	catalogEntry := item.CatalogInFile
	// NOTE: Previously there was a copy here when using the API types. This might have to reverted.

	// set the UpdatedOn as LastUpdated from the artifact file
	// this will allow to not reprocess unchanged files
	if repoStat != nil {
		catalogEntry.UpdatedOn = repoStat.LastUpdated
	}
	catalogEntry.RefreshedOn = time.Now()

	err := migrator.SetSchema(ctx, s.Olap, catalogEntry)
	if err != nil {
		return nil, err
	}

	return catalogEntry, nil
}

// wrapMigrator is a temporary solution to log source related messages.
func (s *Service) wrapMigrator(catalogEntry *drivers.CatalogEntry, run func() error) error {
	if catalogEntry.Type == drivers.ObjectTypeSource {
		s.logger.Info(fmt.Sprintf(
			"Ingesting source %q from %q",
			catalogEntry.Name, catalogEntry.GetSource().Properties.Fields["path"].GetStringValue(),
		))
	}
	err := run()
	if catalogEntry.Type == drivers.ObjectTypeSource {
		if err != nil {
			s.logger.Error(fmt.Sprintf("Ingestion failed for %q : %s", catalogEntry.Name, err.Error()))
		} else {
			s.logger.Info(fmt.Sprintf("Finished ingesting %q", catalogEntry.Name))
		}
	}
	return err
}

func (s *Service) addToDag(item *MigrationItem) *runtimev1.ReconcileError {
	if _, ok := s.NameToPath[item.NormalizedName]; ok {
		return nil
	}
	// this is perhaps an init. so populate cache data
	s.NameToPath[item.NormalizedName] = item.Path
	_, err := s.dag.Add(item.NormalizedName, item.NormalizedDependencies)
	if err != nil {
		return &runtimev1.ReconcileError{
			Code:     runtimev1.ReconcileError_CODE_SOURCE,
			Message:  err.Error(),
			FilePath: item.Path,
		}
	}
	return nil
}<|MERGE_RESOLUTION|>--- conflicted
+++ resolved
@@ -363,11 +363,7 @@
 
 	// create in olap
 	err = s.wrapMigrator(item.CatalogInFile, func() error {
-<<<<<<< HEAD
-		return migrator.Create(ctx, s.Olap, s.Repo, inst.EnviornmentVariables(), item.CatalogInFile)
-=======
 		return migrator.Create(ctx, s.Olap, s.Repo, inst.EnvironmentVariables(), item.CatalogInFile)
->>>>>>> 358a1a8e
 	})
 	if err != nil {
 		return err
@@ -434,11 +430,7 @@
 	// update in olap
 	if item.Type == MigrationUpdate {
 		err = s.wrapMigrator(item.CatalogInFile, func() error {
-<<<<<<< HEAD
-			return migrator.Update(ctx, s.Olap, s.Repo, inst.EnviornmentVariables(), item.CatalogInStore, item.CatalogInFile)
-=======
 			return migrator.Update(ctx, s.Olap, s.Repo, inst.EnvironmentVariables(), item.CatalogInStore, item.CatalogInFile)
->>>>>>> 358a1a8e
 		})
 		if err != nil {
 			return err
