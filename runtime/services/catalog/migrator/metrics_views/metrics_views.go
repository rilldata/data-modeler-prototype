package metrics_views

import (
	"context"
	"fmt"
	"strconv"

	runtimev1 "github.com/rilldata/rill/proto/gen/rill/runtime/v1"
	"github.com/rilldata/rill/runtime/drivers"
	"github.com/rilldata/rill/runtime/services/catalog/migrator"
)

func init() {
	migrator.Register(drivers.ObjectTypeMetricsView, &metricsViewMigrator{})
}

const SourceNotSelected = "metrics view source not selected"
const SourceNotFound = "metrics view source not found"
const TimestampNotSelected = "metrics view timestamp not selected"
const TimestampNotFound = "metrics view selected timestamp not found"

type metricsViewMigrator struct{}

func (m *metricsViewMigrator) Create(ctx context.Context, olap drivers.OLAPStore, repo drivers.RepoStore, catalogObj *drivers.CatalogEntry) error {
	return nil
}

func (m *metricsViewMigrator) Update(ctx context.Context, olap drivers.OLAPStore, repo drivers.RepoStore, catalogObj *drivers.CatalogEntry) error {
	return nil
}

func (m *metricsViewMigrator) Rename(ctx context.Context, olap drivers.OLAPStore, from string, catalogObj *drivers.CatalogEntry) error {
	return nil
}

func (m *metricsViewMigrator) Delete(ctx context.Context, olap drivers.OLAPStore, catalogObj *drivers.CatalogEntry) error {
	return nil
}

func (m *metricsViewMigrator) GetDependencies(ctx context.Context, olap drivers.OLAPStore, catalog *drivers.CatalogEntry) []string {
	return []string{catalog.GetMetricsView().From}
}

func (m *metricsViewMigrator) Validate(ctx context.Context, olap drivers.OLAPStore, catalog *drivers.CatalogEntry) []*runtimev1.ReconcileError {
	mv := catalog.GetMetricsView()
	if mv.From == "" {
<<<<<<< HEAD
		return []*runtimev1.ReconcileError{
			{
				Code:     runtimev1.ReconcileError_CODE_VALIDATION,
				Message:  SourceNotSelected,
				FilePath: catalog.Path,
			},
		}
	}
	if mv.TimeDimension == "" {
		return []*runtimev1.ReconcileError{
			{
				Code:     runtimev1.ReconcileError_CODE_VALIDATION,
				Message:  TimestampNotSelected,
				FilePath: catalog.Path,
			},
		}
=======
		return migrator.CreateValidationError(catalog.Path, SourceNotSelected)
	}
	if mv.TimeDimension == "" {
		return migrator.CreateValidationError(catalog.Path, TimestampNotSelected)
>>>>>>> cac6d865
	}
	model, err := olap.InformationSchema().Lookup(ctx, mv.From)
	if err != nil {
		if err == drivers.ErrNotFound {
<<<<<<< HEAD
			return []*runtimev1.ReconcileError{
				{
					Code:     runtimev1.ReconcileError_CODE_VALIDATION,
					Message:  SourceNotFound,
					FilePath: catalog.Path,
				},
			}
		}
		return []*runtimev1.ReconcileError{
			{
				Code:     runtimev1.ReconcileError_CODE_UNSPECIFIED,
				Message:  err.Error(),
				FilePath: catalog.Path,
			},
		}
=======
			return migrator.CreateValidationError(catalog.Path, SourceNotFound)
		}
		return migrator.CreateValidationError(catalog.Path, err.Error())
>>>>>>> cac6d865
	}

	fieldsMap := make(map[string]*runtimev1.StructType_Field)
	for _, field := range model.Schema.Fields {
		fieldsMap[field.Name] = field
	}

	if _, ok := fieldsMap[mv.TimeDimension]; !ok {
<<<<<<< HEAD
		return []*runtimev1.ReconcileError{
			{
				Code:     runtimev1.ReconcileError_CODE_VALIDATION,
				Message:  TimestampNotFound,
				FilePath: catalog.Path,
			},
		}
=======
		return migrator.CreateValidationError(catalog.Path, TimestampNotFound)
>>>>>>> cac6d865
	}

	var validationErrors []*runtimev1.ReconcileError

	for i, dimension := range mv.Dimensions {
		err := validateDimension(ctx, model, dimension)
		if err != nil {
			validationErrors = append(validationErrors, &runtimev1.ReconcileError{
				Code:         runtimev1.ReconcileError_CODE_VALIDATION,
				FilePath:     catalog.Path,
				Message:      err.Error(),
<<<<<<< HEAD
				PropertyPath: fmt.Sprintf("Dimensions[%d]", i),
=======
				PropertyPath: []string{"Dimensions", strconv.Itoa(i)},
>>>>>>> cac6d865
			})
		}
	}

	for i, measure := range mv.Measures {
		err := validateMeasure(ctx, olap, model, measure)
		if err != nil {
			validationErrors = append(validationErrors, &runtimev1.ReconcileError{
				Code:         runtimev1.ReconcileError_CODE_VALIDATION,
				FilePath:     catalog.Path,
				Message:      err.Error(),
<<<<<<< HEAD
				PropertyPath: fmt.Sprintf("Measures[%d]", i),
=======
				PropertyPath: []string{"Measures", strconv.Itoa(i)},
>>>>>>> cac6d865
			})
		}
	}

	return validationErrors
}

func (m *metricsViewMigrator) IsEqual(ctx context.Context, cat1 *drivers.CatalogEntry, cat2 *drivers.CatalogEntry) bool {
	// TODO: do we need a deep check here?
	return false
}

func (m *metricsViewMigrator) ExistsInOlap(ctx context.Context, olap drivers.OLAPStore, catalog *drivers.CatalogEntry) (bool, error) {
	return true, nil
}

func validateDimension(ctx context.Context, model *drivers.Table, dimension *runtimev1.MetricsView_Dimension) error {
	for _, field := range model.Schema.Fields {
		// TODO: check type
		if field.Name == dimension.Name {
			return nil
		}
	}

	return fmt.Errorf("dimension not found: %s", dimension.Name)
}

func validateMeasure(ctx context.Context, olap drivers.OLAPStore, model *drivers.Table, measure *runtimev1.MetricsView_Measure) error {
	_, err := olap.Execute(ctx, &drivers.Statement{
		Query:    fmt.Sprintf("SELECT %s from %s", measure.Expression, model.Name),
		DryRun:   true,
		Priority: 0,
	})
	return err
}<|MERGE_RESOLUTION|>--- conflicted
+++ resolved
@@ -44,54 +44,17 @@
 func (m *metricsViewMigrator) Validate(ctx context.Context, olap drivers.OLAPStore, catalog *drivers.CatalogEntry) []*runtimev1.ReconcileError {
 	mv := catalog.GetMetricsView()
 	if mv.From == "" {
-<<<<<<< HEAD
-		return []*runtimev1.ReconcileError{
-			{
-				Code:     runtimev1.ReconcileError_CODE_VALIDATION,
-				Message:  SourceNotSelected,
-				FilePath: catalog.Path,
-			},
-		}
-	}
-	if mv.TimeDimension == "" {
-		return []*runtimev1.ReconcileError{
-			{
-				Code:     runtimev1.ReconcileError_CODE_VALIDATION,
-				Message:  TimestampNotSelected,
-				FilePath: catalog.Path,
-			},
-		}
-=======
 		return migrator.CreateValidationError(catalog.Path, SourceNotSelected)
 	}
 	if mv.TimeDimension == "" {
 		return migrator.CreateValidationError(catalog.Path, TimestampNotSelected)
->>>>>>> cac6d865
 	}
 	model, err := olap.InformationSchema().Lookup(ctx, mv.From)
 	if err != nil {
 		if err == drivers.ErrNotFound {
-<<<<<<< HEAD
-			return []*runtimev1.ReconcileError{
-				{
-					Code:     runtimev1.ReconcileError_CODE_VALIDATION,
-					Message:  SourceNotFound,
-					FilePath: catalog.Path,
-				},
-			}
-		}
-		return []*runtimev1.ReconcileError{
-			{
-				Code:     runtimev1.ReconcileError_CODE_UNSPECIFIED,
-				Message:  err.Error(),
-				FilePath: catalog.Path,
-			},
-		}
-=======
 			return migrator.CreateValidationError(catalog.Path, SourceNotFound)
 		}
 		return migrator.CreateValidationError(catalog.Path, err.Error())
->>>>>>> cac6d865
 	}
 
 	fieldsMap := make(map[string]*runtimev1.StructType_Field)
@@ -100,17 +63,7 @@
 	}
 
 	if _, ok := fieldsMap[mv.TimeDimension]; !ok {
-<<<<<<< HEAD
-		return []*runtimev1.ReconcileError{
-			{
-				Code:     runtimev1.ReconcileError_CODE_VALIDATION,
-				Message:  TimestampNotFound,
-				FilePath: catalog.Path,
-			},
-		}
-=======
 		return migrator.CreateValidationError(catalog.Path, TimestampNotFound)
->>>>>>> cac6d865
 	}
 
 	var validationErrors []*runtimev1.ReconcileError
@@ -122,11 +75,7 @@
 				Code:         runtimev1.ReconcileError_CODE_VALIDATION,
 				FilePath:     catalog.Path,
 				Message:      err.Error(),
-<<<<<<< HEAD
-				PropertyPath: fmt.Sprintf("Dimensions[%d]", i),
-=======
 				PropertyPath: []string{"Dimensions", strconv.Itoa(i)},
->>>>>>> cac6d865
 			})
 		}
 	}
@@ -138,11 +87,7 @@
 				Code:         runtimev1.ReconcileError_CODE_VALIDATION,
 				FilePath:     catalog.Path,
 				Message:      err.Error(),
-<<<<<<< HEAD
-				PropertyPath: fmt.Sprintf("Measures[%d]", i),
-=======
 				PropertyPath: []string{"Measures", strconv.Itoa(i)},
->>>>>>> cac6d865
 			})
 		}
 	}
