--- conflicted
+++ resolved
@@ -223,7 +223,19 @@
 		}
 	}()
 
-<<<<<<< HEAD
+	env := convertLower(opts.InstanceEnv)
+	allowHostAccess := strings.EqualFold(env["allow_host_access"], "true")
+
+	transferOpts := &drivers.TransferOptions{
+		AcquireConnector: func(name string) (drivers.Handle, func(), error) {
+			return nil, nil, fmt.Errorf("this reconciler can't resolve connectors")
+		},
+		Progress:        &progress{},
+		LimitInBytes:    ingestionLimit,
+		RepoRoot:        repo.Root(),
+		AllowHostAccess: allowHostAccess,
+	}
+
 	transferStart := time.Now()
 	defer func() {
 		transferLatency := time.Since(transferStart).Milliseconds()
@@ -241,23 +253,7 @@
 		}
 	}()
 
-	err = t.Transfer(ctxWithTimeout, src, sink, drivers.NewTransferOpts(drivers.WithLimitInBytes(ingestionLimit)), p)
-=======
-	env := convertLower(opts.InstanceEnv)
-	allowHostAccess := strings.EqualFold(env["allow_host_access"], "true")
-
-	transferOpts := &drivers.TransferOptions{
-		AcquireConnector: func(name string) (drivers.Handle, func(), error) {
-			return nil, nil, fmt.Errorf("this reconciler can't resolve connectors")
-		},
-		Progress:        &progress{},
-		LimitInBytes:    ingestionLimit,
-		RepoRoot:        repo.Root(),
-		AllowHostAccess: allowHostAccess,
-	}
-
 	err = t.Transfer(ctxWithTimeout, src, sink, transferOpts)
->>>>>>> 0c42d999
 	if limitExceeded {
 		return drivers.ErrIngestionLimitExceeded
 	}
