--- conflicted
+++ resolved
@@ -368,15 +368,14 @@
 			SQL:      query,
 			Database: db,
 		}, nil
-<<<<<<< HEAD
 	case "duckdb":
-		query, ok := props["query"].(string)
+		query, ok := props["sql"].(string)
 		if !ok {
-			return nil, fmt.Errorf("property \"query\" is mandatory for connector \"duckdb\"")
+			return nil, fmt.Errorf("property \"sql\" is mandatory for connector \"duckdb\"")
 		}
 		return &drivers.DatabaseSource{
-			Query: query,
-=======
+			SQL: query,
+		}, nil
 	case "bigquery":
 		query, ok := props["sql"].(string)
 		if !ok {
@@ -385,7 +384,6 @@
 		return &drivers.DatabaseSource{
 			SQL:   query,
 			Props: props,
->>>>>>> 7e19861b
 		}, nil
 	default:
 		return nil, fmt.Errorf("connector %v not supported", connector)
