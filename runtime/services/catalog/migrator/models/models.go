--- conflicted
+++ resolved
@@ -102,13 +102,8 @@
 }
 
 func (m *modelMigrator) Validate(ctx context.Context, olap drivers.OLAPStore, catalog *drivers.CatalogEntry) []*runtimev1.ReconcileError {
-<<<<<<< HEAD
-	_, err := olap.Execute(ctx, &drivers.Statement{
+	err := olap.Exec(ctx, &drivers.Statement{
 		Query:    catalog.GetModel().SanitizedSql,
-=======
-	err := olap.Exec(ctx, &drivers.Statement{
-		Query:    catalog.GetModel().Sql,
->>>>>>> ff9c53fd
 		Priority: 100,
 		DryRun:   true,
 	})
