--- conflicted
+++ resolved
@@ -317,16 +317,11 @@
 			result, err := s.Reconcile(context.Background(), catalog.ReconcileConfig{})
 
 			require.NoError(t, err)
-<<<<<<< HEAD
 			require.Contains(t, result.Errors[0].Message, `encountered circular dependency between "adbids_source_model" and "adbids_model"`)
-			testutils.AssertMigration(t, result, 3, 1, 1, 0, AdBidsSourceAffectedPaths)
-=======
-			require.Contains(t, result.Errors[0].Message, `circular dependencies not allowed`)
 			// order of execution can make a difference here.
 			// so checking for exact response is not worth it
 			// testutils.AssertMigration(t, result, 4, 1, 1, 0, AdBidsSourceAffectedPaths)
 			require.ElementsMatch(t, result.AffectedPaths, AdBidsSourceAffectedPaths)
->>>>>>> 88672680
 
 			// removing the circular dependencies by updating model
 			testutils.CreateModel(t, s, "AdBids_source_model",
