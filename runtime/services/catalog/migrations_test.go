--- conflicted
+++ resolved
@@ -6,7 +6,6 @@
 	"path"
 	"path/filepath"
 	"testing"
-	"time"
 
 	"github.com/rilldata/rill/runtime/api"
 	"github.com/rilldata/rill/runtime/drivers"
@@ -133,14 +132,7 @@
 			s, dir := initBasicService(t)
 
 			// write to a new file (should rename)
-<<<<<<< HEAD
-			err := os.Rename(path.Join(dir, AdBidsRepoPath), path.Join(dir, AdBidsNewRepoPath))
-			require.NoError(t, err)
-			err = os.Chtimes(path.Join(dir, AdBidsNewRepoPath), time.Now(), time.Now())
-			require.NoError(t, err)
-=======
 			testutils.RenameFile(t, dir, AdBidsRepoPath, AdBidsNewRepoPath)
->>>>>>> ca249316
 			testutils.CreateModel(t, s, "AdBids_model", "select * from AdBidsNew", AdBidsModelRepoPath)
 			result, err := s.Migrate(context.Background(), tt.config)
 			require.NoError(t, err)
