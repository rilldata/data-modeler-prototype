--- conflicted
+++ resolved
@@ -81,11 +81,7 @@
 }
 
 func AssertTable(t *testing.T, s *catalog.Service, name string, path string) {
-<<<<<<< HEAD
-	catalogObject := AssertInCatalogStore(t, s, name, path)
-=======
 	catalogEntry := AssertInCatalogStore(t, s, name, path)
->>>>>>> fe865244
 
 	rows, err := s.Olap.Execute(context.Background(), &drivers.Statement{
 		Query:    fmt.Sprintf("select count(*) as count from %s", name),
@@ -100,16 +96,6 @@
 	require.Greater(t, count, 1)
 	require.NoError(t, rows.Close())
 
-<<<<<<< HEAD
-	var schema *api.StructType
-	switch catalogObject.Type {
-	case api.CatalogObject_TYPE_TABLE:
-		schema = catalogObject.Table.Schema
-	case api.CatalogObject_TYPE_SOURCE:
-		schema = catalogObject.Source.Schema
-	case api.CatalogObject_TYPE_MODEL:
-		schema = catalogObject.Model.Schema
-=======
 	var schema *runtimev1.StructType
 	switch catalogEntry.Type {
 	case drivers.ObjectTypeTable:
@@ -118,7 +104,6 @@
 		schema = catalogEntry.GetSource().Schema
 	case drivers.ObjectTypeModel:
 		schema = catalogEntry.GetModel().Schema
->>>>>>> fe865244
 	}
 
 	table, err := s.Olap.InformationSchema().Lookup(context.Background(), name)
@@ -127,21 +112,12 @@
 	require.Equal(t, schema.Fields, table.Schema.Fields)
 }
 
-<<<<<<< HEAD
-func AssertInCatalogStore(t *testing.T, s *catalog.Service, name string, path string) *api.CatalogObject {
-	catalogObject, err := s.GetCatalogObject(context.Background(), name)
-	require.NoError(t, err)
-	require.Equal(t, name, catalogObject.Name)
-	require.Equal(t, path, catalogObject.Path)
-	return catalogObject
-=======
 func AssertInCatalogStore(t *testing.T, s *catalog.Service, name string, path string) *drivers.CatalogEntry {
 	catalogEntry, ok := s.Catalog.FindEntry(context.Background(), s.InstId, name)
 	require.True(t, ok)
 	require.Equal(t, name, catalogEntry.Name)
 	require.Equal(t, path, catalogEntry.Path)
 	return catalogEntry
->>>>>>> fe865244
 }
 
 func AssertTableAbsence(t *testing.T, s *catalog.Service, name string) {
