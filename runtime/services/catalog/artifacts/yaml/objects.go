package yaml

import (
	"fmt"

	"github.com/jinzhu/copier"
	"github.com/mitchellh/mapstructure"
	runtimev1 "github.com/rilldata/rill/proto/gen/rill/runtime/v1"
	"github.com/rilldata/rill/runtime/drivers"
	"github.com/rilldata/rill/runtime/pkg/fileutil"
	"google.golang.org/protobuf/types/known/structpb"
)

/**
 * This file contains the mapping from CatalogObject to Yaml files
 */
type Source struct {
<<<<<<< HEAD
	Type              string
	Path              string `yaml:"path,omitempty"`
	CsvDelimiter      string `yaml:"csv.delimiter,omitempty" mapstructure:"csv.delimiter,omitempty"`
	URI               string `yaml:"uri,omitempty"`
	Region            string `yaml:"region,omitempty" mapstructure:"aws.region,omitempty"`
	MaxTotalSize      int64  `yaml:"glob.max_total_size,omitempty" mapstructure:"glob.max_total_size,omitempty"`
	MaxMatchedObjects int    `yaml:"glob.max_matched_objects,omitempty" mapstructure:"glob.max_matched_objects,omitempty"`
	MaxObjectsListed  int64  `yaml:"glob.max_objects_listed,omitempty" mapstructure:"glob.max_objects_listed,omitempty"`
	PageSize          int    `yaml:"glob.page_size,omitempty"`
=======
	Type         string
	Path         string `yaml:"path,omitempty"`
	CsvDelimiter string `yaml:"csv.delimiter,omitempty" mapstructure:"csv.delimiter,omitempty"`
	URI          string `yaml:"uri,omitempty"`
	Region       string `yaml:"region,omitempty" mapstructure:"region,omitempty"`
>>>>>>> c30a0946
}

type MetricsView struct {
	Label            string `yaml:"display_name"`
	Description      string
	Model            string
	TimeDimension    string `yaml:"timeseries"`
	TimeGrains       []string
	DefaultTimeGrain string `yaml:"default_timegrain"`
	Dimensions       []*Dimension
	Measures         []*Measure
}

type Measure struct {
	Label       string
	Expression  string
	Description string
	Format      string `yaml:"format_preset"`
	Ignore      bool   `yaml:"ignore,omitempty"`
}

type Dimension struct {
	Label       string
	Property    string `copier:"Name"`
	Description string
	Ignore      bool `yaml:"ignore,omitempty"`
}

func toSourceArtifact(catalog *drivers.CatalogEntry) (*Source, error) {
	source := &Source{
		Type: catalog.GetSource().Connector,
	}

	props := catalog.GetSource().Properties.AsMap()

	err := mapstructure.Decode(props, source)
	if err != nil {
		return nil, err
	}

	if source.Path != "" && catalog.GetSource().Connector != "local_file" {
		source.URI = source.Path
		source.Path = ""
	}

	return source, nil
}

func toMetricsViewArtifact(catalog *drivers.CatalogEntry) (*MetricsView, error) {
	metricsArtifact := &MetricsView{}
	err := copier.Copy(metricsArtifact, catalog.Object)
	if err != nil {
		return nil, err
	}

	return metricsArtifact, nil
}

func fromSourceArtifact(source *Source, path string) (*drivers.CatalogEntry, error) {
	props := map[string]interface{}{}
	if source.Type == "local_file" {
		props["path"] = source.Path
	} else {
		props["path"] = source.URI
	}
	if source.Region != "" {
		props["region"] = source.Region
	}
	if source.CsvDelimiter != "" {
		props["csv.delimiter"] = source.CsvDelimiter
	}
	if source.MaxTotalSize != 0 {
		props["glob.max_total_size"] = source.MaxTotalSize
	}

	if source.MaxMatchedObjects != 0 {
		props["glob.max_matched_objects"] = source.MaxMatchedObjects
	}

	if source.MaxObjectsListed != 0 {
		props["glob.max_objects_listed"] = source.MaxObjectsListed
	}

	if source.PageSize != 0 {
		props["glob.page_size"] = source.PageSize
	}
	propsPB, err := structpb.NewStruct(props)
	if err != nil {
		return nil, err
	}

	name := fileutil.Stem(path)
	return &drivers.CatalogEntry{
		Name: name,
		Type: drivers.ObjectTypeSource,
		Path: path,
		Object: &runtimev1.Source{
			Name:       name,
			Connector:  source.Type,
			Properties: propsPB,
		},
	}, nil
}

func fromMetricsViewArtifact(metrics *MetricsView, path string) (*drivers.CatalogEntry, error) {
	// remove ignored measures and dimensions
	var measures []*Measure
	for _, measure := range metrics.Measures {
		if measure.Ignore {
			continue
		}
		measures = append(measures, measure)
	}
	metrics.Measures = measures

	var dimensions []*Dimension
	for _, dimension := range metrics.Dimensions {
		if dimension.Ignore {
			continue
		}
		dimensions = append(dimensions, dimension)
	}
	metrics.Dimensions = dimensions

	apiMetrics := &runtimev1.MetricsView{}
	err := copier.Copy(apiMetrics, metrics)
	if err != nil {
		return nil, err
	}

	// this is needed since measure names are not given by the user
	for i, measure := range apiMetrics.Measures {
		measure.Name = fmt.Sprintf("measure_%d", i)
	}

	name := fileutil.Stem(path)
	apiMetrics.Name = name
	return &drivers.CatalogEntry{
		Name:   name,
		Type:   drivers.ObjectTypeMetricsView,
		Path:   path,
		Object: apiMetrics,
	}, nil
}<|MERGE_RESOLUTION|>--- conflicted
+++ resolved
@@ -15,23 +15,15 @@
  * This file contains the mapping from CatalogObject to Yaml files
  */
 type Source struct {
-<<<<<<< HEAD
 	Type              string
 	Path              string `yaml:"path,omitempty"`
 	CsvDelimiter      string `yaml:"csv.delimiter,omitempty" mapstructure:"csv.delimiter,omitempty"`
 	URI               string `yaml:"uri,omitempty"`
-	Region            string `yaml:"region,omitempty" mapstructure:"aws.region,omitempty"`
+	Region            string `yaml:"region,omitempty" mapstructure:"region,omitempty"`
 	MaxTotalSize      int64  `yaml:"glob.max_total_size,omitempty" mapstructure:"glob.max_total_size,omitempty"`
 	MaxMatchedObjects int    `yaml:"glob.max_matched_objects,omitempty" mapstructure:"glob.max_matched_objects,omitempty"`
 	MaxObjectsListed  int64  `yaml:"glob.max_objects_listed,omitempty" mapstructure:"glob.max_objects_listed,omitempty"`
 	PageSize          int    `yaml:"glob.page_size,omitempty"`
-=======
-	Type         string
-	Path         string `yaml:"path,omitempty"`
-	CsvDelimiter string `yaml:"csv.delimiter,omitempty" mapstructure:"csv.delimiter,omitempty"`
-	URI          string `yaml:"uri,omitempty"`
-	Region       string `yaml:"region,omitempty" mapstructure:"region,omitempty"`
->>>>>>> c30a0946
 }
 
 type MetricsView struct {
