package yaml

import (
	"fmt"
<<<<<<< HEAD
=======
	"strconv"
>>>>>>> 48342e0d
	"strings"

	"github.com/c2h5oh/datasize"
	"github.com/jinzhu/copier"
	"github.com/mitchellh/mapstructure"
	"github.com/rilldata/rill/cli/pkg/duration"
	runtimev1 "github.com/rilldata/rill/proto/gen/rill/runtime/v1"
	"github.com/rilldata/rill/runtime/drivers"
	"github.com/rilldata/rill/runtime/pkg/fileutil"
	"github.com/senseyeio/duration"
	"google.golang.org/protobuf/types/known/structpb"
)

/**
 * This file contains the mapping from CatalogObject to Yaml files
 */
type Source struct {
	Type                  string
	Path                  string         `yaml:"path,omitempty"`
	CsvDelimiter          string         `yaml:"csv.delimiter,omitempty" mapstructure:"csv.delimiter,omitempty"`
	URI                   string         `yaml:"uri,omitempty"`
	Region                string         `yaml:"region,omitempty" mapstructure:"region,omitempty"`
	S3Endpoint            string         `yaml:"endpoint,omitempty" mapstructure:"endpoint,omitempty"`
	GlobMaxTotalSize      int64          `yaml:"glob.max_total_size,omitempty" mapstructure:"glob.max_total_size,omitempty"`
	GlobMaxObjectsMatched int            `yaml:"glob.max_objects_matched,omitempty" mapstructure:"glob.max_objects_matched,omitempty"`
	GlobMaxObjectsListed  int64          `yaml:"glob.max_objects_listed,omitempty" mapstructure:"glob.max_objects_listed,omitempty"`
	GlobPageSize          int            `yaml:"glob.page_size,omitempty" mapstructure:"glob.page_size,omitempty"`
	HivePartition         *bool          `yaml:"hive_partitioning,omitempty" mapstructure:"hive_partitioning,omitempty"`
	Timeout               int32          `yaml:"timeout,omitempty"`
	ExtractPolicy         *ExtractPolicy `yaml:"extract,omitempty"`
}

type ExtractPolicy struct {
	Row  *ExtractConfig `yaml:"rows,omitempty" mapstructure:"rows,omitempty"`
	File *ExtractConfig `yaml:"files,omitempty" mapstructure:"files,omitempty"`
}

type ExtractConfig struct {
	Strategy string `yaml:"strategy,omitempty" mapstructure:"strategy,omitempty"`
	Size     string `yaml:"size,omitempty" mapstructure:"size,omitempty"`
}

type MetricsView struct {
	Label            string `yaml:"display_name"`
	Description      string
	Model            string
	TimeDimension    string   `yaml:"timeseries"`
	TimeGrains       []string `yaml:"time_grains"`
	DefaultTimeGrain string   `yaml:"default_time_grain"`
	DefaultTimeRange string   `yaml:"default_time_range"`
	Dimensions       []*Dimension
	Measures         []*Measure
}

type Measure struct {
	Label       string
	Expression  string
	Description string
	Format      string `yaml:"format_preset"`
	Ignore      bool   `yaml:"ignore,omitempty"`
}

type Dimension struct {
	Label       string
	Property    string `copier:"Name"`
	Description string
	Ignore      bool `yaml:"ignore,omitempty"`
}

func toSourceArtifact(catalog *drivers.CatalogEntry) (*Source, error) {
	source := &Source{
		Type: catalog.GetSource().Connector,
	}

	props := catalog.GetSource().Properties.AsMap()

	err := mapstructure.Decode(props, source)
	if err != nil {
		return nil, err
	}

	if source.Path != "" && catalog.GetSource().Connector != "local_file" {
		source.URI = source.Path
		source.Path = ""
	}

	extract, err := toExtractArtifact(catalog.GetSource().GetPolicy())
	if err != nil {
		return nil, err
	}

	source.ExtractPolicy = extract
	return source, nil
}

func toExtractArtifact(extract *runtimev1.Source_ExtractPolicy) (*ExtractPolicy, error) {
	if extract == nil {
		return nil, nil
	}

	sourceExtract := &ExtractPolicy{}
	// set file
	if extract.FilesStrategy != runtimev1.Source_ExtractPolicy_STRATEGY_UNSPECIFIED {
		sourceExtract.File = &ExtractConfig{}
		sourceExtract.File.Strategy = extract.FilesStrategy.String()
		sourceExtract.File.Size = fmt.Sprintf("%v", extract.FilesLimit)
	}

	// set row
	if extract.RowsStrategy != runtimev1.Source_ExtractPolicy_STRATEGY_UNSPECIFIED {
		sourceExtract.Row = &ExtractConfig{}
		sourceExtract.Row.Strategy = extract.RowsStrategy.String()
		bytes := datasize.ByteSize(extract.RowsLimitBytes)
		sourceExtract.Row.Size = bytes.HumanReadable()
	}

	return sourceExtract, nil
}

func toMetricsViewArtifact(catalog *drivers.CatalogEntry) (*MetricsView, error) {
	metricsArtifact := &MetricsView{}
	err := copier.Copy(metricsArtifact, catalog.Object)
	var timeGrains []string
	for _, timeGrainEnum := range catalog.GetMetricsView().TimeGrains {
		timeGrains = append(timeGrains, getTimeGrainString(timeGrainEnum))
	}
	metricsArtifact.TimeGrains = timeGrains
	metricsArtifact.DefaultTimeGrain = getTimeGrainString(catalog.GetMetricsView().DefaultTimeGrain)
	metricsArtifact.DefaultTimeRange = catalog.GetMetricsView().DefaultTimeRange
	if err != nil {
		return nil, err
	}

	return metricsArtifact, nil
}

func fromSourceArtifact(source *Source, path string) (*drivers.CatalogEntry, error) {
	props := map[string]interface{}{}
	if source.Type == "local_file" {
		props["path"] = source.Path
	} else {
		props["path"] = source.URI
	}
	if source.Region != "" {
		props["region"] = source.Region
	}
	if source.CsvDelimiter != "" {
		props["csv.delimiter"] = source.CsvDelimiter
	}
	if source.GlobMaxTotalSize != 0 {
		props["glob.max_total_size"] = source.GlobMaxTotalSize
	}

	if source.GlobMaxObjectsMatched != 0 {
		props["glob.max_objects_matched"] = source.GlobMaxObjectsMatched
	}

	if source.GlobMaxObjectsListed != 0 {
		props["glob.max_objects_listed"] = source.GlobMaxObjectsListed
	}

	if source.GlobPageSize != 0 {
		props["glob.page_size"] = source.GlobPageSize
	}

	if source.S3Endpoint != "" {
		props["endpoint"] = source.S3Endpoint
	}

	if source.HivePartition != nil {
		props["hive_partitioning"] = *source.HivePartition
	}

	propsPB, err := structpb.NewStruct(props)
	if err != nil {
		return nil, err
	}

	extract, err := fromExtractArtifact(source.ExtractPolicy)
	if err != nil {
		return nil, err
	}

	name := fileutil.Stem(path)
	return &drivers.CatalogEntry{
		Name: name,
		Type: drivers.ObjectTypeSource,
		Path: path,
		Object: &runtimev1.Source{
			Name:           name,
			Connector:      source.Type,
			Properties:     propsPB,
			Policy:         extract,
			TimeoutSeconds: source.Timeout,
		},
	}, nil
}

func fromExtractArtifact(policy *ExtractPolicy) (*runtimev1.Source_ExtractPolicy, error) {
	if policy == nil {
		return nil, nil
	}

	extractPolicy := &runtimev1.Source_ExtractPolicy{}

	// parse file
	if policy.File != nil {
		// parse strategy
		strategy, err := parseStrategy(policy.File.Strategy)
		if err != nil {
			return nil, err
		}

		extractPolicy.FilesStrategy = strategy

		// parse size
		size, err := strconv.ParseUint(policy.File.Size, 10, 64)
		if err != nil {
			return nil, fmt.Errorf("invalid size, parse failed with error %w", err)
		}
		if size <= 0 {
			return nil, fmt.Errorf("invalid size %q", size)
		}

		extractPolicy.FilesLimit = size
	}

	// parse rows
	if policy.Row != nil {
		// parse strategy
		strategy, err := parseStrategy(policy.Row.Strategy)
		if err != nil {
			return nil, err
		}

		extractPolicy.RowsStrategy = strategy

		// parse size
		// todo :: add support for number of rows
		size, err := getBytes(policy.Row.Size)
		if err != nil {
			return nil, fmt.Errorf("invalid size, parse failed with error %w", err)
		}
		if size <= 0 {
			return nil, fmt.Errorf("invalid size %q", size)
		}

		extractPolicy.RowsLimitBytes = size
	}
	return extractPolicy, nil
}

func parseStrategy(s string) (runtimev1.Source_ExtractPolicy_Strategy, error) {
	switch strings.ToLower(s) {
	case "tail":
		return runtimev1.Source_ExtractPolicy_STRATEGY_TAIL, nil
	case "head":
		return runtimev1.Source_ExtractPolicy_STRATEGY_HEAD, nil
	default:
		return runtimev1.Source_ExtractPolicy_STRATEGY_UNSPECIFIED, fmt.Errorf("invalid extract strategy %q", s)
	}
}

func getBytes(size string) (uint64, error) {
	var s datasize.ByteSize
	if err := s.UnmarshalText([]byte(size)); err != nil {
		return 0, err
	}

	return s.Bytes(), nil
}

func fromMetricsViewArtifact(metrics *MetricsView, path string) (*drivers.CatalogEntry, error) {
	// remove ignored measures and dimensions
	var measures []*Measure
	for _, measure := range metrics.Measures {
		if measure.Ignore {
			continue
		}
		measures = append(measures, measure)
	}
	metrics.Measures = measures

	var dimensions []*Dimension
	for _, dimension := range metrics.Dimensions {
		if dimension.Ignore {
			continue
		}
		dimensions = append(dimensions, dimension)
	}
	metrics.Dimensions = dimensions

	apiMetrics := &runtimev1.MetricsView{}

	// validate correctness of default time range
	if metrics.DefaultTimeRange != "" {
		_, err := duration.ParseISO8601(metrics.DefaultTimeRange)
		if err != nil {
			return nil, fmt.Errorf("invalid default_time_grain: %w", err)
		}
		apiMetrics.DefaultTimeRange = metrics.DefaultTimeRange
	}

	err := copier.Copy(apiMetrics, metrics)
	if err != nil {
		return nil, err
	}

	// this is needed since measure names are not given by the user
	for i, measure := range apiMetrics.Measures {
		measure.Name = fmt.Sprintf("measure_%d", i)
	}

	for _, timeGrain := range metrics.TimeGrains {
<<<<<<< HEAD
		apiMetrics.TimeGrains = append(apiMetrics.TimeGrains, getTimeGrainEnum(timeGrain))
	}
	apiMetrics.DefaultTimeGrain = getTimeGrainEnum(metrics.DefaultTimeGrain)
=======
		timeGrainEnum, err := getTimeGrainEnum(timeGrain)
		if err != nil {
			return nil, err
		}
		apiMetrics.TimeGrains = append(apiMetrics.TimeGrains, timeGrainEnum)
	}
	timeGrainEnum, err := getTimeGrainEnum(metrics.DefaultTimeGrain)
	if err != nil {
		return nil, err
	}
	apiMetrics.DefaultTimeGrain = timeGrainEnum
>>>>>>> 48342e0d

	name := fileutil.Stem(path)
	apiMetrics.Name = name
	return &drivers.CatalogEntry{
		Name:   name,
		Type:   drivers.ObjectTypeMetricsView,
		Path:   path,
		Object: apiMetrics,
	}, nil
}

// Get TimeGrain enum from string
<<<<<<< HEAD
func getTimeGrainEnum(timeGrain string) runtimev1.TimeGrain {
	switch strings.ToLower(timeGrain) {
	case "millisecond":
		return runtimev1.TimeGrain_TIME_GRAIN_MILLISECOND
	case "second":
		return runtimev1.TimeGrain_TIME_GRAIN_SECOND
	case "minute":
		return runtimev1.TimeGrain_TIME_GRAIN_MINUTE
	case "hour":
		return runtimev1.TimeGrain_TIME_GRAIN_HOUR
	case "day":
		return runtimev1.TimeGrain_TIME_GRAIN_DAY
	case "week":
		return runtimev1.TimeGrain_TIME_GRAIN_WEEK
	case "month":
		return runtimev1.TimeGrain_TIME_GRAIN_MONTH
	case "year":
		return runtimev1.TimeGrain_TIME_GRAIN_YEAR
	default:
		return runtimev1.TimeGrain_TIME_GRAIN_UNSPECIFIED
=======
func getTimeGrainEnum(timeGrain string) (runtimev1.TimeGrain, error) {
	switch strings.ToLower(timeGrain) {
	case "":
		return runtimev1.TimeGrain_TIME_GRAIN_UNSPECIFIED, nil
	case "millisecond":
		return runtimev1.TimeGrain_TIME_GRAIN_MILLISECOND, nil
	case "second":
		return runtimev1.TimeGrain_TIME_GRAIN_SECOND, nil
	case "minute":
		return runtimev1.TimeGrain_TIME_GRAIN_MINUTE, nil
	case "hour":
		return runtimev1.TimeGrain_TIME_GRAIN_HOUR, nil
	case "day":
		return runtimev1.TimeGrain_TIME_GRAIN_DAY, nil
	case "week":
		return runtimev1.TimeGrain_TIME_GRAIN_WEEK, nil
	case "month":
		return runtimev1.TimeGrain_TIME_GRAIN_MONTH, nil
	case "year":
		return runtimev1.TimeGrain_TIME_GRAIN_YEAR, nil
	default:
		return runtimev1.TimeGrain_TIME_GRAIN_UNSPECIFIED, fmt.Errorf("invalid time grain: %s", timeGrain)
>>>>>>> 48342e0d
	}
}

// Get TimeGrain string from enum
func getTimeGrainString(timeGrain runtimev1.TimeGrain) string {
	switch timeGrain {
	case runtimev1.TimeGrain_TIME_GRAIN_MILLISECOND:
		return "millisecond"
	case runtimev1.TimeGrain_TIME_GRAIN_SECOND:
		return "second"
	case runtimev1.TimeGrain_TIME_GRAIN_MINUTE:
		return "minute"
	case runtimev1.TimeGrain_TIME_GRAIN_HOUR:
		return "hour"
	case runtimev1.TimeGrain_TIME_GRAIN_DAY:
		return "day"
	case runtimev1.TimeGrain_TIME_GRAIN_WEEK:
		return "week"
	case runtimev1.TimeGrain_TIME_GRAIN_MONTH:
		return "month"
	case runtimev1.TimeGrain_TIME_GRAIN_YEAR:
		return "year"
	default:
		return ""
	}
}<|MERGE_RESOLUTION|>--- conflicted
+++ resolved
@@ -2,10 +2,7 @@
 
 import (
 	"fmt"
-<<<<<<< HEAD
-=======
 	"strconv"
->>>>>>> 48342e0d
 	"strings"
 
 	"github.com/c2h5oh/datasize"
@@ -320,11 +317,6 @@
 	}
 
 	for _, timeGrain := range metrics.TimeGrains {
-<<<<<<< HEAD
-		apiMetrics.TimeGrains = append(apiMetrics.TimeGrains, getTimeGrainEnum(timeGrain))
-	}
-	apiMetrics.DefaultTimeGrain = getTimeGrainEnum(metrics.DefaultTimeGrain)
-=======
 		timeGrainEnum, err := getTimeGrainEnum(timeGrain)
 		if err != nil {
 			return nil, err
@@ -336,7 +328,6 @@
 		return nil, err
 	}
 	apiMetrics.DefaultTimeGrain = timeGrainEnum
->>>>>>> 48342e0d
 
 	name := fileutil.Stem(path)
 	apiMetrics.Name = name
@@ -349,28 +340,6 @@
 }
 
 // Get TimeGrain enum from string
-<<<<<<< HEAD
-func getTimeGrainEnum(timeGrain string) runtimev1.TimeGrain {
-	switch strings.ToLower(timeGrain) {
-	case "millisecond":
-		return runtimev1.TimeGrain_TIME_GRAIN_MILLISECOND
-	case "second":
-		return runtimev1.TimeGrain_TIME_GRAIN_SECOND
-	case "minute":
-		return runtimev1.TimeGrain_TIME_GRAIN_MINUTE
-	case "hour":
-		return runtimev1.TimeGrain_TIME_GRAIN_HOUR
-	case "day":
-		return runtimev1.TimeGrain_TIME_GRAIN_DAY
-	case "week":
-		return runtimev1.TimeGrain_TIME_GRAIN_WEEK
-	case "month":
-		return runtimev1.TimeGrain_TIME_GRAIN_MONTH
-	case "year":
-		return runtimev1.TimeGrain_TIME_GRAIN_YEAR
-	default:
-		return runtimev1.TimeGrain_TIME_GRAIN_UNSPECIFIED
-=======
 func getTimeGrainEnum(timeGrain string) (runtimev1.TimeGrain, error) {
 	switch strings.ToLower(timeGrain) {
 	case "":
@@ -393,7 +362,6 @@
 		return runtimev1.TimeGrain_TIME_GRAIN_YEAR, nil
 	default:
 		return runtimev1.TimeGrain_TIME_GRAIN_UNSPECIFIED, fmt.Errorf("invalid time grain: %s", timeGrain)
->>>>>>> 48342e0d
 	}
 }
 
