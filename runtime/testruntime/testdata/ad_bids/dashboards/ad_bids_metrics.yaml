--- conflicted
+++ resolved
@@ -35,13 +35,8 @@
   - display_name: "Number of bids"
     expression: count(*)
     description: ""
-<<<<<<< HEAD
     format_preset: humanize
-  - label: "Average bid price"
-=======
-    format_preset: ""
   - display_name: "Average bid price"
->>>>>>> 8bf01025
     expression: avg(bid_price)
     description: ""
     format_preset: humanize
