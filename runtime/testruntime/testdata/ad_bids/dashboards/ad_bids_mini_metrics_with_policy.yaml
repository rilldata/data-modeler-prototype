model: ad_bids_mini
display_name: Ad bids
description:

timeseries: timestamp
smallest_time_grain: ""

dimensions:
  - name: publisher
    display_name: Publisher
    expression: upper(publisher)
    description: ""
  - display_name: Domain
    column: domain
    description: ""

measures:
  - name: bid's number
    display_name: "Number of bids"
    expression: count(*)
<<<<<<< HEAD
    format_preset: humanize
  - label: "Total volume"
    name: total volume
    expression: sum(volume)
    format_preset: humanize
  - label: "Total impressions"
    name: total impressions
    expression: sum(impressions)
    format_preset: humanize
  - label: "Total clicks"
    name: total click"s
=======
  - name: total volume
    display_name: "Total volume"
    expression: sum(volume)
  - name: total impressions
    display_name: "Total impressions"
    expression: sum(impressions)
  - name: total click"s
    display_name: "Total clicks"
>>>>>>> 8bf01025
    expression: sum(clicks)
    format_preset: humanize

security:
  access: true
  row_filter: "domain = '{{ .user.domain }}'"  
  exclude:
    - if: "'{{ .user.domain }}' != 'msn.com'"
      names: 
        - total volume<|MERGE_RESOLUTION|>--- conflicted
+++ resolved
@@ -18,28 +18,17 @@
   - name: bid's number
     display_name: "Number of bids"
     expression: count(*)
-<<<<<<< HEAD
     format_preset: humanize
-  - label: "Total volume"
-    name: total volume
-    expression: sum(volume)
-    format_preset: humanize
-  - label: "Total impressions"
-    name: total impressions
-    expression: sum(impressions)
-    format_preset: humanize
-  - label: "Total clicks"
-    name: total click"s
-=======
   - name: total volume
     display_name: "Total volume"
     expression: sum(volume)
+    format_preset: humanize
   - name: total impressions
     display_name: "Total impressions"
     expression: sum(impressions)
+    format_preset: humanize
   - name: total click"s
     display_name: "Total clicks"
->>>>>>> 8bf01025
     expression: sum(clicks)
     format_preset: humanize
 
