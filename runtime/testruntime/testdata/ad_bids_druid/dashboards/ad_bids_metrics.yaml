--- conflicted
+++ resolved
@@ -18,16 +18,13 @@
     property: publisher
   - label: Space Label
     name: space_label
-    expression: "publisher"
-<<<<<<< HEAD
   - label: tags
     name: tags
     column: "tags"
-=======
   - label: id 
     name: id
     expression: "id"
->>>>>>> eab1a909
+
 
 
 measures:
