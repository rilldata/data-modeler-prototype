package sql

import (
	"testing"

<<<<<<< HEAD
	"github.com/rilldata/rill/runtime/sql/requests"
=======
	"github.com/rilldata/rill/runtime/sql/rpc"
>>>>>>> 54e37c79
	"github.com/stretchr/testify/require"
)

func TestSanity(t *testing.T) {
	isolate := NewIsolate()

	sql := "select 1 as foo, 'hello' as bar"
	schema := `{ "tables": [] }`
	dialect := "duckdb"

	res := isolate.ConvertSQL(sql, schema, dialect)
	require.Equal(t, `SELECT 1 AS "FOO", 'hello' AS "BAR"`, res)

	err := isolate.Close()
	require.NoError(t, err)
}

func TestTranspile(t *testing.T) {
	isolate := NewIsolate()

	sql := "select 1 as foo, 'hello' as bar"

<<<<<<< HEAD
	r := requests.Request{
		Request: &requests.Request_TranspileRequest{
			TranspileRequest: &requests.TranspileRequest{
				Sql:     sql,
				Dialect: requests.Dialect_DUCKDB,
=======
	r := rpc.Request{
		Request: &rpc.Request_TranspileRequest{
			TranspileRequest: &rpc.TranspileRequest{
				Sql:     sql,
				Dialect: rpc.Dialect_DUCKDB,
>>>>>>> 54e37c79
				Schema:  `{ "tables": [] }`,
			},
		},
	}

	res := isolate.request(&r)

	require.Equal(t, `SELECT 1 AS "FOO", 'hello' AS "BAR"`, (*res).GetTranspileResponse().Sql)

	err := isolate.Close()
	require.NoError(t, err)
}

<<<<<<< HEAD
func TestTranspileNoBase64(t *testing.T) {
	isolate := NewIsolate()

	sql := "select 1 as foo, 'hello' as bar"

	r := requests.Request{
		Request: &requests.Request_TranspileRequest{
			TranspileRequest: &requests.TranspileRequest{
				Sql:     sql,
				Dialect: requests.Dialect_DUCKDB,
				Schema:  `{ "tables": [] }`,
			},
		},
	}

	res := isolate.requestNoBase64(&r)

	require.Equal(t, `SELECT 1 AS "FOO", 'hello' AS "BAR"`, (*res).GetTranspileResponse().Sql)

	err := isolate.Close()
	require.NoError(t, err)
}

=======
>>>>>>> 54e37c79
func TestSanityGetAST(t *testing.T) {
	isolate := NewIsolate()

	sql := "select 1 as foo, 'hello' as bar"
	schema := `{ "tables": [] }`

	res := isolate.getAST(sql, schema)
	println(res)
	println(len(res))

	err := isolate.Close()
	require.NoError(t, err)
}<|MERGE_RESOLUTION|>--- conflicted
+++ resolved
@@ -3,11 +3,7 @@
 import (
 	"testing"
 
-<<<<<<< HEAD
-	"github.com/rilldata/rill/runtime/sql/requests"
-=======
 	"github.com/rilldata/rill/runtime/sql/rpc"
->>>>>>> 54e37c79
 	"github.com/stretchr/testify/require"
 )
 
@@ -30,19 +26,11 @@
 
 	sql := "select 1 as foo, 'hello' as bar"
 
-<<<<<<< HEAD
-	r := requests.Request{
-		Request: &requests.Request_TranspileRequest{
-			TranspileRequest: &requests.TranspileRequest{
-				Sql:     sql,
-				Dialect: requests.Dialect_DUCKDB,
-=======
 	r := rpc.Request{
 		Request: &rpc.Request_TranspileRequest{
 			TranspileRequest: &rpc.TranspileRequest{
 				Sql:     sql,
 				Dialect: rpc.Dialect_DUCKDB,
->>>>>>> 54e37c79
 				Schema:  `{ "tables": [] }`,
 			},
 		},
@@ -56,17 +44,16 @@
 	require.NoError(t, err)
 }
 
-<<<<<<< HEAD
 func TestTranspileNoBase64(t *testing.T) {
 	isolate := NewIsolate()
 
 	sql := "select 1 as foo, 'hello' as bar"
 
-	r := requests.Request{
-		Request: &requests.Request_TranspileRequest{
-			TranspileRequest: &requests.TranspileRequest{
+	r := rpc.Request{
+		Request: &rpc.Request_TranspileRequest{
+			TranspileRequest: &rpc.TranspileRequest{
 				Sql:     sql,
-				Dialect: requests.Dialect_DUCKDB,
+				Dialect: rpc.Dialect_DUCKDB,
 				Schema:  `{ "tables": [] }`,
 			},
 		},
@@ -80,8 +67,6 @@
 	require.NoError(t, err)
 }
 
-=======
->>>>>>> 54e37c79
 func TestSanityGetAST(t *testing.T) {
 	isolate := NewIsolate()
 
