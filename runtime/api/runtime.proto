syntax = "proto3";

package rill.runtime.v1;

import "google/api/annotations.proto";
import "google/protobuf/struct.proto";
import "google/protobuf/timestamp.proto";

option go_package = "github.com/rilldata/rill/runtime/api;api";

// RuntimeService is a data infrastructure proxy and orchestrator based on Rill SQL.
// It has a concept of instances, which are fully isolated data projects, enabling optional multi-tenancy.
service RuntimeService {
  // Ping returns information about the runtime
  rpc Ping(PingRequest) returns (PingResponse) {
    option (google.api.http) = {
      get: "/v1/ping"
    };
  }

  // Repos

  // ListRepos lists all the repos currently managed by the runtime
  rpc ListRepos(ListReposRequest) returns (ListReposResponse) {
    option (google.api.http) = {
      get: "/v1/repos"
    };
  }

  // GetRepo returns info about a specific repo
  rpc GetRepo(GetRepoRequest) returns (GetRepoResponse) {
    option (google.api.http) = {
      get: "/v1/repos/{repo_id}"
    };
  }

  // CreateRepo creates a new repo. See the Repo message for an explanation of repos.
  rpc CreateRepo(CreateRepoRequest) returns (CreateRepoResponse) {
    option (google.api.http) = {
      post: "/v1/repos",
      body: "*"
    };
  }

  // DeleteRepo deletes a repo
  rpc DeleteRepo(DeleteRepoRequest) returns (DeleteRepoResponse) {
    option (google.api.http) = {
      delete: "/v1/repos/{repo_id}"
    };
  }

  // ListFiles lists all the files matching a glob in a repo.
  // The files are sorted by their full path.
  rpc ListFiles(ListFilesRequest) returns (ListFilesResponse) {
    option (google.api.http) = {
      get: "/v1/repos/{repo_id}/files"
    };
  }

  // GetFile returns the contents of a specific file in a repo.
  rpc GetFile(GetFileRequest) returns (GetFileResponse) {
    option (google.api.http) = {
      get: "/v1/repos/{repo_id}/files/-/{path=**}"
    };
  }

  // PutFile creates or updates a file in a repo
  rpc PutFile(PutFileRequest) returns (PutFileResponse) {
    option (google.api.http) = {
      post: "/v1/repos/{repo_id}/files/-/{path=**}",
      body: "*"
    };
  }

  // DeleteFile deletes a file from a repo
  rpc DeleteFile(DeleteFileRequest) returns (DeleteFileResponse) {
    option (google.api.http) = {
      delete: "/v1/repos/{repo_id}/files/-/{path=**}"
    };
  }

  // RenameFile renames a file in a repo
  rpc RenameFile(RenameFileRequest) returns (RenameFileResponse) {
    option (google.api.http) = {
      post: "/v1/repos/{repo_id}/files/rename",
      body: "*"
    };
  }

  // Instances

  // ListInstances lists all the instances currently managed by the runtime
  rpc ListInstances(ListInstancesRequest) returns (ListInstancesResponse) {
    option (google.api.http) = {
      get: "/v1/instances"
    };
  }

  // GetInstance returns information about a specific instance
  rpc GetInstance(GetInstanceRequest) returns (GetInstanceResponse) {
    option (google.api.http) = {
      get: "/v1/instances/{instance_id}"
    };
  }

  // CreateInstance creates a new instance
  rpc CreateInstance(CreateInstanceRequest) returns (CreateInstanceResponse) {
    option (google.api.http) = {
      post: "/v1/instances",
      body: "*"
    };
  }

  // DeleteInstance deletes an instance
  rpc DeleteInstance(DeleteInstanceRequest) returns (DeleteInstanceResponse) {
    option (google.api.http) = {
      delete: "/v1/instances/{instance_id}"
    };
  }

  // Catalog

  // ListCatalogObjects lists all the objects (like tables, sources or metrics views) registered in an instance's catalog
  rpc ListCatalogObjects(ListCatalogObjectsRequest) returns (ListCatalogObjectsResponse) {
    option (google.api.http) = {
      get: "/v1/instances/{instance_id}/catalog"
    };
  }

  // GetCatalogObject returns information about a specific object in the catalog
  rpc GetCatalogObject(GetCatalogObjectRequest) returns (GetCatalogObjectResponse) {
    option (google.api.http) = {
      get: "/v1/instances/{instance_id}/catalog/{name}"
    };
  }

  // TriggerRefresh triggers a refresh of a refreshable catalog object.
  // It currently only supports sources (which will be re-ingested), but will also support materialized models in the future.
  // It does not respond until the refresh has completed (will move to async jobs when the task scheduler is in place).
  rpc TriggerRefresh(TriggerRefreshRequest) returns (TriggerRefreshResponse) {
    option (google.api.http) = {
      post: "/v1/instances/{instance_id}/catalog/{name}/refresh"
    };
  }

  // TriggerSync syncronizes the instance's catalog with the underlying OLAP's information schema.
  // If the instance has exposed=true, tables found in the information schema will be added to the catalog.
  rpc TriggerSync(TriggerSyncRequest) returns (TriggerSyncResponse) {
    option (google.api.http) = {
      post: "/v1/instances/{instance_id}/sync"
    };
  }

  // Migrations

  // Migrate applies a full set of artifacts from a repo to the catalog and infra.
  // It attempts to infer a minimal number of migrations to apply to reconcile the current state with
  // the desired state expressed in the artifacts. Any existing objects not described in the submitted
  // artifacts will be deleted.
  rpc Migrate(MigrateRequest) returns (MigrateResponse) {
    option (google.api.http) = {
      post: "/v1/instances/{instance_id}/migrate",
      body: "*"
    };
  }

  // PutFileAndMigrate combines PutFile and Migrate in a single endpoint to reduce latency.
  // It is equivalent to calling the two RPCs sequentially.
  rpc PutFileAndMigrate(PutFileAndMigrateRequest) returns (PutFileAndMigrateResponse) {
    option (google.api.http) = {
      post: "/v1/put-and-migrate",
      body: "*"
    };
  }

  // DeleteFileAndMigrate combines RenameFile and Migrate in a single endpoint to reduce latency.
  rpc DeleteFileAndMigrate(DeleteFileAndMigrateRequest) returns (DeleteFileAndMigrateResponse) {
    option (google.api.http) = {
      post: "/v1/delete-and-migrate",
      body: "*"
    };
  }

  // RenameFileAndMigrate combines RenameFile and Migrate in a single endpoint to reduce latency.
  rpc RenameFileAndMigrate(RenameFileAndMigrateRequest) returns (RenameFileAndMigrateResponse) {
    option (google.api.http) = {
      post: "/v1/rename-and-migrate",
      body: "*"
    };
  }

  // Non-reconciling migrations (TODO: Remove once fully transitioned to Migrate)

  // DEPRECATED: MigrateSingle applies a single `CREATE` statement.
  // It bypasses the reconciling migrations described in Migrate.
  // We aim to deprecate this function once reconciling migrations are mature and adopted in the modeller.
  rpc MigrateSingle(MigrateSingleRequest) returns (MigrateSingleResponse) {
    option (google.api.http) = {
      post: "/v1/instances/{instance_id}/migrate/single",
      body: "*"
    };
  }

  // DEPRECATED: MigrateDelete deletes a single object.
  // It bypasses the reconciling migrations described in Migrate.
  // We aim to deprecate this function once reconciling migrations are mature and adopted in the modeller.
  rpc MigrateDelete(MigrateDeleteRequest) returns (MigrateDeleteResponse) {
    option (google.api.http) = {
      post: "/v1/instances/{instance_id}/migrate/single/delete",
      body: "*"
    };
  }

  // Queries

  // Query runs a SQL query against the instance's OLAP datastore.
  rpc Query(QueryRequest) returns (QueryResponse) {
    option (google.api.http) = {
      post: "/v1/instances/{instance_id}/query",
      body: "*"
    };
  }

  // DEPRECATED: QueryDirect runs a SQL query by directly executing it against the instance's OLAP datastore.
  rpc QueryDirect(QueryDirectRequest) returns (QueryDirectResponse) {
    option (google.api.http) = {
      post: "/v1/instances/{instance_id}/query/direct",
      body: "*"
    };
  }

  // Explore APIs

  // MetricsViewMeta returns metadata about a metrics view.
  // It's comparable to calling GetCatalogObject and will be deprecated in the future.
  rpc MetricsViewMeta(MetricsViewMetaRequest) returns (MetricsViewMetaResponse) {
    option (google.api.http) = {
      post: "/v1/instances/{instance_id}/metrics-views/{metrics_view_name}/meta"
    };
  }

  // MetricsViewToplist returns the top dimension values of a metrics view sorted by one or more measures.
  // It's a convenience API for querying a metrics view.
  rpc MetricsViewToplist(MetricsViewToplistRequest) returns (MetricsViewToplistResponse) {
    option (google.api.http) = {
      post: "/v1/instances/{instance_id}/metrics-views/{metrics_view_name}/toplist/{dimension_name}",
      body: "*"
    };
  }

  // MetricsViewTimeSeries returns time series for the measures in the metrics view.
  // It's a convenience API for querying a metrics view.
  rpc MetricsViewTimeSeries(MetricsViewTimeSeriesRequest) returns (MetricsViewTimeSeriesResponse) {
    option (google.api.http) = {
      post: "/v1/instances/{instance_id}/metrics-views/{metrics_view_name}/timeseries",
      body: "*"
    };
  }

  // MetricsViewTotals returns totals over a time period for the measures in a metrics view.
  // It's a convenience API for querying a metrics view.
  rpc MetricsViewTotals(MetricsViewTotalsRequest) returns (MetricsViewTotalsResponse) {
    option (google.api.http) = {
      post: "/v1/instances/{instance_id}/metrics-views/{metrics_view_name}/totals",
      body: "*"
    };
  }

  // Profiling APIs

  // EstimateRollupInterval (TODO: add description)
  rpc EstimateRollupInterval(EstimateRollupIntervalRequest) returns (EstimateRollupIntervalResponse) {
    option (google.api.http) = {
      post: "/v1/instances/{instance_id}/estimate-rollup-interval/{table_name}",
      body: "*"
    };
  }

  // Get TopK elements from a table for a column given an agg function
  // agg function and k are optional, defaults are count(*) and 50 respectively
  rpc GetTopK(GetTopKRequest) returns (GetTopKResponse) {
    option (google.api.http) = {
      post: "/v1/instances/{instance_id}/topk/{table_name}/{column_name}",
      body: "*"
    };
  }

  // Get the number of nulls in a column
  rpc GetNullCount(GetNullCountRequest) returns (GetNullCountResponse) {
    option (google.api.http) = {
      get: "/v1/instances/{instance_id}/null-count/{table_name}/{column_name}"
    };
  }

  // Get basic stats for a numeric column like min, max, mean, stddev, etc
  rpc GetDescriptiveStatistics(GetDescriptiveStatisticsRequest) returns (GetDescriptiveStatisticsResponse) {
    option (google.api.http) = {
      get: "/v1/instances/{instance_id}/descriptive-statistics/{table_name}/{column_name}"
    };
  }

  // Estimates the smallest time grain present in the column
  rpc EstimateSmallestTimeGrain(EstimateSmallestTimeGrainRequest) returns (EstimateSmallestTimeGrainResponse) {
    option (google.api.http) = {
      get: "/v1/instances/{instance_id}/estimate-smallest-time-grain/{table_name}/{column_name}"
    };
  }

  // Get the histogram for values in a column
  rpc GetNumericHistogram(GetNumericHistogramRequest) returns (GetNumericHistogramResponse) {
    option (google.api.http) = {
      get: "/v1/instances/{instance_id}/numeric-histogram/{table_name}/{column_name}"
    };
  }

  // Get outliers for a numeric column
  rpc GetRugHistogram(GetRugHistogramRequest) returns (GetRugHistogramResponse) {
    option (google.api.http) = {
      get: "/v1/instances/{instance_id}/rug-histogram/{table_name}/{column_name}"
    };
  }

  // Get the time range summaries (min, max) for a column
  rpc GetTimeRangeSummary(GetTimeRangeSummaryRequest) returns (GetTimeRangeSummaryResponse) {
    option (google.api.http) = {
      get: "/v1/instances/{instance_id}/time-range-summary/{table_name}/{column_name}"
    };
  }

  // Get cardinality for a column
  rpc GetCardinalityOfColumn(GetCardinalityOfColumnRequest) returns (GetCardinalityOfColumnResponse) {
    option (google.api.http) = {
      get: "/v1/instances/{instance_id}/cardinality-of-column/{table_name}/{column_name}"
    };
  }

  // Generate time series
  rpc GenerateTimeSeries(GenerateTimeSeriesRequest) returns (GenerateTimeSeriesResponse) {
    option (google.api.http) = {
      post: "/v1/instances/{instance_id}/generate-timeseries",
      body: "*"
    };
  }

  // Tablewide profiling APIs

  // TableCardinality (TODO: add description)
  rpc GetTableCardinality(GetTableCardinalityRequest) returns (GetTableCardinalityResponse) {
    option (google.api.http) = {
      get: "/v1/instances/{instance_id}/queries/cardinality/tables/{table_name}"
    };
  }

  // ProfileColumns (TODO: add description)
  rpc ProfileColumns(ProfileColumnsRequest) returns (ProfileColumnsResponse) {
    option (google.api.http) = {
      post: "/v1/instances/{instance_id}/tables/{table_name}/profile-columns"
    };
  }

  // TableRows (TODO: add description)
  rpc GetTableRows(GetTableRowsRequest) returns (GetTableRowsResponse) {
    option (google.api.http) = {
      get: "/v1/instances/{instance_id}/tables/{table_name}/rows"
    };
  }

  // Connectors

  // ListConnectors returns a description of all the connectors implemented in the runtime,
  // including their schema and validation rules
  rpc ListConnectors(ListConnectorsRequest) returns (ListConnectorsResponse) {
    option (google.api.http) = {
      get: "/v1/connectors/meta"
    };
  }
}

// Request message for RuntimeService.Ping
message PingRequest {}

// Response message for RuntimeService.Ping
message PingResponse {
  // Runtime version
  string version = 1;

  // Runtime server time
  google.protobuf.Timestamp time = 2;
}

// **********
// Repos
// **********

// Repo represents a collection of file artifacts containing SQL statements.
// It will usually by represented as a folder on disk, but may also be backed by a
// database (for modelling in the cloud where no persistant file system is available).
message Repo {
  // UUID identifier
  string repo_id = 1;
  // Driver for persisting artifacts. Supports "file" and "postgres".
  string driver = 2;
  // DSN for driver. If the driver is "file", this should be the path to the root directory.
  string dsn = 3;
}

// Request message for RuntimeService.ListRepos
message ListReposRequest {
  int32 page_size = 1;
  string page_token = 2;
}

// Response message for RuntimeService.ListRepos
message ListReposResponse {
  repeated Repo repos = 1;
  string next_page_token = 2;
}

// Request message for RuntimeService.GetRepo
message GetRepoRequest {
  string repo_id = 1;
}

// Response message for RuntimeService.GetRepo
message GetRepoResponse {
  Repo repo = 1;
}

// Request message for RuntimeService.CreateRepo
message CreateRepoRequest {
  string repo_id = 1;
  string driver = 2;
  string dsn = 3;
}

// Response message for RuntimeService.CreateRepo
message CreateRepoResponse {
  Repo repo = 1;
}

// Request message for RuntimeService.DeleteRepo
message DeleteRepoRequest {
  string repo_id = 1;
}

// Response message for RuntimeService.DeleteRepo
message DeleteRepoResponse {}

// Request message for RuntimeService.ListFiles
message ListFilesRequest {
  string repo_id = 1;
  string glob = 2;
}

// Response message for RuntimeService.ListFiles
message ListFilesResponse {
  repeated string paths = 1;
}

// Request message for RuntimeService.GetFile
message GetFileRequest {
  string repo_id = 1;
  string path = 2;
}

// Reponse message for RuntimeService.GetFile
message GetFileResponse {
  string blob = 1;
  google.protobuf.Timestamp updated_on = 2;
}

// Request message for RuntimeService.PutFile
message PutFileRequest {
  string repo_id = 1;
  string path = 2;
  string blob = 3;
  // Create indicates whether to create the file if it doesn't already exist
  bool create = 4;
  // Will cause the operation to fail if the file already exists.
  // It should only be set when create = true.
  bool create_only = 5;
}

// Response message for RuntimeService.PutFile
message PutFileResponse {
  string file_path = 1; // TODO: Redundant, should be removed (but frontend currently uses it)
}

// Request message for RuntimeService.DeleteFile
message DeleteFileRequest {
  string repo_id = 1;
  string path = 2;
}

// Response message for RuntimeService.DeleteFile
message DeleteFileResponse {}

// Request message for RuntimeService.RenameFile
message RenameFileRequest {
  string repo_id = 1;
  string from_path = 2;
  string to_path = 3;
}

// Response message for RuntimeService.RenameFile
message RenameFileResponse {}

// **********
// Instances
// **********

// Instance represents one connection to an OLAP datastore (such as DuckDB or Druid).
// Migrations and queries are issued against a specific instance. The concept of
// instances enables multiple data projects to be served by one runtime.
message Instance {
  // Identifier (UUID)
  string instance_id = 1;
  // Name of OLAP infra driver ("druid" or "duckdb")
  string driver = 2;
  // DSN for connection to the OLAP infra
  string dsn = 3;
  // Prefix to add to all table names created through Rill SQL (such as sources, models, etc.)
  // Use it as an alternative to database schemas.
  string object_prefix = 4;
  // Indicates that the underlying infra may be manipulated directly by users.
  // If true, the runtime will continuously poll the infra's information schema
  // to discover tables not created through the runtime. They will be added to the
  // catalog as UnmanagedTables.
  bool exposed = 5;
  // If true, the runtime will store the instance's catalog data (such as sources and metrics views)
  // in the instance's OLAP datastore instead of in the runtime's metadata store. This is currently
  // only supported for the duckdb driver.
  bool embed_catalog = 6;
}

// Request message for RuntimeService.ListInstances
message ListInstancesRequest {
  int32 page_size = 1;
  string page_token = 2;
}

// Response message for RuntimeService.ListInstances
message ListInstancesResponse {
  repeated Instance instances = 1;
  string next_page_token = 2;
}

// Request message for RuntimeService.GetInstance
message GetInstanceRequest {
  string instance_id = 1;
}

// Response message for RuntimeService.GetInstance
message GetInstanceResponse {
  Instance instance = 1;
}

// Request message for RuntimeService.CreateInstance
message CreateInstanceRequest {
  // See message Instance for field descriptions
  string instance_id = 1;
  string driver = 2;
  string dsn = 3;
  string object_prefix = 4;
  bool exposed = 5;
  bool embed_catalog = 6;
}

// Response message for RuntimeService.CreateInstance
message CreateInstanceResponse {
  string instance_id = 1; // Temporary, for compatibility with local frontend
  Instance instance = 2;
}

// Request message for RuntimeService.DeleteInstance
message DeleteInstanceRequest {
  string instance_id = 1;
}

// Response message for RuntimeService.DeleteInstance
message DeleteInstanceResponse {}

// **********
// Catalog
// **********

// CatalogObject represents an object stored in the catalog
message CatalogObject {
  enum Type {
    TYPE_UNSPECIFIED = 0;
    TYPE_TABLE = 1;
    TYPE_SOURCE = 2;
    TYPE_MODEL = 3;
    TYPE_METRICS_VIEW = 4;
  }
  Type type = 1;
  Table table = 2;
  Source source = 3;
  Model model = 4;
  MetricsView metrics_view = 5;
  string name = 6;
  string path = 7;
  google.protobuf.Timestamp created_on = 8;
  google.protobuf.Timestamp updated_on = 9;
  google.protobuf.Timestamp refreshed_on = 10;
}

// Table represents a table in the OLAP database. These include pre-existing tables discovered by periodically
// scanning the database's information schema when the instance is created with exposed=true. Pre-existing tables
// have managed = false.
message Table {
  // Table name
  string name = 1;
  // Table schema
  StructType schema = 2;
  // Managed is true if the table was created through a runtime migration, false if it was discovered in by
  // scanning the database's information schema.
  bool managed = 3;
}

// Source is the internal representation of a source definition
message Source {
  // Name of the source
  string name = 1;
  // Connector used by the source
  string connector = 2;
  // Connector properties assigned in the source
  google.protobuf.Struct properties = 3;
  // Detected schema of the source
  StructType schema = 5;
  // Used for the SQL statement for sources
  // TODO: Remove when frontend sources code has been refactored
  string sql = 20;
}

// Model is the internal representation of a model definition
message Model {
  // Dialects supported for models
  enum Dialect {
    DIALECT_UNSPECIFIED = 0;
    DIALECT_DUCKDB = 1;
  }
  // Name of the model
  string name = 1;
  // SQL is a SELECT statement representing the model
  string sql = 2;
  // Dialect of the SQL statement
  Dialect dialect = 3;
  // Detected schema of the model
  StructType schema = 4;
}

// Metrics view is the internal representation of a metrics view definition
message MetricsView {
  // Dimensions are columns to filter and group by
  message Dimension {
    string name = 1;
    string label = 2;
    string description = 3;
    string enabled = 4;
  }
  // Measures are aggregated computed values
  message Measure {
    string name = 1;
    string label = 2;
    string expression = 3;
    string description = 4;
    string format = 5;
    string enabled = 6;
  }
  // Name of the metrics view
  string name = 1;
  // Name of the source or model that the metrics view is based on
  string from = 2;
  // Name of the primary time dimension, used for rendering time series
  string time_dimension = 3;
  // Recommended granularities for rolling up the time dimension.
  // Should be a valid SQL INTERVAL value.
  repeated string time_grains = 4;
  // Dimensions in the metrics view
  repeated Dimension dimensions = 5;
  // Measures in the metrics view
  repeated Measure measures = 6;
}

// Request message for RuntimeService.ListCatalogObjects
message ListCatalogObjectsRequest {
  string instance_id = 1;
  CatalogObject.Type type = 2;
}

// Response message for RuntimeService.ListCatalogObjects
message ListCatalogObjectsResponse {
  repeated CatalogObject objects = 1;
}

// Request message for RuntimeService.GetCatalogObject
message GetCatalogObjectRequest {
  string instance_id = 1;
  string name = 2;
}

// Response message for RuntimeService.GetCatalogObject
message GetCatalogObjectResponse {
  CatalogObject object = 1;
}

// Request message for RuntimeService.TriggerRefresh
message TriggerRefreshRequest {
  string instance_id = 1;
  string name = 2;
}

// Response message for RuntimeService.TriggerRefresh
message TriggerRefreshResponse {}

// Request message for RuntimeService.TriggerSync
message TriggerSyncRequest {
  string instance_id = 1;
}

// Response message for RuntimeService.TriggerSync
message TriggerSyncResponse {
  uint32 objects_count = 1;
  uint32 objects_added_count = 2;
  uint32 objects_updated_count = 3;
  uint32 objects_removed_count = 4;
}

// **********
// Migrations
// **********

// Request message for RuntimeService.Migrate
message MigrateRequest {
  // Instance to migrate
  string instance_id = 1;
  // Contents of files containing one or more SQL DDL statements
  string repo_id = 2;
  // Changed paths provides a way to "hint" what files have changed in the repo, enabling
  // migrations to execute faster by not scanning all code artifacts for changes.
  repeated string changed_paths = 3;
  // If true, will validate the file artifacts, but not actually execute any migrations
  bool dry = 4;
  // If true, will not execute any migrations if any artifact fails to validate.
  // Otherwise, it will execute a best-effort migration (including dropping objects with artifacts
  // that fail to validate.)
  bool strict = 5;
}

// Response message for RuntimeService.Migrate
message MigrateResponse {
  // Errors encountered during the migration. If strict = false, any path in
  // affected_paths without an error can be assumed to have been migrated succesfully.
  repeated MigrationError errors = 1;
  // affected_paths lists all the file artifact paths that were considered while
  // executing the migration. If changed_paths was empty, this will include all
  // code artifacts in the repo.
  repeated string affected_paths = 2;
}

// MigrationError represents an error encountered while running Migrate.
message MigrationError {
  // Code represents different categories of migration errors
  enum Code {
    // Unspecified error
    CODE_UNSPECIFIED = 0;
    // Code artifact failed to parse
    CODE_SYNTAX = 1;
    // Code artifact has internal validation errors
    CODE_VALIDATION = 2;
    // Code artifact is valid, but has invalid dependencies
    CODE_DEPENDENCY = 3;
    // Error returned from the OLAP database
    CODE_OLAP = 4;
    // Error encountered during source inspection or ingestion
    CODE_SOURCE = 5;
  }
  // CharLocation is a line and column in a code artifact
  message CharLocation {
    uint32 line = 1;
    uint32 column = 2;
  }
  // Code denotes the category of error
  Code code = 1;
  // Message is a developer-friendly error message
  string message = 2;
  // File path of the code artifact that this error relates to (if any)
  string file_path = 3;
  // Property path of the error in the code artifact (if any).
  // It's represented as a JS-style property path, e.g. "key0.key1[index2].key3".
  // It only applies to structured code artifacts (i.e. YAML).
  // Only applicable if file_path is set.
  string property_path = 4;
  // Start location of the error in the code artifact (if any).
  // Only applicable if file_path is set.
  CharLocation start_location = 5;
  // End location of the error in the code artifact (if any).
  // Only applicable if file_path and start_location is set.
  CharLocation end_location = 6;
}

// Request message for RuntimeService.MigrateSingle
message MigrateSingleRequest {
  // Instance to migrate
  string instance_id = 1;
  // A CREATE statement
  string sql = 2;
  // If true, will validate the SQL, but not actually execute the migrations
  bool dry_run = 3;
  // If true, will replace existing definitions with the same name
  bool create_or_replace = 4;
  // If provided, will attempt to rename an existing object and only recompute if necessary.
  // NOTE: very questionable semantics here.
  string rename_from = 5;
}

// Response message for RuntimeService.MigrateSingle
message MigrateSingleResponse {}

// Request message for RuntimeService.MigrateDelete
message MigrateDeleteRequest {
  // Instance to migrate
  string instance_id = 1;
  // Name of object to drop
  string name = 2;
}

// Response message for RuntimeService.MigrateDelete
message MigrateDeleteResponse {}

message PutFileAndMigrateRequest {
  // Repo to store the file in
  string repo_id = 1;
  // Instance to apply the migrations to
  string instance_id = 2;
  // Path to store the file at
  string path = 3;
  // Contents to save to the file
  string blob = 4;
  // Create indicates whether to create the file if it doesn't already exist
  bool create = 5;
  // create_only will cause the operation to fail if a file already exists at path.
  // It should only be set when create = true.
  bool create_only = 6;

  // If true, will save the file and validate it and related file artifacts, but not actually execute any migrations.
  bool dry = 8;
  // If true, will not execute any migrations if any artifact fails to validate.
  // Otherwise, it will execute a best-effort migration (including dropping objects with artifacts
  // that fail to validate.)
  bool strict = 9;
}

message PutFileAndMigrateResponse {
  // Errors encountered during the migration. If strict = false, any path in
  // affected_paths without an error can be assumed to have been migrated succesfully.
  repeated MigrationError errors = 1;
  // affected_paths lists all the file paths that were considered while
  // executing the migration. For a PutFileAndMigrate, this includes the put file
  // as well as any file artifacts that rely on objects declared in it.
  repeated string affected_paths = 2;
}

message DeleteFileAndMigrateRequest {
  // Repo to store the file in
  string repo_id = 1;
  // Instance to apply the migrations to
  string instance_id = 2;
  // Path to store the file at
  string path = 3;
  // If true, will save the file and validate it and related file artifacts, but not actually execute any migrations.
  bool dry = 4;
  // If true, will not execute any migrations if any artifact fails to validate.
  // Otherwise, it will execute a best-effort migration (including dropping objects with artifacts
  // that fail to validate.)
  bool strict = 5;
}

message DeleteFileAndMigrateResponse {
  // Errors encountered during the migration. If strict = false, any path in
  // affected_paths without an error can be assumed to have been migrated succesfully.
  repeated MigrationError errors = 1;
  // affected_paths lists all the file paths that were considered while
  // executing the migration. For a PutFileAndMigrate, this includes the put file
  // as well as any file artifacts that rely on objects declared in it.
  repeated string affected_paths = 2;
}

message RenameFileAndMigrateRequest {
  // Repo to store the file in
  string repo_id = 1;
  // Instance to apply the migrations to
  string instance_id = 2;
  // Current path of the file
  string from_path = 3;
  // New path of the file
  string to_path = 4;
  // If true, will save the file and validate it and related file artifacts, but not actually execute any migrations.
  bool dry = 5;
  // If true, will not execute any migrations if any artifact fails to validate.
  // Otherwise, it will execute a best-effort migration (including dropping objects with artifacts
  // that fail to validate.)
  bool strict = 6;
}

message RenameFileAndMigrateResponse {
  // Errors encountered during the migration. If strict = false, any path in
  // affected_paths without an error can be assumed to have been migrated succesfully.
  repeated MigrationError errors = 1;
  // affected_paths lists all the file paths that were considered while
  // executing the migration. For a PutFileAndMigrate, this includes the put file
  // as well as any file artifacts that rely on objects declared in it.
  repeated string affected_paths = 2;
}

// **********
// Queries
// **********

// Request message for RuntimeService.Query
message QueryRequest {
  // Instance to query
  string instance_id = 1;
  // SELECT statement
  string sql = 2;
  // Args to interpolate into the statement
  repeated google.protobuf.Value args = 3;
  // Query priority (not supported by all backends)
  int64 priority = 4;
  // If true, will only validate the query, not execute it
  bool dry_run = 5;
}

// Response message for RuntimeService.Query
message QueryResponse {
  // Schema of result data
  StructType meta = 1;
  // Result data
  repeated google.protobuf.Struct data = 2;
}

// Request message for RuntimeService.QueryDirect
message QueryDirectRequest {
  // Instance to query
  string instance_id = 1;
  // SELECT statement
  string sql = 2;
  // Args to interpolate into the statement
  repeated google.protobuf.Value args = 3;
  // Query priority (not supported by all backends)
  int64 priority = 4;
  // If true, will only validate the query, not execute it
  bool dry_run = 5;
}

// Response message for RuntimeService.QueryDirect
message QueryDirectResponse {
  // Schema of result data
  StructType meta = 1;
  // Result data
  repeated google.protobuf.Struct data = 2;
}

// **********
// Explore APIs
// **********

// Request message for RuntimeService.MetricsViewMeta
message MetricsViewMetaRequest {
  string instance_id = 1;
  string metrics_view_name = 2;
}

// Response message for RuntimeService.MetricsViewMeta
message MetricsViewMetaResponse {
  string metrics_view_name = 1;
  string from_object = 2;
  repeated MetricsView.Dimension dimensions = 3;
  repeated MetricsView.Measure measures = 4;
}

// Request message for RuntimeService.MetricsViewToplist
message MetricsViewToplistRequest {
  string instance_id = 1;
  string metrics_view_name = 2;
  string dimension_name = 3;
  repeated string measure_names = 4;
  google.protobuf.Timestamp time_start = 5;
  google.protobuf.Timestamp time_end = 6;
  int64 limit = 7;
  int64 offset = 8;
  repeated MetricsViewSort sort = 9;
  MetricsViewFilter filter = 10;
}

// Response message for RuntimeService.MetricsViewToplist
message MetricsViewToplistResponse {
  repeated MetricsViewColumn meta = 1;
  repeated google.protobuf.Struct data = 2;
}

// Request message for RuntimeService.MetricsViewTimeSeries
message MetricsViewTimeSeriesRequest {
  string instance_id = 1;
  string metrics_view_name = 2;
  repeated string measure_names = 3;
  google.protobuf.Timestamp time_start = 4;
  google.protobuf.Timestamp time_end = 5;
  string time_granularity = 6;
  MetricsViewFilter filter = 7;
}

// Response message for RuntimeService.MetricsViewTimeSeries
message MetricsViewTimeSeriesResponse {
  repeated MetricsViewColumn meta = 1;
  repeated google.protobuf.Struct data = 2;
}

// Request message for RuntimeService.MetricsViewTotals
message MetricsViewTotalsRequest {
  string instance_id = 1;
  string metrics_view_name = 2;
<<<<<<< HEAD
  google.protobuf.Timestamp time_start = 3;
  google.protobuf.Timestamp time_end = 4;
  repeated BasicMeasureDefinition basic_measures = 5;
  MetricsViewFilter filter = 6;
  string timestamp_column_name = 7;
=======
  repeated string measure_names = 3;
  google.protobuf.Timestamp time_start = 4;
  google.protobuf.Timestamp time_end = 5;
  MetricsViewFilter filter = 7;
>>>>>>> 5ca1597f
}

// Response message for RuntimeService.MetricsViewTotals
message MetricsViewTotalsResponse {
  repeated MetricsViewColumn meta = 1;
  google.protobuf.Struct data = 2;
}

// Sort clause for metrics view requests
message MetricsViewSort {
  string name = 1;
  bool ascending = 2;
}

// Filter clause for metrics view requests
message MetricsViewFilter {
  message Cond {
    string name = 1;
    repeated google.protobuf.Value in = 2;
    repeated google.protobuf.Value like = 3;
  }
  repeated string match = 1;
  repeated Cond include = 2;
  repeated Cond exclude = 3;
}

// MetricsViewColumn represents a column in a metrics view
message MetricsViewColumn {
  string name = 1;
  string type = 2;
  bool nullable = 3;
}

// **********
// Profiling APIs
// **********

message EstimateRollupIntervalRequest {
  string instance_id = 1;
  string table_name = 2;
  string column_name = 3;
}

message EstimateRollupIntervalResponse {
  google.protobuf.Timestamp start = 1;
  google.protobuf.Timestamp end = 2;
  TimeGrain interval = 3;
}

message ProfileColumnSummary {
  oneof Case {
    CategoricalSummary categorical_summary = 1;
    NumericSummary numeric_summary = 2;
    TimeRangeSummary time_range_summary = 3;
  }
}

// Response for RuntimeService.GetTopK and RuntimeService.GetCardinalityOfColumn. Message will have either topK or cardinality set.
message CategoricalSummary {
  oneof Case {
    TopK topK = 1;
    int64 cardinality = 2;
  }
}

message GetCardinalityOfColumnResponse {
  CategoricalSummary categorical_summary = 1;
}

message GetTopKResponse {
  CategoricalSummary categorical_summary = 1;
}

// Response for RuntimeService.GetNumericHistogram, RuntimeService.GetDescriptiveStatistics and RuntimeService.GetCardinalityOfColumn.
// Message will have either numericHistogramBins, numericStatistics or numericOutliers set.
message NumericSummary {
  oneof Case {
    NumericHistogramBins numeric_histogram_bins = 1;
    NumericStatistics numeric_statistics = 2;
    NumericOutliers numeric_outliers = 3;
  }
}

message GetRugHistogramResponse {
  NumericSummary numeric_summary = 1;
}

message GetNumericHistogramResponse {
  NumericSummary numeric_summary = 1;
}

message GetDescriptiveStatisticsResponse {
  NumericSummary numeric_summary = 1;
}

message GetTimeRangeSummaryResponse {
  TimeRangeSummary time_range_summary = 1;
}

message TimeRangeSummary {
<<<<<<< HEAD
  google.protobuf.Timestamp min = 1;
  google.protobuf.Timestamp max = 2;
  message Interval {
    int32 months = 1;
    int32 days = 2;
    int64 micros = 3;
  }
  Interval interval = 3;
=======
    google.protobuf.Timestamp min = 1;
    google.protobuf.Timestamp max = 2;
    message Interval {
      int32 months = 1;
      int32 days = 2;
      int64 micros = 3;
    }
    Interval interval = 3;
>>>>>>> 5ca1597f
}

message NumericOutliers {
  message Outlier {
    int64 bucket = 1;
    double low = 2;
    double high = 3;
    bool present = 4;
  }
  repeated Outlier outliers = 1;
}

// Request for RuntimeService.GetTopK. Returns the top K values for a given column using agg function for table table_name.
message GetTopKRequest {
  string instance_id = 1;
  string table_name = 2;
  string column_name = 3;
  optional string agg = 4; // default is count(*)
  optional int32 k = 5; // default is 50
}

message TopK {
  message TopKEntry {
    // value is optional so that null values from the database can be represented.
    optional string value = 1;
    double count = 2;
  }
  repeated TopKEntry entries = 1;
}

// Request for RuntimeService.GetNullCount. Returns the null count for a given column for table table_name
message GetNullCountRequest {
  string instance_id = 1;
  string table_name = 2;
  string column_name = 3;
}

// Response for RuntimeService.GetNullCount
message GetNullCountResponse {
  int64 count = 1;
}

// Request for RuntimeService.GetGetDescriptiveStatisticsRequest. Returns the stats for a given column for table table_name
message GetDescriptiveStatisticsRequest {
  string instance_id = 1;
  string table_name = 2;
  string column_name = 3;
}

// Response for RuntimeService.GetDescriptiveStatistics
message NumericStatistics {
  double min = 1;
  double max = 2;
  double mean = 3;
  double q25 = 4;
  double q50 = 5;
  double q75 = 6;
  double sd = 7;
}

// Request for RuntimeService.EstimateSmallestTimeGrainRequest
message EstimateSmallestTimeGrainRequest {
  string instance_id = 1;
  string table_name = 2;
  string column_name = 3;
}

enum TimeGrain {
<<<<<<< HEAD
  TIME_GRAIN_UNSPECIFIED = 0;
  TIME_GRAIN_MILLISECOND = 1;
  TIME_GRAIN_SECOND = 2;
  TIME_GRAIN_MINUTE = 3;
  TIME_GRAIN_HOUR = 4;
  TIME_GRAIN_DAY = 5;
  TIME_GRAIN_WEEK = 6;
  TIME_GRAIN_MONTH = 7;
  TIME_GRAIN_YEAR = 8;
=======
  UNSPECIFIED = 0;
  MILLISECOND = 1;
  SECOND = 2;
  MINUTE = 3;
  HOUR = 4;
  DAY = 5;
  WEEK = 6;
  MONTH = 7;
  YEAR = 8;
>>>>>>> 5ca1597f
}

// Response for RuntimeService.EstimateSmallestTimeGrain
message EstimateSmallestTimeGrainResponse {
  TimeGrain time_grain = 1;
}

// Request for RuntimeService.GetNumericHistogram. Returns the histogram for a given column for table table_name
message GetNumericHistogramRequest {
  string instance_id = 1;
  string table_name = 2;
  string column_name = 3;
}

// Response for RuntimeService.GetNumericHistogram
message NumericHistogramBins {
  message Bin {
    int64 bucket = 1;
    double low = 2;
    double high = 3;
    int64 count = 4;
  }
  repeated Bin bins = 1;
}

// Request for RuntimeService.GetRugHistogram
message GetRugHistogramRequest {
  string instance_id = 1;
  string table_name = 2;
  string column_name = 3;
}

// Request for RuntimeService.GetTimeRangeSummary
message GetTimeRangeSummaryRequest {
  string instance_id = 1;
  string table_name = 2;
  string column_name = 3;
}

// Request for RuntimeService.GetCardinalityOfColumn. Returns the cardinality for a given column for table table_name
message GetCardinalityOfColumnRequest {
  string instance_id = 1;
  string table_name = 2;
  string column_name = 3;
}

message GenerateTimeSeriesRequest {
  string instance_id = 1;
  string table_name = 2;
  optional BasicMeasures measures = 3;
  string timestamp_column_name = 4;
  optional TimeSeriesTimeRange time_range = 5;
  optional MetricsViewRequestFilter filters = 6;
  optional int64 pixels = 7;
  optional int32 sample_size = 8;
  message BasicMeasures {
    repeated BasicMeasureDefinition basic_measures = 1;
  }
}

message BasicMeasureDefinition {
  string id = 1;
  // mandatory user defined metadata
  string expression = 2;
  // optional user defined metadata
  optional string sql_name = 3;
}

message TimeSeriesTimeRange {
<<<<<<< HEAD
=======
  TimeRangeName name = 1;
>>>>>>> 5ca1597f
  google.protobuf.Timestamp start = 2;
  google.protobuf.Timestamp end = 3;
  TimeGrain interval = 4;
}

enum TimeRangeName {
  TIME_RANGE_NAME_UNSPECIFIED = 0;
  TIME_RANGE_NAME_LAST_HOUR = 1;
  TIME_RANGE_NAME_LAST_6_HOUR = 2;
  TIME_RANGE_NAME_LAST_DAY = 3;
  TIME_RANGE_NAME_LAST_2_DAYS = 4;
  TIME_RANGE_NAME_LAST_5_DAYS = 5;
  TIME_RANGE_NAME_LAST_WEEK = 6;
  TIME_RANGE_NAME_LAST_2_WEEKS = 7;
  TIME_RANGE_NAME_LAST_30_DAYS = 8;
  TIME_RANGE_NAME_LAST_60_DAYS = 9;
  TIME_RANGE_NAME_ALL_TIME = 10;
  // Today
  // MonthToDate
  // CustomRange
}

message MetricsViewDimensionValue {
  string name = 1;
  repeated google.protobuf.Value in = 2;
  optional Values like = 3;
  message Values {
    repeated google.protobuf.Value values = 1;
  }
}

message MetricsViewRequestFilter {
  repeated MetricsViewDimensionValue include = 1;
  repeated MetricsViewDimensionValue exclude = 2;
}

message TimeSeriesResponse {
  optional string id = 1;
  repeated TimeSeriesValue results = 2;
  optional TimeSeriesValues spark = 3;
  optional TimeSeriesTimeRange time_range = 4;
  int32 sample_size = 5;
  optional string error = 6;
  message TimeSeriesValues {
    repeated TimeSeriesValue values = 1;
  }
}

message GenerateTimeSeriesResponse {
  TimeSeriesResponse rollup = 1;
}

message TimeSeriesValue {
  string ts = 1;
  optional double bin = 2;
  map<string, double> records = 3;
}

// **********
// Tablewide profiling API
// **********

enum DatabaseObjectType {
  DATABASE_OBJECT_TYPE_UNSPECIFIED = 0;
  DATABASE_OBJECT_TYPE_TABLE = 1;
  DATABASE_OBJECT_TYPE_VIEW = 2;
  DATABASE_OBJECT_TYPE_FUNCTION = 3;
}

message RenameDatabaseObjectRequest {
  string instance_id = 1;
  string name = 2;
  string new_name = 3;
  optional DatabaseObjectType type = 4;
}

message RenameDatabaseObjectResponse {}

message GetTableCardinalityRequest {
  string instance_id = 1;
  string table_name = 2;
}

message GetTableCardinalityResponse {
  int64 cardinality = 1;
}

message ProfileColumnsRequest {
  string instance_id = 1;
  string table_name = 2;
}

message ProfileColumnsResponse {
  repeated ProfileColumn profile_columns = 1;
}

message ProfileColumn {
  string name = 1;
  string type = 2;
  int32 largest_string_length = 3;
}

message GetTableRowsRequest {
  string instance_id = 1;
  string table_name = 2;
  int32 limit = 3;
}

message GetTableRowsResponse {
  repeated google.protobuf.Struct data = 1;
}

// **********
// Connectors
// **********

// Connector represents a connector available in the runtime.
// It should not be confused with a source.
message Connector {
  // Property represents one of the connector's config properties
  message Property {
    // Type represents the field type
    enum Type {
      TYPE_UNSPECIFIED = 0;
      TYPE_STRING = 1;
      TYPE_NUMBER = 2;
      TYPE_BOOLEAN = 3;
      TYPE_INFORMATIONAL = 4;
    }
    // The property key
    string key = 1;
    // Pretty name for the property
    string display_name = 2;
    // Human readable description of the field
    string description = 3;
    // Placeholder value for use in UIs
    string placeholder = 4;
    // The type expected for this property
    Type type = 5;
    // Nullable is true if the field is optional
    bool nullable = 6;
    // Additional textual explanation for use in UIs
    string hint = 7;
    // Link to documentation for this property
    string href = 8;
  }
  // Name is the name of the connector (e.g. "CREATE SOURCE foo WITH connector = 'name'")
  string name = 1;
  // Pretty display name for use in UIs
  string display_name = 2;
  // Human readable description of the connector
  string description = 3;
  // Properties accepted by the connector
  repeated Property properties = 4;
}

// Request message for RuntimeService.ListConnectors
message ListConnectorsRequest {}

// Response message for RuntimeService.ListConnectors
message ListConnectorsResponse {
  repeated Connector connectors = 1;
}

// **********
// Common messages
// **********

// Type represents a data type in a schema
message Type {
  // Code enumerates all the types that can be represented in a schema
  enum Code {
    CODE_UNSPECIFIED = 0;
    CODE_BOOL = 1;
    CODE_INT8 = 2;
    CODE_INT16 = 3;
    CODE_INT32 = 4;
    CODE_INT64 = 5;
    CODE_INT128 = 6;
    CODE_UINT8 = 7;
    CODE_UINT16 = 8;
    CODE_UINT32 = 9;
    CODE_UINT64 = 10;
    CODE_UINT128 = 11;
    CODE_FLOAT32 = 12;
    CODE_FLOAT64 = 13;
    CODE_TIMESTAMP = 14;
    CODE_DATE = 15;
    CODE_TIME = 16;
    CODE_STRING = 17;
    CODE_BYTES = 18;
    CODE_ARRAY = 19;
    CODE_STRUCT = 20;
    CODE_MAP = 21;
    CODE_DECIMAL = 22;
    CODE_JSON = 23;
    CODE_UUID = 24;
  }
  // Code designates the type
  Code code = 1;
  // Nullable indicates whether null values are possible
  bool nullable = 2;
  // If code is CODE_ARRAY, array_element_type specifies the type of the array elements
  Type array_element_type = 3;
  // If code is CODE_STRUCT, struct_type specifies the type of the struct's fields
  StructType struct_type = 4;
  // If code is CODE_MAP, map_type specifies the map's key and value types
  MapType map_type = 5;
}

// StructType is a type composed of ordered, named and typed sub-fields
message StructType {
  message Field {
    string name = 1;
    Type type = 2;
  }
  repeated Field fields = 1;
}

// MapType is a complex type for mapping keys to values
message MapType {
  Type key_type = 1;
  Type value_type = 2;
}<|MERGE_RESOLUTION|>--- conflicted
+++ resolved
@@ -1021,18 +1021,10 @@
 message MetricsViewTotalsRequest {
   string instance_id = 1;
   string metrics_view_name = 2;
-<<<<<<< HEAD
-  google.protobuf.Timestamp time_start = 3;
-  google.protobuf.Timestamp time_end = 4;
-  repeated BasicMeasureDefinition basic_measures = 5;
-  MetricsViewFilter filter = 6;
-  string timestamp_column_name = 7;
-=======
   repeated string measure_names = 3;
   google.protobuf.Timestamp time_start = 4;
   google.protobuf.Timestamp time_end = 5;
   MetricsViewFilter filter = 7;
->>>>>>> 5ca1597f
 }
 
 // Response message for RuntimeService.MetricsViewTotals
@@ -1133,7 +1125,6 @@
 }
 
 message TimeRangeSummary {
-<<<<<<< HEAD
   google.protobuf.Timestamp min = 1;
   google.protobuf.Timestamp max = 2;
   message Interval {
@@ -1142,16 +1133,6 @@
     int64 micros = 3;
   }
   Interval interval = 3;
-=======
-    google.protobuf.Timestamp min = 1;
-    google.protobuf.Timestamp max = 2;
-    message Interval {
-      int32 months = 1;
-      int32 days = 2;
-      int64 micros = 3;
-    }
-    Interval interval = 3;
->>>>>>> 5ca1597f
 }
 
 message NumericOutliers {
@@ -1220,7 +1201,6 @@
 }
 
 enum TimeGrain {
-<<<<<<< HEAD
   TIME_GRAIN_UNSPECIFIED = 0;
   TIME_GRAIN_MILLISECOND = 1;
   TIME_GRAIN_SECOND = 2;
@@ -1230,17 +1210,6 @@
   TIME_GRAIN_WEEK = 6;
   TIME_GRAIN_MONTH = 7;
   TIME_GRAIN_YEAR = 8;
-=======
-  UNSPECIFIED = 0;
-  MILLISECOND = 1;
-  SECOND = 2;
-  MINUTE = 3;
-  HOUR = 4;
-  DAY = 5;
-  WEEK = 6;
-  MONTH = 7;
-  YEAR = 8;
->>>>>>> 5ca1597f
 }
 
 // Response for RuntimeService.EstimateSmallestTimeGrain
@@ -1310,10 +1279,6 @@
 }
 
 message TimeSeriesTimeRange {
-<<<<<<< HEAD
-=======
-  TimeRangeName name = 1;
->>>>>>> 5ca1597f
   google.protobuf.Timestamp start = 2;
   google.protobuf.Timestamp end = 3;
   TimeGrain interval = 4;
