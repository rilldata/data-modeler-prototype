--- conflicted
+++ resolved
@@ -51,19 +51,8 @@
 
 			updatedProj, err := client.UpdateProject(ctx, &adminv1.UpdateProjectRequest{
 				OrganizationName: cfg.Org,
-<<<<<<< HEAD
-				Name:             newName,
-				Description:      proj.Description,
-				Public:           proj.Public,
-				ProdBranch:       proj.ProdBranch,
-				GithubUrl:        proj.GithubUrl,
-				ProdSlots:        proj.ProdSlots,
-				Region:           proj.Region,
-				ProdTtlSeconds:   proj.ProdTtlSeconds,
-=======
 				Name:             name,
 				NewName:          &newName,
->>>>>>> c5bf0f91
 			})
 			if err != nil {
 				return err
