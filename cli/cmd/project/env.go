--- conflicted
+++ resolved
@@ -55,14 +55,8 @@
 			if resp.Variables == nil {
 				resp.Variables = make(map[string]string)
 			}
-<<<<<<< HEAD
-			proj.Variables[key] = value
-			updatedProject, err := client.UpdateProject(context.Background(), &adminv1.UpdateProjectRequest{
-				Id:               proj.Id,
-=======
 			resp.Variables[key] = value
 			updateResp, err := client.UpdateProjectVariables(ctx, &adminv1.UpdateProjectVariablesRequest{
->>>>>>> ebde48bf
 				OrganizationName: cfg.Org,
 				Name:             projectName,
 				Variables:        resp.Variables,
@@ -107,14 +101,8 @@
 				return nil
 			}
 
-<<<<<<< HEAD
-			delete(proj.Variables, key)
-			updatedProject, err := client.UpdateProject(context.Background(), &adminv1.UpdateProjectRequest{
-				Id:               proj.Id,
-=======
 			delete(resp.Variables, key)
 			update, err := client.UpdateProjectVariables(ctx, &adminv1.UpdateProjectVariablesRequest{
->>>>>>> ebde48bf
 				OrganizationName: cfg.Org,
 				Name:             projectName,
 				Variables:        resp.Variables,
