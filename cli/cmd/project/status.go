--- conflicted
+++ resolved
@@ -52,12 +52,8 @@
 					logs = fmt.Sprintf("  Logs: %s\n\n", depl.Logs)
 				}
 
-<<<<<<< HEAD
-				cmdutil.SuccessPrinter("Deployment info")
-=======
 				cmdutil.SuccessPrinter("Deployment info\n")
 				fmt.Printf("  Web: %s\n", proj.Project.FrontendUrl)
->>>>>>> bc48fb4e
 				fmt.Printf("  Runtime: %s\n", depl.RuntimeHost)
 				fmt.Printf("  Instance: %s\n", depl.RuntimeInstanceId)
 				fmt.Printf("  Slots: %d\n", depl.Slots)
