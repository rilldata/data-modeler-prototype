--- conflicted
+++ resolved
@@ -48,21 +48,13 @@
 			}
 
 			// 1. Print project info
-<<<<<<< HEAD
 			ch.Printer.PrintlnSuccess("Project info\n")
-			err = ch.Printer.PrintResource(toRow(proj.Project))
-			if err != nil {
-				return err
-			}
-=======
-			cmdutil.PrintlnSuccess("Project info\n")
 			fmt.Printf("  Name: %s\n", proj.Project.Name)
 			fmt.Printf("  Organization: %v\n", proj.Project.OrgName)
 			fmt.Printf("  Public: %v\n", proj.Project.Public)
 			fmt.Printf("  Github: %v\n", proj.Project.GithubUrl)
 			fmt.Printf("  Created: %s\n", proj.Project.CreatedOn.AsTime().Local().Format(time.RFC3339))
 			fmt.Printf("  Updated: %s\n", proj.Project.UpdatedOn.AsTime().Local().Format(time.RFC3339))
->>>>>>> e1b22276
 
 			depl := proj.ProdDeployment
 			if depl == nil {
