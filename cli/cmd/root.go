package cmd

import (
	"context"
	"fmt"
	"os"

	"github.com/rilldata/rill/cli/cmd/admin"
	"github.com/rilldata/rill/cli/cmd/auth"
	"github.com/rilldata/rill/cli/cmd/build"
	"github.com/rilldata/rill/cli/cmd/deploy"
	"github.com/rilldata/rill/cli/cmd/docs"
	"github.com/rilldata/rill/cli/cmd/env"
	"github.com/rilldata/rill/cli/cmd/initialize"
	"github.com/rilldata/rill/cli/cmd/org"
	"github.com/rilldata/rill/cli/cmd/project"
	"github.com/rilldata/rill/cli/cmd/runtime"
	"github.com/rilldata/rill/cli/cmd/source"
	"github.com/rilldata/rill/cli/cmd/start"
	"github.com/rilldata/rill/cli/cmd/user"
	versioncmd "github.com/rilldata/rill/cli/cmd/version"
	"github.com/rilldata/rill/cli/pkg/config"
	"github.com/rilldata/rill/cli/pkg/dotrill"
	"github.com/spf13/cobra"
)

func init() {
	cobra.EnableCommandSorting = false
}

// defaultAdminURL is the default admin server URL.
// Users can override it with the "--api-url" flag or by setting "api_url" in ~/.rill/config.yaml.
const defaultAdminURL = "https://admin.rilldata.io"

// rootCmd represents the base command when called without any subcommands.
var rootCmd = &cobra.Command{
	Use:   "rill <command>",
	Short: "Rill CLI",
}

// Execute adds all child commands to the root command and sets flags appropriately.
// This is called by main.main(). It only needs to happen once to the rootCmd.
func Execute(ctx context.Context, ver config.Version) {
	err := runCmd(ctx, ver)
	if err != nil {
		fmt.Printf("Error: %s\n", err.Error())
		os.Exit(1)
	}
}

func runCmd(ctx context.Context, ver config.Version) error {
	// Cobra config
	rootCmd.Version = ver.String()
	rootCmd.PersistentFlags().BoolP("help", "h", false, "Print usage") // Overrides message for help
	rootCmd.Flags().BoolP("version", "v", false, "Show rill version")  // Adds option to get version by passing --version or -v

	// Build CLI config
	cfg := &config.Config{
		Version: ver,
	}

	// Load admin token from .rill (may later be overridden by flag --api-token)
	token, err := dotrill.GetAccessToken()
	if err != nil {
		return fmt.Errorf("could not parse access token from ~/.rill: %w", err)
	}
	cfg.AdminTokenDefault = token

	// Load default org from .rill
	defaultOrg, err := dotrill.GetDefaultOrg()
	if err != nil {
		return fmt.Errorf("could not parse default org from ~/.rill: %w", err)
	}
	cfg.Org = defaultOrg

	// Load admin URL from .rill (override with --api-url)
	url, err := dotrill.GetDefaultAdminURL()
	if err != nil {
		return fmt.Errorf("could not parse default api URL from ~/.rill: %w", err)
	}
	if url == "" {
		url = defaultAdminURL
	}
	cfg.AdminURL = url

	// Add sub-commands
	rootCmd.AddCommand(initialize.InitCmd(cfg))
	rootCmd.AddCommand(start.StartCmd(cfg))
	rootCmd.AddCommand(build.BuildCmd(cfg))
	rootCmd.AddCommand(source.SourceCmd(cfg))
	rootCmd.AddCommand(admin.AdminCmd(cfg))
	rootCmd.AddCommand(runtime.RuntimeCmd(cfg))
	rootCmd.AddCommand(docs.DocsCmd())
	rootCmd.AddCommand(completionCmd)
	rootCmd.AddCommand(versioncmd.VersionCmd())

	// Add auth specific sub-commands for admin
	// Only api-url persistent flag needs to be added here.
	authCmds := []*cobra.Command{
		auth.LoginCmd(cfg),
		auth.LogoutCmd(cfg),
	}
	for _, cmd := range authCmds {
		cmd.PersistentFlags().StringVar(&cfg.AdminURL, "api-url", cfg.AdminURL, "Base URL for the admin API")
		rootCmd.AddCommand(cmd)
	}

	// Set prompt for missing required parameters in config
	rootCmd.PersistentFlags().BoolVar(&cfg.Interactive, "interactive", true, "Prompt for missing required parameters")

	// Add sub-commands for admin
	// (This allows us to add persistent flags that apply only to the admin-related commands.)
	adminCmds := []*cobra.Command{
		org.OrgCmd(cfg),
		project.ProjectCmd(cfg),
		deploy.DeployCmd(cfg),
<<<<<<< HEAD
		user.UserCmd(cfg),
=======
		env.EnvCmd(cfg),
>>>>>>> 30d7804d
	}
	for _, cmd := range adminCmds {
		cmd.PersistentFlags().StringVar(&cfg.AdminURL, "api-url", cfg.AdminURL, "Base URL for the admin API")
		cmd.PersistentFlags().StringVar(&cfg.AdminTokenOverride, "api-token", "", "Token for authenticating with the admin API")
		rootCmd.AddCommand(cmd)
	}

	return rootCmd.ExecuteContext(ctx)
}<|MERGE_RESOLUTION|>--- conflicted
+++ resolved
@@ -114,11 +114,8 @@
 		org.OrgCmd(cfg),
 		project.ProjectCmd(cfg),
 		deploy.DeployCmd(cfg),
-<<<<<<< HEAD
 		user.UserCmd(cfg),
-=======
 		env.EnvCmd(cfg),
->>>>>>> 30d7804d
 	}
 	for _, cmd := range adminCmds {
 		cmd.PersistentFlags().StringVar(&cfg.AdminURL, "api-url", cfg.AdminURL, "Base URL for the admin API")
