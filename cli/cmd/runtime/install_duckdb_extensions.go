package runtime

import (
	"fmt"
	"os"

	"github.com/rilldata/rill/cli/pkg/cmdutil"
	"github.com/rilldata/rill/runtime/drivers"
	"github.com/rilldata/rill/runtime/pkg/activity"
	"github.com/rilldata/rill/runtime/storage"
	"github.com/spf13/cobra"
	"go.uber.org/zap"
	"gocloud.dev/blob/memblob"
)

// InstallDuckDBExtensionsCmd adds a CLI command that forces DuckDB to install all required extensions.
// It's used to pre-hydrate the extensions cache in Docker images.
func InstallDuckDBExtensionsCmd(ch *cmdutil.Helper) *cobra.Command {
	installCmd := &cobra.Command{
		Use: "install-duckdb-extensions",
		RunE: func(cmd *cobra.Command, args []string) error {
			cfg := map[string]any{"dsn": ":memory:"} // In-memory
<<<<<<< HEAD
			h, err := drivers.Open("duckdb", "default", cfg, activity.NewNoopClient(), memblob.OpenBucket(nil), zap.NewNop())
=======
			h, err := drivers.Open("duckdb", "default", cfg, storage.MustNew(os.TempDir(), nil), activity.NewNoopClient(), zap.NewNop())
>>>>>>> e4b216f6
			if err != nil {
				return fmt.Errorf("failed to open ephemeral duckdb: %w", err)
			}
			err = h.Migrate(cmd.Context())
			if err != nil {
				return fmt.Errorf("failed to migrate ephemeral duckdb: %w", err)
			}
			err = h.Close()
			if err != nil {
				return fmt.Errorf("failed to close ephemeral duckdb: %w", err)
			}
			return nil
		},
	}

	return installCmd
}<|MERGE_RESOLUTION|>--- conflicted
+++ resolved
@@ -10,7 +10,6 @@
 	"github.com/rilldata/rill/runtime/storage"
 	"github.com/spf13/cobra"
 	"go.uber.org/zap"
-	"gocloud.dev/blob/memblob"
 )
 
 // InstallDuckDBExtensionsCmd adds a CLI command that forces DuckDB to install all required extensions.
@@ -20,11 +19,7 @@
 		Use: "install-duckdb-extensions",
 		RunE: func(cmd *cobra.Command, args []string) error {
 			cfg := map[string]any{"dsn": ":memory:"} // In-memory
-<<<<<<< HEAD
-			h, err := drivers.Open("duckdb", "default", cfg, activity.NewNoopClient(), memblob.OpenBucket(nil), zap.NewNop())
-=======
 			h, err := drivers.Open("duckdb", "default", cfg, storage.MustNew(os.TempDir(), nil), activity.NewNoopClient(), zap.NewNop())
->>>>>>> e4b216f6
 			if err != nil {
 				return fmt.Errorf("failed to open ephemeral duckdb: %w", err)
 			}
