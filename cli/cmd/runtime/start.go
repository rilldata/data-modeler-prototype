package runtime

import (
	"context"
	"encoding/hex"
	"fmt"
	"os"
	"time"

	"github.com/joho/godotenv"
	"github.com/kelseyhightower/envconfig"
	"github.com/redis/go-redis/v9"
	"github.com/rilldata/rill/cli/pkg/cmdutil"
	runtimev1 "github.com/rilldata/rill/proto/gen/rill/runtime/v1"
	"github.com/rilldata/rill/runtime"
	"github.com/rilldata/rill/runtime/pkg/activity"
	"github.com/rilldata/rill/runtime/pkg/debugserver"
	"github.com/rilldata/rill/runtime/pkg/email"
	"github.com/rilldata/rill/runtime/pkg/graceful"
	"github.com/rilldata/rill/runtime/pkg/observability"
	"github.com/rilldata/rill/runtime/pkg/ratelimit"
	"github.com/rilldata/rill/runtime/server"
	"github.com/rilldata/rill/runtime/storage"
	"github.com/spf13/cobra"
	"go.uber.org/zap"
	"go.uber.org/zap/zapcore"
	"gocloud.dev/blob/gcsblob"
	"gocloud.dev/gcp"
	"golang.org/x/oauth2/google"
	"golang.org/x/sync/errgroup"

	// Load connectors and reconcilers for runtime
	_ "github.com/rilldata/rill/runtime/drivers/admin"
	_ "github.com/rilldata/rill/runtime/drivers/athena"
	_ "github.com/rilldata/rill/runtime/drivers/azure"
	_ "github.com/rilldata/rill/runtime/drivers/bigquery"
	_ "github.com/rilldata/rill/runtime/drivers/clickhouse"
	_ "github.com/rilldata/rill/runtime/drivers/druid"
	_ "github.com/rilldata/rill/runtime/drivers/duckdb"
	_ "github.com/rilldata/rill/runtime/drivers/file"
	_ "github.com/rilldata/rill/runtime/drivers/gcs"
	_ "github.com/rilldata/rill/runtime/drivers/https"
	_ "github.com/rilldata/rill/runtime/drivers/mysql"
	_ "github.com/rilldata/rill/runtime/drivers/pinot"
	_ "github.com/rilldata/rill/runtime/drivers/postgres"
	_ "github.com/rilldata/rill/runtime/drivers/redshift"
	_ "github.com/rilldata/rill/runtime/drivers/s3"
	_ "github.com/rilldata/rill/runtime/drivers/salesforce"
	_ "github.com/rilldata/rill/runtime/drivers/slack"
	_ "github.com/rilldata/rill/runtime/drivers/snowflake"
	_ "github.com/rilldata/rill/runtime/drivers/sqlite"
	_ "github.com/rilldata/rill/runtime/reconcilers"
	_ "github.com/rilldata/rill/runtime/resolvers"
)

// Config describes runtime server config derived from environment variables.
// Env var keys must be prefixed with RILL_RUNTIME_ and are converted from snake_case to CamelCase.
// For example RILL_RUNTIME_HTTP_PORT is mapped to Config.HTTPPort.
type Config struct {
	MetastoreDriver         string                 `default:"sqlite" split_words:"true"`
	MetastoreURL            string                 `default:"file:rill?mode=memory&cache=shared" split_words:"true"`
	RedisURL                string                 `default:"" split_words:"true"`
	MetricsExporter         observability.Exporter `default:"prometheus" split_words:"true"`
	TracesExporter          observability.Exporter `default:"" split_words:"true"`
	LogLevel                zapcore.Level          `default:"info" split_words:"true"`
	HTTPPort                int                    `default:"8080" split_words:"true"`
	GRPCPort                int                    `default:"9090" split_words:"true"`
	DebugPort               int                    `default:"6060" split_words:"true"`
	AllowedOrigins          []string               `default:"*" split_words:"true"`
	SessionKeyPairs         []string               `split_words:"true"`
	AuthEnable              bool                   `default:"false" split_words:"true"`
	AuthIssuerURL           string                 `default:"" split_words:"true"`
	AuthAudienceURL         string                 `default:"" split_words:"true"`
	EmailSMTPHost           string                 `split_words:"true"`
	EmailSMTPPort           int                    `split_words:"true"`
	EmailSMTPUsername       string                 `split_words:"true"`
	EmailSMTPPassword       string                 `split_words:"true"`
	EmailSenderEmail        string                 `split_words:"true"`
	EmailSenderName         string                 `split_words:"true"`
	EmailBCC                string                 `split_words:"true"`
	ConnectionCacheSize     int                    `default:"100" split_words:"true"`
	QueryCacheSizeBytes     int64                  `default:"104857600" split_words:"true"` // 100MB by default
	SecurityEngineCacheSize int                    `default:"1000" split_words:"true"`
	LogBufferCapacity       int                    `default:"10000" split_words:"true"`    // 10k log lines
	LogBufferSizeBytes      int64                  `default:"16777216" split_words:"true"` // 16MB by default
	// AllowHostAccess controls whether instance can use host credentials and
	// local_file sources can access directory outside repo
	AllowHostAccess bool `default:"false" split_words:"true"`
	// DataDir stores data for all instances like duckdb file, temporary downloaded file etc.
	// The data for each instance is stored in a child directory named instance_id
	DataDir string `split_words:"true"`
<<<<<<< HEAD
	// DataBucket is the name of the GCS bucket where DuckDB backups are stored
=======
	// DataBucket is a common GCS bucket to store data for all instances. This data is expected to be persisted across resets.
>>>>>>> e4b216f6
	DataBucket                string `split_words:"true"`
	DataBucketCredentialsJSON string `split_words:"true"`
	// Sink type of activity client: noop (or empty string), kafka
	ActivitySinkType string `default:"" split_words:"true"`
	// Kafka brokers of an activity client's sink
	ActivitySinkKafkaBrokers string `default:"" split_words:"true"`
	// Kafka topic of an activity client's sink
	ActivitySinkKafkaTopic string `default:"" split_words:"true"`
}

// StartCmd starts a stand-alone runtime server. It only allows configuration using environment variables.
func StartCmd(ch *cmdutil.Helper) *cobra.Command {
	startCmd := &cobra.Command{
		Use:   "start",
		Short: "Start stand-alone runtime server",
		Run: func(cmd *cobra.Command, args []string) {
			// Load .env (note: fails silently if .env has errors)
			_ = godotenv.Load()

			// Init config
			var conf Config
			err := envconfig.Process("rill_runtime", &conf)
			if err != nil {
				fmt.Printf("failed to load config: %s\n", err.Error())
				os.Exit(1)
			}

			// Init logger
			cfg := zap.NewProductionConfig()
			cfg.Level.SetLevel(conf.LogLevel)
			cfg.EncoderConfig.NameKey = zapcore.OmitKey
			logger, err := cfg.Build()
			if err != nil {
				fmt.Printf("error: failed to create logger: %s\n", err.Error())
				os.Exit(1)
			}

			// Init email client
			var sender email.Sender
			if conf.EmailSMTPHost != "" {
				sender, err = email.NewSMTPSender(&email.SMTPOptions{
					SMTPHost:     conf.EmailSMTPHost,
					SMTPPort:     conf.EmailSMTPPort,
					SMTPUsername: conf.EmailSMTPUsername,
					SMTPPassword: conf.EmailSMTPPassword,
					FromEmail:    conf.EmailSenderEmail,
					FromName:     conf.EmailSenderName,
					BCC:          conf.EmailBCC,
				})
			} else {
				sender, err = email.NewConsoleSender(logger, conf.EmailSenderEmail, conf.EmailSenderName)
			}
			if err != nil {
				logger.Fatal("error creating email sender", zap.Error(err))
			}
			emailClient := email.New(sender)

			// Parse session keys as hex strings
			keyPairs := make([][]byte, len(conf.SessionKeyPairs))
			for idx, keyHex := range conf.SessionKeyPairs {
				key, err := hex.DecodeString(keyHex)
				if err != nil {
					logger.Fatal("failed to parse session key from hex string to bytes")
				}
				keyPairs[idx] = key
			}

			// Init observability
			shutdown, err := observability.Start(cmd.Context(), logger, &observability.Options{
				MetricsExporter: conf.MetricsExporter,
				TracesExporter:  conf.TracesExporter,
				ServiceName:     "runtime-server",
				ServiceVersion:  ch.Version.String(),
			})
			if err != nil {
				logger.Fatal("error starting observability", zap.Error(err))
			}
			defer func() {
				// Allow 10 seconds to gracefully shutdown observability
				ctx, cancel := context.WithTimeout(context.Background(), 10*time.Second)
				defer cancel()
				err := shutdown(ctx)
				if err != nil {
					logger.Error("observability shutdown failed", zap.Error(err))
				}
			}()

			// Init activity client
			var activityClient *activity.Client
			switch conf.ActivitySinkType {
			case "", "noop":
				activityClient = activity.NewNoopClient()
			case "kafka":
				sink, err := activity.NewKafkaSink(conf.ActivitySinkKafkaBrokers, conf.ActivitySinkKafkaTopic, logger)
				if err != nil {
					logger.Fatal("error creating kafka sink", zap.Error(err))
				}
				activityClient = activity.NewClient(sink, logger)
			default:
				logger.Fatal("unknown activity sink type", zap.String("type", conf.ActivitySinkType))
			}
			defer activityClient.Close(context.Background())

			// Add service info to the activity client
			activityClient = activityClient.WithServiceName("runtime-server")
			if ch.Version.Number != "" || ch.Version.Commit != "" {
				activityClient = activityClient.WithServiceVersion(ch.Version.Number, ch.Version.Commit)
			}
			if ch.Version.IsDev() {
				activityClient = activityClient.WithIsDev()
			}

			// storage client
			bucketConfig := map[string]interface{}{
				"bucket":                              conf.DataBucket,
				"google_application_credentials_json": conf.DataBucketCredentialsJSON,
			}
			storage, err := storage.New(conf.DataDir, bucketConfig)
			if err != nil {
				logger.Fatal("error: could not create storage client", zap.Error(err))
			}

			// Create ctx that cancels on termination signals
			ctx := graceful.WithCancelOnTerminate(context.Background())
<<<<<<< HEAD

			// Init dataBucket
			client, err := newClient(ctx, conf.DataBucketCredentialsJSON)
			if err != nil {
				logger.Fatal("error: could not create GCP client", zap.Error(err))
			}

			bucket, err := gcsblob.OpenBucket(ctx, client, conf.DataBucket, nil)
			if err != nil {
				logger.Fatal("failed to open bucket %q, %w", zap.String("bucket", conf.DataBucket), zap.Error(err))
			}

=======
>>>>>>> e4b216f6
			// Init runtime
			opts := &runtime.Options{
				ConnectionCacheSize:          conf.ConnectionCacheSize,
				MetastoreConnector:           "metastore",
				QueryCacheSizeBytes:          conf.QueryCacheSizeBytes,
				SecurityEngineCacheSize:      conf.SecurityEngineCacheSize,
				ControllerLogBufferCapacity:  conf.LogBufferCapacity,
				ControllerLogBufferSizeBytes: conf.LogBufferSizeBytes,
				AllowHostAccess:              conf.AllowHostAccess,
				SystemConnectors: []*runtimev1.Connector{
					{
						Type:   conf.MetastoreDriver,
						Name:   "metastore",
						Config: map[string]string{"dsn": conf.MetastoreURL},
					},
				},
			}
<<<<<<< HEAD
			rt, err := runtime.New(ctx, opts, logger, activityClient, emailClient, bucket)
=======
			rt, err := runtime.New(ctx, opts, logger, storage, activityClient, emailClient)
>>>>>>> e4b216f6
			if err != nil {
				logger.Fatal("error: could not create runtime", zap.Error(err))
			}
			defer rt.Close()

			var limiter ratelimit.Limiter
			if conf.RedisURL == "" {
				limiter = ratelimit.NewNoop()
			} else {
				opts, err := redis.ParseURL(conf.RedisURL)
				if err != nil {
					logger.Fatal("failed to parse redis url", zap.Error(err))
				}
				limiter = ratelimit.NewRedis(redis.NewClient(opts))
			}

			// Init server
			srvOpts := &server.Options{
				HTTPPort:        conf.HTTPPort,
				GRPCPort:        conf.GRPCPort,
				AllowedOrigins:  conf.AllowedOrigins,
				ServePrometheus: conf.MetricsExporter == observability.PrometheusExporter,
				SessionKeyPairs: keyPairs,
				AuthEnable:      conf.AuthEnable,
				AuthIssuerURL:   conf.AuthIssuerURL,
				AuthAudienceURL: conf.AuthAudienceURL,
			}
			s, err := server.NewServer(ctx, srvOpts, rt, logger, limiter, activityClient)
			if err != nil {
				logger.Fatal("error: could not create server", zap.Error(err))
			}

			// Run server
			group, cctx := errgroup.WithContext(ctx)
			group.Go(func() error { return s.ServeGRPC(cctx) })
			group.Go(func() error { return s.ServeHTTP(cctx, nil) })
			if conf.DebugPort != 0 {
				group.Go(func() error { return debugserver.ServeHTTP(cctx, conf.DebugPort) })
			}
			err = group.Wait()
			if err != nil {
				logger.Error("server crashed", zap.Error(err))
				return
			}

			logger.Info("server shutdown gracefully")
		},
	}
	return startCmd
}

func newClient(ctx context.Context, jsonData string) (*gcp.HTTPClient, error) {
	creds, err := google.CredentialsFromJSON(ctx, []byte(jsonData), "https://www.googleapis.com/auth/cloud-platform")
	if err != nil {
		return nil, fmt.Errorf("failed to create credentials: %w", err)
	}
	// the token source returned from credentials works for all kind of credentials like serviceAccountKey, credentialsKey etc.
	return gcp.NewHTTPClient(gcp.DefaultTransport(), gcp.CredentialsTokenSource(creds))
}<|MERGE_RESOLUTION|>--- conflicted
+++ resolved
@@ -24,7 +24,6 @@
 	"github.com/spf13/cobra"
 	"go.uber.org/zap"
 	"go.uber.org/zap/zapcore"
-	"gocloud.dev/blob/gcsblob"
 	"gocloud.dev/gcp"
 	"golang.org/x/oauth2/google"
 	"golang.org/x/sync/errgroup"
@@ -89,11 +88,7 @@
 	// DataDir stores data for all instances like duckdb file, temporary downloaded file etc.
 	// The data for each instance is stored in a child directory named instance_id
 	DataDir string `split_words:"true"`
-<<<<<<< HEAD
-	// DataBucket is the name of the GCS bucket where DuckDB backups are stored
-=======
 	// DataBucket is a common GCS bucket to store data for all instances. This data is expected to be persisted across resets.
->>>>>>> e4b216f6
 	DataBucket                string `split_words:"true"`
 	DataBucketCredentialsJSON string `split_words:"true"`
 	// Sink type of activity client: noop (or empty string), kafka
@@ -218,21 +213,6 @@
 
 			// Create ctx that cancels on termination signals
 			ctx := graceful.WithCancelOnTerminate(context.Background())
-<<<<<<< HEAD
-
-			// Init dataBucket
-			client, err := newClient(ctx, conf.DataBucketCredentialsJSON)
-			if err != nil {
-				logger.Fatal("error: could not create GCP client", zap.Error(err))
-			}
-
-			bucket, err := gcsblob.OpenBucket(ctx, client, conf.DataBucket, nil)
-			if err != nil {
-				logger.Fatal("failed to open bucket %q, %w", zap.String("bucket", conf.DataBucket), zap.Error(err))
-			}
-
-=======
->>>>>>> e4b216f6
 			// Init runtime
 			opts := &runtime.Options{
 				ConnectionCacheSize:          conf.ConnectionCacheSize,
@@ -250,11 +230,7 @@
 					},
 				},
 			}
-<<<<<<< HEAD
-			rt, err := runtime.New(ctx, opts, logger, activityClient, emailClient, bucket)
-=======
 			rt, err := runtime.New(ctx, opts, logger, storage, activityClient, emailClient)
->>>>>>> e4b216f6
 			if err != nil {
 				logger.Fatal("error: could not create runtime", zap.Error(err))
 			}
