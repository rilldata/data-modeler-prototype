package superuser

import (
	"github.com/rilldata/rill/cli/pkg/cmdutil"
	adminv1 "github.com/rilldata/rill/proto/gen/rill/admin/v1"
	"github.com/spf13/cobra"
)

<<<<<<< HEAD
func ListCmd(cfg *config.Config) *cobra.Command {
	listCmd := &cobra.Command{
=======
func ListCmd(ch *cmdutil.Helper) *cobra.Command {
	addCmd := &cobra.Command{
>>>>>>> bb408db4
		Use:   "list",
		Args:  cobra.NoArgs,
		Short: "List superusers",
		RunE: func(cmd *cobra.Command, args []string) error {
			ctx := cmd.Context()
			cfg := ch.Config

			client, err := cmdutil.Client(cfg)
			if err != nil {
				return err
			}
			defer client.Close()

			res, err := client.ListSuperusers(ctx, &adminv1.ListSuperusersRequest{})
			if err != nil {
				return err
			}

			err = cmdutil.PrintUsers(ch.Printer, res.Users)
			if err != nil {
				return err
			}

			return nil
		},
	}
	return listCmd
}<|MERGE_RESOLUTION|>--- conflicted
+++ resolved
@@ -6,13 +6,8 @@
 	"github.com/spf13/cobra"
 )
 
-<<<<<<< HEAD
-func ListCmd(cfg *config.Config) *cobra.Command {
+func ListCmd(ch *cmdutil.Helper) *cobra.Command {
 	listCmd := &cobra.Command{
-=======
-func ListCmd(ch *cmdutil.Helper) *cobra.Command {
-	addCmd := &cobra.Command{
->>>>>>> bb408db4
 		Use:   "list",
 		Args:  cobra.NoArgs,
 		Short: "List superusers",
