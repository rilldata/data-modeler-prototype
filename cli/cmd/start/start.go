--- conflicted
+++ resolved
@@ -162,8 +162,6 @@
 	// --env was previously used for variables, but is now used to set the environment name. We maintain backwards compatibility by keeping --env as a slice var, and setting any value containing an equals sign as a variable.
 	startCmd.Flags().StringSliceVarP(&env, "env", "e", []string{}, `Environment name (default "dev")`)
 	startCmd.Flags().StringSliceVarP(&vars, "var", "v", []string{}, "Set project variables")
-<<<<<<< HEAD
-=======
 
 	// We have deprecated the ability configure the OLAP database via the CLI. This should now be done via rill.yaml.
 	// Keeping these for backwards compatibility for a while.
@@ -175,7 +173,6 @@
 	if err := startCmd.Flags().MarkHidden("db-driver"); err != nil {
 		panic(err)
 	}
->>>>>>> de65733d
 
 	return startCmd
 }
