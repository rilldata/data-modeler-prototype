package start

import (
	"fmt"
	"os"
	"path/filepath"
	"strings"

	"github.com/joho/godotenv"
	"github.com/rilldata/rill/cli/pkg/cmdutil"
	"github.com/rilldata/rill/cli/pkg/gitutil"
	"github.com/rilldata/rill/cli/pkg/local"
	"github.com/rilldata/rill/runtime/compilers/rillv1beta"
	"github.com/rilldata/rill/runtime/pkg/activity"
	"github.com/spf13/cobra"
)

// maxProjectFiles is the maximum number of files that can be in a project directory.
// It corresponds to the file watcher limit in runtime/drivers/file/repo.go.
const maxProjectFiles = 1000

// StartCmd represents the start command
func StartCmd(ch *cmdutil.Helper) *cobra.Command {
	var olapDriver string
	var olapDSN string
	var httpPort int
	var grpcPort int
	var verbose bool
	var debug bool
	var readonly bool
	var reset bool
	var noUI bool
	var noOpen bool
	var logFormat string
	var env []string
	var vars []string
	var certPath string
	var keyPath string

	startCmd := &cobra.Command{
		Use:   "start [<path>]",
		Short: "Build project and start web app",
		Args:  cobra.MaximumNArgs(1),
		RunE: func(cmd *cobra.Command, args []string) error {
			var projectPath string
			if len(args) > 0 {
				projectPath = args[0]
				if strings.HasSuffix(projectPath, ".git") {
					repoName, err := gitutil.CloneRepo(projectPath)
					if err != nil {
						return fmt.Errorf("clone repo error: %w", err)
					}

					projectPath = repoName
				}
			} else if !rillv1beta.HasRillProject("") {
				if !ch.Interactive {
					return fmt.Errorf("required arg <path> missing")
				}

				currentDir, err := filepath.Abs("")
				if err != nil {
					return err
				}

				projectPath = currentDir
				homeDir, err := os.UserHomeDir()
				if err != nil {
					return err
				}

				displayPath := currentDir
				defval := true
				if strings.HasPrefix(currentDir, homeDir) {
					displayPath = strings.Replace(currentDir, homeDir, "~", 1)
					if currentDir == homeDir {
						defval = false
						displayPath = "~/"
					}
				}

				msg := fmt.Sprintf("Rill will create project files in %q. Do you want to continue?", displayPath)
				confirm := cmdutil.ConfirmPrompt(msg, "", defval)
				if !confirm {
					ch.PrintfWarn("Aborted\n")
					return nil
				}
			}

			// Check that projectPath doesn't have an excessive number of files
			n, err := countFilesInDirectory(projectPath)
			if err != nil {
				return err
			}
			if n > maxProjectFiles {
				ch.PrintfError("The project directory exceeds the limit of %d files (found %d files). Please open Rill against a directory with fewer files.\n", maxProjectFiles, n)
				return nil
			}

			parsedLogFormat, ok := local.ParseLogFormat(logFormat)
			if !ok {
				return fmt.Errorf("invalid log format %q", logFormat)
			}

			// Backwards compatibility for --env (see comment on the flag definition for details)
			environment := "dev"
			for _, v := range env {
				if strings.Contains(v, "=") {
					vars = append(vars, v)
				} else {
					environment = v
				}
			}

<<<<<<< HEAD
			// If keypath or certpath provided, but not the other, display error
			// If keypath and certpath provided, check if the file exists
			if (certPath != "" && keyPath == "") || (certPath == "" && keyPath != "") {
				return fmt.Errorf("both --cert and --key must be provided")
			} else if (certPath != "" && keyPath != "") {
				if _, err := os.Stat(certPath); os.IsNotExist(err) {
					return fmt.Errorf("certificate not found: %s", certPath)
				}
				if _, err := os.Stat(keyPath); os.IsNotExist(err) {
					return fmt.Errorf("key not found: %s", keyPath)
				}
=======
			// Parser variables from "a=b" format to map
			varsMap, err := parseVariables(vars)
			if err != nil {
				return err
>>>>>>> b2568da1
			}

			client := activity.NewNoopClient()

			app, err := local.NewApp(cmd.Context(), &local.AppOptions{
				Version:     ch.Version,
				Verbose:     verbose,
				Debug:       debug,
				Reset:       reset,
				Environment: environment,
				OlapDriver:  olapDriver,
				OlapDSN:     olapDSN,
				ProjectPath: projectPath,
				LogFormat:   parsedLogFormat,
				Variables:   varsMap,
				Activity:    client,
				AdminURL:    ch.AdminURL,
				AdminToken:  ch.AdminToken(),
			})
			if err != nil {
				return err
			}
			defer app.Close()

			userID := ""
			if ch.IsAuthenticated() {
				user, _ := ch.CurrentUser(cmd.Context())
				if user != nil {
					userID = user.Id
				}
			}

			err = app.Serve(httpPort, grpcPort, !noUI, !noOpen, readonly, userID, certPath, keyPath)
			if err != nil {
				return fmt.Errorf("serve: %w", err)
			}

			return nil
		},
	}

	startCmd.Flags().SortFlags = false
	startCmd.Flags().BoolVar(&noOpen, "no-open", false, "Do not open browser")
	startCmd.Flags().IntVar(&httpPort, "port", 9009, "Port for HTTP")
	startCmd.Flags().IntVar(&grpcPort, "port-grpc", 49009, "Port for gRPC (internal)")
	startCmd.Flags().BoolVar(&readonly, "readonly", false, "Show only dashboards in UI")
	startCmd.Flags().BoolVar(&noUI, "no-ui", false, "Serve only the backend")
	startCmd.Flags().BoolVar(&verbose, "verbose", false, "Sets the log level to debug")
	startCmd.Flags().BoolVar(&debug, "debug", false, "Collect additional debug info")
	startCmd.Flags().BoolVar(&reset, "reset", false, "Clear and re-ingest source data")
	startCmd.Flags().StringVar(&logFormat, "log-format", "console", "Log format (options: \"console\", \"json\")")
	startCmd.Flags().StringVar(&certPath, "cert", "", "Path to TLS certificate")
	startCmd.Flags().StringVar(&keyPath, "key", "", "Path to TLS key")

	// --env was previously used for variables, but is now used to set the environment name. We maintain backwards compatibility by keeping --env as a slice var, and setting any value containing an equals sign as a variable.
	startCmd.Flags().StringSliceVarP(&env, "env", "e", []string{}, `Environment name (default "dev")`)
	startCmd.Flags().StringSliceVarP(&vars, "var", "v", []string{}, "Set project variables")

	// We have deprecated the ability configure the OLAP database via the CLI. This should now be done via rill.yaml.
	// Keeping these for backwards compatibility for a while.
	startCmd.Flags().StringVar(&olapDSN, "db", local.DefaultOLAPDSN, "Database DSN")
	startCmd.Flags().StringVar(&olapDriver, "db-driver", local.DefaultOLAPDriver, "Database driver")
	if err := startCmd.Flags().MarkHidden("db"); err != nil {
		panic(err)
	}
	if err := startCmd.Flags().MarkHidden("db-driver"); err != nil {
		panic(err)
	}

	return startCmd
}

func countFilesInDirectory(path string) (int, error) {
	var fileCount int

	if path == "" {
		path = "."
	}

	err := filepath.Walk(path, func(path string, info os.FileInfo, err error) error {
		if err != nil {
			return err
		}
		if !info.IsDir() {
			fileCount++
		}
		return nil
	})
	if err != nil {
		if os.IsNotExist(err) {
			return 0, nil
		}
		return 0, err
	}

	return fileCount, nil
}

func parseVariables(vals []string) (map[string]string, error) {
	res := make(map[string]string)
	for _, v := range vals {
		v, err := godotenv.Unmarshal(v)
		if err != nil {
			return nil, fmt.Errorf("failed to parse variable %q: %w", v, err)
		}
		for k, v := range v {
			res[k] = v
		}
	}
	return res, nil
}<|MERGE_RESOLUTION|>--- conflicted
+++ resolved
@@ -112,7 +112,12 @@
 				}
 			}
 
-<<<<<<< HEAD
+			// Parser variables from "a=b" format to map
+			varsMap, err := parseVariables(vars)
+			if err != nil {
+				return err
+			}
+
 			// If keypath or certpath provided, but not the other, display error
 			// If keypath and certpath provided, check if the file exists
 			if (certPath != "" && keyPath == "") || (certPath == "" && keyPath != "") {
@@ -124,12 +129,6 @@
 				if _, err := os.Stat(keyPath); os.IsNotExist(err) {
 					return fmt.Errorf("key not found: %s", keyPath)
 				}
-=======
-			// Parser variables from "a=b" format to map
-			varsMap, err := parseVariables(vars)
-			if err != nil {
-				return err
->>>>>>> b2568da1
 			}
 
 			client := activity.NewNoopClient()
