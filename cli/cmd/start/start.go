--- conflicted
+++ resolved
@@ -8,13 +8,8 @@
 	"github.com/spf13/cobra"
 )
 
-<<<<<<< HEAD
-// StartCmd represents the start command.
-func StartCmd(ver string) *cobra.Command {
-=======
 // StartCmd represents the start command
 func StartCmd(ver version.Version) *cobra.Command {
->>>>>>> 3584a6ff
 	var olapDriver string
 	var olapDSN string
 	var projectPath string
