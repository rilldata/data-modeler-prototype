package admin

import (
	"context"
	"encoding/hex"
	"fmt"
	"os"

	"github.com/joho/godotenv"
	"github.com/kelseyhightower/envconfig"
	"github.com/rilldata/rill/admin"
	"github.com/rilldata/rill/admin/server"
	"github.com/rilldata/rill/cli/pkg/config"
	"github.com/rilldata/rill/runtime/pkg/graceful"
	"github.com/spf13/cobra"
	"go.uber.org/zap"
	"go.uber.org/zap/zapcore"
	"golang.org/x/sync/errgroup"

	// Load database drivers for admin
	_ "github.com/rilldata/rill/admin/database/postgres"
)

// Config describes admin server config derived from environment variables.
// Env var keys must be prefixed with RILL_ADMIN_ and are converted from snake_case to CamelCase.
// For example RILL_ADMIN_HTTP_PORT is mapped to Config.HTTPPort.
type Config struct {
	DatabaseDriver         string        `default:"postgres" split_words:"true"`
	DatabaseURL            string        `split_words:"true"`
	HTTPPort               int           `default:"8080" split_words:"true"`
	GRPCPort               int           `default:"9090" split_words:"true"`
	LogLevel               zapcore.Level `default:"info" split_words:"true"`
	ExternalURL            string        `default:"http://localhost:8080" split_words:"true"`
<<<<<<< HEAD
	FrontendURL            string        `default:"http://localhost:5173" split_words:"true"`
=======
>>>>>>> eecc3062
	SessionKeyPairs        []string      `split_words:"true"`
	AllowedOrigins         []string      `default:"*" split_words:"true"`
	AuthDomain             string        `split_words:"true"`
	AuthClientID           string        `split_words:"true"`
	AuthClientSecret       string        `split_words:"true"`
<<<<<<< HEAD
	GithubAppID            int64         `split_words:"true"`
	GithubAppName          string        `split_words:"true"`
	GithubAppPrivateKey    string        `split_words:"true"`
	GithubAppWebhookSecret string        `split_words:"true"`
=======
	DeviceVerificationHost string        `default:"http://localhost:3000" split_words:"true"`
>>>>>>> eecc3062
}

// StartCmd starts an admin server. It only allows configuration using environment variables.
func StartCmd(cliCfg *config.Config) *cobra.Command {
	startCmd := &cobra.Command{
		Use:   "start",
		Short: "Start admin server",
		Run: func(cmd *cobra.Command, args []string) {
			// Load .env (note: fails silently if .env has errors)
			_ = godotenv.Load()

			// Init config
			var conf Config
			err := envconfig.Process("rill_admin", &conf)
			if err != nil {
				fmt.Printf("failed to load config: %s", err.Error())
				os.Exit(1)
			}

			// Init logger
			cfg := zap.NewProductionConfig()
			cfg.Level.SetLevel(conf.LogLevel)
			logger, err := cfg.Build()
			if err != nil {
				fmt.Printf("error: failed to create logger: %s", err.Error())
				os.Exit(1)
			}

			// Init admin service
			admOpts := &admin.Options{
				DatabaseDriver:      conf.DatabaseDriver,
				DatabaseDSN:         conf.DatabaseURL,
				GithubAppID:         conf.GithubAppID,
				GithubAppPrivateKey: conf.GithubAppPrivateKey,
			}
			adm, err := admin.New(admOpts, logger)
			if err != nil {
				logger.Fatal("error creating service", zap.Error(err))
			}
			defer adm.Close()

			// Parse session keys as hex strings
			keyPairs := make([][]byte, len(conf.SessionKeyPairs))
			for idx, keyHex := range conf.SessionKeyPairs {
				key, err := hex.DecodeString(keyHex)
				if err != nil {
					logger.Fatal("failed to parse session key from hex string to bytes")
				}
				keyPairs[idx] = key
			}

			// Init admin server
			srvOpts := &server.Options{
				HTTPPort:               conf.HTTPPort,
				GRPCPort:               conf.GRPCPort,
				ExternalURL:            conf.ExternalURL,
<<<<<<< HEAD
				FrontendURL:            conf.FrontendURL,
=======
>>>>>>> eecc3062
				SessionKeyPairs:        keyPairs,
				AllowedOrigins:         conf.AllowedOrigins,
				AuthDomain:             conf.AuthDomain,
				AuthClientID:           conf.AuthClientID,
				AuthClientSecret:       conf.AuthClientSecret,
<<<<<<< HEAD
				GithubAppName:          conf.GithubAppName,
				GithubAppWebhookSecret: conf.GithubAppWebhookSecret,
=======
				DeviceVerificationHost: conf.DeviceVerificationHost,
>>>>>>> eecc3062
			}
			srv, err := server.New(logger, adm, srvOpts)
			if err != nil {
				logger.Fatal("error creating server", zap.Error(err))
			}

			// Run server
			ctx := graceful.WithCancelOnTerminate(context.Background())
			group, cctx := errgroup.WithContext(ctx)
			group.Go(func() error { return srv.ServeGRPC(cctx) })
			group.Go(func() error { return srv.ServeHTTP(cctx) })
			err = group.Wait()
			if err != nil {
				logger.Fatal("server crashed", zap.Error(err))
			}

			logger.Info("server shutdown gracefully")
		},
	}
	return startCmd
}<|MERGE_RESOLUTION|>--- conflicted
+++ resolved
@@ -31,23 +31,17 @@
 	GRPCPort               int           `default:"9090" split_words:"true"`
 	LogLevel               zapcore.Level `default:"info" split_words:"true"`
 	ExternalURL            string        `default:"http://localhost:8080" split_words:"true"`
-<<<<<<< HEAD
 	FrontendURL            string        `default:"http://localhost:5173" split_words:"true"`
-=======
->>>>>>> eecc3062
 	SessionKeyPairs        []string      `split_words:"true"`
 	AllowedOrigins         []string      `default:"*" split_words:"true"`
 	AuthDomain             string        `split_words:"true"`
 	AuthClientID           string        `split_words:"true"`
 	AuthClientSecret       string        `split_words:"true"`
-<<<<<<< HEAD
 	GithubAppID            int64         `split_words:"true"`
 	GithubAppName          string        `split_words:"true"`
 	GithubAppPrivateKey    string        `split_words:"true"`
 	GithubAppWebhookSecret string        `split_words:"true"`
-=======
 	DeviceVerificationHost string        `default:"http://localhost:3000" split_words:"true"`
->>>>>>> eecc3062
 }
 
 // StartCmd starts an admin server. It only allows configuration using environment variables.
@@ -104,21 +98,15 @@
 				HTTPPort:               conf.HTTPPort,
 				GRPCPort:               conf.GRPCPort,
 				ExternalURL:            conf.ExternalURL,
-<<<<<<< HEAD
 				FrontendURL:            conf.FrontendURL,
-=======
->>>>>>> eecc3062
 				SessionKeyPairs:        keyPairs,
 				AllowedOrigins:         conf.AllowedOrigins,
 				AuthDomain:             conf.AuthDomain,
 				AuthClientID:           conf.AuthClientID,
 				AuthClientSecret:       conf.AuthClientSecret,
-<<<<<<< HEAD
 				GithubAppName:          conf.GithubAppName,
 				GithubAppWebhookSecret: conf.GithubAppWebhookSecret,
-=======
 				DeviceVerificationHost: conf.DeviceVerificationHost,
->>>>>>> eecc3062
 			}
 			srv, err := server.New(logger, adm, srvOpts)
 			if err != nil {
