--- conflicted
+++ resolved
@@ -18,12 +18,9 @@
 	"github.com/rilldata/rill/admin/ai"
 	"github.com/rilldata/rill/admin/billing"
 	"github.com/rilldata/rill/admin/billing/payment"
-<<<<<<< HEAD
+	"github.com/rilldata/rill/admin/jobs/river"
 	"github.com/rilldata/rill/admin/pkg/riverworker"
 	"github.com/rilldata/rill/admin/pkg/riverworker/riverutils"
-=======
-	"github.com/rilldata/rill/admin/jobs/river"
->>>>>>> 5dfc44aa
 	"github.com/rilldata/rill/admin/server"
 	"github.com/rilldata/rill/admin/worker"
 	"github.com/rilldata/rill/cli/pkg/cmdutil"
@@ -34,7 +31,7 @@
 	"github.com/rilldata/rill/runtime/pkg/observability"
 	"github.com/rilldata/rill/runtime/pkg/ratelimit"
 	"github.com/rilldata/rill/runtime/server/auth"
-	"github.com/riverqueue/river"
+	riverlib "github.com/riverqueue/river"
 	"github.com/spf13/cobra"
 	"go.uber.org/zap"
 	"go.uber.org/zap/zapcore"
@@ -98,12 +95,9 @@
 	OrbAPIKey                         string `split_words:"true"`
 	OrbWebhookSecret                  string `split_words:"true"`
 	StripeAPIKey                      string `split_words:"true"`
-<<<<<<< HEAD
 	StripeWebhookSecret               string `split_words:"true"`
-=======
 	// json encoded array of database.EncryptionKey
 	DatabaseEncryptionKeyring string `split_words:"true"`
->>>>>>> 5dfc44aa
 }
 
 // StartCmd starts an admin server. It only allows configuration using environment variables.
@@ -306,7 +300,6 @@
 			}
 			defer adm.Close()
 
-<<<<<<< HEAD
 			// add the river workers
 			riverworker.AddWorker[riverutils.PaymentMethodAddedArgs](riverworker.NewPaymentMethodAddedWorker(adm))
 			riverworker.AddWorker[riverutils.PaymentMethodRemovedArgs](riverworker.NewPaymentMethodRemovedWorker(adm))
@@ -326,14 +319,14 @@
 				logger.Fatal("database driver does not support river")
 			}
 
-			client, err := river.NewClient[*sql.Tx](riverDriver, &river.Config{
+			client, err := riverlib.NewClient[*sql.Tx](riverDriver, &riverlib.Config{
 				Workers: riverworker.Workers,
 			})
 			if err != nil {
 				logger.Fatal("error creating insert only river client", zap.Error(err))
 			}
 			riverutils.InsertOnlyRiverClient = client
-=======
+
 			// Init river jobs client
 			jobs, err := river.New(cmd.Context(), conf.RiverDatabaseURL, adm)
 			if err != nil {
@@ -343,7 +336,6 @@
 
 			// Set initialized jobs client on admin so jobs can be triggered from admin
 			adm.Jobs = jobs
->>>>>>> 5dfc44aa
 
 			// Parse session keys as hex strings
 			keyPairs := make([][]byte, len(conf.SessionKeyPairs))
@@ -405,11 +397,7 @@
 
 			// Init and run worker
 			if runWorker || runJobs {
-<<<<<<< HEAD
-				wkr := worker.New(logger, adm, riverDriver, riverDBPool)
-=======
-				wkr := worker.New(logger, adm, jobs)
->>>>>>> 5dfc44aa
+				wkr := worker.New(logger, adm, jobs, riverDriver, riverDBPool)
 				if runWorker {
 					group.Go(func() error { return wkr.Run(cctx) })
 					if !runServer {
