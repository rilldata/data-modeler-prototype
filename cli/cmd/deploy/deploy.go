--- conflicted
+++ resolved
@@ -123,7 +123,7 @@
 			}
 
 			if !repoInSyncFlow(projectPath, prodBranch) {
-				warn.Printf("User aborted!!!")
+				warn.Println("You can run `rill deploy` again once local changes are added to remote repo.")
 				return nil
 			}
 
@@ -158,29 +158,6 @@
 				}
 			}
 
-<<<<<<< HEAD
-=======
-			// Run flow for access to the Github remote (if necessary)
-			ghRes, err := githubFlow(ctx, client, githubURL)
-			if err != nil {
-				return fmt.Errorf("failed Github flow: %w", err)
-			}
-
-			if prodBranch == "" {
-				prodBranch = ghRes.DefaultBranch
-			}
-
-			if !repoInSyncFlow(projectPath, prodBranch) {
-				warn.Println("You can run `rill deploy` again once local changes are added to remote repo.")
-				return nil
-			}
-
-			// If no project name was provided, default to Git repo name
-			if name == "" {
-				name = ghRepo
-			}
-
->>>>>>> 054a489c
 			// If no default org is set by now, it means the user is not in an org yet.
 			// We create a default org based on their Github account name.
 			if cfg.Org == "" {
