package deploy

import (
	"context"
	"errors"
	"fmt"
	"net/url"
	"path/filepath"
	"slices"
	"strings"
	"time"

	"github.com/AlecAivazis/survey/v2"
	"github.com/go-git/go-git/v5"
	adminclient "github.com/rilldata/rill/admin/client"
	"github.com/rilldata/rill/admin/pkg/urlutil"
	"github.com/rilldata/rill/cli/cmd/auth"
	"github.com/rilldata/rill/cli/cmd/org"
	"github.com/rilldata/rill/cli/pkg/browser"
	"github.com/rilldata/rill/cli/pkg/cmdutil"
	"github.com/rilldata/rill/cli/pkg/config"
	"github.com/rilldata/rill/cli/pkg/deviceauth"
	"github.com/rilldata/rill/cli/pkg/dotrill"
	"github.com/rilldata/rill/cli/pkg/gitutil"
	"github.com/rilldata/rill/cli/pkg/telemetry"
	adminv1 "github.com/rilldata/rill/proto/gen/rill/admin/v1"
	"github.com/rilldata/rill/runtime/compilers/rillv1"
	"github.com/rilldata/rill/runtime/compilers/rillv1beta"
	"github.com/rilldata/rill/runtime/pkg/fileutil"
	"github.com/spf13/cobra"
	"google.golang.org/grpc/codes"
	"google.golang.org/grpc/status"
)

const (
	pollTimeout  = 10 * time.Minute
	pollInterval = 5 * time.Second
)

// DeployCmd is the guided tour for deploying rill projects to rill cloud.
func DeployCmd(ch *cmdutil.Helper) *cobra.Command {
	opts := &Options{}

	deployCmd := &cobra.Command{
		Use:   "deploy",
		Short: "Deploy project to Rill Cloud",
		RunE: func(cmd *cobra.Command, args []string) error {
			return DeployFlow(cmd.Context(), ch, opts)
		},
	}

	deployCmd.Flags().SortFlags = false
	deployCmd.Flags().StringVar(&opts.GitPath, "path", ".", "Path to project repository (default: current directory)") // This can also be a remote .git URL (undocumented feature)
	deployCmd.Flags().StringVar(&opts.SubPath, "subpath", "", "Relative path to project in the repository (for monorepos)")
	deployCmd.Flags().StringVar(&opts.RemoteName, "remote", "", "Remote name (default: first Git remote)")
	deployCmd.Flags().StringVar(&ch.Config.Org, "org", ch.Config.Org, "Org to deploy project in")
	deployCmd.Flags().StringVar(&opts.Name, "project", "", "Project name (default: Git repo name)")
	deployCmd.Flags().StringVar(&opts.Description, "description", "", "Project description")
	deployCmd.Flags().BoolVar(&opts.Public, "public", false, "Make dashboards publicly accessible")
	deployCmd.Flags().StringVar(&opts.Region, "region", "", "Deployment region")
	deployCmd.Flags().StringVar(&opts.ProdBranch, "prod-branch", "", "Git branch to deploy from (default: the default Git branch)")
	deployCmd.Flags().IntVar(&opts.Slots, "prod-slots", 2, "Slots to allocate for production deployments")
	if !ch.Config.IsDev() {
		if err := deployCmd.Flags().MarkHidden("prod-slots"); err != nil {
			panic(err)
		}
	}

	// 2024-02-19: We have deprecated configuration of the OLAP DB using flags in favor of using rill.yaml.
	// When the migration is complete, we can remove the flags as well as the admin-server support for them.
	deployCmd.Flags().StringVar(&opts.DBDriver, "prod-db-driver", "duckdb", "Database driver")
	deployCmd.Flags().StringVar(&opts.DBDSN, "prod-db-dsn", "", "Database driver configuration")
	if err := deployCmd.Flags().MarkHidden("prod-db-driver"); err != nil {
		panic(err)
	}
	if err := deployCmd.Flags().MarkHidden("prod-db-dsn"); err != nil {
		panic(err)
	}

	return deployCmd
}

type Options struct {
	GitPath     string
	SubPath     string
	RemoteName  string
	Name        string
	Description string
	Public      bool
	Region      string
	ProdBranch  string
	DBDriver    string
	DBDSN       string
	Slots       int
}

func DeployFlow(ctx context.Context, ch *cmdutil.Helper, opts *Options) error {
	// Setup telemetry
	cfg := ch.Config
	tel := telemetry.New(cfg.Version)
	if cfg.IsAuthenticated() {
		userID, err := cmdutil.FetchUserID(ctx, cfg)
		if err == nil {
			tel.WithUserID(userID)
		}
	}
	tel.Emit(telemetry.ActionDeployStart)
	defer func() {
		// give 5s for emitting events over the parent context.
		// this will make sure if user cancelled the command events are still fired.
		ctx, cancel := context.WithTimeout(context.Background(), 5*time.Second)
		defer cancel()

		// telemetry errors shouldn't fail deploy command
		_ = tel.Flush(ctx)
	}()

	// The gitPath can be either a local path or a remote .git URL.
	// Determine which it is.
	var isLocalGitPath bool
	var githubURL string
	if opts.GitPath != "" {
		u, err := url.Parse(opts.GitPath)
		if err != nil || u.Scheme == "" {
			isLocalGitPath = true
		} else {
			githubURL, err = gitutil.RemoteToGithubURL(opts.GitPath)
			if err != nil {
				return fmt.Errorf("failed to parse path as a Github remote: %w", err)
			}
		}
	}

	// If the Git path is local, we'll do some extra steps to infer the githubURL.
	var localGitPath, localProjectPath string
	if isLocalGitPath {
		var err error
		if opts.GitPath != "" {
			localGitPath, err = fileutil.ExpandHome(opts.GitPath)
			if err != nil {
				return err
			}
		}
		localGitPath, err = filepath.Abs(localGitPath)
		if err != nil {
			return err
		}

		if opts.SubPath == "" {
			localProjectPath = localGitPath
		} else {
			localProjectPath = filepath.Join(localGitPath, opts.SubPath)
		}

		// Verify that localProjectPath contains a Rill project.
		// If not, we still navigate user to login and then fail afterwards.
		if !rillv1beta.HasRillProject(localProjectPath) {
			if !cfg.IsAuthenticated() {
				err := loginWithTelemetry(ctx, ch, "", tel)
				if err != nil {
					ch.Printer.PrintlnWarn(fmt.Sprintf("Login failed with error: %s", err.Error()))
				}
				fmt.Println()
			}

			ch.Printer.PrintlnWarn(fmt.Sprintf("Directory %q doesn't contain a valid Rill project.", localProjectPath))
			ch.Printer.PrintlnWarn("Run `rill deploy` from a Rill project directory or use `--path` to pass a project path.")
			ch.Printer.PrintlnWarn("Run `rill start` to initialize a new Rill project.")
			return nil
		}

		// Extract the Git remote and infer the githubURL.
		var remote *gitutil.Remote
		remote, githubURL, err = gitutil.ExtractGitRemote(localGitPath, opts.RemoteName)
		if err != nil {
			// It's not a valid remote for Github. But we still navigate user to login and then fail afterwards.
			if !cfg.IsAuthenticated() {
				err := loginWithTelemetry(ctx, ch, "", tel)
				if err != nil {
					ch.Printer.PrintlnWarn(fmt.Sprintf("Login failed with error: %s", err.Error()))
				}
				fmt.Println()
			}
			if errors.Is(err, gitutil.ErrGitRemoteNotFound) || errors.Is(err, git.ErrRepositoryNotExists) {
				ch.Printer.PrintlnInfo(githubSetupMsg)
				return nil
			}
			return err
		}

		// Error if the repository is not in sync with the remote
		if !repoInSyncFlow(ch, localGitPath, opts.ProdBranch, remote.Name) {
			ch.Printer.PrintlnInfo("You can run `rill deploy` again when you have pushed your local changes to the remote.")
			return nil
		}
	}

	// We now have a githubURL.

	// Extract Github account and repo name from the githubURL
	ghAccount, ghRepo, ok := gitutil.SplitGithubURL(githubURL)
	if !ok {
		ch.Printer.PrintlnError(fmt.Sprintf("Invalid Github URL %q\n", githubURL))
		return nil
	}

	// If user is not authenticated, run login flow.
	// To prevent opening the browser twice, we make it directly redirect to the Github flow.
	silentGitFlow := false
	if !cfg.IsAuthenticated() {
		silentGitFlow = true
		authURL := cfg.AdminURL
		if strings.Contains(authURL, "http://localhost:9090") {
			authURL = "http://localhost:8080"
		}
		redirectURL, err := urlutil.WithQuery(urlutil.MustJoinURL(authURL, "/github/post-auth-redirect"), map[string]string{"remote": githubURL})
		if err != nil {
			return err
		}
		if err := loginWithTelemetry(ctx, ch, redirectURL, tel); err != nil {
			return err
		}
	}

	client, err := cmdutil.Client(cfg)
	if err != nil {
		return err
	}

	// Run flow for access to the Github remote (if necessary)
	ghRes, err := githubFlow(ctx, ch, client, githubURL, silentGitFlow, tel)
	if err != nil {
		return fmt.Errorf("failed Github flow: %w", err)
	}

	if opts.ProdBranch == "" {
		opts.ProdBranch = ghRes.DefaultBranch
	}

	// If no project name was provided, default to Git repo name
	if opts.Name == "" {
		opts.Name = ghRepo
	}

	// Set a default org for the user if necessary
	// (If user is not in an org, we'll create one based on their Github account later in the flow.)
	if cfg.Org == "" {
		res, err := client.ListOrganizations(context.Background(), &adminv1.ListOrganizationsRequest{})
		if err != nil {
			return fmt.Errorf("listing orgs failed: %w", err)
		}

		if len(res.Organizations) == 1 {
			cfg.Org = res.Organizations[0].Name
			if err := dotrill.SetDefaultOrg(cfg.Org); err != nil {
				return err
			}
		} else if len(res.Organizations) > 1 {
			orgName, err := org.SwitchSelectFlow(res.Organizations)
			if err != nil {
				return fmt.Errorf("org selection failed %w", err)
			}

			cfg.Org = orgName
			if err := dotrill.SetDefaultOrg(cfg.Org); err != nil {
				return err
			}
		}
	}

	// If no default org is set by now, it means the user is not in an org yet.
	// We create a default org based on their Github account name.
	if cfg.Org == "" {
		err := createOrgFlow(ctx, ch, cfg, client, ghAccount)
		if err != nil {
			return fmt.Errorf("org creation failed with error: %w", err)
		}
		ch.Printer.PrintlnSuccess(fmt.Sprintf("Created org %q. Run `rill org edit` to change name if required.\n", cfg.Org))
	} else {
		ch.Printer.PrintlnInfo(fmt.Sprintf("Using org %q.", cfg.Org))
	}

	// Check if a project matching githubURL already exists in this org
	projectNameExists := false
	projects, err := cmdutil.ProjectNamesByGithubURL(ctx, client, cfg.Org, githubURL)
	if err == nil && len(projects) != 0 { // ignoring error since this is just for a confirmation prompt
		for _, p := range projects {
			if strings.EqualFold(opts.Name, p) {
				projectNameExists = true
				break
			}
		}

		ch.Printer.PrintlnWarn(fmt.Sprintf("Another project %q already deploys from %q.", projects[0], githubURL))
		ch.Printer.PrintlnInfo("- To force the existing project to rebuild, press 'n' and run `rill project reconcile --reset`")
		ch.Printer.PrintlnInfo("- To delete the existing project, press 'n' and run `rill project delete`")
		ch.Printer.PrintlnInfo("- To deploy the repository as a new project under another name, press 'y' or enter")
		if !cmdutil.ConfirmPrompt("Do you want to continue?", "", true) {
			ch.Printer.PrintlnWarn("Aborted")
			return nil
		}
	}

	// If the project name already exists, prompt for another name
	if projectNameExists {
		opts.Name, err = projectNamePrompt(ctx, client, cfg.Org)
		if err != nil {
			return err
		}
	}

	// Create the project (automatically deploys prod branch)
	res, err := createProjectFlow(ctx, ch, client, &adminv1.CreateProjectRequest{
		OrganizationName: cfg.Org,
		Name:             opts.Name,
		Description:      opts.Description,
		Region:           opts.Region,
		ProdOlapDriver:   opts.DBDriver,
		ProdOlapDsn:      opts.DBDSN,
		ProdSlots:        int64(opts.Slots),
		Subpath:          opts.SubPath,
		ProdBranch:       opts.ProdBranch,
		Public:           opts.Public,
		GithubUrl:        githubURL,
	})
	if err != nil {
		if s, ok := status.FromError(err); ok && s.Code() == codes.PermissionDenied {
			ch.Printer.PrintlnError(fmt.Sprintf("You do not have the permissions needed to create a project in org %q. Please reach out to your Rill admin.\n", cfg.Org))
			return nil
		}
		return fmt.Errorf("create project failed with error %w", err)
	}

	// Success!
	ch.Printer.PrintlnSuccess(fmt.Sprintf("Created project \"%s/%s\". Use `rill project rename` to change name if required.\n\n", cfg.Org, res.Project.Name))
	ch.Printer.PrintlnSuccess("Rill projects deploy continuously when you push changes to Github.")

	// If the Git path is local, we can parse the project and check if credentials are available for the connectors used by the project.
	if isLocalGitPath {
		variablesFlow(ctx, ch, localProjectPath, opts.Name)
	}

	// Open browser
	if res.Project.FrontendUrl != "" {
		ch.Printer.PrintlnSuccess(fmt.Sprintf("Your project can be accessed at: %s", res.Project.FrontendUrl))
		ch.Printer.PrintlnSuccess("Opening project in browser...")
		time.Sleep(3 * time.Second)
		_ = browser.Open(res.Project.FrontendUrl)
	}

	tel.Emit(telemetry.ActionDeploySuccess)
	return nil
}

func loginWithTelemetry(ctx context.Context, ch *cmdutil.Helper, redirectURL string, tel *telemetry.Telemetry) error {
	cfg := ch.Config
	ch.Printer.PrintlnInfo("Please log in or sign up for Rill. Opening browser...")
	time.Sleep(2 * time.Second)

	tel.Emit(telemetry.ActionLoginStart)
	if err := auth.Login(ctx, ch, redirectURL); err != nil {
		if errors.Is(err, deviceauth.ErrAuthenticationTimedout) {
			ch.Printer.PrintlnWarn("Rill login has timed out as the code was not confirmed in the browser.")
			ch.Printer.PrintlnWarn("Run `rill deploy` again.")
			return nil
		} else if errors.Is(err, deviceauth.ErrCodeRejected) {
			ch.Printer.PrintlnError("Login failed: Confirmation code rejected")
			return nil
		}
		return fmt.Errorf("login failed: %w", err)
	}
	userID, err := cmdutil.FetchUserID(ctx, cfg)
	if err == nil {
		tel.WithUserID(userID)
	}
	// fire this after we potentially get the user id
	tel.Emit(telemetry.ActionLoginSuccess)
	return nil
}

func githubFlow(ctx context.Context, ch *cmdutil.Helper, c *adminclient.Client, githubURL string, silent bool, tel *telemetry.Telemetry) (*adminv1.GetGithubRepoStatusResponse, error) {
	// Check for access to the Github repo
	res, err := c.GetGithubRepoStatus(ctx, &adminv1.GetGithubRepoStatusRequest{
		GithubUrl: githubURL,
	})
	if err != nil {
		return nil, err
	}

	// If the user has not already granted access, open browser and poll for access
	if !res.HasAccess {
		tel.Emit(telemetry.ActionGithubConnectedStart)

		// Print instructions to grant access
		if !silent {
			ch.Printer.Print("Rill projects deploy continuously when you push changes to Github.\n")
			ch.Printer.Print("You need to grant Rill read only access to your repository on Github.\n\n")
			time.Sleep(3 * time.Second)
			ch.Printer.Print("Open this URL in your browser to grant Rill access to Github:\n\n")
			ch.Printer.Print("\t" + res.GrantAccessUrl + "\n\n")

			// Open browser if possible
			_ = browser.Open(res.GrantAccessUrl)
		} else {
			ch.Printer.Printf("Polling for Github access for: %q\n", githubURL)
			ch.Printer.Printf("If the browser did not redirect, visit this URL to grant access: %q\n\n", res.GrantAccessUrl)
		}

		// Poll for permission granted
		pollCtx, cancel := context.WithTimeout(ctx, pollTimeout)
		defer cancel()
		for {
			select {
			case <-pollCtx.Done():
				return nil, pollCtx.Err()
			case <-time.After(pollInterval):
				// Ready to check again.
			}

			// Poll for access to the Github URL
			pollRes, err := c.GetGithubRepoStatus(ctx, &adminv1.GetGithubRepoStatusRequest{
				GithubUrl: githubURL,
			})
			if err != nil {
				return nil, err
			}

			if pollRes.HasAccess {
				// Success
				tel.Emit(telemetry.ActionGithubConnectedSuccess)
				_, ghRepo, _ := gitutil.SplitGithubURL(githubURL)
				ch.Printer.PrintlnSuccess(fmt.Sprintf("You have connected to the %q project in Github.", ghRepo))
				return pollRes, nil
			}

			// Sleep and poll again
		}
	}

	return res, nil
}

func createOrgFlow(ctx context.Context, ch *cmdutil.Helper, cfg *config.Config, client *adminclient.Client, defaultName string) error {
	res, err := client.CreateOrganization(ctx, &adminv1.CreateOrganizationRequest{
		Name: defaultName,
	})
	if err != nil {
		if !errMsgContains(err, "an org with that name already exists") {
			return err
		}

		ch.Printer.PrintlnWarn("Rill organizations are derived from the owner of your Github repository.")
		ch.Printer.PrintlnWarn(fmt.Sprintf("The %q organization associated with your Github repository already exists.", defaultName))
		ch.Printer.PrintlnWarn("Contact your Rill admin to be added to your org or create a new organization below.")

		name, err := orgNamePrompt(ctx, client)
		if err != nil {
			return err
		}

		res, err = client.CreateOrganization(ctx, &adminv1.CreateOrganizationRequest{
			Name: name,
		})
		if err != nil {
			return err
		}
	}

	// Switching to the created org
	cfg.Org = res.Organization.Name
	err = dotrill.SetDefaultOrg(cfg.Org)
	if err != nil {
		return err
	}

	return nil
}

func orgNamePrompt(ctx context.Context, client *adminclient.Client) (string, error) {
	qs := []*survey.Question{
		{
			Name: "name",
			Prompt: &survey.Input{
				Message: "Enter an org name",
			},
			Validate: func(any interface{}) error {
				// Validate org name doesn't exist already
				name := any.(string)
				if name == "" {
					return fmt.Errorf("empty name")
				}

				exist, err := cmdutil.OrgExists(ctx, client, name)
				if err != nil {
					return fmt.Errorf("org name %q is already taken", name)
				}

				if exist {
					// this should always be true but adding this check from completeness POV
					return fmt.Errorf("org with name %q already exists", name)
				}
				return nil
			},
		},
	}

	name := ""
	if err := survey.Ask(qs, &name); err != nil {
		return "", err
	}

	return name, nil
}

func createProjectFlow(ctx context.Context, ch *cmdutil.Helper, client *adminclient.Client, req *adminv1.CreateProjectRequest) (*adminv1.CreateProjectResponse, error) {
	// Create the project (automatically deploys prod branch)
	res, err := client.CreateProject(ctx, req)
	if err != nil {
		if !errMsgContains(err, "a project with that name already exists in the org") {
			return nil, err
		}

		ch.Printer.PrintlnWarn("Rill project names are derived from your Github repository name.")
		ch.Printer.PrintlnWarn(fmt.Sprintf("The %q project already exists under org %q. Please enter a different name.\n", req.Name, req.OrganizationName))

		// project name already exists, prompt for project name and create project with new name again
		name, err := projectNamePrompt(ctx, client, req.OrganizationName)
		if err != nil {
			return nil, err
		}

		req.Name = name
		return client.CreateProject(ctx, req)
	}
	return res, err
}

func variablesFlow(ctx context.Context, ch *cmdutil.Helper, gitPath, projectName string) {
	// Parse the project's connectors
	repo, instanceID, err := cmdutil.RepoForProjectPath(gitPath)
	if err != nil {
		return
	}
<<<<<<< HEAD
	parser, err := rillv1.Parse(ctx, repo, instanceID, "prod", "duckdb", []string{"duckdb"})
=======
	parser, err := rillv1.Parse(ctx, repo, instanceID, "prod", "duckdb")
>>>>>>> de65733d
	if err != nil {
		return
	}
	connectors, err := parser.AnalyzeConnectors(ctx)
	if err != nil {
		return
	}

	// Remove the default DuckDB connector we always add
	for i, c := range connectors {
		if c.Name == "duckdb" {
			connectors = slices.Delete(connectors, i, i+1)
			break
		}
	}

	// Exit early if all connectors can be used anonymously
	foundNotAnonymous := false
	for _, c := range connectors {
		if !c.AnonymousAccess {
			foundNotAnonymous = true
		}
	}
	if !foundNotAnonymous {
		return
	}

	ch.Printer.PrintlnWarn("\nCould not access all connectors. Rill requires credentials for the following connectors:\n")
	for _, c := range connectors {
		if c.AnonymousAccess {
			continue
		}
		fmt.Printf(" - %s", c.Name)
		if len(c.Resources) == 1 {
			fmt.Printf(" (used by %s)", c.Resources[0].Name.Name)
		} else if len(c.Resources) > 1 {
			fmt.Printf(" (used by %s and others)", c.Resources[0].Name.Name)
		}
		fmt.Print("\n")
	}
	ch.Printer.PrintlnWarn(fmt.Sprintf("\nRun `rill env configure --project %s` to provide credentials.\n", projectName))
	time.Sleep(2 * time.Second)
}

func repoInSyncFlow(ch *cmdutil.Helper, gitPath, branch, remoteName string) bool {
	syncStatus, err := gitutil.GetSyncStatus(gitPath, branch, remoteName)
	if err != nil {
		// ignore errors since check is best effort and can fail in multiple cases
		return true
	}

	switch syncStatus {
	case gitutil.SyncStatusUnspecified:
		return true
	case gitutil.SyncStatusSynced:
		return true
	case gitutil.SyncStatusModified:
		ch.Printer.PrintlnWarn("Some files have been locally modified. These changes will not be present in the deployed project.")
	case gitutil.SyncStatusAhead:
		ch.Printer.PrintlnWarn("Local commits are not pushed to remote yet. These changes will not be present in the deployed project.")
	}

	return cmdutil.ConfirmPrompt("Do you want to continue", "", true)
}

func projectNamePrompt(ctx context.Context, client *adminclient.Client, orgName string) (string, error) {
	questions := []*survey.Question{
		{
			Name: "name",
			Prompt: &survey.Input{
				Message: "Enter a project name",
			},
			Validate: func(any interface{}) error {
				name := any.(string)
				if name == "" {
					return fmt.Errorf("empty name")
				}
				exists, err := cmdutil.ProjectExists(ctx, client, orgName, name)
				if err != nil {
					return fmt.Errorf("project already exists at %s/%s", orgName, name)
				}
				if exists {
					// this should always be true but adding this check from completeness POV
					return fmt.Errorf("project with name %q already exists in the org", name)
				}
				return nil
			},
		},
	}

	name := ""
	if err := survey.Ask(questions, &name); err != nil {
		return "", err
	}

	return name, nil
}

func errMsgContains(err error, msg string) bool {
	if st, ok := status.FromError(err); ok && st != nil {
		return strings.Contains(st.Message(), msg)
	}
	return false
}

const (
	githubSetupMsg = `No git remote was found.

Rill projects deploy continuously when you push changes to Github.
Therefore, your project must be on Github before you deploy it to Rill.

Follow these steps to push your project to Github.
	
1. Initialize git

	git init

2. Add and commit files
	
	git add .
	git commit -m 'initial commit'

3. Create a new GitHub repository on https://github.com/new

4. Link git to the remote repository
	
	git remote add origin https://github.com/your-account/your-repo.git
	
5. Rename master branch to main
	
	git branch -M main

6. Push your repository
	
	git push -u origin main
	
7. Deploy Rill to your repository
	
	rill deploy
	
`
)<|MERGE_RESOLUTION|>--- conflicted
+++ resolved
@@ -541,11 +541,7 @@
 	if err != nil {
 		return
 	}
-<<<<<<< HEAD
-	parser, err := rillv1.Parse(ctx, repo, instanceID, "prod", "duckdb", []string{"duckdb"})
-=======
 	parser, err := rillv1.Parse(ctx, repo, instanceID, "prod", "duckdb")
->>>>>>> de65733d
 	if err != nil {
 		return
 	}
