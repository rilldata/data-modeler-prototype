--- conflicted
+++ resolved
@@ -58,8 +58,7 @@
 				}
 			}
 
-			// telemetry errors shouldn't fail deploy command
-			tel, _ := telemetry.NewTelemetry(cfg.Version)
+			tel := telemetry.NewTelemetry(cfg.Version)
 			tel.EmitDeployStart()
 			defer func() {
 				// telemetry errors shouldn't fail deploy command
@@ -126,7 +125,7 @@
 			}
 
 			// Run flow for access to the Github remote (if necessary)
-			ghRes, err := githubFlow(ctx, client, githubURL, silentGitFlow)
+			ghRes, err := githubFlow(ctx, client, githubURL, silentGitFlow, tel)
 			if err != nil {
 				return fmt.Errorf("failed Github flow: %w", err)
 			}
@@ -166,24 +165,6 @@
 				}
 			}
 
-<<<<<<< HEAD
-			// Run flow for access to the Github remote (if necessary)
-			ghRes, err := githubFlow(ctx, client, githubURL, tel)
-			if err != nil {
-				return fmt.Errorf("failed Github flow: %w", err)
-			}
-
-			if prodBranch == "" {
-				prodBranch = ghRes.DefaultBranch
-			}
-
-			// If no project name was provided, default to Git repo name
-			if name == "" {
-				name = ghRepo
-			}
-
-=======
->>>>>>> d7426ebb
 			// If no default org is set by now, it means the user is not in an org yet.
 			// We create a default org based on their Github account name.
 			if cfg.Org == "" {
@@ -278,11 +259,7 @@
 	return deployCmd
 }
 
-<<<<<<< HEAD
-func githubFlow(ctx context.Context, c *adminclient.Client, githubURL string, tel *telemetry.Telemetry) (*adminv1.GetGithubRepoStatusResponse, error) {
-=======
-func githubFlow(ctx context.Context, c *adminclient.Client, githubURL string, silent bool) (*adminv1.GetGithubRepoStatusResponse, error) {
->>>>>>> d7426ebb
+func githubFlow(ctx context.Context, c *adminclient.Client, githubURL string, silent bool, tel *telemetry.Telemetry) (*adminv1.GetGithubRepoStatusResponse, error) {
 	// Check for access to the Github repo
 	res, err := c.GetGithubRepoStatus(ctx, &adminv1.GetGithubRepoStatusRequest{
 		GithubUrl: githubURL,
@@ -293,18 +270,9 @@
 
 	// If the user has not already granted access, open browser and poll for access
 	if !res.HasAccess {
+		tel.EmitGithubConnectedStart()
+
 		// Print instructions to grant access
-<<<<<<< HEAD
-		fmt.Printf("Rill projects deploy continuously when you push changes to Github.\n")
-		fmt.Printf("You need to grant Rill read only access to your repository on Github.\n\n")
-		time.Sleep(3 * time.Second)
-		fmt.Printf("Open this URL in your browser to grant Rill access to Github:\n\n")
-		fmt.Printf("\t%s\n\n", res.GrantAccessUrl)
-		tel.EmitGithubConnectedStart()
-
-		// Open browser if possible
-		_ = browser.Open(res.GrantAccessUrl)
-=======
 		if !silent {
 			fmt.Printf("Rill projects deploy continuously when you push changes to Github.\n")
 			fmt.Printf("You need to grant Rill read only access to your repository on Github.\n\n")
@@ -317,7 +285,6 @@
 		} else {
 			fmt.Printf("Polling for Github access. (If the browser did not redirect, visit this URL to grant access: %q)\n\n", res.GrantAccessUrl)
 		}
->>>>>>> d7426ebb
 
 		// Poll for permission granted
 		pollCtx, cancel := context.WithTimeout(ctx, pollTimeout)
@@ -494,37 +461,6 @@
 	return name, nil
 }
 
-<<<<<<< HEAD
-func projectExists(ctx context.Context, client *adminclient.Client, orgName, projectName string) (bool, error) {
-	resp, err := client.GetProject(ctx, &adminv1.GetProjectRequest{OrganizationName: orgName, Name: projectName})
-	if err != nil {
-		if st, ok := status.FromError(err); ok {
-			if st.Code() == codes.NotFound {
-				return false, nil
-			}
-		}
-		return false, err
-	}
-	return resp.Project.Name == projectName, nil
-}
-
-func hasRillProject(dir string) bool {
-	_, err := os.Open(filepath.Join(dir, "rill.yaml"))
-	return err == nil
-}
-
-func extractGitRemote(projectPath string) (string, error) {
-	remotes, err := gitutil.ExtractRemotes(projectPath)
-	if err != nil {
-		return "", err
-	}
-
-	// Parse into a https://github.com/account/repo (no .git) format
-	return gitutil.RemotesToGithubURL(remotes)
-}
-
-=======
->>>>>>> d7426ebb
 func isNameExistsErr(err error) bool {
 	if st, ok := status.FromError(err); ok && st != nil {
 		return strings.Contains(st.Message(), "violates unique constraint")
