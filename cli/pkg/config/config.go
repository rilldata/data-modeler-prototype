--- conflicted
+++ resolved
@@ -3,19 +3,12 @@
 import "fmt"
 
 type Config struct {
-<<<<<<< HEAD
-	Version      Version
-	AdminURL     string
-	AdminHTTPURL string
-	AdminToken   string
-	DefaultOrg   string
-=======
 	Version            Version
 	AdminURL           string
+	AdminHTTPURL       string
 	AdminTokenDefault  string
 	AdminTokenOverride string
 	DefaultOrg         string
->>>>>>> eecc3062
 }
 
 func (c Config) IsDev() bool {
