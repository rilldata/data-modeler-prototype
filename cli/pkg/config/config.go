--- conflicted
+++ resolved
@@ -5,25 +5,13 @@
 type Config struct {
 	Version            Version
 	AdminURL           string
-<<<<<<< HEAD
 	AdminTokenOverride string
 	AdminTokenDefault  string
-=======
-	AdminTokenDefault  string
-	AdminTokenOverride string
->>>>>>> 0a252e73
 	DefaultOrg         string
 }
 
 func (c Config) IsDev() bool {
 	return c.Version.IsDev()
-}
-
-func (c Config) AdminToken() string {
-	if c.AdminTokenOverride != "" {
-		return c.AdminTokenOverride
-	}
-	return c.AdminTokenDefault
 }
 
 type Version struct {
@@ -47,7 +35,7 @@
 	return c.AdminToken() != ""
 }
 
-func (c *Config) AdminToken() string {
+func (c Config) AdminToken() string {
 	if c.AdminTokenOverride != "" {
 		return c.AdminTokenOverride
 	}
