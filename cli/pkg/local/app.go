--- conflicted
+++ resolved
@@ -13,11 +13,8 @@
 	"time"
 
 	"github.com/rilldata/rill/cli/pkg/browser"
-<<<<<<< HEAD
+	"github.com/rilldata/rill/cli/pkg/config"
 	"github.com/rilldata/rill/cli/pkg/dotrill"
-=======
-	"github.com/rilldata/rill/cli/pkg/config"
->>>>>>> 5e3e5281
 	"github.com/rilldata/rill/cli/pkg/examples"
 	"github.com/rilldata/rill/cli/pkg/web"
 	"github.com/rilldata/rill/runtime"
@@ -280,11 +277,7 @@
 
 func (a *App) Serve(httpPort, grpcPort int, enableUI, openBrowser, readonly bool) error {
 	// Build local info for frontend
-<<<<<<< HEAD
 	localConf, err := dotrill.AnalyticsConfig()
-=======
-	localConf, err := newLocalConfig()
->>>>>>> 5e3e5281
 	if err != nil {
 		a.Logger.Warnf("error finding install ID: %v", err)
 	}
