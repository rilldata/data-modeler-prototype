---
title: Quickstart & Examples
sidebar_label: Quickstart & Examples
sidebar_position: 10
---
import Video from '@site/src/components/Video';



<!-- WARNING: There are links to this page in source code. If you move it, find and replace the links and consider adding a redirect in docusaurus.config.js. -->

## Quickstart

Run the following from the CLI to start Rill. Select a project from the UI or add your own data.

```bash
rill start my-rill-project
```

<<<<<<< HEAD
---
<div style={{ position: "relative", paddingBottom: "56.25%", height: 0 }}>
  <iframe
    src="https://www.youtube.com/embed/GMsUyj_Bv3Q?autoplay=1&mute=1&rel=0&si=CMltjZI4S5oAAAtg"
    frameBorder="0"
    allow="accelerometer; autoplay; clipboard-write; encrypted-media; gyroscope; picture-in-picture; web-share"
    allowFullScreen
    style={{
      position: "absolute",
      top: 0,
      left: 0,
      width: "100%",
      height: "100%",
      borderRadius: "10px", // Apply to iframe as well for rounded effect
    }}
  ></iframe>
</div>



## Example Projects Repository
=======
The Rill web app runs locally at `http://localhost:9009` and will create code files in the `my-rill-project` directory.

:::note
Starting from v0.48, we've made changes to the CORS policy to only allow calls from the default HTTP URL by default for security purposes. If you are hosting Rill Developer on a non-localhost endpoint **(not officially supported)**, this means that they will need to pass in the appropriate CORS origins / hostname via the --allowed-origins flag when starting Rill. Please refer to the [rill start reference page](https://docs.rilldata.com/reference/cli/start) for more details on using the `--allowed-origins` flag.
:::


## Load and transform data

On the welcome screen, initialize an example project or load up Rill with your own data (use local files, cloud storage and/or database connections)

Use the app to transform your data (data models) and quickly generate visualizations (dashboards).

## Deploy your dashboard

Once complete, you can deploy any Rill project with a dashboard to an authenticated hosted endpoint:

1. Create a new Github repository on [https://github.com/new](https://github.com/new) and push your `my-rill-project` directory to it
2. Setup continuous deployment from Github to Rill Cloud:
    ```
    cd my-rill-project
    rill project upload
    ```

## Share your dashboard

Projects on Rill Cloud are private by default. To invite others to explore your project, run:
```
rill user add
```

## Example Projects
>>>>>>> c31b5abc

We have created several example projects that highlight common use cases for Rill. 

The monorepo for these examples can be found at: https://github.com/rilldata/rill-examples/

Each example project includes a ReadMe with more details on:

- Source data in the dataset
- Dimension and metric definitions
- Example dashboard analyses

Current projects include:

- [App Engagement](https://github.com/rilldata/rill-examples/tree/main/rill-app-engagement): a conversion dataset used by marketers, mobile developers or product teams to analyze funnel steps
- [Cost Monitoring](https://github.com/rilldata/rill-examples/tree/main/rill-cost-monitoring): based off of Rill's own internal dashboards, cloud infrastructure data (compute, storage, pipeline statistics, etc.) merged with customer data to analyze bottlenecks and look for efficiencies
- [GitHub Analytics](https://github.com/rilldata/rill-examples/tree/main/rill-github-analytics): analyze GitHub activity to understand what parts of your codebase are most active, analyze contributor productivity, and evaluate the intersections between commits and files
- [Programmatic Ads/OpenRTB](https://github.com/rilldata/rill-examples/tree/main/rill-openrtb-prog-ads): bidstream data for programmtic advertisers to optimize pricing strategies, look for inventory opportunities, and improve campaign performance
- [311 Operations](https://github.com/rilldata/rill-examples/tree/main/rill-311-ops): a live datastream of 311 call centers from various locations in the US for example operational analytics 
- [Final Tutorial Project](https://github.com/rilldata/rill-examples/tree/main/my-rill-tutorial): A finalized version of the tutorial project with many working examples, a good place to reference any newer features, updated regularly.

## Installing Examples

You can install `rill` using our installation script:

```
curl https://rill.sh | sh
```

To run an example (in this case our Programmatic/OpenRTB dataset):
```
git clone https://github.com/rilldata/rill-examples.git
cd rill-examples/rill-openrtb-prog-ads
rill start
```

Rill will build your project from data sources to dashboard and then launch in a new browser window.


## We want to hear from you

You can file an issue [on GitHub](https://github.com/rilldata/rill/issues/new/choose) or reach us in our [Discord channel](https://discord.gg/DJ5qcsxE2m). If you want to contact Rill Support, please see our [Contact](contact.md#contacting-support) page for additional options.<|MERGE_RESOLUTION|>--- conflicted
+++ resolved
@@ -17,7 +17,6 @@
 rill start my-rill-project
 ```
 
-<<<<<<< HEAD
 ---
 <div style={{ position: "relative", paddingBottom: "56.25%", height: 0 }}>
   <iframe
@@ -37,42 +36,7 @@
 </div>
 
 
-
 ## Example Projects Repository
-=======
-The Rill web app runs locally at `http://localhost:9009` and will create code files in the `my-rill-project` directory.
-
-:::note
-Starting from v0.48, we've made changes to the CORS policy to only allow calls from the default HTTP URL by default for security purposes. If you are hosting Rill Developer on a non-localhost endpoint **(not officially supported)**, this means that they will need to pass in the appropriate CORS origins / hostname via the --allowed-origins flag when starting Rill. Please refer to the [rill start reference page](https://docs.rilldata.com/reference/cli/start) for more details on using the `--allowed-origins` flag.
-:::
-
-
-## Load and transform data
-
-On the welcome screen, initialize an example project or load up Rill with your own data (use local files, cloud storage and/or database connections)
-
-Use the app to transform your data (data models) and quickly generate visualizations (dashboards).
-
-## Deploy your dashboard
-
-Once complete, you can deploy any Rill project with a dashboard to an authenticated hosted endpoint:
-
-1. Create a new Github repository on [https://github.com/new](https://github.com/new) and push your `my-rill-project` directory to it
-2. Setup continuous deployment from Github to Rill Cloud:
-    ```
-    cd my-rill-project
-    rill project upload
-    ```
-
-## Share your dashboard
-
-Projects on Rill Cloud are private by default. To invite others to explore your project, run:
-```
-rill user add
-```
-
-## Example Projects
->>>>>>> c31b5abc
 
 We have created several example projects that highlight common use cases for Rill. 
 
