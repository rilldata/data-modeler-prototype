---
title: Quickstart & Examples
sidebar_label: Quickstart & Examples
sidebar_position: 10
---
import Video from '@site/src/components/Video';

<!-- WARNING: There are links to this page in source code. If you move it, find and replace the links and consider adding a redirect in docusaurus.config.js. -->

## Quickstart

Run the following from the CLI to start Rill. Select a project from the UI or add your own data.

<<<<<<< HEAD
```bash
=======

## Install Rill

Install `rill` on Mac or Linux ([WSL](https://learn.microsoft.com/en-us/windows/wsl/install) for Windows users) using the installation script:

```
curl https://rill.sh | sh
```

:::tip sharing dashboards in Rill cloud? clone your git repo first
If you plan to share your dashboards, it is helpful to start by creating a repo in Git. Go to https://github.com/new to create a new repo. Then, run the [Rill install script](/home/install) in your cloned location locally to make deployment easier. 

More details on deploying Rill via Git in our [Deploy section](../deploy/deploy-dashboard/).
:::

## Create your project

Start a new Rill project:

```
>>>>>>> 4a1ce64a
rill start my-rill-project
```

---
<div style={{ position: "relative", paddingBottom: "56.25%", height: 0 }}>
  <iframe
    src="https://www.youtube.com/embed/GMsUyj_Bv3Q?autoplay=1&mute=1&rel=0&si=CMltjZI4S5oAAAtg"
    frameBorder="0"
    allow="accelerometer; autoplay; clipboard-write; encrypted-media; gyroscope; picture-in-picture; web-share"
    allowFullScreen
    style={{
      position: "absolute",
      top: 0,
      left: 0,
      width: "100%",
      height: "100%",
      borderRadius: "10px", // Apply to iframe as well for rounded effect
    }}
  ></iframe>
</div>


## Example Projects Repository

We have created several example projects that highlight common use cases for Rill. 

The monorepo for these examples can be found at: https://github.com/rilldata/rill-examples/

Each example project includes a ReadMe with more details on:

- Source data in the dataset
- Dimension and metric definitions
- Example dashboard analyses

Current projects include:

- [App Engagement](https://github.com/rilldata/rill-examples/tree/main/rill-app-engagement): a conversion dataset used by marketers, mobile developers or product teams to analyze funnel steps
- [Cost Monitoring](https://github.com/rilldata/rill-examples/tree/main/rill-cost-monitoring): based off of Rill's own internal dashboards, cloud infrastructure data (compute, storage, pipeline statistics, etc.) merged with customer data to analyze bottlenecks and look for efficiencies
- [GitHub Analytics](https://github.com/rilldata/rill-examples/tree/main/rill-github-analytics): analyze GitHub activity to understand what parts of your codebase are most active, analyze contributor productivity, and evaluate the intersections between commits and files
- [Programmatic Ads/OpenRTB](https://github.com/rilldata/rill-examples/tree/main/rill-openrtb-prog-ads): bidstream data for programmtic advertisers to optimize pricing strategies, look for inventory opportunities, and improve campaign performance
- [311 Operations](https://github.com/rilldata/rill-examples/tree/main/rill-311-ops): a live datastream of 311 call centers from various locations in the US for example operational analytics 
- [Final Tutorial Project](https://github.com/rilldata/rill-examples/tree/main/my-rill-tutorial): A finalized version of the tutorial project with many working examples, a good place to reference any newer features, updated regularly.

## Installing Examples

You can install `rill` using our installation script:

```
curl https://rill.sh | sh
```

To run an example (in this case our Programmatic/OpenRTB dataset):
```
git clone https://github.com/rilldata/rill-examples.git
cd rill-examples/rill-openrtb-prog-ads
rill start
```

Rill will build your project from data sources to dashboard and then launch in a new browser window.


## We want to hear from you

You can file an issue [on GitHub](https://github.com/rilldata/rill/issues/new/choose) or reach us in our [Discord channel](https://discord.gg/DJ5qcsxE2m). If you want to contact Rill Support, please see our [Contact](contact.md#contacting-support) page for additional options.<|MERGE_RESOLUTION|>--- conflicted
+++ resolved
@@ -11,30 +11,7 @@
 
 Run the following from the CLI to start Rill. Select a project from the UI or add your own data.
 
-<<<<<<< HEAD
-```bash
-=======
-
-## Install Rill
-
-Install `rill` on Mac or Linux ([WSL](https://learn.microsoft.com/en-us/windows/wsl/install) for Windows users) using the installation script:
-
 ```
-curl https://rill.sh | sh
-```
-
-:::tip sharing dashboards in Rill cloud? clone your git repo first
-If you plan to share your dashboards, it is helpful to start by creating a repo in Git. Go to https://github.com/new to create a new repo. Then, run the [Rill install script](/home/install) in your cloned location locally to make deployment easier. 
-
-More details on deploying Rill via Git in our [Deploy section](../deploy/deploy-dashboard/).
-:::
-
-## Create your project
-
-Start a new Rill project:
-
-```
->>>>>>> 4a1ce64a
 rill start my-rill-project
 ```
 
