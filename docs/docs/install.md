--- conflicted
+++ resolved
@@ -24,11 +24,7 @@
 
 On both macOS and Linux, you can install the latest nightly build using the installation script:
 ```bash
-<<<<<<< HEAD
-curl https://rill.sh | sh -s -- --nightly
-=======
 curl -s https://rill.sh | sh -s -- --nightly
->>>>>>> 50a0a55e
 ```
 
 Note for macOS users: If you previously installed Rill using `brew`, the brew-managed binary will take precedent. You can remove it by running `brew uninstall rill`.
@@ -50,11 +46,7 @@
 
 With `unzip` installed, you're ready to install Rill. Just run:
 ```bash
-<<<<<<< HEAD
-curl https://rill.sh | sh
-=======
 curl -s <https://rill.sh> | sh
->>>>>>> 50a0a55e
 ```
 
 ## Alternative Install Options
