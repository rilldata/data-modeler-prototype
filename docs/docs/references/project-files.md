---
title: Rill project files
sidebar_label: Rill project files
sidebar_position: 50
---
When you create sources, models, and metrics versions we create code-representations on your behalf on the file system. You can see these files in your `source`, `models` and `dashboards` folders in your project. 

Projects can be "re-hydrated" from Rill project files into an explorable data application - figuring out the dependencies, pulling down data, & validating your model queries and metrics configurations. The result is a set of functioning exploratory dashboards.

You can see an example project by visiting our [example github repository](https://github.com/rilldata/rill-developer-example.git).


## Source connections
In your Rill project directory, create a `source.yaml` file in the `sources` directory containing a `type` and location (`uri` or `path`). Rill will automatically detect and ingest the source next time you run `rill start`.

**`type`**
 —  the type of connector you are using for the source _(required)_. Possible values include:
  - _`https`_ — public files available on the web.
  - _`s3`_ — a file available on amazon s3. 
    - **Note** : Rill also supports ingesting data from other storage providers that support S3 API. Refer to the `endpoint` property below.
  - _`gcs`_ — a file available on google cloud platform.
  - _`local_file`_ — a locally available file.

**`uri`**
 —  the URI of the remote connector you are using for the source _(required for type: http, s3, gcs)_. Rill also supports glob patterns as part of the URI for S3 and GCS.
  - _`s3://your-org/bucket/file.parquet`_ —  the s3 URI of your file
  - _`gs://your-org/bucket/file.parquet`_ —  the gsutil URI of your file
  - _`https://data.example.org/path/to/file.parquet`_ —  the web address of your file

**`path`**
 — the _local path_ of the connector you are using for the source relative to your project's root directory.   _(required for type: file)_
- _`/path/to/file.csv`_ —  the path to your file

**`region`**
 — Optionally sets the cloud region of the bucket you want to connect to. Only available for S3.
  - _`us-east-1`_ —  the cloud region identifer

**`endpoint`**
<<<<<<< HEAD
 — Override command's default URL with the given URL. If this is set, we assume we're targeting an S3 compatible API (but not AWS).
=======
 — Optionally overrides the S3 endpoint to connect to. This should only be used to connect to S3-compatible services, such as Cloudflare R2 or MinIO.
>>>>>>> 4891872e

**`glob.max_total_size`**
 — Applicable if the URI is a glob pattern. The max allowed total size (in bytes) of all objects matching the glob pattern.
  - default value is _`10737418240 (10GB)`_

**`glob.max_objects_matched`**
 — Applicable if the URI is a glob pattern. The max allowed number of objects matching the glob pattern.
  - default value is _`1,000`_

**`glob.max_objects_listed`**
 — Appplicable if the URI is a glob pattern. The max number of objects to list and match against glob pattern (excluding files excluded by the glob prefix).
  - default value is _`1,000,000`_

**`timeout`**
 — The maximum time to wait for souce ingestion.

**`hive_partitioning`**
 — If set to true, hive style partitioning is transformed into column values in the data source on ingestion.
 - _`true`_ by default

**`extract`** - Optionally limit the data ingested from remote sources (S3/GCS only)
  - **`rows`** - limits the size of data fetched
    - **`strategy`** - strategy to fetch data (**head** or **tail**)
    - **`size`** - size of data to be fetched (like `100MB`, `1GB`, etc). This is best-effort and may fetch more data than specified.
  - **`files`** - limits the total number of files to be fetched as per glob pattern
    - **`strategy`** - strategy to fetch files (**head** or **tail**)
    - **`size`** -  number of files
  - Semantics
    - If both `rows` and `files` are specified, each file matching the `files` clause will be extracted according to the `rows` clause.
    - If only `rows` is specified, no limit on number of files is applied. For example, getting a 1 GB `head` extract will download as many files as necessary.
    - If only `files` is specified, each file will be fully ingested.

See our Using Rill guide for an [example](../using-rill/import-data#using-code).

## Model transformation
Data transformations in Rill Developer are powered by DuckDB and their dialect of SQL (duckSQL). Under the hood, data models are created as views in DuckDB. Please visit their [documentation](https://duckdb.org/docs/sql/introduction) for insight into how to write your queries.

In your Rill project directory, create a `model_name.sql` file in the `models` directory containing a duckSQL `SELECT` statement. Rill will automatically detect and parse the model next time you run `rill start`.

## Dashboard metrics

In your Rill project directory, create a `dashboard_name.yaml` file in the `dashboards` directory. Rill will ingest the dashboard definition next time you run `rill start`.


_**`model`**_ — the model name powering the dashboard with no path _(required)_

_**`display_name`**_ — the display name for the dashboard _(required)_

_**`timeseries`**_ — column from your model that will underlie x-axis data in the line charts _(required)_

_**`dimensions:`**_ — for exploring [segments](../using-rill/metrics-dashboard#dimensions) and filtering the dashboard _(required)_
  - _**`property`**_ — a categorical column _(required)_ 
  - _**`label`**_ — a label for your dashboard dimension _(optional)_ 
  - _**`description`**_ — a freeform text description of the dimension for your dashboard _(optional)_ 

_**`measures:`**_ — numeric [aggregates](../using-rill/metrics-dashboard#measures) of columns from your data model  _(required)_
  - _**`expression`**_ — a combination of operators and functions for aggregations _(required)_ 
  - _**`label`**_ — a label for your dashboard measure _(optional)_ 
  - _**`description`**_ — a freeform text description of the dimension for your dashboard _(optional)_ 
  - _**`format_preset`**_ — one of a set of values that format dashboard measures. _(optional; default is humanize)_. Possible values include:
      - _`humanize`_ — round off numbers in an opinionated way to thousands (K), millions (M), billions B), etc
      - _`none`_ — raw output
      - _`currency_usd`_ —  output rounded to 2 decimal points prepended with a dollar sign
      - _`percentage`_ — output transformed from a rate to a percentage appended with a percentage sign
      - _`comma_separators`_ — output transformed to decimal formal with commas every 3 digits

See our Using Rill guide for an [example](../using-rill/metrics-dashboard#using-code).

## Project definition

- _**`name`**_ — the name of your project which will be displayed in the upper left hand corner
- _**`compiler`**_ — the version of the runtime compiler that is compatible with the artifacts (ex: `rill-beta`)
- _**`rill_version`**_ — the version of Rill Developer  that is compatible with the artifacts (ex: `v0.16`)<|MERGE_RESOLUTION|>--- conflicted
+++ resolved
@@ -36,11 +36,7 @@
   - _`us-east-1`_ —  the cloud region identifer
 
 **`endpoint`**
-<<<<<<< HEAD
- — Override command's default URL with the given URL. If this is set, we assume we're targeting an S3 compatible API (but not AWS).
-=======
  — Optionally overrides the S3 endpoint to connect to. This should only be used to connect to S3-compatible services, such as Cloudflare R2 or MinIO.
->>>>>>> 4891872e
 
 **`glob.max_total_size`**
  — Applicable if the URI is a glob pattern. The max allowed total size (in bytes) of all objects matching the glob pattern.
