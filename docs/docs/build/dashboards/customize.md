---
title: "Customization & Themes"
description: Alter dashboard look and feel
sidebar_label: "Customization & Themes"
sidebar_position: 30
---

## Common Customizations

You will find below some common customizations and dashboard configurations that are available for end users. 

:::info Dashboard properties

For a full list of available dashboard properties and configurations, please see our [Dashboard YAML](/reference/project-files/dashboards.md) reference page.

:::

### Changing Available Filters

**`default_time_range`**

Default time range controls the data analyzed on initial page load. Setting the default time range improves user experience by setting to most frequently used period - in particular, avoiding `all time` if you have a large datasource but only analyze more recent data.

The value must be either a valid [ISO 8601 duration](https://en.wikipedia.org/wiki/ISO_8601#Durations) (for example, `PT12H` for 12 hours, `P1M` for 1 month, or `P26W` for 26 weeks) or one of the [Rill ISO 8601 extensions](../../reference/rill-iso-extensions.md#extensions).

**`smallest_time_grain`**

Smallest time grain available for your users. Rill will try to infer the smallest time grain. One of the most common reasons to change this setting is your data has timestamps but is actually in hourly or daily increments. The valid values are: `millisecond`, `second`, `minute`, `hour`, `day`, `week`, `month`, `quarter`, `year`.

**`available_time_ranges`**

One of the more important configurations, available time ranges allow you to change the defaults in the time dropdown for periods to select. Updating this list allows users to quickly change between the most common analyses like day over day, recent weeks, or period to date. The range must be a valid [ISO 8601 duration](https://en.wikipedia.org/wiki/ISO_8601#Durations) or one of the [Rill ISO 8601 extensions](../../reference/rill-iso-extensions.md#extensions) - example below. 

```yaml
  available_time_ranges:
  - PT15M 
  - PT1H
  - P7D
  - P4W
  - rill-TD ## Today
  - rill-WTD ## Week-To-date
```

**`available_time_zones`**

Rill will automatically select several time zones that should be pinned to the top of the time zone selector. It should be a list of [IANA time zone identifiers](https://en.wikipedia.org/wiki/List_of_tz_database_time_zones). You can add or remove from this list for the relevant time zones for your team.

### Setting Default Views for Dashboards

**`default_dimensions`**

For dashboards with wide tables, setting default dimensions is a good way to make sure that users can focus on the primary analyses and ensure a positive first experience. Each dimension listed under the `default_dimensions` setting would appear on the screen, while the remainder of the dimensions would be hidden (and still available for selection under filters). Common use cases for setting default fields would be to simplify dashboards on initial load, to narrow the dashboard to the most used fields, and to avoid high cardinality fields (that may take longer to load, but are used less often so improve performance). An example addition to the `dashboard.yaml` file is below.

```yaml
default_dimensions:
  - column1
  - column2
```

:::warning Column vs. Name Usage
The `column` property is used by default from the column name in your underlying source. If you decide to use the `name` property, you'd replace the column above with the field name.
:::

**`default_measures`** 

A list of measures that should be visible by default. Operates the same as the `default_dimensions` configuration. When selecting measures, by default, consider hiding more computationally intensive measures like `count distinct` or other complicated expressions to improve performance.

## Changing Themes & Colors

In your Rill project directory, create a `<theme_name>.yaml` file in any directory. Rill will automatically ingest the theme next time you run `rill start` or deploy to Rill Cloud and change the color scheme of your dashboard.

<<<<<<< HEAD
First, create the YAML file as below. In this example, the charts and hover in Rill will change to Crimson while spinners will change to Lime.
=======
First, create the yaml file as below. In this example, the charts and hover in Rill will change to Plum while spinners will change to Violet.
>>>>>>> ddd2a80d

```yaml
type: theme
colors:
  primary: plum
  secondary: violet 
```

Once you have created that file, update the `dashboard.yaml` with the following configuration (we typically add this at the top along with time zones, time series and other configurations):

`default_theme: <name of theme yaml file>` 

:::info Theme properties

For more details about configuring themes, you can refer to our [Theme YAML](/reference/project-files/themes.md) reference page.

:::

## Dashboard Measure Formatting

Formatting for individual measures on a dashboard can be controlled through the `format_preset` and `format_d3` properties.

### Euro currency

Instead of displaying a numeric measure in USD currency, the euro currency can be used instead through `format_preset`. In the following example `dashboard.yaml`, the `Total Revenue` measure will be displayed using euros in the resulting dashboard.

```yaml
type: metrics_view
title: example_dashboard
model: example_model
measures:
  - label: "Total Revenue"
    expression: SUM(revenue)
    name: total_revenue
    description: "This measure calculates the total sum of revenue"
    format_preset: currency_eur
```

:::info Measure formatting options

For a full list of available dashboard measure formatting options, please see our [Dashboard YAML](/reference/project-files/dashboards.md) reference page.

:::<|MERGE_RESOLUTION|>--- conflicted
+++ resolved
@@ -69,11 +69,7 @@
 
 In your Rill project directory, create a `<theme_name>.yaml` file in any directory. Rill will automatically ingest the theme next time you run `rill start` or deploy to Rill Cloud and change the color scheme of your dashboard.
 
-<<<<<<< HEAD
-First, create the YAML file as below. In this example, the charts and hover in Rill will change to Crimson while spinners will change to Lime.
-=======
-First, create the yaml file as below. In this example, the charts and hover in Rill will change to Plum while spinners will change to Violet.
->>>>>>> ddd2a80d
+First, create the YAML file as below. In this example, the charts and hover in Rill will change to Plum while spinners will change to Violet.
 
 ```yaml
 type: theme
