---
title: "OLAP Engines"
description: Configure the OLAP engine used by Rill
sidebar_label: "Connect OLAP Engines"
sidebar_position: 00
---

## How to connect to your OLAP Engine?

There are two ways to define an OLAP engine within Rill.

1. Set the [default OLAP engine](../../reference/project-files/rill-yaml#configuring-the-default-olap-engine) via the rill.yaml file.
2. Set the [OLAP engine](../../reference/project-files/dashboards.md) for a specific dashboard.

The OLAP engine set on the dashboard will take precedence over the project-level defined OLAP engine.

## Available OLAP Engines

Rill supports the use of several different OLAP engines to power your dashboards in Rill, including:
- [DuckDB](/reference/olap-engines/duckdb.md)
- [Druid](/reference/olap-engines/druid.md)
- [ClickHouse](/reference/olap-engines/clickhouse.md)
- [Pinot](/reference/olap-engines/pinot.md)

:::note Additional OLAP Engines

Rill is continually evaluating additional OLAP engines that can be added. For a full list of OLAP engines that we support, you can refer to our [OLAP Engines](/reference/olap-engines) page. If you don't see an OLAP engine that you'd like to use, please don't hesitate to [reach out](contact.md)!

:::


## DuckDB

DuckDB is unique in that it can act as both a [source](../../reference/connectors/motherduck.md) and [OLAP engine](../../reference/olap-engines/duckdb.md) for Rill. If you wish to connect to existing tables in DuckDB though, you can simply use the [DuckDB connector](../../reference/connectors/motherduck.md#connecting-to-external-duckdb-as-a-source) to read a specific table or view from an accessible DuckDB database file and ingest the data into Rill.

:::warning

Rill will use DuckDB by default as an embedded OLAP engine but it is **not** currently possible to "bring your own DuckDB database" to be used as an alternative OLAP Engine. The internal DuckDB that Rill uses is hardcoded and not configurable (necessary for Rill Cloud consistency).

<<<<<<< HEAD
DuckDB is unique in that it can act as both a [source](../../reference/connectors/motherduck.md) and [OLAP engine](../../reference/olap-engines/duckdb.md) for Rill. If you wish to connect to existing tables in DuckDB though, rather than use an external table, you can simply use the [DuckDB connector](../../reference/connectors/motherduck.md#connecting-to-external-duckdb-as-a-source) to read the table and ingest the data into Rill. 
=======
:::
>>>>>>> b7cf95e5

## Druid

When Druid has been configured as the [default OLAP engine](../../reference/project-files/rill-yaml.md#configuring-the-default-olap-engine) for your project, any existing external tables that Rill can read and query should be shown through the Rill Developer UI. You can then create dashboards using these external Druid tables.

<div className="center-content">
![External Druid tables](/img/build/connect/external-tables/external-druid-table.png)
</div>

## ClickHouse

When ClickHouse has been configured as the [default OLAP engine](../../reference/project-files/rill-yaml.md#configuring-the-default-olap-engine) for your project, any existing external tables that Rill can read and query should be shown through the Rill Developer UI. You can then create dashboards using these external ClickHouse tables.

<div className="center-content">
![External ClickHouse tables](/img/build/connect/external-tables/external-clickhouse-table.png)
</div>

## Pinot

When Pinot has been configured as the [default OLAP engine](../../reference/project-files/rill-yaml.md#configuring-the-default-olap-engine) for your project, any existing external tables that Rill can read and query should be shown through the Rill Developer UI under `Tables` section in left pane. You can then create dashboards using these external Pinot tables.

<div className="center-content">
![External Pinot tables](/img/build/connect/external-tables/external-pinot-table.png)
</div><|MERGE_RESOLUTION|>--- conflicted
+++ resolved
@@ -37,11 +37,8 @@
 
 Rill will use DuckDB by default as an embedded OLAP engine but it is **not** currently possible to "bring your own DuckDB database" to be used as an alternative OLAP Engine. The internal DuckDB that Rill uses is hardcoded and not configurable (necessary for Rill Cloud consistency).
 
-<<<<<<< HEAD
-DuckDB is unique in that it can act as both a [source](../../reference/connectors/motherduck.md) and [OLAP engine](../../reference/olap-engines/duckdb.md) for Rill. If you wish to connect to existing tables in DuckDB though, rather than use an external table, you can simply use the [DuckDB connector](../../reference/connectors/motherduck.md#connecting-to-external-duckdb-as-a-source) to read the table and ingest the data into Rill. 
-=======
 :::
->>>>>>> b7cf95e5
+
 
 ## Druid
 
