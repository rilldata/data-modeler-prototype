---
title: Configure Source Refresh
description: Manage refresh schedules for sources deployed to Rill Cloud
sidebar_label: Configure Source Refresh
sidebar_position: 10
---

<!-- WARNING: There are links to this page in source code. If you move it, find and replace the links and consider adding a redirect in docusaurus.config.js. -->

When creating or updating a source in Rill Cloud, you also have the option to configure how often the underlying source is refreshed (and thus ingested into the underlying OLAP layer powering Rill models and dashboards). By default, sources are refreshed manually but this can also be automated to a predefined schedule. This is handled through the underlying [source](/reference/project-files/sources.md) and/or [project YAML](/reference/project-files/rill-yaml.md#project-wide-defaults) using standard cron or Go duration syntax.

:::tip Configuring source refreshes for Cloud deployments

<<<<<<< HEAD
It is generally strongly recommended to configure source refreshes when [deploying a project](/deploy/deploy-dashboard/) to Rill Cloud to ensure that your production data (and dashboards) _remains up-to-date_. The interval that you should set really depends on how often your own source data is refreshed. Furthermore, while it is technically possible to configure source refreshes for Rill Developer as well, Rill Developer is primarily used for local development and thus typically does not require working with the most up-to-date data (local source refreshes that occur too often as well could also lead to resource constraints on your local machine). For more details, please see our pages on [environments](/build/models/environments#default-dev-and-prod-environments), [templating](/deploy/templating#environments-and-rill), and [performance optimization](/deploy/performance#configure-source-refresh-schedules-in-production-only).
=======
It is generally strongly recommended to configure source refreshes when [deploying a project](/deploy/existing-project/existing-project.md) to Rill Cloud to ensure that your production data (and dashboards) _remains up-to-date_. The interval that you should set really depends on how often your own source data is refreshed. Automatic scheduled refreshes are not applied in Rill Developer by default since it typically does not require working with the most up-to-date data (local source refreshes that occur too often as well could also lead to resource constraints on your local machine). For more details, please see our pages on [environments](/build/models/environments#default-dev-and-prod-environments), [templating](/deploy/templating#environments-and-rill), and [performance optimization](/deploy/performance#configure-source-refresh-schedules-in-production-only).
>>>>>>> 39da7a34

:::

## Configuring source refresh individually

To specify a source refresh schedule for a particular source, this can be handled using the `refresh` property in the underlying YAML file. For example, to set a daily refresh for a source, you can do the following:

```yaml
refresh:
  every: 24h
```

Similarly, if you would like to utilize cron syntax, the following example would update a source every 15 minutes:

```yaml
refresh:
  cron: '*/15 * * * *'
```

:::note Source settings

For more details about available source configurations and properties, check our [Source YAML](../../reference/project-files/sources) reference page.

:::

## Configuring a project-wide default

You can also specify a project-wide refresh schedule that will apply to all sources by default. This can be done through the `rill.yaml` file. More details can be found [here](../../reference/project-files/rill-yaml#project-wide-defaults).

Using the same example as above, the following sets a project-wide default of refreshing sources every 24 hours:
```yaml
sources:
  refresh:
    every: 24h
```

Similarly, the following would use cron syntax to set a project-wide configuration of refreshing sources by default every 15 minutes (unless overridden at the individual source level):
```yaml
sources:
  refresh:
    cron: '*/15 * * * *'
```

:::info Did you know?

If you have both a project-wide default and source specific refresh schedule _configured in the same project_, the source specific refresh will **override** the project default based on how [inheritance](/build/models/environments#specifying-environment-specific-yaml-overrides) works in Rill. Otherwise, if not specified, the project-wide default will be used instead!

:::

## Running scheduled refreshes in development

By default, scheduled refreshes are **not** applied in Rill Developer. If you want to run or test scheduled refreshes in local development, you can override this behavior using the `run_in_dev` property:
```yaml
refresh:
  cron: 0 * * * *
  run_in_dev: true
```<|MERGE_RESOLUTION|>--- conflicted
+++ resolved
@@ -11,12 +11,7 @@
 
 :::tip Configuring source refreshes for Cloud deployments
 
-<<<<<<< HEAD
 It is generally strongly recommended to configure source refreshes when [deploying a project](/deploy/deploy-dashboard/) to Rill Cloud to ensure that your production data (and dashboards) _remains up-to-date_. The interval that you should set really depends on how often your own source data is refreshed. Furthermore, while it is technically possible to configure source refreshes for Rill Developer as well, Rill Developer is primarily used for local development and thus typically does not require working with the most up-to-date data (local source refreshes that occur too often as well could also lead to resource constraints on your local machine). For more details, please see our pages on [environments](/build/models/environments#default-dev-and-prod-environments), [templating](/deploy/templating#environments-and-rill), and [performance optimization](/deploy/performance#configure-source-refresh-schedules-in-production-only).
-=======
-It is generally strongly recommended to configure source refreshes when [deploying a project](/deploy/existing-project/existing-project.md) to Rill Cloud to ensure that your production data (and dashboards) _remains up-to-date_. The interval that you should set really depends on how often your own source data is refreshed. Automatic scheduled refreshes are not applied in Rill Developer by default since it typically does not require working with the most up-to-date data (local source refreshes that occur too often as well could also lead to resource constraints on your local machine). For more details, please see our pages on [environments](/build/models/environments#default-dev-and-prod-environments), [templating](/deploy/templating#environments-and-rill), and [performance optimization](/deploy/performance#configure-source-refresh-schedules-in-production-only).
->>>>>>> 39da7a34
-
 :::
 
 ## Configuring source refresh individually
