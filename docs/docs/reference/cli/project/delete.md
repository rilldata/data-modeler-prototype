--- conflicted
+++ resolved
@@ -21,11 +21,7 @@
 ### Global flags
 
 ```
-<<<<<<< HEAD
-      --api-token string   Token for authenticating with the admin API
-=======
       --api-token string   Token for authenticating with the cloud API
->>>>>>> de65733d
       --format string      Output format (options: "human", "json", "csv") (default "human")
   -h, --help               Print usage
       --interactive        Prompt for missing required parameters (default true)
