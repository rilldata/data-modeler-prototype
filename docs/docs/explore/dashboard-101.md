--- conflicted
+++ resolved
@@ -54,13 +54,9 @@
 
 
 
-<<<<<<< HEAD
-If you want to get hands on and see what interacting with a Rill dashboard feels like, we have a set of [demo projects](https://ui.rilldata.com/demo) already deployed on Rill Cloud and publicly available for everyone to try out. These [same projects](../home/get-started#example-projects-repository) are also available on Github and can be deployed locally using Rill Developer.
 
-=======
 :::tip Don't have a Rill project or dashboard deployed yet?
 If you want to get hands on and see what interacting with a Rill dashboard feels like, we have a set of [demo projects](https://ui.rilldata.com/demo) already deployed on Rill Cloud and publicly available for everyone to try out. These [same projects](../home/get-started#example-projects) are also available on Github and can be deployed locally using Rill Developer.
->>>>>>> c31b5abc
 :::
 
 
