--- conflicted
+++ resolved
@@ -30,11 +30,7 @@
     "svelte-preprocess": "^6.0.3",
     "tailwindcss": "^3.4.13",
     "vitest": "^2.1.3",
-<<<<<<< HEAD
-    "web-common": "^0.0.1"
-=======
     "web-common": "0.0.1"
->>>>>>> a6bc5d4a
   },
   "type": "module"
 }