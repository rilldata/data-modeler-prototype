--- conflicted
+++ resolved
@@ -16,18 +16,10 @@
     "@fontsource/fira-mono": "^4.5.0",
     "@playwright/test": "^1.25.0",
     "@rgossiaux/svelte-headlessui": "^2.0.0",
-<<<<<<< HEAD
     "@rilldata/svelte-query": "^4.29.20-0.0.2",
     "@sveltejs/adapter-static": "^1.0.0",
     "@sveltejs/kit": "^1.20.4",
     "@tanstack/svelte-query": "npm:@rilldata/svelte-query@4.29.20-0.0.2",
-    "@types/cookie": "^0.5.1",
-=======
-    "@rilldata/svelte-query": "4.29.20-0.0.1",
-    "@sveltejs/adapter-static": "^1.0.0",
-    "@sveltejs/kit": "^1.5.0",
-    "@tanstack/svelte-query": "npm:@rilldata/svelte-query@4.29.20-0.0.1",
->>>>>>> 32f05a9a
     "@typescript-eslint/eslint-plugin": "^5.27.0",
     "@typescript-eslint/parser": "^5.27.0",
     "autoprefixer": "^10.4.13",
@@ -45,12 +37,7 @@
     "svelte-popperjs": "^1.3.2",
     "svelte-preprocess": "^5.0.3",
     "tailwindcss": "^3.2.7",
-<<<<<<< HEAD
-    "tslib": "^2.3.1",
     "typescript": "^5.0.0"
-=======
-    "typescript": "^4.7.4"
->>>>>>> 32f05a9a
   },
   "type": "module"
 }