<script lang="ts">
  import { page } from "$app/stores";
  import BillingBannerManager from "@rilldata/web-admin/features/billing/banner/BillingBannerManager.svelte";
  import {
    isBillingUpgradePage,
    isProjectInvitePage,
    isPublicReportPage,
    withinOrganization,
    withinProject,
  } from "@rilldata/web-admin/features/navigation/nav-utils";
  import OrganizationTabs from "@rilldata/web-admin/features/organizations/OrganizationTabs.svelte";
  import { initCloudMetrics } from "@rilldata/web-admin/features/telemetry/initCloudMetrics";
  import BannerCenter from "@rilldata/web-common/components/banner/BannerCenter.svelte";
  import NotificationCenter from "@rilldata/web-common/components/notifications/NotificationCenter.svelte";
  import { featureFlags } from "@rilldata/web-common/features/feature-flags";
  import RillTheme from "@rilldata/web-common/layout/RillTheme.svelte";
  import { queryClient } from "@rilldata/web-common/lib/svelte-query/globalQueryClient";
  import { errorEventHandler } from "@rilldata/web-common/metrics/initMetrics";
  import { QueryClientProvider } from "@tanstack/svelte-query";
  import { onMount } from "svelte";
  import ErrorBoundary from "../features/errors/ErrorBoundary.svelte";
  import { createGlobalErrorCallback } from "../features/errors/error-utils";
  import { initPylonWidget } from "@rilldata/web-common/features/help/initPylonWidget";
  import TopNavigationBar from "../features/navigation/TopNavigationBar.svelte";

  export let data;

  $: ({ projectPermissions, organizationPermissions } = data);
  $: organization = $page.params.organization;

  // Motivation:
  // - https://tkdodo.eu/blog/breaking-react-querys-api-on-purpose#a-bad-api
  // - https://tkdodo.eu/blog/react-query-error-handling#the-global-callbacks
  queryClient.getQueryCache().config.onError =
    createGlobalErrorCallback(queryClient);

  // The admin server enables some dashboard features like scheduled reports and alerts
  // Set read-only mode so that the user can't edit the dashboard
  featureFlags.set(true, "adminServer", "readOnly");

  let removeJavascriptListeners: () => void;
  initCloudMetrics()
    .then(() => {
      removeJavascriptListeners =
        errorEventHandler.addJavascriptErrorListeners();
    })
    .catch(console.error);
  initPylonWidget();

  onMount(() => {
    return () => removeJavascriptListeners();
  });

  $: isEmbed = $page.url.pathname === "/-/embed";
<<<<<<< HEAD

  $: hideTopBar =
    // invite page shouldn't show the top bar because it is considered an onboard step
    isProjectInvitePage($page) ||
    // upgrade callback landing page shouldn't show any rill identifications
    isBillingUpgradePage($page);
=======
  $: hideTopBar =
    // invite page shouldn't show the top bar because it is considered an onboard step
    isProjectInvitePage($page) ||
    // public reports are shared to external users who shouldn't be shown any rill related stuff
    isPublicReportPage($page);
>>>>>>> ded13890

  $: withinOnlyOrg = withinOrganization($page) && !withinProject($page);
</script>

<svelte:head>
  <meta content="Rill Cloud" name="description" />
</svelte:head>

<RillTheme>
  <QueryClientProvider client={queryClient}>
    <main class="flex flex-col min-h-screen h-screen">
      <BannerCenter />
      {#if organization}
        <BillingBannerManager {organization} {organizationPermissions} />
      {/if}
      {#if !isEmbed && !hideTopBar}
        <TopNavigationBar
          manageOrganization={organizationPermissions?.manageOrg}
          createMagicAuthTokens={projectPermissions?.createMagicAuthTokens}
          manageProjectMembers={projectPermissions?.manageProjectMembers}
        />

        {#if withinOnlyOrg}
          <OrganizationTabs />
        {/if}
      {/if}
      <ErrorBoundary>
        <slot />
      </ErrorBoundary>
    </main>
  </QueryClientProvider>

  <NotificationCenter />
</RillTheme><|MERGE_RESOLUTION|>--- conflicted
+++ resolved
@@ -52,20 +52,14 @@
   });
 
   $: isEmbed = $page.url.pathname === "/-/embed";
-<<<<<<< HEAD
 
   $: hideTopBar =
     // invite page shouldn't show the top bar because it is considered an onboard step
     isProjectInvitePage($page) ||
     // upgrade callback landing page shouldn't show any rill identifications
-    isBillingUpgradePage($page);
-=======
-  $: hideTopBar =
-    // invite page shouldn't show the top bar because it is considered an onboard step
-    isProjectInvitePage($page) ||
+    isBillingUpgradePage($page) ||
     // public reports are shared to external users who shouldn't be shown any rill related stuff
     isPublicReportPage($page);
->>>>>>> ded13890
 
   $: withinOnlyOrg = withinOrganization($page) && !withinProject($page);
 </script>
