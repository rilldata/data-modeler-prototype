--- conflicted
+++ resolved
@@ -15,12 +15,6 @@
 </svelte:head>
 
 <div class="flex flex-col items-center">
-<<<<<<< HEAD
-  <div class="flex space-x-10 border-b border-gray-200 w-full px-12 py-5">
-    <ProjectDeploymentStatus {organization} {project} />
-    <ProjectGithubConnection {organization} {project} />
-    <ShareProjectCta {organization} {project} />
-=======
   <div
     class="flex flex-row border-b border-gray-200 w-full px-12 py-5 gap-x-10"
   >
@@ -32,9 +26,8 @@
       <ProjectDashboards {organization} {project} />
     </div>
     <div class="flex">
-      <ShareProjectCta />
+      <ShareProjectCta {organization} {project} />
     </div>
->>>>>>> 6d1f71bd
   </div>
   <ProjectDeploymentLogs {organization} {project} />
 </div>