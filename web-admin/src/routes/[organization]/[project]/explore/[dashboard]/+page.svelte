--- conflicted
+++ resolved
@@ -54,27 +54,8 @@
 
   $: exploreTitle =
     $explore.data?.explore?.explore?.state?.validSpec?.displayName;
-<<<<<<< HEAD
-
-=======
-  $: isDashboardNotFound =
-    !$explore.data &&
-    $explore.isError &&
-    $explore.error?.response?.status === 404;
->>>>>>> 0e8379de
   $: metricsViewName = $explore.data?.metricsView?.meta?.name?.name;
   $: hasBanner = !!$explore.data?.explore?.explore?.state?.validSpec?.banner;
-
-<<<<<<< HEAD
-=======
-  // If no dashboard is found, show a 404 page
-  $: if (isDashboardNotFound) {
-    errorStore.set({
-      statusCode: 404,
-      header: "Dashboard not found",
-      body: `The dashboard you requested could not be found. Please check that you provided the name of a working dashboard.`,
-    });
-  }
 
   // Display a dashboard banner
   $: if (hasBanner) {
@@ -85,18 +66,13 @@
     });
   }
 
->>>>>>> 0e8379de
   onNavigate(() => {
     viewAsUserStore.set(null);
-<<<<<<< HEAD
-=======
-    errorStore.reset();
 
     // Clear out any dashboard banners
     if (hasBanner) {
       eventBus.emit("banner", null);
     }
->>>>>>> 0e8379de
   });
 
   function isDashboardReconcilingForFirstTime(
