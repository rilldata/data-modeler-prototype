--- conflicted
+++ resolved
@@ -12,6 +12,7 @@
   import { useProjectDeploymentStatus } from "@rilldata/web-admin/components/projects/selectors";
   import { Dashboard } from "@rilldata/web-common/features/dashboards";
   import DashboardStateProvider from "@rilldata/web-common/features/dashboards/proto-state/DashboardStateProvider.svelte";
+  import StateManagersProvider from "@rilldata/web-common/features/dashboards/state-managers/StateManagersProvider.svelte";
   import {
     getRuntimeServiceListCatalogEntriesQueryKey,
     getRuntimeServiceListFilesQueryKey,
@@ -21,11 +22,6 @@
   import { errorStore } from "../../../../components/errors/error-store";
   import ProjectBuilding from "../../../../components/projects/ProjectBuilding.svelte";
   import ProjectErrored from "../../../../components/projects/ProjectErrored.svelte";
-<<<<<<< HEAD
-=======
-  import DashboardStateProvider from "@rilldata/web-common/features/dashboards/proto-state/DashboardStateProvider.svelte";
-  import StateManagersProvider from "@rilldata/web-common/features/dashboards/state-managers/StateManagersProvider.svelte";
->>>>>>> da2957f2
 
   const queryClient = useQueryClient();
 
@@ -107,23 +103,7 @@
 
 {#if isProjectPending || (isProjectReconciling && isDashboardNotFound)}
   <ProjectBuilding organization={orgName} project={projectName} />
-<<<<<<< HEAD
 {:else if isDashboardOK}
-  <DashboardStateProvider metricViewName={dashboardName}>
-    <Dashboard
-      leftMargin={"48px"}
-      hasTitle={false}
-      metricViewName={dashboardName}
-    />
-  </DashboardStateProvider>
-{:else if isDashboardErrored}
-  <ProjectErrored organization={orgName} project={projectName} />
-=======
-{:else if !currentDashboard}
-  <!-- show nothing -->
-{:else if currentDashboard && !currentDashboard.isValid}
-  <ProjectErrored organization={orgName} project={projectName} />
-{:else}
   <StateManagersProvider metricsViewName={dashboardName}>
     {#key dashboardName}
       <DashboardStateProvider metricViewName={dashboardName}>
@@ -135,5 +115,6 @@
       </DashboardStateProvider>
     {/key}
   </StateManagersProvider>
->>>>>>> da2957f2
+{:else if isDashboardErrored}
+  <ProjectErrored organization={orgName} project={projectName} />
 {/if}