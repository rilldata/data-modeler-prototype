<script lang="ts">
  import { page } from "$app/stores";
  import { V1DeploymentStatus } from "@rilldata/web-admin/client";
  import {
    DashboardListItem,
    getDashboardsForProject,
    useDashboardListItems,
  } from "@rilldata/web-admin/components/projects/dashboards";
  import { invalidateDashboardsQueries } from "@rilldata/web-admin/components/projects/invalidations";
  import { useProject } from "@rilldata/web-admin/components/projects/use-project";
  import { Dashboard } from "@rilldata/web-common/features/dashboards";
  import {
    getRuntimeServiceListCatalogEntriesQueryKey,
    getRuntimeServiceListFilesQueryKey,
  } from "@rilldata/web-common/runtime-client";
  import { runtime } from "@rilldata/web-common/runtime-client/runtime-store";
  import { useQueryClient } from "@tanstack/svelte-query";
  import { errorStore } from "../../../../components/errors/error-store";
  import ProjectBuilding from "../../../../components/projects/ProjectBuilding.svelte";
  import ProjectErrored from "../../../../components/projects/ProjectErrored.svelte";

  const queryClient = useQueryClient();

  $: instanceId = $runtime?.instanceId;

  $: orgName = $page.params.organization;
  $: projectName = $page.params.project;
  $: dashboardName = $page.params.dashboard;

  // Poll for project status
  $: project = useProject(orgName, projectName);

  let isProjectBuilding: boolean;
  let isProjectOK: boolean;

  $: if ($project.data?.prodDeployment?.status) {
    const projectWasNotOk = !isProjectOK;

    isProjectBuilding =
      $project.data?.prodDeployment?.status ===
        V1DeploymentStatus.DEPLOYMENT_STATUS_PENDING ||
      $project.data?.prodDeployment?.status ===
        V1DeploymentStatus.DEPLOYMENT_STATUS_RECONCILING;
    isProjectOK =
      $project.data?.prodDeployment?.status ===
      V1DeploymentStatus.DEPLOYMENT_STATUS_OK;

    if (projectWasNotOk && isProjectOK) {
      getDashboardsAndInvalidate();

      // Invalidate the queries used to assess dashboard validity
      queryClient.invalidateQueries(
        getRuntimeServiceListFilesQueryKey(instanceId, {
          glob: "dashboards/*.yaml",
        })
      );
      queryClient.invalidateQueries(
        getRuntimeServiceListCatalogEntriesQueryKey(instanceId, {
          type: "OBJECT_TYPE_METRICS_VIEW",
        })
      );
    }
  }

  async function getDashboardsAndInvalidate() {
    const dashboardListings = await getDashboardsForProject($project.data);
    const dashboardNames = dashboardListings.map((listing) => listing.name);
    return invalidateDashboardsQueries(queryClient, dashboardNames);
  }

  // We avoid calling `GetCatalogEntry` to check for dashboard validity because that would trigger a 404 page.
<<<<<<< HEAD
  $: dashboardFiles = createRuntimeServiceListFiles(
    $runtime?.instanceId,
    {
      glob: "dashboards/*.yaml",
    },
    {
      query: {
        enabled: !!project && !!$runtime?.instanceId,
      },
    }
  );
  $: dashboardCatalogEntries = createRuntimeServiceListCatalogEntries(
    $runtime?.instanceId,
    {
      type: "OBJECT_TYPE_METRICS_VIEW",
    },
    {
      query: {
        enabled: !!project && !!$runtime?.instanceId,
      },
    }
=======
  $: dashboardListItems = useDashboardListItems(
    instanceId,
    $project.data.prodDeployment?.status
>>>>>>> 57601cc5
  );
  let currentDashboard: DashboardListItem;
  $: if ($dashboardListItems.isSuccess) {
    currentDashboard = $dashboardListItems?.items?.find(
      (listing) => listing.name === $page.params.dashboard
    );

    // If no dashboard is found, show a 404 page
    if (!currentDashboard) {
      errorStore.set({
        statusCode: 404,
        header: "Dashboard not found",
        body: `The dashboard you requested could not be found. Please check that you have provided a valid dashboard name.`,
      });
    }
  }
</script>

<svelte:head>
  <title>{dashboardName} - Rill</title>
</svelte:head>

{#if isProjectBuilding}
  <ProjectBuilding organization={orgName} project={projectName} />
{:else if !currentDashboard}
  <!-- show nothing -->
{:else if currentDashboard && !currentDashboard.isValid}
  <ProjectErrored organization={orgName} project={projectName} />
{:else}
  <Dashboard
    leftMargin={"48px"}
    hasTitle={false}
    metricViewName={dashboardName}
  />
{/if}<|MERGE_RESOLUTION|>--- conflicted
+++ resolved
@@ -69,33 +69,9 @@
   }
 
   // We avoid calling `GetCatalogEntry` to check for dashboard validity because that would trigger a 404 page.
-<<<<<<< HEAD
-  $: dashboardFiles = createRuntimeServiceListFiles(
-    $runtime?.instanceId,
-    {
-      glob: "dashboards/*.yaml",
-    },
-    {
-      query: {
-        enabled: !!project && !!$runtime?.instanceId,
-      },
-    }
-  );
-  $: dashboardCatalogEntries = createRuntimeServiceListCatalogEntries(
-    $runtime?.instanceId,
-    {
-      type: "OBJECT_TYPE_METRICS_VIEW",
-    },
-    {
-      query: {
-        enabled: !!project && !!$runtime?.instanceId,
-      },
-    }
-=======
   $: dashboardListItems = useDashboardListItems(
     instanceId,
     $project.data.prodDeployment?.status
->>>>>>> 57601cc5
   );
   let currentDashboard: DashboardListItem;
   $: if ($dashboardListItems.isSuccess) {
