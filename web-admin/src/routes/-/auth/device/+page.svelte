<script lang="ts">
<<<<<<< HEAD
  import { goto } from "$app/navigation";
  import { createAdminServiceGetCurrentUser } from "@rilldata/web-admin/client";
  import { Button } from "@rilldata/web-common/components/button";
  import { ADMIN_URL } from "@rilldata/web-admin/client/http-client";

=======
  import RillLogoSquareNegative from "@rilldata/web-common/components/icons/RillLogoSquareNegative.svelte";
  import { onMount } from "svelte";
  import type { V1User } from "../../../../client";
  import { ADMIN_URL } from "../../../../client/http-client";
  import CtaButton from "../../../../components/CTAButton.svelte";

  let user: V1User;
  let userCode;
>>>>>>> bb24506a
  let actionTaken = false;
  let successMsg = "";
  let errorMsg = "";
  const urlParams = new URLSearchParams(window.location.search);
  const redirectURL = urlParams.get("redirect");
  const userCode = urlParams.get("user_code");

  const user = createAdminServiceGetCurrentUser({
    query: {
      onSuccess: (data) => {
        if (!data.user) {
          goto(`${ADMIN_URL}/auth/login?redirect=${window.location.href}`);
        }
      },
    },
  });

  function confirmUserCode() {
    fetch(
      ADMIN_URL +
        `/auth/oauth/device?user_code=${userCode}&code_confirmed=true`,
      {
        method: "POST",
        credentials: "include",
      }
    ).then((response) => {
      if (response.ok) {
        if (redirectURL !== "") {
          window.location.href = decodeURIComponent(redirectURL);
        } else {
          successMsg = "User code confirmed, this page can be closed now";
        }
      } else {
        errorMsg = "User code confirmation failed";
        response.body
          .getReader()
          .read()
          .then(({ value }) => {
            const decoder = new TextDecoder("utf-8");
            errorMsg = errorMsg + ": " + decoder.decode(value);
          });
      }
    });
    actionTaken = true;
  }

  function rejectUserCode() {
    fetch(
      ADMIN_URL +
        `/auth/oauth/device?user_code=${userCode}&code_confirmed=false`,
      {
        method: "POST",
        credentials: "include",
      }
    ).then((response) => {
      if (response.ok) {
        successMsg = "User code rejected, this page can be closed now";
      } else {
        errorMsg = "User code rejection failed";
        response.body
          .getReader()
          .read()
          .then(({ value }) => {
            const decoder = new TextDecoder("utf-8");
            errorMsg = errorMsg + ": " + decoder.decode(value);
          });
      }
    });
  }
</script>

<svelte:head>
  <meta name="description" content="User code confirmation" />
</svelte:head>

<<<<<<< HEAD
{#if $user.data && $user.data.user}
  <div class="flex flex-col justify-center items-center h-3/5">
    <h1 class="text-3xl font-medium text-gray-800 mb-4">
      Hello, {$user.data.user.displayName}!
    </h1>
    <p class="text-lg text-gray-700 mb-6">Your user code is: {userCode}</p>

    <Button
      type="primary"
      on:click={() => {
        actionTaken = true;
        confirmUserCode();
      }}
      disabled={actionTaken}>Confirm</Button
    >
    <div class="mt-4" />
    <Button
      type="secondary"
      on:click={() => {
        actionTaken = true;
        rejectUserCode();
      }}
      disabled={actionTaken}>Reject</Button
=======
{#if user}
  <div class="flex flex-col justify-center items-center h-4/5 gap-y-6">
    <RillLogoSquareNegative size="84px" />
    <h1 class="text-xl font-normal text-gray-800">Authorize Rill CLI</h1>
    <p class="text-base text-gray-500 text-center">
      You are authenticating into Rill as <span
        class="font-medium text-gray-600">{user.email}</span
      >.<br />Please confirm this is the code displayed in the Rill CLI.
    </p>
    <div
      class="px-2 py-1 rounded-sm text-4xl tracking-widest bg-gray-100 text-gray-700 mb-5 font-mono"
>>>>>>> bb24506a
    >
      {userCode}
    </div>

    <div class="flex flex-col gap-y-4 w-[400px]">
      <CtaButton
        variant="primary"
        on:click={() => {
          actionTaken = true;
          confirmUserCode();
        }}
        disabled={actionTaken}>Confirm code</CtaButton
      >
      <CtaButton
        variant="secondary"
        on:click={() => {
          actionTaken = true;
          rejectUserCode();
        }}
        disabled={actionTaken}>Cancel</CtaButton
      >
    </div>

    {#if successMsg}
      <p class="text-md text-green-700 font-bold mb-6">{successMsg}</p>
    {/if}
    {#if errorMsg}
      <p class="text-md text-red-400 font-bold mb-6">{errorMsg}</p>
    {/if}
  </div>
{/if}<|MERGE_RESOLUTION|>--- conflicted
+++ resolved
@@ -1,28 +1,20 @@
 <script lang="ts">
-<<<<<<< HEAD
   import { goto } from "$app/navigation";
   import { createAdminServiceGetCurrentUser } from "@rilldata/web-admin/client";
   import { Button } from "@rilldata/web-common/components/button";
   import { ADMIN_URL } from "@rilldata/web-admin/client/http-client";
 
-=======
   import RillLogoSquareNegative from "@rilldata/web-common/components/icons/RillLogoSquareNegative.svelte";
-  import { onMount } from "svelte";
-  import type { V1User } from "../../../../client";
-  import { ADMIN_URL } from "../../../../client/http-client";
-  import CtaButton from "../../../../components/CTAButton.svelte";
+  import type { V1User } from "@rilldata/web-admin/client";
+  import CtaButton from "@rilldata/web-admin/components/CTAButton.svelte";
 
-  let user: V1User;
-  let userCode;
->>>>>>> bb24506a
   let actionTaken = false;
   let successMsg = "";
   let errorMsg = "";
   const urlParams = new URLSearchParams(window.location.search);
   const redirectURL = urlParams.get("redirect");
   const userCode = urlParams.get("user_code");
-
-  const user = createAdminServiceGetCurrentUser({
+  const user: V1User = createAdminServiceGetCurrentUser({
     query: {
       onSuccess: (data) => {
         if (!data.user) {
@@ -90,31 +82,6 @@
   <meta name="description" content="User code confirmation" />
 </svelte:head>
 
-<<<<<<< HEAD
-{#if $user.data && $user.data.user}
-  <div class="flex flex-col justify-center items-center h-3/5">
-    <h1 class="text-3xl font-medium text-gray-800 mb-4">
-      Hello, {$user.data.user.displayName}!
-    </h1>
-    <p class="text-lg text-gray-700 mb-6">Your user code is: {userCode}</p>
-
-    <Button
-      type="primary"
-      on:click={() => {
-        actionTaken = true;
-        confirmUserCode();
-      }}
-      disabled={actionTaken}>Confirm</Button
-    >
-    <div class="mt-4" />
-    <Button
-      type="secondary"
-      on:click={() => {
-        actionTaken = true;
-        rejectUserCode();
-      }}
-      disabled={actionTaken}>Reject</Button
-=======
 {#if user}
   <div class="flex flex-col justify-center items-center h-4/5 gap-y-6">
     <RillLogoSquareNegative size="84px" />
@@ -126,7 +93,6 @@
     </p>
     <div
       class="px-2 py-1 rounded-sm text-4xl tracking-widest bg-gray-100 text-gray-700 mb-5 font-mono"
->>>>>>> bb24506a
     >
       {userCode}
     </div>
