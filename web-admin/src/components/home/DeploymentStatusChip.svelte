--- conflicted
+++ resolved
@@ -9,24 +9,38 @@
   import Timer from "@rilldata/web-common/components/icons/Timer.svelte";
   import Spinner from "@rilldata/web-common/features/entity-management/Spinner.svelte";
   import { EntityStatus } from "@rilldata/web-common/features/entity-management/types";
-<<<<<<< HEAD
+  import { useQueryClient } from "@tanstack/svelte-query";
   import type { SvelteComponent } from "svelte";
-  import {
-    createAdminServiceGetProject,
-    V1DeploymentStatus,
-  } from "../../client";
-=======
-  import { useQueryClient } from "@tanstack/svelte-query";
->>>>>>> fe57ba88
 
   export let organization: string;
   export let project: string;
   export let iconOnly = false;
 
-<<<<<<< HEAD
-  $: proj = createAdminServiceGetProject(organization, project);
-  $: deploymentStatus = $proj.data?.prodDeployment?.status;
+  $: proj = useProject(organization, project);
+  let deploymentStatus: V1DeploymentStatus;
   $: currentStatus = !!deploymentStatus && statusMap.get(deploymentStatus);
+
+  const queryClient = useQueryClient();
+
+  $: if ($proj.data?.prodDeployment?.status) {
+    const prevStatus = deploymentStatus;
+
+    deploymentStatus = $proj.data?.prodDeployment?.status;
+
+    if (
+      prevStatus !== V1DeploymentStatus.DEPLOYMENT_STATUS_OK &&
+      deploymentStatus === V1DeploymentStatus.DEPLOYMENT_STATUS_OK
+    ) {
+      getDashboardsAndInvalidate();
+    }
+  }
+
+  async function getDashboardsAndInvalidate() {
+    return invalidateProjectQueries(
+      queryClient,
+      await getDashboardsForProject($proj.data)
+    );
+  }
 
   type StatusDisplay = {
     icon: typeof SvelteComponent;
@@ -91,32 +105,6 @@
       },
     ],
   ]);
-=======
-  const queryClient = useQueryClient();
-
-  $: proj = useProject(organization, project);
-  let deploymentStatus: V1DeploymentStatus;
-
-  $: if ($proj.data?.prodDeployment?.status) {
-    const prevStatus = deploymentStatus;
-
-    deploymentStatus = $proj.data?.prodDeployment?.status;
-
-    if (
-      prevStatus !== V1DeploymentStatus.DEPLOYMENT_STATUS_OK &&
-      deploymentStatus === V1DeploymentStatus.DEPLOYMENT_STATUS_OK
-    ) {
-      getDashboardsAndInvalidate();
-    }
-  }
-
-  async function getDashboardsAndInvalidate() {
-    return invalidateProjectQueries(
-      queryClient,
-      await getDashboardsForProject($proj.data)
-    );
-  }
->>>>>>> fe57ba88
 </script>
 
 {#if deploymentStatus && deploymentStatus !== V1DeploymentStatus.DEPLOYMENT_STATUS_UNSPECIFIED}
