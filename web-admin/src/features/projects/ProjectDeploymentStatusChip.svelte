<script lang="ts">
  import {
    createAdminServiceGetProject,
    V1DeploymentStatus,
  } from "@rilldata/web-admin/client";
  import {
    getDashboardsForProject,
    useDashboardsStatus,
  } from "@rilldata/web-admin/features/dashboards/listing/dashboards";
  import { invalidateDashboardsQueries } from "@rilldata/web-admin/features/projects/invalidations";
  import { useProjectDeploymentStatus } from "@rilldata/web-admin/features/projects/selectors";
  import CancelCircle from "@rilldata/web-common/components/icons/CancelCircle.svelte";
  import CheckCircle from "@rilldata/web-common/components/icons/CheckCircle.svelte";
  import InfoCircleFilled from "@rilldata/web-common/components/icons/InfoCircleFilled.svelte";
  import Spacer from "@rilldata/web-common/components/icons/Spacer.svelte";
  import { ResourceKind } from "@rilldata/web-common/features/entity-management/resource-selectors";
  import Spinner from "@rilldata/web-common/features/entity-management/Spinner.svelte";
  import { EntityStatus } from "@rilldata/web-common/features/entity-management/types";
  import { getRuntimeServiceListResourcesQueryKey } from "@rilldata/web-common/runtime-client";
  import { useQueryClient } from "@tanstack/svelte-query";

  export let organization: string;
  export let project: string;
  export let iconOnly = false;

  $: proj = createAdminServiceGetProject(organization, project);
  // Poll specifically for the project's deployment status
  $: projectDeploymentStatus = useProjectDeploymentStatus(
    organization,
    project
  );
  let deploymentStatus: V1DeploymentStatus;

  $: instanceId = $proj?.data?.prodDeployment?.runtimeInstanceId;

  $: deploymentStatusFromDashboards = useDashboardsStatus(instanceId);

  const queryClient = useQueryClient();

  $: if ($projectDeploymentStatus.data) {
    const prevStatus = deploymentStatus;

    // status checking for a full invalidation should only depend on deployment status
    deploymentStatus = $projectDeploymentStatus.data;

    if (
      prevStatus &&
      prevStatus !== V1DeploymentStatus.DEPLOYMENT_STATUS_OK &&
      deploymentStatus === V1DeploymentStatus.DEPLOYMENT_STATUS_OK
    ) {
      getDashboardsAndInvalidate();

      // Invalidate the queries used to compose the dashboard list in the breadcrumbs
      queryClient.invalidateQueries(
        getRuntimeServiceListResourcesQueryKey(instanceId, {
          kind: ResourceKind.MetricsView,
        })
      );
    }
  }

  async function getDashboardsAndInvalidate() {
    const dashboardListItems = await getDashboardsForProject($proj.data);
    const dashboardNames = dashboardListItems.map(
      (listing) => listing.meta.name.name
    );
    return invalidateDashboardsQueries(queryClient, dashboardNames);
  }

  type StatusDisplay = {
<<<<<<< HEAD
    icon: typeof SvelteComponent<any>;
=======
    icon: any; // SvelteComponent
>>>>>>> 32f05a9a
    iconProps?: {
      [key: string]: unknown;
    };
    text?: string;
    textClass?: string;
    wrapperClass?: string;
  };

  const statusDisplays: Record<V1DeploymentStatus, StatusDisplay> = {
    [V1DeploymentStatus.DEPLOYMENT_STATUS_OK]: {
      icon: CheckCircle,
      iconProps: { className: "text-blue-600 hover:text-blue-500" },
      text: "ready",
      textClass: "text-blue-600",
      wrapperClass: "bg-blue-50 border-blue-300",
    },
    [V1DeploymentStatus.DEPLOYMENT_STATUS_PENDING]: {
      icon: Spinner,
      iconProps: {
        bg: "linear-gradient(90deg, #22D3EE -0.5%, #6366F1 98.5%)",
        className: "text-purple-600 hover:text-purple-500",
        status: EntityStatus.Running,
      },
      text: "syncing",
      textClass: "text-purple-600",
      wrapperClass: "bg-purple-50 border-purple-300",
    },
    [V1DeploymentStatus.DEPLOYMENT_STATUS_ERROR]: {
      icon: CancelCircle,
      iconProps: { className: "text-red-600 hover:text-red-500" },
      text: "error",
      textClass: "text-red-600",
      wrapperClass: "bg-red-50 border-red-300",
    },
    [V1DeploymentStatus.DEPLOYMENT_STATUS_UNSPECIFIED]: {
      icon: InfoCircleFilled,
      iconProps: { className: "text-indigo-600 hover:text-indigo-500" },
      text: "not deployed",
      textClass: "text-indigo-600",
      wrapperClass: "bg-indigo-50 border-indigo-300",
    },
  };

  // Merge the status from deployment and dashboards to show the chip
  let currentStatusDisplay: StatusDisplay;
  $: if (deploymentStatus || $deploymentStatusFromDashboards?.data) {
    if (
      deploymentStatus !== V1DeploymentStatus.DEPLOYMENT_STATUS_OK ||
      !$deploymentStatusFromDashboards
    ) {
      currentStatusDisplay = statusDisplays[deploymentStatus];
    } else {
      currentStatusDisplay =
        statusDisplays[
          $deploymentStatusFromDashboards?.data ??
            V1DeploymentStatus.DEPLOYMENT_STATUS_UNSPECIFIED
        ];
    }
  }
</script>

{#if $deploymentStatusFromDashboards.isFetching && !$deploymentStatusFromDashboards?.data}
  <div class="p-0.5">
    <Spinner status={EntityStatus.Running} size="16px" />
  </div>
{:else if deploymentStatus}
  {#if iconOnly}
    <svelte:component
      this={currentStatusDisplay.icon}
      {...currentStatusDisplay.iconProps}
    />
  {:else}
    <div
      class="flex space-x-1 items-center px-2 border rounded rounded-[20px] w-fit {currentStatusDisplay.wrapperClass} {iconOnly &&
        'hidden'}"
    >
      <svelte:component
        this={currentStatusDisplay.icon}
        {...currentStatusDisplay.iconProps}
      />
      <span class={currentStatusDisplay.textClass}
        >{currentStatusDisplay.text}</span
      >
    </div>
  {/if}
{:else}
  <!-- Avoid layout shift for the iconOnly instance on the homepage -->
  <Spacer />
{/if}<|MERGE_RESOLUTION|>--- conflicted
+++ resolved
@@ -68,11 +68,7 @@
   }
 
   type StatusDisplay = {
-<<<<<<< HEAD
-    icon: typeof SvelteComponent<any>;
-=======
     icon: any; // SvelteComponent
->>>>>>> 32f05a9a
     iconProps?: {
       [key: string]: unknown;
     };
