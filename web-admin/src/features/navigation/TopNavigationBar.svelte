<script lang="ts">
  import { page } from "$app/stores";
  import Bookmarks from "@rilldata/web-admin/features/bookmarks/Bookmarks.svelte";
  import ShareDashboardButton from "@rilldata/web-admin/features/dashboards/share/ShareDashboardButton.svelte";
  import UserInviteButton from "@rilldata/web-admin/features/projects/user-invite/UserInviteButton.svelte";
  import Rill from "@rilldata/web-common/components/icons/Rill.svelte";
  import type { PathOption } from "@rilldata/web-common/components/navigation/breadcrumbs/Breadcrumbs.svelte";
  import Breadcrumbs from "@rilldata/web-common/components/navigation/breadcrumbs/Breadcrumbs.svelte";
  import GlobalDimensionSearch from "@rilldata/web-common/features/dashboards/dimension-search/GlobalDimensionSearch.svelte";
  import { useValidVisualizations } from "@rilldata/web-common/features/dashboards/selectors";
  import StateManagersProvider from "@rilldata/web-common/features/dashboards/state-managers/StateManagersProvider.svelte";
  import { runtime } from "@rilldata/web-common/runtime-client/runtime-store";
  import {
    createAdminServiceGetCurrentUser,
    createAdminServiceListOrganizations as listOrgs,
    createAdminServiceListProjectsForOrganization as listProjects,
  } from "../../client";
  import ViewAsUserChip from "../../features/view-as-user/ViewAsUserChip.svelte";
  import { viewAsUserStore } from "../../features/view-as-user/viewAsUserStore";
  import CreateAlert from "../alerts/CreateAlert.svelte";
  import { useAlerts } from "../alerts/selectors";
  import AvatarButton from "../authentication/AvatarButton.svelte";
  import SignIn from "../authentication/SignIn.svelte";
  import LastRefreshedDate from "../dashboards/listing/LastRefreshedDate.svelte";
  import PageTitle from "../public-urls/PageTitle.svelte";
  import { createAdminServiceGetMagicAuthToken } from "../public-urls/get-magic-auth-token";
  import { usePublicURLMetricsView } from "../public-urls/selectors";
  import { useReports } from "../scheduled-reports/selectors";
  import {
    isMetricsExplorerPage,
    isProjectPage,
<<<<<<< HEAD
    withinOrganization,
=======
    isPublicURLPage,
>>>>>>> ba7d2655
  } from "./nav-utils";

  export let createMagicAuthTokens: boolean;
  export let manageProjectMembers: boolean;

  const user = createAdminServiceGetCurrentUser();

  $: instanceId = $runtime?.instanceId;

  // These can be undefined
  $: ({
    organization,
    project,
    dashboard: dashboardParam,
    alert,
    report,
    token,
  } = $page.params);

  $: onProjectPage = isProjectPage($page);
  $: onAlertPage = !!alert;
  $: onReportPage = !!report;
  $: onMetricsExplorerPage = isMetricsExplorerPage($page);
<<<<<<< HEAD
  $: onMagicLinkPage = isMagicLinkPage($page);
  $: witinOrgPage = withinOrganization($page);
=======
  $: onPublicURLPage = isPublicURLPage($page);
>>>>>>> ba7d2655

  $: loggedIn = !!$user.data?.user;
  $: rillLogoHref = !loggedIn ? "https://www.rilldata.com" : "/";

  $: organizationQuery = listOrgs(
    { pageSize: 100 },
    {
      query: {
        enabled: !!$user.data?.user,
      },
    },
  );

  $: projectsQuery = listProjects(organization, undefined, {
    query: {
      enabled: !!organization,
    },
  });

  $: visualizationsQuery = useValidVisualizations(instanceId);

  $: alertsQuery = useAlerts(instanceId, onAlertPage);
  $: reportsQuery = useReports(instanceId, onReportPage);

  $: organizations =
    $organizationQuery.data?.organizations ??
    // handle case when visiting root cloud page directly (ui.rilldata.com)
    (organization ? [{ name: organization, id: organization }] : []);
  $: projects = $projectsQuery.data?.projects ?? [];
  $: visualizations = $visualizationsQuery.data ?? [];
  $: alerts = $alertsQuery.data?.resources ?? [];
  $: reports = $reportsQuery.data?.resources ?? [];

  $: organizationPaths = organizations.reduce(
    (map, { name }) => map.set(name.toLowerCase(), { label: name }),
    new Map<string, PathOption>(),
  );

  $: projectPaths = projects.reduce(
    (map, { name }) => map.set(name.toLowerCase(), { label: name }),
    new Map<string, PathOption>(),
  );

  $: visualizationPaths = visualizations.reduce(
    (map, { meta, metricsView, dashboard }) => {
      const name = meta.name.name;
      const isMetricsExplorer = !!metricsView;
      return map.set(name.toLowerCase(), {
        label:
          (isMetricsExplorer
            ? metricsView?.state?.validSpec?.title
            : dashboard?.spec?.title) || name,
        section: isMetricsExplorer ? undefined : "-/dashboards",
      });
    },
    new Map<string, PathOption>(),
  );

  $: alertPaths = alerts.reduce((map, alert) => {
    const name = alert.meta.name.name;
    return map.set(name.toLowerCase(), {
      label: alert.alert.spec.title || name,
      section: "-/alerts",
    });
  }, new Map<string, PathOption>());

  $: reportPaths = reports.reduce((map, report) => {
    const name = report.meta.name.name;
    return map.set(name.toLowerCase(), {
      label: report.report.spec.title || name,
      section: "-/reports",
    });
  }, new Map<string, PathOption>());

  $: pathParts = [
    organizationPaths,
    projectPaths,
    visualizationPaths,
    report ? reportPaths : alert ? alertPaths : null,
  ];

  // Public URLs do not have the metrics view name in the URL. However, the magic token's metadata includes the metrics view name.
  $: tokenQuery = createAdminServiceGetMagicAuthToken(token);
  $: dashboard = onPublicURLPage
    ? $tokenQuery?.data?.token?.metricsView
    : dashboardParam;

  // If on a Public URL, get the dashboard title
  $: metricsViewQuery = usePublicURLMetricsView(
    instanceId,
    $tokenQuery?.data?.token?.metricsView,
    onPublicURLPage,
  );
  $: publicURLDashboardTitle =
    $metricsViewQuery.data?.metricsView?.spec?.title ?? dashboard ?? "";

  $: currentPath = [organization, project, dashboard, report || alert];
</script>

<div
  class="flex items-center w-full pr-4 pl-2 py-1"
  class:border-b={!onProjectPage && !witinOrgPage}
>
  <!-- Left side -->
  <a
    href={rillLogoHref}
    class="hover:bg-gray-200 grid place-content-center rounded p-2"
  >
    <Rill />
  </a>
  {#if onPublicURLPage}
    <PageTitle title={publicURLDashboardTitle} />
  {:else if organization}
    <Breadcrumbs {pathParts} {currentPath} />
  {/if}

  <!-- Right side -->
  <div class="flex gap-x-2 items-center ml-auto">
    {#if $viewAsUserStore}
      <ViewAsUserChip />
    {/if}
    {#if onProjectPage && manageProjectMembers}
      <UserInviteButton {organization} {project} />
    {/if}
    {#if onMetricsExplorerPage || onPublicURLPage}
      <StateManagersProvider metricsViewName={dashboard}>
        <LastRefreshedDate {dashboard} />
        <GlobalDimensionSearch metricsViewName={dashboard} />
        {#if $user.isSuccess && $user.data.user && !onPublicURLPage}
          <CreateAlert />
          <Bookmarks metricsViewName={dashboard} />
          <ShareDashboardButton {createMagicAuthTokens} />
        {/if}
      </StateManagersProvider>
    {/if}
    {#if $user.isSuccess}
      {#if $user.data && $user.data.user}
        <AvatarButton />
      {:else}
        <SignIn />
      {/if}
    {/if}
  </div>
</div><|MERGE_RESOLUTION|>--- conflicted
+++ resolved
@@ -29,11 +29,8 @@
   import {
     isMetricsExplorerPage,
     isProjectPage,
-<<<<<<< HEAD
     withinOrganization,
-=======
     isPublicURLPage,
->>>>>>> ba7d2655
   } from "./nav-utils";
 
   export let createMagicAuthTokens: boolean;
@@ -57,12 +54,8 @@
   $: onAlertPage = !!alert;
   $: onReportPage = !!report;
   $: onMetricsExplorerPage = isMetricsExplorerPage($page);
-<<<<<<< HEAD
-  $: onMagicLinkPage = isMagicLinkPage($page);
+  $: onPublicURLPage = isPublicURLPage($page);
   $: witinOrgPage = withinOrganization($page);
-=======
-  $: onPublicURLPage = isPublicURLPage($page);
->>>>>>> ba7d2655
 
   $: loggedIn = !!$user.data?.user;
   $: rillLogoHref = !loggedIn ? "https://www.rilldata.com" : "/";
