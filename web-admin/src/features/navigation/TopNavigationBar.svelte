--- conflicted
+++ resolved
@@ -38,11 +38,7 @@
   export let manageOrganization: boolean;
   export let createMagicAuthTokens: boolean;
   export let manageProjectMembers: boolean;
-<<<<<<< HEAD
   export let organizationLogoUrl: string | undefined;
-=======
-  export let organizationLogoUrl: string | undefined = undefined;
->>>>>>> 6ea8c938
 
   const user = createAdminServiceGetCurrentUser();
 
@@ -199,11 +195,7 @@
       : 'p-2'}"
   >
     {#if organizationLogoUrl}
-<<<<<<< HEAD
-      <img src={organizationLogoUrl} alt="logo" class="h-4" />
-=======
       <img src={organizationLogoUrl} alt="logo" class="h-7" />
->>>>>>> 6ea8c938
     {:else}
       <Rill />
     {/if}
