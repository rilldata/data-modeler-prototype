--- conflicted
+++ resolved
@@ -202,11 +202,6 @@
   });
 }
 
-<<<<<<< HEAD
-export function useDashboardsV2(instanceId: string) {
-  return createRuntimeServiceListResources(instanceId, {
-    kind: ResourceKind.MetricsView,
-=======
 /**
  * The DashboardResource is a wrapper around a V1Resource that adds the
  * "refreshedOn" attribute, which is the last time the dashboard was refreshed.
@@ -241,6 +236,5 @@
         });
       },
     },
->>>>>>> 8247dc22
   });
 }