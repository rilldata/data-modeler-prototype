--- conflicted
+++ resolved
@@ -1,6 +1,6 @@
 <script lang="ts">
+  import { goto } from "$app/navigation";
   import { page } from "$app/stores";
-  import { goto } from "$app/navigation";
   import * as DropdownMenu from "@rilldata/web-common/components/dropdown-menu";
   import { createAdminServiceGetCurrentUser } from "../../client";
   import { ADMIN_URL } from "../../client/http-client";
@@ -8,7 +8,12 @@
   import ProjectAccessControls from "../projects/ProjectAccessControls.svelte";
   import ViewAsUserPopover from "../view-as-user/ViewAsUserPopover.svelte";
 
+  const isDev = process.env.NODE_ENV === "development";
   const user = createAdminServiceGetCurrentUser();
+
+  let subMenuOpen = false;
+
+  $: if ($user.data?.user) initPylonChat($user.data.user);
 
   function handleDocumentation() {
     window.open("https://docs.rilldata.com", "_blank");
@@ -36,17 +41,6 @@
   function handleReports() {
     goto(`/${$page.params.organization}/${$page.params.project}/-/reports`);
   }
-
-<<<<<<< HEAD
-  // Position the View As User popover
-  const [popperRef2, popperContent2] = createPopperActions();
-
-  $: if ($user.data?.user) initPylonChat($user.data.user);
-=======
-  const isDev = process.env.NODE_ENV === "development";
-
-  let subMenuOpen = false;
->>>>>>> 700dba4e
 </script>
 
 <DropdownMenu.Root>
