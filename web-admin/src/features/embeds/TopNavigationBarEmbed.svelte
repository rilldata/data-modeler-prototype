--- conflicted
+++ resolved
@@ -1,4 +1,5 @@
 <script lang="ts">
+  import BreadcrumbItem from "@rilldata/web-common/components/navigation/breadcrumbs/BreadcrumbItem.svelte";
   import { useValidDashboards } from "@rilldata/web-common/features/dashboards/selectors";
   import type {
     V1MetricsViewSpec,
@@ -7,7 +8,6 @@
   import { createEventDispatcher } from "svelte";
   import LastRefreshedDate from "../dashboards/listing/LastRefreshedDate.svelte";
   import { isErrorStoreEmpty } from "../errors/error-store";
-  import BreadcrumbItem from "@rilldata/web-common/components/navigation/breadcrumbs/BreadcrumbItem.svelte";
 
   export let instanceId: string;
   export let activeResourceName: string;
@@ -44,22 +44,6 @@
         {/if}
         {#if currentDashboard}
           <BreadcrumbItem
-<<<<<<< HEAD
-            label={currentDashboard?.title || currentDashboardName}
-            href=""
-            menuItems={$dashboards?.data?.length > 1 &&
-              $dashboards.data.map((listing) => {
-                return {
-                  key: listing.meta.name.name,
-                  main:
-                    listing?.metricsView?.state?.validSpec?.title ||
-                    listing.meta.name.name,
-                };
-              })}
-            menuKey={currentDashboardName}
-            onSelectMenuItem={(dashboard) =>
-              dispatch("select-dashboard", dashboard)}
-=======
             options={$dashboards.data.reduce((map, { meta, metricsView }) => {
               const id = meta.name.name;
               return map.set(id, {
@@ -68,7 +52,6 @@
             }, new Map())}
             current={currentDashboardName}
             onSelect={(dashboard) => dispatch("select-dashboard", dashboard)}
->>>>>>> bd5a3feb
             isCurrentPage={onDashboardPage}
           />
         {/if}
