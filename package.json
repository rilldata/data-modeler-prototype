--- conflicted
+++ resolved
@@ -36,15 +36,11 @@
     "prettier-plugin-svelte": "^3.1.2",
     "typescript": "^5.3.3",
     "typescript-eslint": "^7.7.0"
+    
   },
-<<<<<<< HEAD
-  "dependencies": {
-    "js-yaml": "^4.1.0"
-=======
   "lint-staged": {
     "*.{svelte,ts}": [
       "prettier --write"
     ]
->>>>>>> 6064a6a7
   }
 }