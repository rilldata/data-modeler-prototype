module github.com/rilldata/rill

go 1.19

require (
	cloud.google.com/go/storage v1.27.0
	github.com/Masterminds/sprig/v3 v3.2.3
	github.com/MicahParks/keyfunc v1.9.0
	github.com/NYTimes/gziphandler v1.1.1
	github.com/apache/arrow/go/v11 v11.0.0
	github.com/apache/calcite-avatica-go/v5 v5.1.0
	github.com/aws/aws-sdk-go v1.44.118
	github.com/bmatcuk/doublestar/v4 v4.4.0
	github.com/briandowns/spinner v1.22.0
	github.com/c2h5oh/datasize v0.0.0-20220606134207-859f65c6625b
	github.com/coreos/go-oidc/v3 v3.4.0
	github.com/eapache/go-resiliency v1.3.0
	github.com/envoyproxy/protoc-gen-validate v0.9.1
	github.com/go-git/go-git/v5 v5.5.2
	github.com/go-yaml/yaml v2.1.0+incompatible
	github.com/golang-jwt/jwt/v4 v4.4.2
	github.com/gorilla/sessions v1.2.1
	github.com/grpc-ecosystem/go-grpc-middleware v1.3.0
	github.com/hashicorp/go-multierror v1.1.1
	github.com/hashicorp/golang-lru v0.5.4
	github.com/jackc/pgx/v4 v4.16.1
	github.com/jinzhu/copier v0.3.5
	github.com/joho/godotenv v1.5.1
	github.com/labstack/echo-contrib v0.13.0
	github.com/labstack/echo/v4 v4.9.0
	github.com/marcboeker/go-duckdb v1.2.0
	github.com/mitchellh/mapstructure v1.5.0
	github.com/spf13/cobra v1.6.1
	github.com/stretchr/testify v1.8.0
	github.com/testcontainers/testcontainers-go v0.13.0
	go.uber.org/zap v1.21.0
	gocloud.dev v0.27.0
	golang.org/x/exp v0.0.0-20221230185412-738e83a70c30
	golang.org/x/oauth2 v0.0.0-20220909003341-f21342109be1
	google.golang.org/grpc v1.49.0
	gopkg.in/square/go-jose.v2 v2.6.0
	modernc.org/sqlite v1.10.6
)

require (
	cloud.google.com/go v0.104.0 // indirect
	cloud.google.com/go/compute v1.7.0 // indirect
	cloud.google.com/go/iam v0.3.0 // indirect
	github.com/Azure/go-ansiterm v0.0.0-20210617225240-d185dfc1b5a1 // indirect
	github.com/JohnCGriffin/overflow v0.0.0-20211019200055-46fa312c352c // indirect
	github.com/Masterminds/goutils v1.1.1 // indirect
	github.com/Masterminds/semver/v3 v3.2.0 // indirect
	github.com/Microsoft/go-winio v0.5.2 // indirect
	github.com/Microsoft/hcsshim v0.9.2 // indirect
	github.com/ProtonMail/go-crypto v0.0.0-20221026131551-cf6655e29de4 // indirect
	github.com/acomagu/bufpipe v1.0.3 // indirect
	github.com/andybalholm/brotli v1.0.4 // indirect
	github.com/apache/thrift v0.16.0 // indirect
	github.com/aws/aws-sdk-go-v2 v1.16.8 // indirect
	github.com/aws/aws-sdk-go-v2/aws/protocol/eventstream v1.4.3 // indirect
	github.com/aws/aws-sdk-go-v2/config v1.15.15 // indirect
	github.com/aws/aws-sdk-go-v2/credentials v1.12.10 // indirect
	github.com/aws/aws-sdk-go-v2/feature/ec2/imds v1.12.9 // indirect
	github.com/aws/aws-sdk-go-v2/feature/s3/manager v1.11.21 // indirect
	github.com/aws/aws-sdk-go-v2/internal/configsources v1.1.15 // indirect
	github.com/aws/aws-sdk-go-v2/internal/endpoints/v2 v2.4.9 // indirect
	github.com/aws/aws-sdk-go-v2/internal/ini v1.3.16 // indirect
	github.com/aws/aws-sdk-go-v2/internal/v4a v1.0.6 // indirect
	github.com/aws/aws-sdk-go-v2/service/internal/accept-encoding v1.9.3 // indirect
	github.com/aws/aws-sdk-go-v2/service/internal/checksum v1.1.10 // indirect
	github.com/aws/aws-sdk-go-v2/service/internal/presigned-url v1.9.9 // indirect
	github.com/aws/aws-sdk-go-v2/service/internal/s3shared v1.13.9 // indirect
	github.com/aws/aws-sdk-go-v2/service/s3 v1.27.2 // indirect
	github.com/aws/aws-sdk-go-v2/service/sso v1.11.13 // indirect
	github.com/aws/aws-sdk-go-v2/service/sts v1.16.10 // indirect
	github.com/aws/smithy-go v1.12.0 // indirect
	github.com/beorn7/perks v1.0.1 // indirect
	github.com/cenkalti/backoff/v4 v4.1.3 // indirect
	github.com/cespare/xxhash/v2 v2.1.2 // indirect
	github.com/cloudflare/circl v1.1.0 // indirect
	github.com/containerd/cgroups v1.0.3 // indirect
	github.com/containerd/containerd v1.6.1 // indirect
	github.com/davecgh/go-spew v1.1.1 // indirect
	github.com/docker/distribution v2.8.1+incompatible // indirect
	github.com/docker/docker v20.10.17+incompatible // indirect
	github.com/docker/go-connections v0.4.0 // indirect
	github.com/docker/go-units v0.4.0 // indirect
	github.com/emirpasic/gods v1.18.1 // indirect
<<<<<<< HEAD
	github.com/fatih/color v1.13.0 // indirect
=======
>>>>>>> 4596124c
	github.com/go-git/gcfg v1.5.0 // indirect
	github.com/go-git/go-billy/v5 v5.4.0 // indirect
	github.com/goccy/go-json v0.9.11 // indirect
	github.com/gogo/protobuf v1.3.2 // indirect
	github.com/golang-jwt/jwt v3.2.2+incompatible // indirect
	github.com/golang/groupcache v0.0.0-20210331224755-41bb18bfe9da // indirect
	github.com/golang/protobuf v1.5.2 // indirect
	github.com/golang/snappy v0.0.4 // indirect
	github.com/google/flatbuffers v2.0.8+incompatible // indirect
	github.com/google/go-cmp v0.5.9 // indirect
	github.com/google/wire v0.5.0 // indirect
	github.com/googleapis/enterprise-certificate-proxy v0.1.0 // indirect
	github.com/googleapis/gax-go/v2 v2.5.1 // indirect
	github.com/gorilla/context v1.1.1 // indirect
	github.com/gorilla/securecookie v1.1.1 // indirect
	github.com/hashicorp/errwrap v1.1.0 // indirect
	github.com/hashicorp/go-uuid v1.0.3 // indirect
	github.com/huandu/xstrings v1.3.3 // indirect
	github.com/icholy/digest v0.1.15 // indirect
	github.com/imdario/mergo v0.3.13 // indirect
	github.com/inconshreveable/mousetrap v1.0.1 // indirect
	github.com/jackc/chunkreader/v2 v2.0.1 // indirect
	github.com/jackc/pgconn v1.12.1 // indirect
	github.com/jackc/pgio v1.0.0 // indirect
	github.com/jackc/pgpassfile v1.0.0 // indirect
	github.com/jackc/pgproto3/v2 v2.3.0 // indirect
	github.com/jackc/pgservicefile v0.0.0-20200714003250-2b9c44734f2b // indirect
	github.com/jackc/pgtype v1.11.0 // indirect
	github.com/jbenet/go-context v0.0.0-20150711004518-d14ea06fba99 // indirect
	github.com/jcmturner/aescts/v2 v2.0.0 // indirect
	github.com/jcmturner/dnsutils/v2 v2.0.0 // indirect
	github.com/jcmturner/gofork v1.7.6 // indirect
	github.com/jcmturner/goidentity/v6 v6.0.1 // indirect
	github.com/jcmturner/gokrb5/v8 v8.4.3 // indirect
	github.com/jcmturner/rpc/v2 v2.0.3 // indirect
	github.com/jmespath/go-jmespath v0.4.0 // indirect
	github.com/kballard/go-shellquote v0.0.0-20180428030007-95032a82bc51 // indirect
	github.com/kevinburke/ssh_config v1.2.0 // indirect
	github.com/klauspost/asmfmt v1.3.2 // indirect
	github.com/klauspost/compress v1.15.9 // indirect
	github.com/klauspost/cpuid/v2 v2.0.9 // indirect
	github.com/labstack/gommon v0.3.1 // indirect
	github.com/magiconair/properties v1.8.5 // indirect
	github.com/mattn/go-colorable v0.1.13 // indirect
	github.com/mattn/go-isatty v0.0.16 // indirect
	github.com/mattn/go-sqlite3 v2.0.3+incompatible // indirect
	github.com/matttproud/golang_protobuf_extensions v1.0.2-0.20181231171920-c182affec369 // indirect
	github.com/minio/asm2plan9s v0.0.0-20200509001527-cdd76441f9d8 // indirect
	github.com/minio/c2goasm v0.0.0-20190812172519-36a3d3bbc4f3 // indirect
	github.com/mitchellh/copystructure v1.0.0 // indirect
	github.com/mitchellh/reflectwalk v1.0.0 // indirect
	github.com/moby/sys/mount v0.2.0 // indirect
	github.com/moby/sys/mountinfo v0.5.0 // indirect
	github.com/moby/term v0.0.0-20210619224110-3f7ff695adc6 // indirect
	github.com/morikuni/aec v1.0.0 // indirect
	github.com/opencontainers/go-digest v1.0.0 // indirect
	github.com/opencontainers/image-spec v1.0.2 // indirect
	github.com/opencontainers/runc v1.1.0 // indirect
	github.com/opentracing/opentracing-go v1.2.0 // indirect
	github.com/pierrec/lz4/v4 v4.1.15 // indirect
	github.com/pjbgf/sha1cd v0.2.3 // indirect
	github.com/pkg/errors v0.9.1 // indirect
	github.com/pmezard/go-difflib v1.0.0 // indirect
	github.com/prometheus/client_golang v1.12.2 // indirect
	github.com/prometheus/client_model v0.2.0 // indirect
	github.com/prometheus/common v0.37.0 // indirect
	github.com/prometheus/procfs v0.8.0 // indirect
	github.com/remyoudompheng/bigfft v0.0.0-20200410134404-eec4a21b6bb0 // indirect
	github.com/sergi/go-diff v1.1.0 // indirect
	github.com/shopspring/decimal v1.2.0 // indirect
	github.com/sirupsen/logrus v1.8.1 // indirect
	github.com/skeema/knownhosts v1.1.0 // indirect
	github.com/spf13/cast v1.3.1 // indirect
	github.com/spf13/pflag v1.0.5 // indirect
	github.com/valyala/bytebufferpool v1.0.0 // indirect
	github.com/valyala/fasttemplate v1.2.1 // indirect
	github.com/xanzy/ssh-agent v0.3.3 // indirect
	github.com/zeebo/xxh3 v1.0.2 // indirect
	go.opencensus.io v0.23.0 // indirect
	go.uber.org/atomic v1.9.0 // indirect
	go.uber.org/multierr v1.8.0 // indirect
	golang.org/x/crypto v0.3.0 // indirect
	golang.org/x/mod v0.7.0 // indirect
	golang.org/x/term v0.2.0 // indirect
	golang.org/x/time v0.0.0-20220722155302-e5dcc9cfc0b9 // indirect
	golang.org/x/tools v0.3.0 // indirect
	golang.org/x/xerrors v0.0.0-20220907171357-04be3eba64a2 // indirect
	google.golang.org/api v0.97.0 // indirect
	google.golang.org/appengine v1.6.7 // indirect
	gopkg.in/warnings.v0 v0.1.2 // indirect
	gopkg.in/yaml.v3 v3.0.1 // indirect
	gotest.tools/v3 v3.1.0 // indirect
	lukechampine.com/uint128 v1.2.0 // indirect
	modernc.org/cc/v3 v3.40.0 // indirect
	modernc.org/ccgo/v3 v3.16.13 // indirect
	modernc.org/libc v1.21.5 // indirect
	modernc.org/mathutil v1.5.0 // indirect
	modernc.org/memory v1.4.0 // indirect
	modernc.org/opt v0.1.3 // indirect
	modernc.org/strutil v1.1.3 // indirect
	modernc.org/token v1.0.1 // indirect
)

require (
	github.com/alecthomas/participle/v2 v2.0.0-beta.5
	github.com/google/uuid v1.3.0
	github.com/grpc-ecosystem/go-grpc-middleware/providers/openmetrics/v2 v2.0.0-20220505152843-58a406687f2d
	github.com/grpc-ecosystem/go-grpc-middleware/providers/opentracing/v2 v2.0.0-20220505152843-58a406687f2d
	github.com/grpc-ecosystem/go-grpc-middleware/providers/zap/v2 v2.0.0-20220505152843-58a406687f2d
	github.com/grpc-ecosystem/go-grpc-middleware/v2 v2.0.0-rc.2.0.20220505152843-58a406687f2d
	github.com/grpc-ecosystem/grpc-gateway/v2 v2.10.3
	github.com/jmoiron/sqlx v1.3.5
	github.com/kelseyhightower/envconfig v1.4.0
	golang.org/x/net v0.2.0 // indirect
	golang.org/x/sync v0.1.0
	golang.org/x/sys v0.3.0
	golang.org/x/text v0.4.0 // indirect
	google.golang.org/genproto v0.0.0-20220920201722-2b89144ce006
	google.golang.org/protobuf v1.28.1
)

replace github.com/apache/calcite-avatica-go/v5 v5.1.0 => github.com/begelundmuller/calcite-avatica-go/v5 v5.0.0-20221026194811-52480d9968a9

replace github.com/marcboeker/go-duckdb v1.2.0 => github.com/begelundmuller/go-duckdb v0.0.0-20230303114401-a62a874e2d0b

exclude modernc.org/sqlite v1.18.1<|MERGE_RESOLUTION|>--- conflicted
+++ resolved
@@ -86,10 +86,7 @@
 	github.com/docker/go-connections v0.4.0 // indirect
 	github.com/docker/go-units v0.4.0 // indirect
 	github.com/emirpasic/gods v1.18.1 // indirect
-<<<<<<< HEAD
 	github.com/fatih/color v1.13.0 // indirect
-=======
->>>>>>> 4596124c
 	github.com/go-git/gcfg v1.5.0 // indirect
 	github.com/go-git/go-billy/v5 v5.4.0 // indirect
 	github.com/goccy/go-json v0.9.11 // indirect
