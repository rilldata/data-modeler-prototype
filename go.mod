--- conflicted
+++ resolved
@@ -391,11 +391,7 @@
 	go.uber.org/mock v0.4.0 // indirect
 	golang.org/x/crypto v0.26.0 // indirect
 	golang.org/x/mod v0.20.0 // indirect
-<<<<<<< HEAD
-	golang.org/x/net v0.26.0 // indirect
-=======
 	golang.org/x/net v0.28.0 // indirect
->>>>>>> ba2a82e7
 	golang.org/x/term v0.23.0 // indirect
 	golang.org/x/time v0.5.0 // indirect
 	golang.org/x/tools v0.24.0 // indirect
