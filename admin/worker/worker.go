package worker

import (
	"context"
	"fmt"
	"time"

	"github.com/rilldata/rill/admin"
	"github.com/rilldata/rill/runtime/pkg/observability"
	"go.opentelemetry.io/otel"
	"go.opentelemetry.io/otel/attribute"
	"go.opentelemetry.io/otel/metric"
	"go.opentelemetry.io/otel/trace"
	"go.uber.org/zap"
	"golang.org/x/sync/errgroup"
)

var (
	tracer              = otel.Tracer("github.com/rilldata/rill/admin/worker")
	meter               = otel.Meter("github.com/rilldata/rill/admin/worker")
	jobLatencyHistogram = observability.Must(meter.Int64Histogram("job_latency", metric.WithUnit("ms")))
)

type Worker struct {
	logger *zap.Logger
	admin  *admin.Service
}

func New(logger *zap.Logger, adm *admin.Service) *Worker {
	return &Worker{
		logger: logger,
		admin:  adm,
	}
}

func (w *Worker) Run(ctx context.Context) error {
	group, ctx := errgroup.WithContext(ctx)
	group.Go(func() error { return w.schedule(ctx, "check_slots", w.checkSlots, 15*time.Minute) })
<<<<<<< HEAD
	// NOTE: Add new scheduled jobs here
=======
	group.Go(func() error {
		return w.schedule(ctx, "delete_expired_device_auth_codes", w.deleteExpiredDeviceAuthCodes, 6*time.Hour)
	})
	// NOTE: Add new jobs here
>>>>>>> 57699601

	w.logger.Info("worker started")
	defer w.logger.Info("worker stopped")
	return group.Wait()
}

func (w *Worker) RunJob(ctx context.Context, name string) error {
	switch name {
	case "check_slots":
		return w.runJob(ctx, name, w.checkSlots)
	case "reset_all_deployments":
		return w.runJob(ctx, name, w.resetAllDeployments)
	// NOTE: Add new ad-hoc jobs here
	default:
		return fmt.Errorf("unknown job: %s", name)
	}
}

func (w *Worker) schedule(ctx context.Context, name string, fn func(context.Context) error, every time.Duration) error {
	for {
		err := w.runJob(ctx, name, fn)
		if err != nil {
			return err
		}
		select {
		case <-ctx.Done():
			return nil
		case <-time.After(every):
		}
	}
}

func (w *Worker) runJob(ctx context.Context, name string, fn func(context.Context) error) error {
	ctx, span := tracer.Start(ctx, fmt.Sprintf("runJob %s", name), trace.WithAttributes(attribute.String("name", name)))
	defer span.End()

	start := time.Now()
	w.logger.Info("job started", zap.String("name", name), observability.ZapCtx(ctx))
	err := fn(ctx)
	jobLatencyHistogram.Record(ctx, time.Since(start).Milliseconds(), metric.WithAttributes(attribute.String("name", name), attribute.Bool("failed", err != nil)))
	if err != nil {
		w.logger.Error("job failed", zap.String("name", name), zap.Error(err), zap.Duration("duration", time.Since(start)), observability.ZapCtx(ctx))
		return err
	}
	w.logger.Info("job completed", zap.String("name", name), zap.Duration("duration", time.Since(start)), observability.ZapCtx(ctx))
	return nil
}<|MERGE_RESOLUTION|>--- conflicted
+++ resolved
@@ -36,14 +36,10 @@
 func (w *Worker) Run(ctx context.Context) error {
 	group, ctx := errgroup.WithContext(ctx)
 	group.Go(func() error { return w.schedule(ctx, "check_slots", w.checkSlots, 15*time.Minute) })
-<<<<<<< HEAD
-	// NOTE: Add new scheduled jobs here
-=======
 	group.Go(func() error {
 		return w.schedule(ctx, "delete_expired_device_auth_codes", w.deleteExpiredDeviceAuthCodes, 6*time.Hour)
 	})
-	// NOTE: Add new jobs here
->>>>>>> 57699601
+	// NOTE: Add new scheduled jobs here
 
 	w.logger.Info("worker started")
 	defer w.logger.Info("worker stopped")
