package worker

import (
	"context"
	"database/sql"
	"fmt"
	"net/http"
	"time"

	"github.com/rilldata/rill/admin"
<<<<<<< HEAD
	"github.com/rilldata/rill/admin/pkg/riverworker"
=======
	"github.com/rilldata/rill/admin/jobs"
>>>>>>> 5dfc44aa
	"github.com/rilldata/rill/runtime/pkg/graceful"
	"github.com/rilldata/rill/runtime/pkg/observability"
	"github.com/riverqueue/river"
	"github.com/riverqueue/river/riverdriver"
	"github.com/riverqueue/river/rivermigrate"
	"github.com/robfig/cron/v3"
	"go.opentelemetry.io/otel"
	"go.opentelemetry.io/otel/attribute"
	"go.opentelemetry.io/otel/metric"
	"go.opentelemetry.io/otel/trace"
	"go.uber.org/zap"
	"golang.org/x/sync/errgroup"
)

const jobTimeout = 60 * time.Minute

var (
	tracer              = otel.Tracer("github.com/rilldata/rill/admin/worker")
	meter               = otel.Meter("github.com/rilldata/rill/admin/worker")
	jobLatencyHistogram = observability.Must(meter.Int64Histogram("job_latency", metric.WithUnit("ms")))
)

type Worker struct {
<<<<<<< HEAD
	logger        *zap.Logger
	admin         *admin.Service
	riverMigrator *rivermigrate.Migrator[*sql.Tx]
	riverDBPool   *sql.DB
	riverClient   *river.Client[*sql.Tx]
}

func New(logger *zap.Logger, adm *admin.Service, driver riverdriver.Driver[*sql.Tx], riverDBPool *sql.DB) *Worker {
	client, err := river.NewClient[*sql.Tx](driver, &river.Config{
		Queues: map[string]river.QueueConfig{
			river.QueueDefault: {MaxWorkers: 10},
		},
		Workers:      riverworker.Workers,
		JobTimeout:   10 * time.Minute,
		MaxAttempts:  3,
		ErrorHandler: &riverworker.ErrorHandler{Logger: logger},
		// TODO set logger as well but it requires slog instead of zap
	})
	if err != nil {
		panic(err)
	}

	migrator := rivermigrate.New[*sql.Tx](driver, nil)

	return &Worker{
		logger:        logger,
		admin:         adm,
		riverDBPool:   riverDBPool,
		riverMigrator: migrator,
		riverClient:   client,
=======
	logger *zap.Logger
	admin  *admin.Service
	jobs   jobs.Client
}

func New(logger *zap.Logger, adm *admin.Service, jobsClient jobs.Client) *Worker {
	return &Worker{
		logger: logger,
		admin:  adm,
		jobs:   jobsClient,
>>>>>>> 5dfc44aa
	}
}

func (w *Worker) Run(ctx context.Context) error {
	// Start jobs client workers
	err := w.jobs.Work(ctx)
	if err != nil {
		panic(err)
	}
	w.logger.Info("jobs client worker started")

	group, ctx := errgroup.WithContext(ctx)

	group.Go(func() error {
		// Migrate the database
		tx, err := w.riverDBPool.BeginTx(ctx, nil)
		if err != nil {
			return err
		}
		defer func() { _ = tx.Rollback() }()
		res, err := w.riverMigrator.MigrateTx(ctx, tx, rivermigrate.DirectionUp, nil)
		if err != nil {
			return err
		}

		err = tx.Commit()
		if err != nil {
			return err
		}
		for _, version := range res.Versions {
			w.logger.Info("Migrated river database", zap.String("direction", string(res.Direction)), zap.Int("version", version.Version))
		}

		if err := w.riverClient.Start(ctx); err != nil {
			panic(err)
		}
		<-ctx.Done()
		_ = w.riverClient.Stop(ctx) // ignore error
		return nil
	})

	group.Go(func() error {
		return w.schedule(ctx, "check_provisioner_capacity", w.checkProvisionerCapacity, 15*time.Minute)
	})
	group.Go(func() error {
		return w.schedule(ctx, "delete_expired_tokens", w.deleteExpiredAuthTokens, 6*time.Hour)
	})
	group.Go(func() error {
		return w.schedule(ctx, "delete_expired_device_auth_codes", w.deleteExpiredDeviceAuthCodes, 6*time.Hour)
	})
	group.Go(func() error {
		return w.schedule(ctx, "delete_expired_auth_codes", w.deleteExpiredAuthCodes, 6*time.Hour)
	})
	group.Go(func() error {
		return w.schedule(ctx, "delete_expired_virtual_files", w.deleteExpiredVirtualFiles, 6*time.Hour)
	})
	group.Go(func() error {
		return w.schedule(ctx, "hibernate_expired_deployments", w.hibernateExpiredDeployments, 15*time.Minute)
	})
	group.Go(func() error {
		return w.scheduleCron(ctx, "run_autoscaler", w.runAutoscaler, w.admin.AutoscalerCron)
	})
	group.Go(func() error {
		return w.schedule(ctx, "delete_unused_assets", w.deleteUnusedAssets, 6*time.Hour)
	})
	group.Go(func() error {
		return w.schedule(ctx, "deployments_health_check", w.deploymentsHealthCheck, 10*time.Minute)
	})

	if w.admin.Biller.GetReportingWorkerCron() != "" {
		group.Go(func() error {
			return w.scheduleCron(ctx, "run_billing_reporter", w.reportUsage, w.admin.Biller.GetReportingWorkerCron())
		})
	}

	if w.admin.Biller.Name() != "noop" {
		group.Go(func() error {
			return w.schedule(ctx, "run_billing_repair", w.repairOrgBilling, 10*time.Minute)
		})

		group.Go(func() error {
			// run every midnight
			return w.scheduleCron(ctx, "run_trial_end_check", w.trialEndCheck, "0 0 * * *")
		})
	}
	// NOTE: Add new scheduled jobs here

	w.logger.Info("worker started")
	defer w.logger.Info("worker stopped")
	return group.Wait()
}

func (w *Worker) RunJob(ctx context.Context, name string) error {
	switch name {
	case "check_provisioner_capacity":
		return w.runJob(ctx, name, w.checkProvisionerCapacity)
	case "reset_all_deployments":
		_, err := w.jobs.ResetAllDeployments(ctx)
		return err
	// NOTE: Add new ad-hoc jobs here
	default:
		return fmt.Errorf("unknown job: %s", name)
	}
}

func (w *Worker) schedule(ctx context.Context, name string, fn func(context.Context) error, every time.Duration) error {
	for {
		err := w.runJob(ctx, name, fn)
		if err != nil {
			w.logger.Error("Failed to run the job", zap.String("job_name", name), zap.Error(err))
		}
		select {
		case <-ctx.Done():
			return nil
		case <-time.After(every):
		}
	}
}

func (w *Worker) scheduleCron(ctx context.Context, name string, fn func(context.Context) error, cronExpr string) error {
	schedule, err := cron.ParseStandard(cronExpr)
	if err != nil {
		return err
	}

	for {
		nextRun := schedule.Next(time.Now())
		waitDuration := time.Until(nextRun)

		select {
		case <-ctx.Done():
			return nil
		case <-time.After(waitDuration):
			err := w.runJob(ctx, name, fn)
			if err != nil {
				w.logger.Error("Failed to run the cronjob", zap.String("cronjob_name", name), zap.Error(err))
			}
		}
	}
}

func (w *Worker) runJob(ctx context.Context, name string, fn func(context.Context) error) error {
	ctx, cancel := context.WithTimeout(ctx, jobTimeout)
	defer cancel()

	ctx, span := tracer.Start(ctx, fmt.Sprintf("runJob %s", name), trace.WithAttributes(attribute.String("name", name)))
	defer span.End()

	start := time.Now()
	w.logger.Info("job started", zap.String("name", name), observability.ZapCtx(ctx))
	err := fn(ctx)
	jobLatencyHistogram.Record(ctx, time.Since(start).Milliseconds(), metric.WithAttributes(attribute.String("name", name), attribute.Bool("failed", err != nil)))
	if err != nil {
		w.logger.Error("job failed", zap.String("name", name), zap.Error(err), zap.Duration("duration", time.Since(start)), observability.ZapCtx(ctx))
		return err
	}
	w.logger.Info("job completed", zap.String("name", name), zap.Duration("duration", time.Since(start)), observability.ZapCtx(ctx))
	return nil
}

type pingHandler struct{}

func (h *pingHandler) ServeHTTP(w http.ResponseWriter, r *http.Request) {
	w.WriteHeader(http.StatusOK)
	_, err := w.Write([]byte("pong"))
	if err != nil {
		panic(err)
	}
}

// StartPingServer starts a http server that returns 200 OK on /ping
func StartPingServer(ctx context.Context, port int) error {
	httpMux := http.NewServeMux()
	httpMux.Handle("/ping", &pingHandler{})
	srv := &http.Server{
		Addr:    fmt.Sprintf(":%d", port),
		Handler: httpMux,
	}

	return graceful.ServeHTTP(ctx, srv, graceful.ServeOptions{
		Port: port,
	})
}<|MERGE_RESOLUTION|>--- conflicted
+++ resolved
@@ -8,11 +8,8 @@
 	"time"
 
 	"github.com/rilldata/rill/admin"
-<<<<<<< HEAD
+	"github.com/rilldata/rill/admin/jobs"
 	"github.com/rilldata/rill/admin/pkg/riverworker"
-=======
-	"github.com/rilldata/rill/admin/jobs"
->>>>>>> 5dfc44aa
 	"github.com/rilldata/rill/runtime/pkg/graceful"
 	"github.com/rilldata/rill/runtime/pkg/observability"
 	"github.com/riverqueue/river"
@@ -36,15 +33,15 @@
 )
 
 type Worker struct {
-<<<<<<< HEAD
 	logger        *zap.Logger
 	admin         *admin.Service
+	jobs          jobs.Client
 	riverMigrator *rivermigrate.Migrator[*sql.Tx]
 	riverDBPool   *sql.DB
 	riverClient   *river.Client[*sql.Tx]
 }
 
-func New(logger *zap.Logger, adm *admin.Service, driver riverdriver.Driver[*sql.Tx], riverDBPool *sql.DB) *Worker {
+func New(logger *zap.Logger, adm *admin.Service, jobsClient jobs.Client, driver riverdriver.Driver[*sql.Tx], riverDBPool *sql.DB) *Worker {
 	client, err := river.NewClient[*sql.Tx](driver, &river.Config{
 		Queues: map[string]river.QueueConfig{
 			river.QueueDefault: {MaxWorkers: 10},
@@ -64,21 +61,10 @@
 	return &Worker{
 		logger:        logger,
 		admin:         adm,
+		jobs:          jobsClient,
 		riverDBPool:   riverDBPool,
 		riverMigrator: migrator,
 		riverClient:   client,
-=======
-	logger *zap.Logger
-	admin  *admin.Service
-	jobs   jobs.Client
-}
-
-func New(logger *zap.Logger, adm *admin.Service, jobsClient jobs.Client) *Worker {
-	return &Worker{
-		logger: logger,
-		admin:  adm,
-		jobs:   jobsClient,
->>>>>>> 5dfc44aa
 	}
 }
 
