--- conflicted
+++ resolved
@@ -22,27 +22,16 @@
 }
 
 type Service struct {
-<<<<<<< HEAD
 	DB             database.DB
 	ProvisionerSet map[string]provisioner.Provisioner
 	Email          *email.Client
+	Github         Github
+	AI             ai.Client
 	Used           *usedFlusher
-	Github         Github
 	Logger         *zap.Logger
 	opts           *Options
 	issuer         *auth.Issuer
 	VersionNumber  string
-=======
-	DB          database.DB
-	Provisioner *provisioner.StaticProvisioner
-	Email       *email.Client
-	Github      Github
-	AI          ai.Client
-	Used        *usedFlusher
-	Logger      *zap.Logger
-	opts        *Options
-	issuer      *auth.Issuer
->>>>>>> 67676e27
 }
 
 func New(ctx context.Context, opts *Options, logger *zap.Logger, issuer *auth.Issuer, emailClient *email.Client, github Github, aiClient ai.Client) (*Service, error) {
@@ -84,27 +73,16 @@
 	}
 
 	return &Service{
-<<<<<<< HEAD
 		DB:             db,
 		ProvisionerSet: provSet,
 		Email:          emailClient,
 		Github:         github,
+		AI:             aiClient,
 		Used:           newUsedFlusher(logger, db),
+		Logger:         logger,
 		opts:           opts,
-		Logger:         logger,
 		issuer:         issuer,
 		VersionNumber:  opts.VersionNumber,
-=======
-		DB:          db,
-		Provisioner: prov,
-		Email:       emailClient,
-		Github:      github,
-		AI:          aiClient,
-		Used:        newUsedFlusher(logger, db),
-		Logger:      logger,
-		opts:        opts,
-		issuer:      issuer,
->>>>>>> 67676e27
 	}, nil
 }
 
