--- conflicted
+++ resolved
@@ -1245,16 +1245,10 @@
 }
 
 // FindBookmarks returns a list of bookmarks for a user per project
-<<<<<<< HEAD
-func (c *connection) FindBookmarks(ctx context.Context, projectID, dashboardName, userID string) ([]*database.Bookmark, error) {
-	var res []*database.Bookmark
-	err := c.getDB(ctx).SelectContext(ctx, &res, "SELECT * FROM bookmarks WHERE project_id = $1 and dashboard_name = $2 and (user_id = $3 or is_global = true)", projectID, dashboardName, userID)
-=======
 func (c *connection) FindBookmarks(ctx context.Context, projectID, resourceKind, resourceName, userID string) ([]*database.Bookmark, error) {
 	var res []*database.Bookmark
 	err := c.getDB(ctx).SelectContext(ctx, &res, `SELECT * FROM bookmarks WHERE project_id = $1 and resource_kind = $2 and resource_name = $3 and (user_id = $4 or shared = true or "default" = true)`,
 		projectID, resourceKind, resourceName, userID)
->>>>>>> 6ecd4369
 	if err != nil {
 		return nil, parseErr("bookmarks", err)
 	}
@@ -1288,15 +1282,9 @@
 	}
 
 	res := &database.Bookmark{}
-<<<<<<< HEAD
-	err := c.getDB(ctx).QueryRowxContext(ctx, `INSERT INTO bookmarks (display_name, description, data, dashboard_name, project_id, user_id, default, shared) 
-		VALUES ($1, $2, $3, $4, $5, $6, $7) RETURNING *`,
-		opts.DisplayName, opts.Description, opts.Data, opts.DashboardName, opts.ProjectID, opts.UserID, opts.Default, opts.Shared).StructScan(res)
-=======
 	err := c.getDB(ctx).QueryRowxContext(ctx, `INSERT INTO bookmarks (display_name, description, data, resource_kind, resource_name, project_id, user_id, "default", shared) 
 		VALUES ($1, $2, $3, $4, $5, $6, $7, $8, $9) RETURNING *`,
 		opts.DisplayName, opts.Description, opts.Data, opts.ResourceKind, opts.ResourceName, opts.ProjectID, opts.UserID, opts.Default, opts.Shared).StructScan(res)
->>>>>>> 6ecd4369
 	if err != nil {
 		return nil, parseErr("bookmarks", err)
 	}
@@ -1307,11 +1295,7 @@
 	if err := database.Validate(opts); err != nil {
 		return err
 	}
-<<<<<<< HEAD
-	res, err := c.getDB(ctx).ExecContext(ctx, `UPDATE bookmarks SET display_name=$1, description=$2, data=$3 WHERE id=$5`,
-=======
 	res, err := c.getDB(ctx).ExecContext(ctx, `UPDATE bookmarks SET display_name=$1, description=$2, data=$3 WHERE id=$4`,
->>>>>>> 6ecd4369
 		opts.DisplayName, opts.Description, opts.Data, opts.BookmarkID)
 	return checkUpdateRow("bookmark", res, err)
 }
