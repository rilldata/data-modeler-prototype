--- conflicted
+++ resolved
@@ -1284,13 +1284,8 @@
 	if err := database.Validate(opts); err != nil {
 		return err
 	}
-<<<<<<< HEAD
-	res, err := c.getDB(ctx).ExecContext(ctx, `UPDATE bookmarks SET display_name=$1, description=$2, data=$3, is_global=$4 WHERE id=$5`,
-		opts.DisplayName, opts.Description, opts.Data, opts.IsGlobal, opts.BookmarkID)
-=======
 	res, err := c.getDB(ctx).ExecContext(ctx, `UPDATE bookmarks SET display_name=$1, description=$2, data=$3 WHERE id=$5`,
 		opts.DisplayName, opts.Description, opts.Data, opts.BookmarkID)
->>>>>>> 996ea490
 	return checkUpdateRow("bookmark", res, err)
 }
 
