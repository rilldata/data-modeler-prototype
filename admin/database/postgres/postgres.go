--- conflicted
+++ resolved
@@ -1158,15 +1158,9 @@
 
 	res := &magicAuthTokenDTO{}
 	err = c.getDB(ctx).QueryRowxContext(ctx, `
-<<<<<<< HEAD
-		INSERT INTO magic_auth_tokens (id, secret_hash, secret, secret_encryption_key_id, project_id, expires_on, created_by_user_id, attributes, resource_type, resource_name, filter_json, fields, state, display_name)
-		VALUES ($1, $2, $3, $4, $5, $6, $7, $8, $9, $10, $11, $12, $13, $14) RETURNING *`,
-		opts.ID, opts.SecretHash, encSecret, encKeyID, opts.ProjectID, opts.ExpiresOn, opts.CreatedByUserID, opts.Attributes, opts.ResourceType, opts.ResourceName, opts.FilterJSON, opts.Fields, opts.State, opts.DisplayName,
-=======
-		INSERT INTO magic_auth_tokens (id, secret_hash, secret, secret_encryption_key_id, project_id, expires_on, created_by_user_id, attributes, resource_type, resource_name, filter_json, fields, state, title, internal)
+		INSERT INTO magic_auth_tokens (id, secret_hash, secret, secret_encryption_key_id, project_id, expires_on, created_by_user_id, attributes, resource_type, resource_name, filter_json, fields, state, display_name, internal)
 		VALUES ($1, $2, $3, $4, $5, $6, $7, $8, $9, $10, $11, $12, $13, $14, $15) RETURNING *`,
-		opts.ID, opts.SecretHash, encSecret, encKeyID, opts.ProjectID, opts.ExpiresOn, opts.CreatedByUserID, opts.Attributes, opts.ResourceType, opts.ResourceName, opts.FilterJSON, opts.Fields, opts.State, opts.Title, opts.Internal,
->>>>>>> d5aa7c77
+		opts.ID, opts.SecretHash, encSecret, encKeyID, opts.ProjectID, opts.ExpiresOn, opts.CreatedByUserID, opts.Attributes, opts.ResourceType, opts.ResourceName, opts.FilterJSON, opts.Fields, opts.State, opts.DisplayName, opts.Internal,
 	).StructScan(res)
 	if err != nil {
 		return nil, parseErr("magic auth token", err)
