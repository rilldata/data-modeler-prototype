package postgres

import (
	"context"
	"database/sql"
	"errors"
	"fmt"
	"time"

	"github.com/XSAM/otelsql"
	"github.com/jackc/pgconn"
	"github.com/jmoiron/sqlx"
	"github.com/rilldata/rill/admin/database"
	semconv "go.opentelemetry.io/otel/semconv/v1.17.0"

	// Load postgres driver
	_ "github.com/jackc/pgx/v4/stdlib"
)

func init() {
	database.Register("postgres", driver{})
}

type driver struct{}

func (d driver) Open(dsn string) (database.DB, error) {
	db, err := otelsql.Open("pgx", dsn)
	if err != nil {
		return nil, err
	}

	err = otelsql.RegisterDBStatsMetrics(db, otelsql.WithAttributes(semconv.DBSystemPostgreSQL))
	if err != nil {
		return nil, err
	}

	dbx := sqlx.NewDb(db, "pgx")
	return &connection{db: dbx}, nil
}

type connection struct {
	db *sqlx.DB
}

func (c *connection) Close() error {
	return c.db.Close()
}

func (c *connection) FindOrganizations(ctx context.Context) ([]*database.Organization, error) {
	var res []*database.Organization
	err := c.getDB(ctx).SelectContext(ctx, &res, "SELECT * FROM orgs ORDER BY lower(name)")
	if err != nil {
		return nil, parseErr("orgs", err)
	}
	return res, nil
}

func (c *connection) FindOrganizationsForUser(ctx context.Context, userID string) ([]*database.Organization, error) {
	var res []*database.Organization
	err := c.getDB(ctx).SelectContext(ctx, &res, `
		SELECT o.* FROM orgs o JOIN users_orgs_roles uor ON o.id = uor.org_id
		WHERE uor.user_id = $1
		UNION
		SELECT o.* FROM orgs o JOIN usergroups_orgs_roles ugor ON o.id = ugor.org_id
		JOIN usergroups_users uug ON ugor.usergroup_id = uug.usergroup_id
		WHERE uug.user_id = $1
		UNION
		SELECT o.* FROM orgs o JOIN projects p ON o.id = p.org_id
		JOIN users_projects_roles upr ON p.id = upr.project_id
		WHERE upr.user_id = $1
	`, userID)
	if err != nil {
		return nil, parseErr("orgs", err)
	}
	return res, nil
}

func (c *connection) FindOrganization(ctx context.Context, orgID string) (*database.Organization, error) {
	res := &database.Organization{}
	err := c.getDB(ctx).QueryRowxContext(ctx, "SELECT * FROM orgs WHERE id = $1", orgID).StructScan(res)
	if err != nil {
		return nil, parseErr("org", err)
	}
	return res, nil
}

func (c *connection) FindOrganizationByName(ctx context.Context, name string) (*database.Organization, error) {
	res := &database.Organization{}
	err := c.getDB(ctx).QueryRowxContext(ctx, "SELECT * FROM orgs WHERE lower(name)=lower($1)", name).StructScan(res)
	if err != nil {
		return nil, parseErr("org", err)
	}
	return res, nil
}

func (c *connection) CheckOrganizationHasOutsideUser(ctx context.Context, orgID, userID string) (bool, error) {
	var res bool
	err := c.getDB(ctx).QueryRowxContext(ctx,
		"SELECT EXISTS (SELECT 1 FROM projects p JOIN users_projects_roles upr ON p.id = upr.project_id WHERE p.org_id = $1 AND upr.user_id = $2 limit 1)", orgID, userID).Scan(&res)
	if err != nil {
		return false, parseErr("check", err)
	}
	return res, nil
}

func (c *connection) CheckOrganizationHasPublicProjects(ctx context.Context, orgID string) (bool, error) {
	var res bool
	err := c.getDB(ctx).QueryRowxContext(ctx,
		"SELECT EXISTS (SELECT 1 FROM projects p WHERE p.org_id = $1 AND p.public = true limit 1)", orgID).Scan(&res)
	if err != nil {
		return false, parseErr("check", err)
	}
	return res, nil
}

func (c *connection) InsertOrganization(ctx context.Context, opts *database.InsertOrganizationOptions) (*database.Organization, error) {
	if err := database.Validate(opts); err != nil {
		return nil, err
	}

	res := &database.Organization{}
	err := c.getDB(ctx).QueryRowxContext(ctx, `INSERT INTO orgs(name, description, quota_projects, quota_deployments, quota_slots_total, quota_slots_per_deployment, quota_outstanding_invites) 
		VALUES ($1, $2, $3, $4, $5, $6, $7) RETURNING *`,
		opts.Name, opts.Description, opts.QuotaProjects, opts.QuotaDeployments, opts.QuotaSlotsTotal, opts.QuotaSlotsPerDeployment, opts.QuotaOutstandingInvites).StructScan(res)
	if err != nil {
		return nil, parseErr("org", err)
	}
	return res, nil
}

func (c *connection) DeleteOrganization(ctx context.Context, name string) error {
	res, err := c.getDB(ctx).ExecContext(ctx, "DELETE FROM orgs WHERE lower(name)=lower($1)", name)
	return checkDeleteRow("org", res, err)
}

func (c *connection) UpdateOrganization(ctx context.Context, id string, opts *database.UpdateOrganizationOptions) (*database.Organization, error) {
	if err := database.Validate(opts); err != nil {
		return nil, err
	}

	res := &database.Organization{}
	err := c.getDB(ctx).QueryRowxContext(ctx, "UPDATE orgs SET name=$1, description=$2, updated_on=now() WHERE id=$3 RETURNING *", opts.Name, opts.Description, id).StructScan(res)
	if err != nil {
		return nil, parseErr("org", err)
	}
	return res, nil
}

func (c *connection) UpdateOrganizationAllUsergroup(ctx context.Context, orgID, groupID string) (*database.Organization, error) {
	res := &database.Organization{}
	err := c.getDB(ctx).QueryRowxContext(ctx, `UPDATE orgs SET all_usergroup_id = $1 WHERE id = $2 RETURNING *`, groupID, orgID).StructScan(res)
	if err != nil {
		return nil, parseErr("org", err)
	}
	return res, nil
}

func (c *connection) FindProjects(ctx context.Context, orgName string) ([]*database.Project, error) {
	var res []*database.Project
	err := c.getDB(ctx).SelectContext(ctx, &res, "SELECT p.* FROM projects p JOIN orgs o ON p.org_id = o.id WHERE lower(o.name)=lower($1) ORDER BY lower(p.name)", orgName)
	if err != nil {
		return nil, parseErr("projects", err)
	}
	return res, nil
}

func (c *connection) FindProjectsForUser(ctx context.Context, userID string) ([]*database.Project, error) {
	var res []*database.Project
	err := c.getDB(ctx).SelectContext(ctx, &res, `
		SELECT p.* FROM projects p JOIN users_projects_roles upr ON p.id = upr.project_id
		WHERE upr.user_id = $1
		UNION
		SELECT p.* FROM projects p JOIN usergroups_projects_roles upgr ON p.id = upgr.project_id
		JOIN usergroups_users uug ON upgr.usergroup_id = uug.usergroup_id
		WHERE uug.user_id = $1
	`, userID)
	if err != nil {
		return nil, parseErr("projects", err)
	}
	return res, nil
}

func (c *connection) FindProjectsForOrganization(ctx context.Context, orgID string) ([]*database.Project, error) {
	var res []*database.Project
	err := c.getDB(ctx).SelectContext(ctx, &res, "SELECT p.* FROM projects p WHERE p.org_id=$1 ORDER BY lower(p.name)", orgID)
	if err != nil {
		return nil, parseErr("projects", err)
	}
	return res, nil
}

func (c *connection) FindProjectsForOrgAndUser(ctx context.Context, orgID, userID string) ([]*database.Project, error) {
	var res []*database.Project
	err := c.getDB(ctx).SelectContext(ctx, &res, `
		SELECT p.* FROM projects p
		WHERE p.org_id = $1 AND p.id IN (
			SELECT upr.project_id FROM users_projects_roles upr WHERE upr.user_id = $2
			UNION
			SELECT ugpr.project_id FROM usergroups_projects_roles ugpr JOIN usergroups_users uug ON ugpr.usergroup_id = uug.usergroup_id WHERE uug.user_id = $2
		)
	`, orgID, userID)
	if err != nil {
		return nil, parseErr("projects", err)
	}
	return res, nil
}

func (c *connection) FindPublicProjectsInOrganization(ctx context.Context, orgID string) ([]*database.Project, error) {
	var res []*database.Project
	err := c.getDB(ctx).SelectContext(ctx, &res, "SELECT p.* FROM projects p WHERE p.org_id = $1 AND p.public = true", orgID)
	if err != nil {
		return nil, parseErr("projects", err)
	}
	return res, nil
}

func (c *connection) FindProjectsByGithubURL(ctx context.Context, githubURL string) ([]*database.Project, error) {
	result := make([]*database.Project, 0)
	err := c.getDB(ctx).SelectContext(ctx, &result, "SELECT p.* FROM projects p WHERE lower(p.github_url)=lower($1) ", githubURL)
	if err != nil {
		return nil, parseErr("projects", err)
	}
	return result, nil
}

func (c *connection) FindProjectsByOrgAndGithubURL(ctx context.Context, orgID, githubURL string) ([]*database.Project, error) {
	result := make([]*database.Project, 0)
	err := c.getDB(ctx).SelectContext(ctx, &result, "SELECT p.* FROM projects p WHERE lower(p.github_url)=lower($1) AND org_id=$2", githubURL, orgID)
	if err != nil {
		return nil, parseErr("projects", err)
	}
	return result, nil
}

func (c *connection) FindProject(ctx context.Context, id string) (*database.Project, error) {
	res := &database.Project{}
	err := c.getDB(ctx).QueryRowxContext(ctx, "SELECT * FROM projects WHERE id=$1", id).StructScan(res)
	if err != nil {
		return nil, parseErr("project", err)
	}
	return res, nil
}

func (c *connection) FindProjectByName(ctx context.Context, orgName, name string) (*database.Project, error) {
	res := &database.Project{}
	err := c.getDB(ctx).QueryRowxContext(ctx, "SELECT p.* FROM projects p JOIN orgs o ON p.org_id = o.id WHERE lower(p.name)=lower($1) AND lower(o.name)=lower($2)", name, orgName).StructScan(res)
	if err != nil {
		return nil, parseErr("project", err)
	}
	return res, nil
}

func (c *connection) InsertProject(ctx context.Context, opts *database.InsertProjectOptions) (*database.Project, error) {
	if err := database.Validate(opts); err != nil {
		return nil, err
	}

	res := &database.Project{}
	err := c.getDB(ctx).QueryRowxContext(ctx, `
		INSERT INTO projects (org_id, name, description, public, region, prod_olap_driver, prod_olap_dsn, prod_slots, prod_branch, prod_variables, github_url, github_installation_id)
		VALUES ($1, $2, $3, $4, $5, $6, $7, $8, $9, $10, $11, $12) RETURNING *`,
		opts.OrganizationID, opts.Name, opts.Description, opts.Public, opts.Region, opts.ProdOLAPDriver, opts.ProdOLAPDSN, opts.ProdSlots, opts.ProdBranch, database.Variables(opts.ProdVariables), opts.GithubURL, opts.GithubInstallationID,
	).StructScan(res)
	if err != nil {
		return nil, parseErr("project", err)
	}
	return res, nil
}

func (c *connection) DeleteProject(ctx context.Context, id string) error {
	res, err := c.getDB(ctx).ExecContext(ctx, "DELETE FROM projects WHERE id=$1", id)
	return checkDeleteRow("project", res, err)
}

func (c *connection) UpdateProject(ctx context.Context, id string, opts *database.UpdateProjectOptions) (*database.Project, error) {
	if err := database.Validate(opts); err != nil {
		return nil, err
	}

	res := &database.Project{}
	err := c.getDB(ctx).QueryRowxContext(ctx, `
		UPDATE projects SET name=$1, description=$2, public=$3, prod_branch=$4, prod_variables=$5, github_url=$6, github_installation_id=$7, prod_deployment_id=$8, updated_on=now()
		WHERE id=$9 RETURNING *`,
		opts.Name, opts.Description, opts.Public, opts.ProdBranch, database.Variables(opts.ProdVariables), opts.GithubURL, opts.GithubInstallationID, opts.ProdDeploymentID, id,
	).StructScan(res)
	if err != nil {
		return nil, parseErr("project", err)
	}
	return res, nil
}

func (c *connection) CountProjectsForOrganization(ctx context.Context, orgID string) (int, error) {
	var count int
	err := c.getDB(ctx).QueryRowxContext(ctx, "SELECT COUNT(*) FROM projects WHERE org_id = $1", orgID).Scan(&count)
	if err != nil {
		return 0, parseErr("project count", err)
	}
	return count, nil
}

func (c *connection) FindDeployments(ctx context.Context, projectID string) ([]*database.Deployment, error) {
	var res []*database.Deployment
	err := c.getDB(ctx).SelectContext(ctx, &res, "SELECT * FROM deployments d WHERE d.project_id=$1", projectID)
	if err != nil {
		return nil, parseErr("deployments", err)
	}
	return res, nil
}

func (c *connection) FindDeployment(ctx context.Context, id string) (*database.Deployment, error) {
	res := &database.Deployment{}
	err := c.getDB(ctx).QueryRowxContext(ctx, "SELECT d.* FROM deployments d WHERE d.id=$1", id).StructScan(res)
	if err != nil {
		return nil, parseErr("deployment", err)
	}
	return res, nil
}

func (c *connection) InsertDeployment(ctx context.Context, opts *database.InsertDeploymentOptions) (*database.Deployment, error) {
	if err := database.Validate(opts); err != nil {
		return nil, err
	}

	res := &database.Deployment{}
	err := c.getDB(ctx).QueryRowxContext(ctx, `
		INSERT INTO deployments (project_id, slots, branch, runtime_host, runtime_instance_id, runtime_audience, status, logs)
		VALUES ($1, $2, $3, $4, $5, $6, $7, $8) RETURNING *`,
		opts.ProjectID, opts.Slots, opts.Branch, opts.RuntimeHost, opts.RuntimeInstanceID, opts.RuntimeAudience, opts.Status, opts.Logs,
	).StructScan(res)
	if err != nil {
		return nil, parseErr("deployment", err)
	}
	return res, nil
}

func (c *connection) DeleteDeployment(ctx context.Context, id string) error {
	res, err := c.getDB(ctx).ExecContext(ctx, "DELETE FROM deployments WHERE id=$1", id)
	return checkDeleteRow("deployment", res, err)
}

func (c *connection) UpdateDeploymentStatus(ctx context.Context, id string, status database.DeploymentStatus, logs string) (*database.Deployment, error) {
	res := &database.Deployment{}
	err := c.getDB(ctx).QueryRowxContext(ctx, "UPDATE deployments SET status=$1, logs=$2, updated_on=now() WHERE id=$3 RETURNING *", status, logs, id).StructScan(res)
	if err != nil {
		return nil, parseErr("deployment", err)
	}
	return res, nil
}

func (c *connection) UpdateDeploymentBranch(ctx context.Context, id, branch string) (*database.Deployment, error) {
	res := &database.Deployment{}
	err := c.getDB(ctx).QueryRowxContext(ctx, "UPDATE deployments SET branch=$1, updated_on=now() WHERE id=$2 RETURNING *", branch, id).StructScan(res)
	if err != nil {
		return nil, parseErr("deployment", err)
	}
	return res, nil
}

func (c *connection) CountDeploymentsForOrganization(ctx context.Context, orgID string) (*database.DeploymentsCount, error) {
	res := &database.DeploymentsCount{}
	err := c.getDB(ctx).QueryRowxContext(ctx, `
		SELECT COUNT(*) as deployments, COALESCE(SUM(slots), 0) as slots FROM deployments WHERE project_id IN (SELECT id FROM projects WHERE org_id = $1)`, orgID).StructScan(res)
	if err != nil {
		return nil, parseErr("deployments count", err)
	}
	return res, nil
}

func (c *connection) ResolveRuntimeSlotsUsed(ctx context.Context) ([]*database.RuntimeSlotsUsed, error) {
	var res []*database.RuntimeSlotsUsed
	err := c.getDB(ctx).SelectContext(ctx, &res, "SELECT d.runtime_host, SUM(d.slots) AS slots_used FROM deployments d GROUP BY d.runtime_host")
	if err != nil {
		return nil, parseErr("slots used", err)
	}
	return res, nil
}

func (c *connection) FindUsers(ctx context.Context) ([]*database.User, error) {
	var res []*database.User
	err := c.getDB(ctx).SelectContext(ctx, &res, "SELECT u.* FROM users u")
	if err != nil {
		return nil, parseErr("users", err)
	}
	return res, nil
}

func (c *connection) FindUser(ctx context.Context, id string) (*database.User, error) {
	res := &database.User{}
	err := c.getDB(ctx).QueryRowxContext(ctx, "SELECT u.* FROM users u WHERE u.id=$1", id).StructScan(res)
	if err != nil {
		return nil, parseErr("user", err)
	}
	return res, nil
}

func (c *connection) FindUserByEmail(ctx context.Context, email string) (*database.User, error) {
	res := &database.User{}
	err := c.getDB(ctx).QueryRowxContext(ctx, "SELECT u.* FROM users u WHERE lower(u.email)=lower($1)", email).StructScan(res)
	if err != nil {
		return nil, parseErr("user", err)
	}
	return res, nil
}

func (c *connection) InsertUser(ctx context.Context, opts *database.InsertUserOptions) (*database.User, error) {
	if err := database.Validate(opts); err != nil {
		return nil, err
	}

	res := &database.User{}
	err := c.getDB(ctx).QueryRowxContext(ctx, "INSERT INTO users (email, display_name, photo_url, quota_singleuser_orgs) VALUES ($1, $2, $3, $4) RETURNING *", opts.Email, opts.DisplayName, opts.PhotoURL, opts.QuotaSingleuserOrgs).StructScan(res)
	if err != nil {
		return nil, parseErr("user", err)
	}
	return res, nil
}

func (c *connection) DeleteUser(ctx context.Context, id string) error {
	res, err := c.getDB(ctx).ExecContext(ctx, "DELETE FROM users WHERE id=$1", id)
	return checkDeleteRow("user", res, err)
}

func (c *connection) UpdateUser(ctx context.Context, id string, opts *database.UpdateUserOptions) (*database.User, error) {
	if err := database.Validate(opts); err != nil {
		return nil, err
	}

	res := &database.User{}
	err := c.getDB(ctx).QueryRowxContext(ctx, "UPDATE users SET display_name=$2, photo_url=$3, github_username=$4, updated_on=now() WHERE id=$1 RETURNING *",
		id,
		opts.DisplayName,
		opts.PhotoURL,
		opts.GithubUsername).StructScan(res)
	if err != nil {
		return nil, parseErr("user", err)
	}
	return res, nil
}

func (c *connection) InsertUsergroup(ctx context.Context, opts *database.InsertUsergroupOptions) (*database.Usergroup, error) {
	if err := database.Validate(opts); err != nil {
		return nil, err
	}

	res := &database.Usergroup{}
	err := c.getDB(ctx).QueryRowxContext(ctx, `
		INSERT INTO usergroups (org_id, name) VALUES ($1, $2) RETURNING *
	`, opts.OrgID, opts.Name).StructScan(res)
	if err != nil {
		return nil, parseErr("usergroup", err)
	}
	return res, nil
}

func (c *connection) InsertUsergroupMember(ctx context.Context, groupID, userID string) error {
	_, err := c.getDB(ctx).ExecContext(ctx, "INSERT INTO usergroups_users (user_id, usergroup_id) VALUES ($1, $2)", userID, groupID)
	if err != nil {
		return parseErr("usergroup member", err)
	}
	return nil
}

func (c *connection) DeleteUsergroupMember(ctx context.Context, groupID, userID string) error {
	res, err := c.getDB(ctx).ExecContext(ctx, "DELETE FROM usergroups_users WHERE user_id = $1 AND usergroup_id = $2", userID, groupID)
	return checkDeleteRow("usergroup member", res, err)
}

func (c *connection) FindUserAuthTokens(ctx context.Context, userID string) ([]*database.UserAuthToken, error) {
	var res []*database.UserAuthToken
	err := c.getDB(ctx).SelectContext(ctx, &res, "SELECT t.* FROM user_auth_tokens t WHERE t.user_id=$1", userID)
	if err != nil {
		return nil, parseErr("auth tokens", err)
	}
	return res, nil
}

func (c *connection) FindUserAuthToken(ctx context.Context, id string) (*database.UserAuthToken, error) {
	res := &database.UserAuthToken{}
	err := c.getDB(ctx).QueryRowxContext(ctx, "SELECT t.* FROM user_auth_tokens t WHERE t.id=$1", id).StructScan(res)
	if err != nil {
		return nil, parseErr("auth token", err)
	}
	return res, nil
}

func (c *connection) InsertUserAuthToken(ctx context.Context, opts *database.InsertUserAuthTokenOptions) (*database.UserAuthToken, error) {
	if err := database.Validate(opts); err != nil {
		return nil, err
	}

	res := &database.UserAuthToken{}
	err := c.getDB(ctx).QueryRowxContext(ctx, `
		INSERT INTO user_auth_tokens (id, secret_hash, user_id, display_name, auth_client_id)
		VALUES ($1, $2, $3, $4, $5) RETURNING *`,
		opts.ID, opts.SecretHash, opts.UserID, opts.DisplayName, opts.AuthClientID,
	).StructScan(res)
	if err != nil {
		return nil, parseErr("auth token", err)
	}
	return res, nil
}

func (c *connection) DeleteUserAuthToken(ctx context.Context, id string) error {
	res, err := c.getDB(ctx).ExecContext(ctx, "DELETE FROM user_auth_tokens WHERE id=$1", id)
	return checkDeleteRow("auth token", res, err)
}

func (c *connection) FindDeviceAuthCodeByDeviceCode(ctx context.Context, deviceCode string) (*database.DeviceAuthCode, error) {
	authCode := &database.DeviceAuthCode{}
	err := c.getDB(ctx).QueryRowxContext(ctx, "SELECT * FROM device_auth_codes WHERE device_code = $1", deviceCode).StructScan(authCode)
	if err != nil {
		return nil, parseErr("device auth code", err)
	}
	return authCode, nil
}

func (c *connection) FindPendingDeviceAuthCodeByUserCode(ctx context.Context, userCode string) (*database.DeviceAuthCode, error) {
	authCode := &database.DeviceAuthCode{}
	err := c.getDB(ctx).QueryRowxContext(ctx, "SELECT * FROM device_auth_codes WHERE user_code = $1 AND expires_on > now() AND approval_state = 0", userCode).StructScan(authCode)
	if err != nil {
		return nil, parseErr("device auth code", err)
	}
	return authCode, nil
}

func (c *connection) InsertDeviceAuthCode(ctx context.Context, deviceCode, userCode, clientID string, expiresOn time.Time) (*database.DeviceAuthCode, error) {
	res := &database.DeviceAuthCode{}
	err := c.getDB(ctx).QueryRowxContext(ctx,
		`INSERT INTO device_auth_codes (device_code, user_code, expires_on, approval_state, client_id)
		VALUES ($1, $2, $3, $4, $5)  RETURNING *`, deviceCode, userCode, expiresOn, database.DeviceAuthCodeStatePending, clientID).StructScan(res)
	if err != nil {
		return nil, parseErr("device auth code", err)
	}
	return res, nil
}

func (c *connection) DeleteDeviceAuthCode(ctx context.Context, deviceCode string) error {
	res, err := c.getDB(ctx).ExecContext(ctx, "DELETE FROM device_auth_codes WHERE device_code=$1", deviceCode)
	return checkDeleteRow("device auth code", res, err)
}

<<<<<<< HEAD
func (c *connection) UpdateDeviceAuthCode(ctx context.Context, userCode, userID string, approvalState database.DeviceAuthCodeState) error {
	res, err := c.getDB(ctx).ExecContext(ctx, "UPDATE device_auth_codes SET approval_state=$1, user_id=$2, updated_on=now() WHERE user_code=$3", approvalState, userID, userCode)
	return checkUpdateRow("device auth code", res, err)
=======
func (c *connection) UpdateDeviceAuthCode(ctx context.Context, id, userID string, approvalState database.DeviceAuthCodeState) error {
	res, err := c.getDB(ctx).ExecContext(ctx, "UPDATE device_auth_codes SET approval_state=$1, user_id=$2, updated_on=now() WHERE id=$3", approvalState, userID, id)
	if err != nil {
		return parseErr(err)
	}
	rows, err := res.RowsAffected()
	if err != nil {
		return err
	}
	if rows == 0 {
		return database.ErrNotFound
	}
	if rows != 1 {
		return fmt.Errorf("problem in updating auth code, expected 1 row to be affected, got %d", rows)
	}
	return nil
>>>>>>> 929805ce
}

func (c *connection) FindOrganizationRole(ctx context.Context, name string) (*database.OrganizationRole, error) {
	role := &database.OrganizationRole{}
	err := c.getDB(ctx).QueryRowxContext(ctx, "SELECT * FROM org_roles WHERE lower(name)=lower($1)", name).StructScan(role)
	if err != nil {
		return nil, parseErr("org role", err)
	}
	return role, nil
}

func (c *connection) FindProjectRole(ctx context.Context, name string) (*database.ProjectRole, error) {
	role := &database.ProjectRole{}
	err := c.getDB(ctx).QueryRowxContext(ctx, "SELECT * FROM project_roles WHERE lower(name)=lower($1)", name).StructScan(role)
	if err != nil {
		return nil, parseErr("project role", err)
	}
	return role, nil
}

func (c *connection) ResolveOrganizationRolesForUser(ctx context.Context, userID, orgID string) ([]*database.OrganizationRole, error) {
	var res []*database.OrganizationRole
	err := c.getDB(ctx).SelectContext(ctx, &res, `
		SELECT r.* FROM users_orgs_roles uor
		JOIN org_roles r ON uor.org_role_id = r.id
		WHERE uor.user_id = $1 AND uor.org_id = $2
		UNION
		SELECT * FROM org_roles WHERE id IN (
			SELECT org_role_id FROM usergroups_orgs_roles uor JOIN usergroups_users uug 
			ON uor.usergroup_id = uug.usergroup_id WHERE uug.user_id = $1 AND uor.org_id = $2
		)`, userID, orgID)
	if err != nil {
		return nil, parseErr("org roles", err)
	}
	return res, nil
}

func (c *connection) ResolveProjectRolesForUser(ctx context.Context, userID, projectID string) ([]*database.ProjectRole, error) {
	var res []*database.ProjectRole
	err := c.getDB(ctx).SelectContext(ctx, &res, `
		SELECT r.* FROM users_projects_roles upr
		JOIN project_roles r ON upr.project_role_id = r.id
		WHERE upr.user_id = $1 AND upr.project_id = $2
		UNION
		SELECT * FROM project_roles WHERE id IN (
			SELECT project_role_id FROM usergroups_projects_roles upr JOIN usergroups_users uug 
			ON upr.usergroup_id = uug.usergroup_id WHERE uug.user_id = $1 AND upr.project_id = $2
		)`, userID, projectID)
	if err != nil {
		return nil, parseErr("project roles", err)
	}
	return res, nil
}

func (c *connection) FindOrganizationMemberUsers(ctx context.Context, orgID string) ([]*database.Member, error) {
	var res []*database.Member
	err := c.getDB(ctx).SelectContext(ctx, &res, `SELECT u.id, u.email, u.display_name, u.created_on, u.updated_on, r.name FROM users u 
    	JOIN users_orgs_roles uor ON u.id = uor.user_id
		JOIN org_roles r ON r.id = uor.org_role_id WHERE uor.org_id=$1`, orgID)
	if err != nil {
		return nil, parseErr("org members", err)
	}
	return res, nil
}

func (c *connection) FindOrganizationMemberUsersByRole(ctx context.Context, orgID, roleID string) ([]*database.User, error) {
	var res []*database.User
	err := c.getDB(ctx).SelectContext(
		ctx, &res, "SELECT u.* FROM users u JOIN users_orgs_roles uor on u.id = uor.user_id WHERE uor.org_id=$1 AND uor.org_role_id=$2", orgID, roleID)
	if err != nil {
		return nil, parseErr("org members", err)
	}
	return res, nil
}

func (c *connection) InsertOrganizationMemberUser(ctx context.Context, orgID, userID, roleID string) error {
	res, err := c.getDB(ctx).ExecContext(ctx, "INSERT INTO users_orgs_roles (user_id, org_id, org_role_id) VALUES ($1, $2, $3)", userID, orgID, roleID)
	if err != nil {
		return parseErr("org member", err)
	}
	rows, err := res.RowsAffected()
	if err != nil {
		return err
	}
	if rows == 0 {
		return fmt.Errorf("no rows affected when adding user to organization")
	}
	return nil
}

func (c *connection) DeleteOrganizationMemberUser(ctx context.Context, orgID, userID string) error {
	res, err := c.getDB(ctx).ExecContext(ctx, "DELETE FROM users_orgs_roles WHERE user_id = $1 AND org_id = $2", userID, orgID)
	return checkDeleteRow("org member", res, err)
}

func (c *connection) UpdateOrganizationMemberUserRole(ctx context.Context, orgID, userID, roleID string) error {
	res, err := c.getDB(ctx).ExecContext(ctx, `UPDATE users_orgs_roles SET org_role_id = $1 WHERE user_id = $2 AND org_id = $3`, roleID, userID, orgID)
	return checkUpdateRow("org member", res, err)
}

func (c *connection) CountSingleuserOrganizationsForMemberUser(ctx context.Context, userID string) (int, error) {
	var count int
	err := c.getDB(ctx).QueryRowxContext(ctx, `
		SELECT COALESCE(SUM(total_count), 0) as total_count FROM (
			SELECT CASE WHEN COUNT(*) = 1 THEN 1 ELSE 0 END as total_count FROM users_orgs_roles WHERE org_id IN (
				SELECT org_id FROM users_orgs_roles WHERE user_id = $1
			) GROUP BY org_id
		) as subquery
	`, userID).Scan(&count)
	if err != nil {
		return 0, parseErr("singleuser orgs count", err)
	}
	return count, nil
}

func (c *connection) FindProjectMemberUsers(ctx context.Context, projectID string) ([]*database.Member, error) {
	var res []*database.Member
	err := c.getDB(ctx).SelectContext(ctx, &res, `SELECT u.id, u.email, u.display_name, u.created_on, u.updated_on, r.name FROM users u 
    	JOIN users_projects_roles upr ON u.id = upr.user_id
		JOIN project_roles r ON r.id = upr.project_role_id WHERE upr.project_id=$1`, projectID)
	if err != nil {
		return nil, parseErr("project members", err)
	}
	return res, nil
}

func (c *connection) InsertProjectMemberUser(ctx context.Context, projectID, userID, roleID string) error {
	res, err := c.getDB(ctx).ExecContext(ctx, "INSERT INTO users_projects_roles (user_id, project_id, project_role_id) VALUES ($1, $2, $3)", userID, projectID, roleID)
	if err != nil {
		return parseErr("project member", err)
	}
	rows, err := res.RowsAffected()
	if err != nil {
		return err
	}
	if rows == 0 {
		return fmt.Errorf("no rows affected when adding user to project")
	}
	return nil
}

func (c *connection) InsertProjectMemberUsergroup(ctx context.Context, groupID, projectID, roleID string) error {
	_, err := c.getDB(ctx).ExecContext(ctx, "INSERT INTO usergroups_projects_roles (usergroup_id, project_id, project_role_id) VALUES ($1, $2, $3)", groupID, projectID, roleID)
	if err != nil {
		return parseErr("project group member", err)
	}
	return nil
}

func (c *connection) DeleteProjectMemberUser(ctx context.Context, projectID, userID string) error {
	res, err := c.getDB(ctx).ExecContext(ctx, "DELETE FROM users_projects_roles WHERE user_id = $1 AND project_id = $2", userID, projectID)
	return checkDeleteRow("project member", res, err)
}

func (c *connection) UpdateProjectMemberUserRole(ctx context.Context, projectID, userID, roleID string) error {
	res, err := c.getDB(ctx).ExecContext(ctx, `UPDATE users_projects_roles SET project_role_id = $1 WHERE user_id = $2 AND project_id = $3`, roleID, userID, projectID)
	return checkUpdateRow("project member", res, err)
}

func (c *connection) FindOrganizationInvites(ctx context.Context, orgID string) ([]*database.Invite, error) {
	var res []*database.Invite
	err := c.getDB(ctx).SelectContext(ctx, &res, `
			SELECT uoi.email, ur.name as role, u.email as invited_by 
			FROM org_invites uoi JOIN org_roles ur ON uoi.org_role_id = ur.id JOIN users u ON uoi.invited_by_user_id = u.id WHERE uoi.org_id = $1`, orgID)
	if err != nil {
		return nil, parseErr("org invites", err)
	}
	return res, nil
}

func (c *connection) FindOrganizationInvitesByEmail(ctx context.Context, userEmail string) ([]*database.OrganizationInvite, error) {
	var res []*database.OrganizationInvite
	err := c.getDB(ctx).SelectContext(ctx, &res, "SELECT * FROM org_invites WHERE lower(email) = lower($1)", userEmail)
	if err != nil {
		return nil, parseErr("org invites", err)
	}
	return res, nil
}

func (c *connection) FindOrganizationInvite(ctx context.Context, orgID, userEmail string) (*database.OrganizationInvite, error) {
	res := &database.OrganizationInvite{}
	err := c.getDB(ctx).QueryRowxContext(ctx, "SELECT * FROM org_invites WHERE lower(email) = lower($1) AND org_id = $2", userEmail, orgID).StructScan(res)
	if err != nil {
		return nil, parseErr("org invite", err)
	}
	return res, nil
}

func (c *connection) InsertOrganizationInvite(ctx context.Context, email, orgID, roleID, invitedByID string) error {
	_, err := c.getDB(ctx).ExecContext(ctx, "INSERT INTO org_invites (email, invited_by_user_id, org_id, org_role_id) VALUES ($1, $2, $3, $4)", email, invitedByID, orgID, roleID)
	if err != nil {
		return parseErr("org invite", err)
	}
	return nil
}

func (c *connection) DeleteOrganizationInvite(ctx context.Context, id string) error {
	res, err := c.getDB(ctx).ExecContext(ctx, "DELETE FROM org_invites WHERE id = $1", id)
	return checkDeleteRow("org invite", res, err)
}

func (c *connection) CountInvitesForOrganization(ctx context.Context, orgID string) (int, error) {
	var count int
	// count outstanding org invites as well as project invites for this org
	err := c.getDB(ctx).QueryRowxContext(ctx, `
		SELECT COALESCE(SUM(total_count), 0) as total_count FROM (
  			SELECT COUNT(*) as total_count FROM org_invites WHERE org_id = $1
  			UNION ALL
  			SELECT COUNT(*) as total_count FROM project_invites WHERE project_id IN (SELECT id FROM projects WHERE org_id = $1)
		) as subquery
		`, orgID).Scan(&count)
	if err != nil {
		return 0, parseErr("invites count", err)
	}
	return count, nil
}

func (c *connection) UpdateOrganizationInviteRole(ctx context.Context, id, roleID string) error {
	_, err := c.getDB(ctx).ExecContext(ctx, `UPDATE org_invites SET org_role_id = $1 WHERE id = $2`, roleID, id)
	return parseErr(err)
}

func (c *connection) FindProjectInvites(ctx context.Context, projectID string) ([]*database.Invite, error) {
	var res []*database.Invite
	err := c.getDB(ctx).SelectContext(ctx, &res, `
			SELECT upi.email, ur.name as role, u.email as invited_by 
			FROM project_invites upi JOIN project_roles ur ON upi.project_role_id = ur.id JOIN users u ON upi.invited_by_user_id = u.id WHERE upi.project_id = $1`, projectID)
	if err != nil {
		return nil, parseErr("project invites", err)
	}
	return res, nil
}

func (c *connection) FindProjectInvitesByEmail(ctx context.Context, userEmail string) ([]*database.ProjectInvite, error) {
	var res []*database.ProjectInvite
	err := c.getDB(ctx).SelectContext(ctx, &res, "SELECT * FROM project_invites WHERE lower(email) = lower($1)", userEmail)
	if err != nil {
		return nil, parseErr("project invites", err)
	}
	return res, nil
}

func (c *connection) FindProjectInvite(ctx context.Context, projectID, userEmail string) (*database.ProjectInvite, error) {
	res := &database.ProjectInvite{}
	err := c.getDB(ctx).QueryRowxContext(ctx, "SELECT * FROM project_invites WHERE lower(email) = lower($1) AND project_id = $2", userEmail, projectID).StructScan(res)
	if err != nil {
		return nil, parseErr("project invite", err)
	}
	return res, nil
}

func (c *connection) InsertProjectInvite(ctx context.Context, email, projectID, roleID, invitedByID string) error {
	_, err := c.getDB(ctx).ExecContext(ctx, "INSERT INTO project_invites (email, invited_by_user_id, project_id, project_role_id) VALUES ($1, $2, $3, $4)", email, invitedByID, projectID, roleID)
	if err != nil {
		return parseErr("project invite", err)
	}
	return nil
}

func (c *connection) DeleteProjectInvite(ctx context.Context, id string) error {
	res, err := c.getDB(ctx).ExecContext(ctx, "DELETE FROM project_invites WHERE id = $1", id)
	return checkDeleteRow("project invite", res, err)
}

func checkUpdateRow(target string, res sql.Result, err error) error {
	if err != nil {
		return parseErr(target, err)
	}
	n, err := res.RowsAffected()
	if err != nil {
		return parseErr(target, err)
	}
	if n == 0 {
		return parseErr(target, sql.ErrNoRows)
	}
	if n > 1 {
		// This should never happen
		panic(fmt.Errorf("expected to update 1 row, but updated %d", n))
	}
	return nil
}

func checkDeleteRow(target string, res sql.Result, err error) error {
	if err != nil {
		return parseErr(target, err)
	}
	n, err := res.RowsAffected()
	if err != nil {
		return parseErr(target, err)
	}
	if n == 0 {
		return parseErr(target, sql.ErrNoRows)
	}
	if n > 1 {
		// This should never happen
		panic(fmt.Errorf("expected to delete 1 row, but deleted %d", n))
	}
	return nil
}

<<<<<<< HEAD
func parseErr(target string, err error) error {
=======
func (c *connection) UpdateProjectInviteRole(ctx context.Context, id, roleID string) error {
	_, err := c.getDB(ctx).ExecContext(ctx, `UPDATE project_invites SET project_role_id = $1 WHERE id = $2`, roleID, id)
	return parseErr(err)
}

func parseErr(err error) error {
>>>>>>> 929805ce
	if err == nil {
		return nil
	}
	if errors.Is(err, sql.ErrNoRows) {
		if target == "" {
			return database.ErrNotFound
		}
		return &wrappedError{
			msg: fmt.Sprintf("%s not found", target),
			// wrap database.ErrNotFound so checks with errors.Is(...) still work
			err: database.ErrNotFound,
		}
	}
	var pgerr *pgconn.PgError
	if !errors.As(err, &pgerr) {
		return err
	}
	if pgerr.Code == "23505" { // unique_violation
		switch pgerr.ConstraintName {
		case "orgs_name_idx":
			return newAlreadyExistsErr("an org with that name already exists")
		case "projects_name_idx":
			return newAlreadyExistsErr("a project with that name already exists in the org")
		case "users_email_idx":
			return newAlreadyExistsErr("a user with that email already exists")
		case "usergroups_name_idx":
			return newAlreadyExistsErr("a usergroup with that name already exists in the org")
		case "usergroups_users_pkey":
			return newAlreadyExistsErr("user is already a member of the usergroup")
		case "users_orgs_roles_pkey":
			return newAlreadyExistsErr("user is already a member of the org")
		case "users_projects_roles_pkey":
			return newAlreadyExistsErr("user is already a member of the project")
		case "usergroups_orgs_roles_pkey":
			return newAlreadyExistsErr("usergroup is already a member of the org")
		case "usergroups_projects_roles_pkey":
			return newAlreadyExistsErr("usergroup is already a member of the project")
		case "org_invites_email_org_idx":
			return newAlreadyExistsErr("email has already been invited to the org")
		case "project_invites_email_project_idx":
			return newAlreadyExistsErr("email has already been invited to the project")
		default:
			if target == "" {
				return database.ErrNotUnique
			}
			return newAlreadyExistsErr(fmt.Sprintf("%s already exists", target))
		}
	}
	return err
}

func newAlreadyExistsErr(msg string) error {
	// wrap database.ErrNotUnique so checks with errors.Is(...) still work
	return &wrappedError{msg: msg, err: database.ErrNotUnique}
}

type wrappedError struct {
	msg string
	err error
}

func (e *wrappedError) Error() string {
	return e.msg
}

func (e *wrappedError) Unwrap() error {
	return e.err
}<|MERGE_RESOLUTION|>--- conflicted
+++ resolved
@@ -539,28 +539,9 @@
 	return checkDeleteRow("device auth code", res, err)
 }
 
-<<<<<<< HEAD
-func (c *connection) UpdateDeviceAuthCode(ctx context.Context, userCode, userID string, approvalState database.DeviceAuthCodeState) error {
-	res, err := c.getDB(ctx).ExecContext(ctx, "UPDATE device_auth_codes SET approval_state=$1, user_id=$2, updated_on=now() WHERE user_code=$3", approvalState, userID, userCode)
-	return checkUpdateRow("device auth code", res, err)
-=======
 func (c *connection) UpdateDeviceAuthCode(ctx context.Context, id, userID string, approvalState database.DeviceAuthCodeState) error {
 	res, err := c.getDB(ctx).ExecContext(ctx, "UPDATE device_auth_codes SET approval_state=$1, user_id=$2, updated_on=now() WHERE id=$3", approvalState, userID, id)
-	if err != nil {
-		return parseErr(err)
-	}
-	rows, err := res.RowsAffected()
-	if err != nil {
-		return err
-	}
-	if rows == 0 {
-		return database.ErrNotFound
-	}
-	if rows != 1 {
-		return fmt.Errorf("problem in updating auth code, expected 1 row to be affected, got %d", rows)
-	}
-	return nil
->>>>>>> 929805ce
+	return checkUpdateRow("device auth code", res, err)
 }
 
 func (c *connection) FindOrganizationRole(ctx context.Context, name string) (*database.OrganizationRole, error) {
@@ -779,8 +760,8 @@
 }
 
 func (c *connection) UpdateOrganizationInviteRole(ctx context.Context, id, roleID string) error {
-	_, err := c.getDB(ctx).ExecContext(ctx, `UPDATE org_invites SET org_role_id = $1 WHERE id = $2`, roleID, id)
-	return parseErr(err)
+	res, err := c.getDB(ctx).ExecContext(ctx, `UPDATE org_invites SET org_role_id = $1 WHERE id = $2`, roleID, id)
+	return checkUpdateRow("org invite", res, err)
 }
 
 func (c *connection) FindProjectInvites(ctx context.Context, projectID string) ([]*database.Invite, error) {
@@ -825,6 +806,11 @@
 	return checkDeleteRow("project invite", res, err)
 }
 
+func (c *connection) UpdateProjectInviteRole(ctx context.Context, id, roleID string) error {
+	res, err := c.getDB(ctx).ExecContext(ctx, `UPDATE project_invites SET project_role_id = $1 WHERE id = $2`, roleID, id)
+	return checkUpdateRow("project invite", res, err)
+}
+
 func checkUpdateRow(target string, res sql.Result, err error) error {
 	if err != nil {
 		return parseErr(target, err)
@@ -861,16 +847,7 @@
 	return nil
 }
 
-<<<<<<< HEAD
 func parseErr(target string, err error) error {
-=======
-func (c *connection) UpdateProjectInviteRole(ctx context.Context, id, roleID string) error {
-	_, err := c.getDB(ctx).ExecContext(ctx, `UPDATE project_invites SET project_role_id = $1 WHERE id = $2`, roleID, id)
-	return parseErr(err)
-}
-
-func parseErr(err error) error {
->>>>>>> 929805ce
 	if err == nil {
 		return nil
 	}
