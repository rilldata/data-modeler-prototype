package postgres

import (
	"context"
	"crypto/aes"
	"crypto/cipher"
	"crypto/rand"
	"database/sql"
<<<<<<< HEAD
	"encoding/json"
=======
	"encoding/base64"
>>>>>>> 5dfc44aa
	"errors"
	"fmt"
	"io"
	"strings"
	"time"

	"github.com/XSAM/otelsql"
	"github.com/jackc/pgconn"
	"github.com/jackc/pgtype"
	"github.com/jmoiron/sqlx"
	"github.com/rilldata/rill/admin/database"
	"github.com/riverqueue/river/riverdriver"
	"github.com/riverqueue/river/riverdriver/riverdatabasesql"
	semconv "go.opentelemetry.io/otel/semconv/v1.21.0"

	// Load postgres driver
	_ "github.com/jackc/pgx/v4/stdlib"
)

func init() {
	database.Register("postgres", driver{})
}

type driver struct{}

func (d driver) Open(dsn string, encKeyring []*database.EncryptionKey) (database.DB, error) {
	db, err := otelsql.Open("pgx", dsn)
	if err != nil {
		return nil, err
	}

	err = otelsql.RegisterDBStatsMetrics(db, otelsql.WithAttributes(semconv.DBSystemPostgreSQL))
	if err != nil {
		return nil, err
	}

	dbx := sqlx.NewDb(db, "pgx")
<<<<<<< HEAD
	return &connection{
		db:          dbx,
		riverDriver: riverdatabasesql.New(dbx.DB),
	}, nil
}

type connection struct {
	db          *sqlx.DB
	riverDriver riverdriver.Driver[*sql.Tx]
=======
	return &connection{db: dbx, encKeyring: encKeyring}, nil
}

type connection struct {
	db         *sqlx.DB
	encKeyring []*database.EncryptionKey
>>>>>>> 5dfc44aa
}

func (c *connection) Close() error {
	return c.db.Close()
}

func (c *connection) AsRiverDriver() (riverdriver.Driver[*sql.Tx], *sql.DB, bool) {
	return c.riverDriver, c.db.DB, true
}

func (c *connection) FindOrganizations(ctx context.Context, afterName string, limit int) ([]*database.Organization, error) {
	var res []*database.Organization
	err := c.getDB(ctx).SelectContext(ctx, &res, "SELECT * FROM orgs WHERE lower(name) > lower($1) ORDER BY lower(name) LIMIT $2", afterName, limit)
	if err != nil {
		return nil, parseErr("orgs", err)
	}
	return res, nil
}

func (c *connection) FindOrganizationsForUser(ctx context.Context, userID, afterName string, limit int) ([]*database.Organization, error) {
	var res []*database.Organization
	err := c.getDB(ctx).SelectContext(ctx, &res, `
		SELECT u.* FROM (SELECT o.* FROM orgs o JOIN users_orgs_roles uor ON o.id = uor.org_id
		WHERE uor.user_id = $1
		UNION
		SELECT o.* FROM orgs o JOIN usergroups_orgs_roles ugor ON o.id = ugor.org_id
		JOIN usergroups_users uug ON ugor.usergroup_id = uug.usergroup_id
		WHERE uug.user_id = $1
		UNION
		SELECT o.* FROM orgs o JOIN projects p ON o.id = p.org_id
		JOIN users_projects_roles upr ON p.id = upr.project_id
		WHERE upr.user_id = $1) u
		WHERE lower(u.name) > lower($2) ORDER BY lower(u.name) LIMIT $3
	`, userID, afterName, limit)
	if err != nil {
		return nil, parseErr("orgs", err)
	}
	return res, nil
}

func (c *connection) FindOrganization(ctx context.Context, orgID string) (*database.Organization, error) {
	res := &database.Organization{}
	err := c.getDB(ctx).QueryRowxContext(ctx, "SELECT * FROM orgs WHERE id = $1", orgID).StructScan(res)
	if err != nil {
		return nil, parseErr("org", err)
	}
	return res, nil
}

func (c *connection) FindOrganizationByName(ctx context.Context, name string) (*database.Organization, error) {
	res := &database.Organization{}
	err := c.getDB(ctx).QueryRowxContext(ctx, "SELECT * FROM orgs WHERE lower(name)=lower($1)", name).StructScan(res)
	if err != nil {
		return nil, parseErr("org", err)
	}
	return res, nil
}

func (c *connection) FindOrganizationByCustomDomain(ctx context.Context, domain string) (*database.Organization, error) {
	res := &database.Organization{}
	err := c.getDB(ctx).QueryRowxContext(ctx, "SELECT * FROM orgs WHERE lower(custom_domain)=lower($1)", domain).StructScan(res)
	if err != nil {
		return nil, parseErr("org", err)
	}
	return res, nil
}

func (c *connection) CheckOrganizationHasOutsideUser(ctx context.Context, orgID, userID string) (bool, error) {
	var res bool
	err := c.getDB(ctx).QueryRowxContext(ctx,
		"SELECT EXISTS (SELECT 1 FROM projects p JOIN users_projects_roles upr ON p.id = upr.project_id WHERE p.org_id = $1 AND upr.user_id = $2 limit 1)", orgID, userID).Scan(&res)
	if err != nil {
		return false, parseErr("check", err)
	}
	return res, nil
}

func (c *connection) CheckOrganizationHasPublicProjects(ctx context.Context, orgID string) (bool, error) {
	var res bool
	err := c.getDB(ctx).QueryRowxContext(ctx,
		"SELECT EXISTS (SELECT 1 FROM projects p WHERE p.org_id = $1 AND p.public = true limit 1)", orgID).Scan(&res)
	if err != nil {
		return false, parseErr("check", err)
	}
	return res, nil
}

func (c *connection) InsertOrganization(ctx context.Context, opts *database.InsertOrganizationOptions) (*database.Organization, error) {
	if err := database.Validate(opts); err != nil {
		return nil, err
	}

	res := &database.Organization{}
	err := c.getDB(ctx).QueryRowxContext(ctx, `INSERT INTO orgs(name, display_name, description, custom_domain, quota_projects, quota_deployments, quota_slots_total, quota_slots_per_deployment, quota_outstanding_invites, quota_storage_limit_bytes_per_deployment, billing_customer_id, payment_customer_id, billing_email)
		VALUES ($1, $2, $3, $4, $5, $6, $7, $8, $9, $10, $11, $12, $13) RETURNING *`,
		opts.Name, opts.DisplayName, opts.Description, opts.CustomDomain, opts.QuotaProjects, opts.QuotaDeployments, opts.QuotaSlotsTotal, opts.QuotaSlotsPerDeployment, opts.QuotaOutstandingInvites, opts.QuotaStorageLimitBytesPerDeployment, opts.BillingCustomerID, opts.PaymentCustomerID, opts.BillingEmail).StructScan(res)
	if err != nil {
		return nil, parseErr("org", err)
	}
	return res, nil
}

func (c *connection) DeleteOrganization(ctx context.Context, name string) error {
	res, err := c.getDB(ctx).ExecContext(ctx, "DELETE FROM orgs WHERE lower(name)=lower($1)", name)
	return checkDeleteRow("org", res, err)
}

func (c *connection) UpdateOrganization(ctx context.Context, id string, opts *database.UpdateOrganizationOptions) (*database.Organization, error) {
	if err := database.Validate(opts); err != nil {
		return nil, err
	}

	res := &database.Organization{}
	err := c.getDB(ctx).QueryRowxContext(ctx, "UPDATE orgs SET name=$1, display_name=$2, description=$3, custom_domain=$4, quota_projects=$5, quota_deployments=$6, quota_slots_total=$7, quota_slots_per_deployment=$8, quota_outstanding_invites=$9, quota_storage_limit_bytes_per_deployment=$10, billing_customer_id=$11, payment_customer_id=$12, billing_email=$13, updated_on=now() WHERE id=$14 RETURNING *", opts.Name, opts.DisplayName, opts.Description, opts.CustomDomain, opts.QuotaProjects, opts.QuotaDeployments, opts.QuotaSlotsTotal, opts.QuotaSlotsPerDeployment, opts.QuotaOutstandingInvites, opts.QuotaStorageLimitBytesPerDeployment, opts.BillingCustomerID, opts.PaymentCustomerID, opts.BillingEmail, id).StructScan(res)
	if err != nil {
		return nil, parseErr("org", err)
	}
	return res, nil
}

func (c *connection) UpdateOrganizationAllUsergroup(ctx context.Context, orgID, groupID string) (*database.Organization, error) {
	res := &database.Organization{}
	err := c.getDB(ctx).QueryRowxContext(ctx, `UPDATE orgs SET all_usergroup_id = $1 WHERE id = $2 RETURNING *`, groupID, orgID).StructScan(res)
	if err != nil {
		return nil, parseErr("org", err)
	}
	return res, nil
}

func (c *connection) FindOrganizationWhitelistedDomainForOrganizationWithJoinedRoleNames(ctx context.Context, orgID string) ([]*database.OrganizationWhitelistedDomainWithJoinedRoleNames, error) {
	var res []*database.OrganizationWhitelistedDomainWithJoinedRoleNames
	err := c.getDB(ctx).SelectContext(ctx, &res, "SELECT oad.domain, r.name FROM orgs_autoinvite_domains oad JOIN org_roles r ON r.id = oad.org_role_id WHERE oad.org_id=$1", orgID)
	if err != nil {
		return nil, parseErr("org whitelist domains", err)
	}
	return res, nil
}

func (c *connection) FindOrganizationWhitelistedDomainsForDomain(ctx context.Context, domain string) ([]*database.OrganizationWhitelistedDomain, error) {
	var res []*database.OrganizationWhitelistedDomain
	err := c.getDB(ctx).SelectContext(ctx, &res, "SELECT * FROM orgs_autoinvite_domains WHERE lower(domain)=lower($1)", domain)
	if err != nil {
		return nil, parseErr("org whitelist domains", err)
	}
	return res, nil
}

func (c *connection) FindOrganizationWhitelistedDomain(ctx context.Context, orgID, domain string) (*database.OrganizationWhitelistedDomain, error) {
	res := &database.OrganizationWhitelistedDomain{}
	err := c.getDB(ctx).QueryRowxContext(ctx, "SELECT * FROM orgs_autoinvite_domains WHERE org_id=$1 AND lower(domain)=lower($2)", orgID, domain).StructScan(res)
	if err != nil {
		return nil, parseErr("org whitelist domain", err)
	}
	return res, nil
}

func (c *connection) InsertOrganizationWhitelistedDomain(ctx context.Context, opts *database.InsertOrganizationWhitelistedDomainOptions) (*database.OrganizationWhitelistedDomain, error) {
	if err := database.Validate(opts); err != nil {
		return nil, err
	}

	res := &database.OrganizationWhitelistedDomain{}
	err := c.getDB(ctx).QueryRowxContext(ctx, `INSERT INTO orgs_autoinvite_domains(org_id, org_role_id, domain) VALUES ($1, $2, $3) RETURNING *`, opts.OrgID, opts.OrgRoleID, opts.Domain).StructScan(res)
	if err != nil {
		return nil, parseErr("org whitelist domain", err)
	}
	return res, nil
}

func (c *connection) DeleteOrganizationWhitelistedDomain(ctx context.Context, id string) error {
	res, err := c.getDB(ctx).ExecContext(ctx, "DELETE FROM orgs_autoinvite_domains WHERE id=$1", id)
	return checkDeleteRow("org whitelist domain", res, err)
}

func (c *connection) FindProjects(ctx context.Context, afterName string, limit int) ([]*database.Project, error) {
	var res []*projectDTO
	err := c.getDB(ctx).SelectContext(ctx, &res, "SELECT p.* FROM projects p WHERE lower(name) > lower($1) ORDER BY lower(p.name) LIMIT $2", afterName, limit)
	if err != nil {
		return nil, parseErr("projects", err)
	}
	return c.projectsFromDTOs(res)
}

func (c *connection) FindProjectsByVersion(ctx context.Context, version, afterName string, limit int) ([]*database.Project, error) {
	var res []*projectDTO
	err := c.getDB(ctx).SelectContext(ctx, &res, "SELECT p.* FROM projects p WHERE p.prod_version = $1 AND lower(name) > lower($2) ORDER BY lower(p.name) LIMIT $3", version, afterName, limit)
	if err != nil {
		return nil, parseErr("projects", err)
	}
	return c.projectsFromDTOs(res)
}

func (c *connection) FindProjectPathsByPattern(ctx context.Context, namePattern, afterName string, limit int) ([]string, error) {
	var res []string
	err := c.getDB(ctx).SelectContext(ctx, &res, `SELECT concat(o.name,'/',p.name) as project_name FROM projects p JOIN orgs o ON p.org_id = o.id
	WHERE concat(o.name,'/',p.name) ilike $1 AND concat(o.name,'/',p.name) > $2
	ORDER BY project_name
	LIMIT $3`, namePattern, afterName, limit)
	if err != nil {
		return nil, parseErr("projects", err)
	}
	return res, nil
}

func (c *connection) FindProjectPathsByPatternAndAnnotations(ctx context.Context, namePattern, afterName string, annotationKeys []string, annotationPairs map[string]string, limit int) ([]string, error) {
	if annotationKeys == nil {
		annotationKeys = []string{}
	}
	if annotationPairs == nil {
		annotationPairs = map[string]string{}
	}

	var res []string
	err := c.getDB(ctx).SelectContext(ctx, &res, `SELECT concat(o.name,'/',p.name) as project_name FROM projects p JOIN orgs o ON p.org_id = o.id
	WHERE concat(o.name,'/',p.name) ilike $1 AND concat(o.name,'/',p.name) > $2 AND p.annotations ?& $3 AND p.annotations @> $4
	ORDER BY project_name
	LIMIT $5`, namePattern, afterName, annotationKeys, annotationPairs, limit)
	if err != nil {
		return nil, parseErr("projects", err)
	}
	return res, nil
}

func (c *connection) FindProjectsForUser(ctx context.Context, userID string) ([]*database.Project, error) {
	var res []*projectDTO
	err := c.getDB(ctx).SelectContext(ctx, &res, `
		SELECT p.* FROM projects p JOIN users_projects_roles upr ON p.id = upr.project_id
		WHERE upr.user_id = $1
		UNION
		SELECT p.* FROM projects p JOIN usergroups_projects_roles upgr ON p.id = upgr.project_id
		JOIN usergroups_users uug ON upgr.usergroup_id = uug.usergroup_id
		WHERE uug.user_id = $1
	`, userID)
	if err != nil {
		return nil, parseErr("projects", err)
	}
	return c.projectsFromDTOs(res)
}

func (c *connection) FindProjectsForOrganization(ctx context.Context, orgID, afterProjectName string, limit int) ([]*database.Project, error) {
	var res []*projectDTO
	err := c.getDB(ctx).SelectContext(ctx, &res, `
		SELECT p.* FROM projects p
		WHERE p.org_id=$1 AND lower(p.name) > lower($2)
		ORDER BY lower(p.name) LIMIT $3
	`, orgID, afterProjectName, limit)
	if err != nil {
		return nil, parseErr("projects", err)
	}
	return c.projectsFromDTOs(res)
}

func (c *connection) FindProjectsForOrgAndUser(ctx context.Context, orgID, userID, afterProjectName string, limit int) ([]*database.Project, error) {
	var res []*projectDTO
	err := c.getDB(ctx).SelectContext(ctx, &res, `
		SELECT p.* FROM projects p
		WHERE p.org_id = $1 AND lower(p.name) > lower($2) AND (p.public = true OR p.id IN (
			SELECT upr.project_id FROM users_projects_roles upr WHERE upr.user_id = $3
			UNION
			SELECT ugpr.project_id FROM usergroups_projects_roles ugpr JOIN usergroups_users uug ON ugpr.usergroup_id = uug.usergroup_id WHERE uug.user_id = $3
		))  ORDER BY lower(p.name) LIMIT $4
	`, orgID, afterProjectName, userID, limit)
	if err != nil {
		return nil, parseErr("projects", err)
	}
	return c.projectsFromDTOs(res)
}

func (c *connection) FindPublicProjectsInOrganization(ctx context.Context, orgID, afterProjectName string, limit int) ([]*database.Project, error) {
	var res []*projectDTO
	err := c.getDB(ctx).SelectContext(ctx, &res, `
		SELECT p.* FROM projects p
		WHERE p.org_id = $1 AND p.public = true AND lower(p.name) > lower($2)
		ORDER BY lower(p.name) LIMIT $3
	`, orgID, afterProjectName, limit)
	if err != nil {
		return nil, parseErr("projects", err)
	}
	return c.projectsFromDTOs(res)
}

func (c *connection) FindProjectsByGithubURL(ctx context.Context, githubURL string) ([]*database.Project, error) {
	var res []*projectDTO
	err := c.getDB(ctx).SelectContext(ctx, &res, "SELECT p.* FROM projects p WHERE lower(p.github_url)=lower($1) ", githubURL)
	if err != nil {
		return nil, parseErr("projects", err)
	}
	return c.projectsFromDTOs(res)
}

func (c *connection) FindProjectsByGithubInstallationID(ctx context.Context, id int64) ([]*database.Project, error) {
	var res []*projectDTO
	err := c.getDB(ctx).SelectContext(ctx, &res, "SELECT p.* FROM projects p WHERE p.github_installation_id=$1", id)
	if err != nil {
		return nil, parseErr("projects", err)
	}
	return c.projectsFromDTOs(res)
}

func (c *connection) FindProject(ctx context.Context, id string) (*database.Project, error) {
	res := &projectDTO{}
	err := c.getDB(ctx).QueryRowxContext(ctx, "SELECT * FROM projects WHERE id=$1", id).StructScan(res)
	if err != nil {
		return nil, parseErr("project", err)
	}
	return c.projectFromDTO(res)
}

func (c *connection) FindProjectByName(ctx context.Context, orgName, name string) (*database.Project, error) {
	res := &projectDTO{}
	err := c.getDB(ctx).QueryRowxContext(ctx, "SELECT p.* FROM projects p JOIN orgs o ON p.org_id = o.id WHERE lower(p.name)=lower($1) AND lower(o.name)=lower($2)", name, orgName).StructScan(res)
	if err != nil {
		return nil, parseErr("project", err)
	}
	return c.projectFromDTO(res)
}

func (c *connection) InsertProject(ctx context.Context, opts *database.InsertProjectOptions) (*database.Project, error) {
	if err := database.Validate(opts); err != nil {
		return nil, err
	}

	vars, encKeyID, err := c.encryptMap(opts.ProdVariables)
	if err != nil {
		return nil, err
	}

	res := &projectDTO{}
	err = c.getDB(ctx).QueryRowxContext(ctx, `
		INSERT INTO projects (org_id, name, description, public, created_by_user_id, provisioner, prod_olap_driver, prod_olap_dsn, prod_slots, subpath, prod_branch, prod_variables, archive_asset_id, github_url, github_installation_id, prod_ttl_seconds, prod_version, prod_variables_encryption_key_id)
		VALUES ($1, $2, $3, $4, $5, $6, $7, $8, $9, $10, $11, $12, $13, $14, $15, $16, $17, $18) RETURNING *`,
		opts.OrganizationID, opts.Name, opts.Description, opts.Public, opts.CreatedByUserID, opts.Provisioner, opts.ProdOLAPDriver, opts.ProdOLAPDSN, opts.ProdSlots, opts.Subpath, opts.ProdBranch, vars, opts.ArchiveAssetID, opts.GithubURL, opts.GithubInstallationID, opts.ProdTTLSeconds, opts.ProdVersion, encKeyID,
	).StructScan(res)
	if err != nil {
		return nil, parseErr("project", err)
	}
	return c.projectFromDTO(res)
}

func (c *connection) DeleteProject(ctx context.Context, id string) error {
	res, err := c.getDB(ctx).ExecContext(ctx, "DELETE FROM projects WHERE id=$1", id)
	return checkDeleteRow("project", res, err)
}

func (c *connection) UpdateProject(ctx context.Context, id string, opts *database.UpdateProjectOptions) (*database.Project, error) {
	if err := database.Validate(opts); err != nil {
		return nil, err
	}
	if opts.Annotations == nil {
		opts.Annotations = make(map[string]string, 0)
	}

	vars, encKeyID, err := c.encryptMap(opts.ProdVariables)
	if err != nil {
		return nil, err
	}

	res := &projectDTO{}
	err = c.getDB(ctx).QueryRowxContext(ctx, `
		UPDATE projects SET name=$1, description=$2, public=$3, prod_branch=$4, prod_variables=$5, github_url=$6, github_installation_id=$7, archive_asset_id=$8, prod_deployment_id=$9, provisioner=$10, prod_slots=$11, subpath=$12, prod_ttl_seconds=$13, annotations=$14, prod_version=$15, prod_variables_encryption_key_id=$16, updated_on=now()
		WHERE id=$17 RETURNING *`,
		opts.Name, opts.Description, opts.Public, opts.ProdBranch, vars, opts.GithubURL, opts.GithubInstallationID, opts.ArchiveAssetID, opts.ProdDeploymentID, opts.Provisioner, opts.ProdSlots, opts.Subpath, opts.ProdTTLSeconds, opts.Annotations, opts.ProdVersion, encKeyID, id,
	).StructScan(res)
	if err != nil {
		return nil, parseErr("project", err)
	}
	return c.projectFromDTO(res)
}

func (c *connection) CountProjectsForOrganization(ctx context.Context, orgID string) (int, error) {
	var count int
	err := c.getDB(ctx).QueryRowxContext(ctx, "SELECT COUNT(*) FROM projects WHERE org_id = $1", orgID).Scan(&count)
	if err != nil {
		return 0, parseErr("project count", err)
	}
	return count, nil
}

func (c *connection) FindProjectWhitelistedDomainForProjectWithJoinedRoleNames(ctx context.Context, projectID string) ([]*database.ProjectWhitelistedDomainWithJoinedRoleNames, error) {
	var res []*database.ProjectWhitelistedDomainWithJoinedRoleNames
	err := c.getDB(ctx).SelectContext(ctx, &res, "SELECT pad.domain, r.name FROM projects_autoinvite_domains pad JOIN project_roles r ON r.id = pad.project_role_id WHERE pad.project_id=$1", projectID)
	if err != nil {
		return nil, parseErr("project whitelist domains", err)
	}
	return res, nil
}

func (c *connection) FindProjectWhitelistedDomainsForDomain(ctx context.Context, domain string) ([]*database.ProjectWhitelistedDomain, error) {
	var res []*database.ProjectWhitelistedDomain
	err := c.getDB(ctx).SelectContext(ctx, &res, "SELECT * FROM projects_autoinvite_domains WHERE lower(domain)=lower($1)", domain)
	if err != nil {
		return nil, parseErr("project whitelist domains", err)
	}
	return res, nil
}

func (c *connection) FindProjectWhitelistedDomain(ctx context.Context, projectID, domain string) (*database.ProjectWhitelistedDomain, error) {
	res := &database.ProjectWhitelistedDomain{}
	err := c.getDB(ctx).QueryRowxContext(ctx, "SELECT * FROM projects_autoinvite_domains WHERE project_id=$1 AND lower(domain)=lower($2)", projectID, domain).StructScan(res)
	if err != nil {
		return nil, parseErr("project whitelist domain", err)
	}
	return res, nil
}

func (c *connection) InsertProjectWhitelistedDomain(ctx context.Context, opts *database.InsertProjectWhitelistedDomainOptions) (*database.ProjectWhitelistedDomain, error) {
	if err := database.Validate(opts); err != nil {
		return nil, err
	}

	res := &database.ProjectWhitelistedDomain{}
	err := c.getDB(ctx).QueryRowxContext(ctx, `INSERT INTO projects_autoinvite_domains(project_id, project_role_id, domain) VALUES ($1, $2, $3) RETURNING *`, opts.ProjectID, opts.ProjectRoleID, opts.Domain).StructScan(res)
	if err != nil {
		return nil, parseErr("project whitelist domain", err)
	}
	return res, nil
}

func (c *connection) DeleteProjectWhitelistedDomain(ctx context.Context, id string) error {
	res, err := c.getDB(ctx).ExecContext(ctx, "DELETE FROM projects_autoinvite_domains WHERE id=$1", id)
	return checkDeleteRow("project whitelist domain", res, err)
}

func (c *connection) FindDeployments(ctx context.Context, afterID string, limit int) ([]*database.Deployment, error) {
	var qry strings.Builder
	var args []any
	qry.WriteString("SELECT d.* FROM deployments d ")
	if afterID != "" {
		qry.WriteString("WHERE d.id > $1 ORDER BY d.id LIMIT $2")
		args = []any{afterID, limit}
	} else {
		qry.WriteString("ORDER BY d.id LIMIT $1")
		args = []any{limit}
	}
	var res []*database.Deployment
	err := c.getDB(ctx).SelectContext(ctx, &res, qry.String(), args...)
	if err != nil {
		return nil, parseErr("deployments", err)
	}
	return res, nil
}

// FindExpiredDeployments returns all the deployments which are expired as per prod ttl
func (c *connection) FindExpiredDeployments(ctx context.Context) ([]*database.Deployment, error) {
	var res []*database.Deployment
	err := c.getDB(ctx).SelectContext(ctx, &res, `
		SELECT d.* FROM deployments d
		JOIN projects p ON d.project_id = p.id
		WHERE p.prod_ttl_seconds IS NOT NULL AND d.used_on + p.prod_ttl_seconds * interval '1 second' < now()
	`)
	if err != nil {
		return nil, parseErr("deployments", err)
	}
	return res, nil
}

func (c *connection) FindDeploymentsForProject(ctx context.Context, projectID string) ([]*database.Deployment, error) {
	var res []*database.Deployment
	err := c.getDB(ctx).SelectContext(ctx, &res, "SELECT * FROM deployments d WHERE d.project_id=$1", projectID)
	if err != nil {
		return nil, parseErr("deployments", err)
	}
	return res, nil
}

func (c *connection) FindDeployment(ctx context.Context, id string) (*database.Deployment, error) {
	res := &database.Deployment{}
	err := c.getDB(ctx).QueryRowxContext(ctx, "SELECT d.* FROM deployments d WHERE d.id=$1", id).StructScan(res)
	if err != nil {
		return nil, parseErr("deployment", err)
	}
	return res, nil
}

func (c *connection) FindDeploymentByInstanceID(ctx context.Context, instanceID string) (*database.Deployment, error) {
	res := &database.Deployment{}
	err := c.getDB(ctx).QueryRowxContext(ctx, "SELECT * FROM deployments d WHERE d.runtime_instance_id=$1", instanceID).StructScan(res)
	if err != nil {
		return nil, parseErr("deployment", err)
	}
	return res, nil
}

func (c *connection) InsertDeployment(ctx context.Context, opts *database.InsertDeploymentOptions) (*database.Deployment, error) {
	if err := database.Validate(opts); err != nil {
		return nil, err
	}

	res := &database.Deployment{}
	err := c.getDB(ctx).QueryRowxContext(ctx, `
		INSERT INTO deployments (project_id, provisioner, provision_id, slots, branch, runtime_host, runtime_instance_id, runtime_audience, runtime_version, status, status_message)
		VALUES ($1, $2, $3, $4, $5, $6, $7, $8, $9, $10, $11) RETURNING *`,
		opts.ProjectID, opts.Provisioner, opts.ProvisionID, opts.Slots, opts.Branch, opts.RuntimeHost, opts.RuntimeInstanceID, opts.RuntimeAudience, opts.RuntimeVersion, opts.Status, opts.StatusMessage,
	).StructScan(res)
	if err != nil {
		return nil, parseErr("deployment", err)
	}
	return res, nil
}

func (c *connection) DeleteDeployment(ctx context.Context, id string) error {
	res, err := c.getDB(ctx).ExecContext(ctx, "DELETE FROM deployments WHERE id=$1", id)
	return checkDeleteRow("deployment", res, err)
}

func (c *connection) UpdateDeploymentStatus(ctx context.Context, id string, status database.DeploymentStatus, message string) (*database.Deployment, error) {
	res := &database.Deployment{}
	err := c.getDB(ctx).QueryRowxContext(ctx, "UPDATE deployments SET status=$1, status_message=$2, updated_on=now() WHERE id=$3 RETURNING *", status, message, id).StructScan(res)
	if err != nil {
		return nil, parseErr("deployment", err)
	}
	return res, nil
}

func (c *connection) UpdateDeploymentRuntimeVersion(ctx context.Context, id, version string) (*database.Deployment, error) {
	res := &database.Deployment{}
	err := c.getDB(ctx).QueryRowxContext(ctx, "UPDATE deployments SET runtime_version=$1, updated_on=now() WHERE id=$2 RETURNING *", version, id).StructScan(res)
	if err != nil {
		return nil, parseErr("deployment", err)
	}
	return res, nil
}

func (c *connection) UpdateDeploymentUsedOn(ctx context.Context, ids []string) error {
	_, err := c.getDB(ctx).ExecContext(ctx, "UPDATE deployments SET used_on=now() WHERE id = any($1)", ids)
	if err != nil {
		return parseErr("deployment", err)
	}
	return nil
}

func (c *connection) UpdateDeploymentBranch(ctx context.Context, id, branch string) (*database.Deployment, error) {
	res := &database.Deployment{}
	err := c.getDB(ctx).QueryRowxContext(ctx, "UPDATE deployments SET branch=$1, updated_on=now() WHERE id=$2 RETURNING *", branch, id).StructScan(res)
	if err != nil {
		return nil, parseErr("deployment", err)
	}
	return res, nil
}

func (c *connection) CountDeploymentsForOrganization(ctx context.Context, orgID string) (*database.DeploymentsCount, error) {
	res := &database.DeploymentsCount{}
	err := c.getDB(ctx).QueryRowxContext(ctx, `
		SELECT COUNT(*) as deployments, COALESCE(SUM(slots), 0) as slots FROM deployments WHERE project_id IN (SELECT id FROM projects WHERE org_id = $1)`, orgID).StructScan(res)
	if err != nil {
		return nil, parseErr("deployments count", err)
	}
	return res, nil
}

func (c *connection) ResolveRuntimeSlotsUsed(ctx context.Context) ([]*database.RuntimeSlotsUsed, error) {
	var res []*database.RuntimeSlotsUsed
	err := c.getDB(ctx).SelectContext(ctx, &res, "SELECT d.runtime_host, SUM(d.slots) AS slots_used FROM deployments d GROUP BY d.runtime_host")
	if err != nil {
		return nil, parseErr("slots used", err)
	}
	return res, nil
}

func (c *connection) FindUsers(ctx context.Context) ([]*database.User, error) {
	var res []*database.User
	err := c.getDB(ctx).SelectContext(ctx, &res, "SELECT u.* FROM users u")
	if err != nil {
		return nil, parseErr("users", err)
	}
	return res, nil
}

func (c *connection) FindUser(ctx context.Context, id string) (*database.User, error) {
	res := &database.User{}
	err := c.getDB(ctx).QueryRowxContext(ctx, "SELECT u.* FROM users u WHERE u.id=$1", id).StructScan(res)
	if err != nil {
		return nil, parseErr("user", err)
	}
	return res, nil
}

func (c *connection) FindUserByEmail(ctx context.Context, email string) (*database.User, error) {
	res := &database.User{}
	err := c.getDB(ctx).QueryRowxContext(ctx, "SELECT u.* FROM users u WHERE lower(u.email)=lower($1)", email).StructScan(res)
	if err != nil {
		return nil, parseErr("user", err)
	}
	return res, nil
}

func (c *connection) FindUsersByEmailPattern(ctx context.Context, emailPattern, afterEmail string, limit int) ([]*database.User, error) {
	var res []*database.User
	err := c.getDB(ctx).SelectContext(ctx, &res, `SELECT u.* FROM users u
	WHERE lower(u.email) LIKE lower($1) AND lower(u.email) > lower($2)
	ORDER BY lower(u.email) LIMIT $3`, emailPattern, afterEmail, limit)
	if err != nil {
		return nil, parseErr("users", err)
	}
	return res, nil
}

// SearchProjectUsers searches for users that have access to the project.
func (c *connection) SearchProjectUsers(ctx context.Context, projectID, emailQuery, afterEmail string, limit int) ([]*database.User, error) {
	var res []*database.User
	err := c.getDB(ctx).SelectContext(ctx, &res, `
		SELECT u.* FROM users u
		WHERE u.id IN (
			SELECT upr.user_id FROM users_projects_roles upr WHERE upr.project_id=$1
			UNION
			SELECT ugu.user_id FROM usergroups_projects_roles ugpr JOIN usergroups_users ugu ON ugpr.usergroup_id = ugu.usergroup_id WHERE ugpr.project_id=$1
		)
		AND lower(u.email) LIKE lower($2)
		AND lower(u.email) > lower($3)
		ORDER BY lower(u.email) ASC LIMIT $4`, projectID, emailQuery, afterEmail, limit)
	if err != nil {
		return nil, parseErr("users", err)
	}
	return res, nil
}

func (c *connection) InsertUser(ctx context.Context, opts *database.InsertUserOptions) (*database.User, error) {
	if err := database.Validate(opts); err != nil {
		return nil, err
	}

	res := &database.User{}
	err := c.getDB(ctx).QueryRowxContext(ctx, "INSERT INTO users (email, display_name, photo_url, quota_singleuser_orgs, superuser) VALUES ($1, $2, $3, $4, $5) RETURNING *", opts.Email, opts.DisplayName, opts.PhotoURL, opts.QuotaSingleuserOrgs, opts.Superuser).StructScan(res)
	if err != nil {
		return nil, parseErr("user", err)
	}
	return res, nil
}

func (c *connection) CheckUsersEmpty(ctx context.Context) (bool, error) {
	var res bool
	err := c.getDB(ctx).QueryRowxContext(ctx, "SELECT NOT EXISTS (SELECT 1 FROM users limit 1) ").Scan(&res)
	if err != nil {
		return false, parseErr("check", err)
	}
	return res, nil
}

func (c *connection) DeleteUser(ctx context.Context, id string) error {
	res, err := c.getDB(ctx).ExecContext(ctx, "DELETE FROM users WHERE id=$1", id)
	return checkDeleteRow("user", res, err)
}

func (c *connection) UpdateUser(ctx context.Context, id string, opts *database.UpdateUserOptions) (*database.User, error) {
	if err := database.Validate(opts); err != nil {
		return nil, err
	}

	res := &database.User{}
	err := c.getDB(ctx).QueryRowxContext(ctx, "UPDATE users SET display_name=$2, photo_url=$3, github_username=$4, github_refresh_token=$5, quota_singleuser_orgs=$6, preference_time_zone=$7, updated_on=now() WHERE id=$1 RETURNING *",
		id,
		opts.DisplayName,
		opts.PhotoURL,
		opts.GithubUsername,
		opts.GithubRefreshToken,
		opts.QuotaSingleuserOrgs,
		opts.PreferenceTimeZone).StructScan(res)
	if err != nil {
		return nil, parseErr("user", err)
	}
	return res, nil
}

func (c *connection) UpdateUserActiveOn(ctx context.Context, ids []string) error {
	_, err := c.getDB(ctx).ExecContext(ctx, "UPDATE users SET active_on=now() WHERE id=ANY($1)", ids)
	if err != nil {
		return parseErr("user", err)
	}
	return nil
}

func (c *connection) CheckUserIsAnOrganizationMember(ctx context.Context, userID, orgID string) (bool, error) {
	var res bool
	err := c.getDB(ctx).QueryRowxContext(ctx, "SELECT EXISTS (SELECT 1 FROM users_orgs_roles WHERE user_id=$1 AND org_id=$2)", userID, orgID).Scan(&res)
	if err != nil {
		return false, parseErr("check", err)
	}
	return res, nil
}

func (c *connection) CheckUserIsAProjectMember(ctx context.Context, userID, projectID string) (bool, error) {
	var res bool
	err := c.getDB(ctx).QueryRowxContext(ctx, "SELECT EXISTS (SELECT 1 FROM users_projects_roles WHERE user_id=$1 AND project_id=$2)", userID, projectID).Scan(&res)
	if err != nil {
		return false, parseErr("check", err)
	}
	return res, nil
}

func (c *connection) InsertUsergroup(ctx context.Context, opts *database.InsertUsergroupOptions) (*database.Usergroup, error) {
	if err := database.Validate(opts); err != nil {
		return nil, err
	}

	res := &database.Usergroup{}
	err := c.getDB(ctx).QueryRowxContext(ctx, `
		INSERT INTO usergroups (org_id, name) VALUES ($1, $2) RETURNING *
	`, opts.OrgID, opts.Name).StructScan(res)
	if err != nil {
		return nil, parseErr("usergroup", err)
	}
	return res, nil
}

func (c *connection) UpdateUsergroupName(ctx context.Context, name, groupID string) (*database.Usergroup, error) {
	res := &database.Usergroup{}
	err := c.getDB(ctx).QueryRowxContext(ctx, "UPDATE usergroups SET name=$1, updated_on=now() WHERE id=$2 RETURNING *", name, groupID).StructScan(res)
	if err != nil {
		return nil, parseErr("usergroup", err)
	}
	return res, nil
}

func (c *connection) UpdateUsergroupDescription(ctx context.Context, description, groupID string) (*database.Usergroup, error) {
	res := &database.Usergroup{}
	err := c.getDB(ctx).QueryRowxContext(ctx, "UPDATE usergroups SET description=$1, updated_on=now() WHERE id=$2 RETURNING *", description, groupID).StructScan(res)
	if err != nil {
		return nil, parseErr("usergroup", err)
	}
	return res, nil
}

func (c *connection) DeleteUsergroup(ctx context.Context, groupID string) error {
	res, err := c.getDB(ctx).ExecContext(ctx, "DELETE FROM usergroups WHERE id=$1", groupID)
	return checkDeleteRow("usergroup", res, err)
}

func (c *connection) FindUsergroupByName(ctx context.Context, orgName, name string) (*database.Usergroup, error) {
	res := &database.Usergroup{}
	err := c.getDB(ctx).QueryRowxContext(ctx, `
		SELECT ug.* FROM usergroups ug JOIN orgs o ON ug.org_id = o.id
		WHERE lower(ug.name)=lower($1) AND lower(o.name)=lower($2)
	`, name, orgName).StructScan(res)
	if err != nil {
		return nil, parseErr("usergroup", err)
	}
	return res, nil
}

func (c *connection) FindUsergroupsForUser(ctx context.Context, userID, orgID string) ([]*database.Usergroup, error) {
	var res []*database.Usergroup
	err := c.getDB(ctx).SelectContext(ctx, &res, `
		SELECT ug.* FROM usergroups ug JOIN usergroups_users uug ON ug.id = uug.usergroup_id
		WHERE uug.user_id = $1 AND ug.org_id = $2
	`, userID, orgID)
	if err != nil {
		return nil, parseErr("usergroup", err)
	}
	return res, nil
}

func (c *connection) InsertUsergroupMemberUser(ctx context.Context, groupID, userID string) error {
	_, err := c.getDB(ctx).ExecContext(ctx, "INSERT INTO usergroups_users (user_id, usergroup_id) VALUES ($1, $2)", userID, groupID)
	if err != nil {
		return parseErr("usergroup member", err)
	}
	return nil
}

func (c *connection) FindUsergroupMemberUsers(ctx context.Context, groupID, afterEmail string, limit int) ([]*database.MemberUser, error) {
	var res []*database.MemberUser
	err := c.getDB(ctx).SelectContext(ctx, &res, `
		SELECT uug.user_id as "id", u.email, u.display_name FROM usergroups_users uug
		JOIN users u ON uug.user_id = u.id
		WHERE uug.usergroup_id = $1 AND lower(u.email) > lower($2)
		ORDER BY lower(u.email) LIMIT $3
	`, groupID, afterEmail, limit)
	if err != nil {
		return nil, parseErr("usergroup member", err)
	}
	return res, nil
}

func (c *connection) DeleteUsergroupMemberUser(ctx context.Context, groupID, userID string) error {
	res, err := c.getDB(ctx).ExecContext(ctx, "DELETE FROM usergroups_users WHERE user_id = $1 AND usergroup_id = $2", userID, groupID)
	return checkDeleteRow("usergroup member", res, err)
}

func (c *connection) CheckUsergroupExists(ctx context.Context, groupID string) (bool, error) {
	var res bool
	err := c.getDB(ctx).QueryRowxContext(ctx, "SELECT EXISTS (SELECT 1 FROM usergroups WHERE id=$1)", groupID).Scan(&res)
	if err != nil {
		return false, parseErr("check", err)
	}
	return res, nil
}

func (c *connection) DeleteUsergroupsMemberUser(ctx context.Context, orgID, userID string) error {
	_, err := c.getDB(ctx).ExecContext(ctx, `
		DELETE FROM usergroups_users WHERE user_id = $1 AND usergroup_id IN (SELECT id FROM usergroups WHERE org_id = $2)
	`, userID, orgID)
	if err != nil {
		return parseErr("usergroup member", err)
	}
	return nil
}

func (c *connection) FindUserAuthTokens(ctx context.Context, userID string) ([]*database.UserAuthToken, error) {
	var res []*database.UserAuthToken
	err := c.getDB(ctx).SelectContext(ctx, &res, "SELECT t.* FROM user_auth_tokens t WHERE t.user_id=$1", userID)
	if err != nil {
		return nil, parseErr("auth tokens", err)
	}
	return res, nil
}

func (c *connection) FindUserAuthToken(ctx context.Context, id string) (*database.UserAuthToken, error) {
	res := &database.UserAuthToken{}
	err := c.getDB(ctx).QueryRowxContext(ctx, "SELECT t.* FROM user_auth_tokens t WHERE t.id=$1", id).StructScan(res)
	if err != nil {
		return nil, parseErr("auth token", err)
	}
	return res, nil
}

func (c *connection) InsertUserAuthToken(ctx context.Context, opts *database.InsertUserAuthTokenOptions) (*database.UserAuthToken, error) {
	if err := database.Validate(opts); err != nil {
		return nil, err
	}

	res := &database.UserAuthToken{}
	err := c.getDB(ctx).QueryRowxContext(ctx, `
		INSERT INTO user_auth_tokens (id, secret_hash, user_id, display_name, auth_client_id, representing_user_id, expires_on)
		VALUES ($1, $2, $3, $4, $5, $6, $7) RETURNING *`,
		opts.ID, opts.SecretHash, opts.UserID, opts.DisplayName, opts.AuthClientID, opts.RepresentingUserID, opts.ExpiresOn,
	).StructScan(res)
	if err != nil {
		return nil, parseErr("auth token", err)
	}
	return res, nil
}

func (c *connection) UpdateUserAuthTokenUsedOn(ctx context.Context, ids []string) error {
	_, err := c.getDB(ctx).ExecContext(ctx, "UPDATE user_auth_tokens SET used_on=now() WHERE id=ANY($1)", ids)
	if err != nil {
		return parseErr("auth token", err)
	}
	return nil
}

func (c *connection) DeleteUserAuthToken(ctx context.Context, id string) error {
	res, err := c.getDB(ctx).ExecContext(ctx, "DELETE FROM user_auth_tokens WHERE id=$1", id)
	return checkDeleteRow("auth token", res, err)
}

func (c *connection) DeleteExpiredUserAuthTokens(ctx context.Context, retention time.Duration) error {
	_, err := c.getDB(ctx).ExecContext(ctx, "DELETE FROM user_auth_tokens WHERE expires_on IS NOT NULL AND expires_on + $1 < now()", retention)
	return parseErr("auth token", err)
}

// FindServicesByOrgID returns a list of services in an org.
func (c *connection) FindServicesByOrgID(ctx context.Context, orgID string) ([]*database.Service, error) {
	var res []*database.Service

	err := c.getDB(ctx).SelectContext(ctx, &res, "SELECT * FROM service WHERE org_id=$1", orgID)
	if err != nil {
		return nil, parseErr("service", err)
	}
	return res, nil
}

// FindService returns a service.
func (c *connection) FindService(ctx context.Context, id string) (*database.Service, error) {
	res := &database.Service{}
	err := c.getDB(ctx).QueryRowxContext(ctx, "SELECT * FROM service WHERE id=$1", id).StructScan(res)
	if err != nil {
		return nil, parseErr("service", err)
	}
	return res, nil
}

// FindServiceByName returns a service.
func (c *connection) FindServiceByName(ctx context.Context, orgID, name string) (*database.Service, error) {
	res := &database.Service{}

	err := c.getDB(ctx).QueryRowxContext(ctx, "SELECT * FROM service WHERE org_id=$1 AND name=$2", orgID, name).StructScan(res)
	if err != nil {
		return nil, parseErr("service", err)
	}
	return res, nil
}

// InsertService inserts a service.
func (c *connection) InsertService(ctx context.Context, opts *database.InsertServiceOptions) (*database.Service, error) {
	if err := database.Validate(opts); err != nil {
		return nil, err
	}

	res := &database.Service{}
	err := c.getDB(ctx).QueryRowxContext(ctx, `
		INSERT INTO service (org_id, name)
		VALUES ($1, $2) RETURNING *`,
		opts.OrgID, opts.Name,
	).StructScan(res)
	if err != nil {
		return nil, parseErr("service", err)
	}
	return res, nil
}

// UpdateService updates a service.
func (c *connection) UpdateService(ctx context.Context, id string, opts *database.UpdateServiceOptions) (*database.Service, error) {
	if err := database.Validate(opts); err != nil {
		return nil, err
	}

	res := &database.Service{}
	err := c.getDB(ctx).QueryRowxContext(ctx, `
		UPDATE service
		SET name=$1
		WHERE id=$2 RETURNING *`,
		opts.Name, id,
	).StructScan(res)
	if err != nil {
		return nil, parseErr("service", err)
	}
	return res, nil
}

// UpdateServiceActiceOn updates a service's active_on timestamp.
func (c *connection) UpdateServiceActiveOn(ctx context.Context, ids []string) error {
	_, err := c.getDB(ctx).ExecContext(ctx, "UPDATE service SET active_on=now() WHERE id=ANY($1)", ids)
	if err != nil {
		return parseErr("service", err)
	}
	return nil
}

// DeleteService deletes a service.
func (c *connection) DeleteService(ctx context.Context, id string) error {
	res, err := c.getDB(ctx).ExecContext(ctx, "DELETE FROM service WHERE id=$1", id)
	return checkDeleteRow("service", res, err)
}

// FindSeviceAuthTokens returns a list of service auth tokens.
func (c *connection) FindServiceAuthTokens(ctx context.Context, serviceID string) ([]*database.ServiceAuthToken, error) {
	var res []*database.ServiceAuthToken
	err := c.getDB(ctx).SelectContext(ctx, &res, "SELECT t.* FROM service_auth_tokens t WHERE t.service_id=$1", serviceID)
	if err != nil {
		return nil, parseErr("service auth tokens", err)
	}
	return res, nil
}

// FindServiceAuthToken returns a service auth token.
func (c *connection) FindServiceAuthToken(ctx context.Context, id string) (*database.ServiceAuthToken, error) {
	res := &database.ServiceAuthToken{}
	err := c.getDB(ctx).QueryRowxContext(ctx, "SELECT t.* FROM service_auth_tokens t WHERE t.id=$1", id).StructScan(res)
	if err != nil {
		return nil, parseErr("service auth token", err)
	}
	return res, nil
}

// InsertServiceAuthToken inserts a service auth token.
func (c *connection) InsertServiceAuthToken(ctx context.Context, opts *database.InsertServiceAuthTokenOptions) (*database.ServiceAuthToken, error) {
	if err := database.Validate(opts); err != nil {
		return nil, err
	}

	res := &database.ServiceAuthToken{}
	err := c.getDB(ctx).QueryRowxContext(ctx, `
		INSERT INTO service_auth_tokens (id, secret_hash, service_id, expires_on)
		VALUES ($1, $2, $3, $4) RETURNING *`,
		opts.ID, opts.SecretHash, opts.ServiceID, opts.ExpiresOn,
	).StructScan(res)
	if err != nil {
		return nil, parseErr("service auth token", err)
	}
	return res, nil
}

func (c *connection) UpdateServiceAuthTokenUsedOn(ctx context.Context, ids []string) error {
	_, err := c.getDB(ctx).ExecContext(ctx, "UPDATE service_auth_tokens SET used_on=now() WHERE id=ANY($1)", ids)
	if err != nil {
		return parseErr("service auth token", err)
	}
	return nil
}

// DeleteServiceAuthToken deletes a service auth token.
func (c *connection) DeleteServiceAuthToken(ctx context.Context, id string) error {
	res, err := c.getDB(ctx).ExecContext(ctx, "DELETE FROM service_auth_tokens WHERE id=$1", id)
	return checkDeleteRow("service auth token", res, err)
}

// DeleteExpiredServiceAuthTokens deletes expired service auth tokens.
func (c *connection) DeleteExpiredServiceAuthTokens(ctx context.Context, retention time.Duration) error {
	_, err := c.getDB(ctx).ExecContext(ctx, "DELETE FROM service_auth_tokens WHERE expires_on IS NOT NULL AND expires_on + $1 < now()", retention)
	return parseErr("service auth token", err)
}

func (c *connection) FindDeploymentAuthToken(ctx context.Context, id string) (*database.DeploymentAuthToken, error) {
	res := &database.DeploymentAuthToken{}
	err := c.getDB(ctx).QueryRowxContext(ctx, "SELECT t.* FROM deployment_auth_tokens t WHERE t.id=$1", id).StructScan(res)
	if err != nil {
		return nil, parseErr("deployment auth token", err)
	}
	return res, nil
}

func (c *connection) InsertDeploymentAuthToken(ctx context.Context, opts *database.InsertDeploymentAuthTokenOptions) (*database.DeploymentAuthToken, error) {
	if err := database.Validate(opts); err != nil {
		return nil, err
	}

	res := &database.DeploymentAuthToken{}
	err := c.getDB(ctx).QueryRowxContext(ctx, `
		INSERT INTO deployment_auth_tokens (id, secret_hash, deployment_id, expires_on)
		VALUES ($1, $2, $3, $4) RETURNING *`,
		opts.ID, opts.SecretHash, opts.DeploymentID, opts.ExpiresOn,
	).StructScan(res)
	if err != nil {
		return nil, parseErr("deployment auth token", err)
	}
	return res, nil
}

func (c *connection) UpdateDeploymentAuthTokenUsedOn(ctx context.Context, ids []string) error {
	_, err := c.getDB(ctx).ExecContext(ctx, "UPDATE deployment_auth_tokens SET used_on=now() WHERE id=ANY($1)", ids)
	if err != nil {
		return parseErr("deployment auth token", err)
	}
	return nil
}

func (c *connection) DeleteExpiredDeploymentAuthTokens(ctx context.Context, retention time.Duration) error {
	_, err := c.getDB(ctx).ExecContext(ctx, "DELETE FROM deployment_auth_tokens WHERE expires_on IS NOT NULL AND expires_on + $1 < now()", retention)
	return parseErr("deployment auth token", err)
}

func (c *connection) FindMagicAuthTokensWithUser(ctx context.Context, projectID string, createdByUserID *string, afterID string, limit int) ([]*database.MagicAuthTokenWithUser, error) {
	n := 1
	where := fmt.Sprintf("t.project_id=$%d", n)
	args := []any{projectID}
	n++

	if createdByUserID != nil {
		where = fmt.Sprintf("%s AND t.created_by_user_id=$%d", where, n)
		args = append(args, *createdByUserID)
		n++
	}

	if afterID != "" {
		where = fmt.Sprintf("%s AND t.id>$%d", where, n)
		args = append(args, afterID)
		n++
	}

	where += " AND (t.expires_on IS NULL OR t.expires_on > now())"

	qry := fmt.Sprintf("SELECT t.*, u.email AS created_by_user_email FROM magic_auth_tokens t LEFT JOIN users u ON t.created_by_user_id=u.id WHERE %s ORDER BY t.id LIMIT $%d", where, n)
	args = append(args, limit)

	var dtos []*magicAuthTokenWithUserDTO
	err := c.getDB(ctx).SelectContext(ctx, &dtos, qry, args...)
	if err != nil {
		return nil, parseErr("magic auth tokens", err)
	}

	res := make([]*database.MagicAuthTokenWithUser, len(dtos))
	for i, dto := range dtos {
		var err error
		res[i], err = dto.AsModel()
		if err != nil {
			return nil, err
		}
	}
	return res, nil
}

func (c *connection) FindMagicAuthToken(ctx context.Context, id string) (*database.MagicAuthToken, error) {
	res := &magicAuthTokenDTO{}
	err := c.getDB(ctx).QueryRowxContext(ctx, "SELECT t.* FROM magic_auth_tokens t WHERE t.id=$1", id).StructScan(res)
	if err != nil {
		return nil, parseErr("magic auth token", err)
	}
	return res.AsModel()
}

func (c *connection) FindMagicAuthTokenWithUser(ctx context.Context, id string) (*database.MagicAuthTokenWithUser, error) {
	res := &magicAuthTokenWithUserDTO{}
	err := c.getDB(ctx).QueryRowxContext(ctx, "SELECT t.*, u.email AS created_by_user_email FROM magic_auth_tokens t LEFT JOIN users u ON t.created_by_user_id=u.id WHERE t.id=$1", id).StructScan(res)
	if err != nil {
		return nil, parseErr("magic auth token", err)
	}
	return res.AsModel()
}

func (c *connection) InsertMagicAuthToken(ctx context.Context, opts *database.InsertMagicAuthTokenOptions) (*database.MagicAuthToken, error) {
	if err := database.Validate(opts); err != nil {
		return nil, err
	}

	if opts.MetricsViewFields == nil {
		opts.MetricsViewFields = []string{}
	}

	res := &magicAuthTokenDTO{}
	err := c.getDB(ctx).QueryRowxContext(ctx, `
		INSERT INTO magic_auth_tokens (id, secret_hash, project_id, expires_on, created_by_user_id, attributes, metrics_view, metrics_view_filter_json, metrics_view_fields, state)
		VALUES ($1, $2, $3, $4, $5, $6, $7, $8, $9, $10) RETURNING *`,
		opts.ID, opts.SecretHash, opts.ProjectID, opts.ExpiresOn, opts.CreatedByUserID, opts.Attributes, opts.MetricsView, opts.MetricsViewFilterJSON, opts.MetricsViewFields, opts.State,
	).StructScan(res)
	if err != nil {
		return nil, parseErr("magic auth token", err)
	}
	return res.AsModel()
}

func (c *connection) UpdateMagicAuthTokenUsedOn(ctx context.Context, ids []string) error {
	_, err := c.getDB(ctx).ExecContext(ctx, "UPDATE magic_auth_tokens SET used_on=now() WHERE id=ANY($1)", ids)
	if err != nil {
		return parseErr("magic auth token", err)
	}
	return nil
}

func (c *connection) DeleteMagicAuthToken(ctx context.Context, id string) error {
	res, err := c.getDB(ctx).ExecContext(ctx, "DELETE FROM magic_auth_tokens WHERE id=$1", id)
	return checkDeleteRow("magic auth token", res, err)
}

func (c *connection) DeleteExpiredMagicAuthTokens(ctx context.Context, retention time.Duration) error {
	_, err := c.getDB(ctx).ExecContext(ctx, "DELETE FROM magic_auth_tokens WHERE expires_on IS NOT NULL AND expires_on + $1 < now()", retention)
	return parseErr("magic auth token", err)
}

func (c *connection) FindDeviceAuthCodeByDeviceCode(ctx context.Context, deviceCode string) (*database.DeviceAuthCode, error) {
	authCode := &database.DeviceAuthCode{}
	err := c.getDB(ctx).QueryRowxContext(ctx, "SELECT * FROM device_auth_codes WHERE device_code = $1", deviceCode).StructScan(authCode)
	if err != nil {
		return nil, parseErr("device auth code", err)
	}
	return authCode, nil
}

func (c *connection) FindPendingDeviceAuthCodeByUserCode(ctx context.Context, userCode string) (*database.DeviceAuthCode, error) {
	authCode := &database.DeviceAuthCode{}
	err := c.getDB(ctx).QueryRowxContext(ctx, "SELECT * FROM device_auth_codes WHERE user_code = $1 AND expires_on > now() AND approval_state = 0", userCode).StructScan(authCode)
	if err != nil {
		return nil, parseErr("device auth code", err)
	}
	return authCode, nil
}

func (c *connection) InsertDeviceAuthCode(ctx context.Context, deviceCode, userCode, clientID string, expiresOn time.Time) (*database.DeviceAuthCode, error) {
	res := &database.DeviceAuthCode{}
	err := c.getDB(ctx).QueryRowxContext(ctx,
		`INSERT INTO device_auth_codes (device_code, user_code, expires_on, approval_state, client_id)
		VALUES ($1, $2, $3, $4, $5)  RETURNING *`, deviceCode, userCode, expiresOn, database.DeviceAuthCodeStatePending, clientID).StructScan(res)
	if err != nil {
		return nil, parseErr("device auth code", err)
	}
	return res, nil
}

func (c *connection) DeleteDeviceAuthCode(ctx context.Context, deviceCode string) error {
	res, err := c.getDB(ctx).ExecContext(ctx, "DELETE FROM device_auth_codes WHERE device_code=$1", deviceCode)
	return checkDeleteRow("device auth code", res, err)
}

func (c *connection) UpdateDeviceAuthCode(ctx context.Context, id, userID string, approvalState database.DeviceAuthCodeState) error {
	res, err := c.getDB(ctx).ExecContext(ctx, "UPDATE device_auth_codes SET approval_state=$1, user_id=$2, updated_on=now() WHERE id=$3", approvalState, userID, id)
	return checkUpdateRow("device auth code", res, err)
}

func (c *connection) DeleteExpiredDeviceAuthCodes(ctx context.Context, retention time.Duration) error {
	_, err := c.getDB(ctx).ExecContext(ctx, "DELETE FROM device_auth_codes WHERE expires_on + $1 < now()", retention)
	return parseErr("device auth code", err)
}

func (c *connection) FindAuthorizationCode(ctx context.Context, code string) (*database.AuthorizationCode, error) {
	authCode := &database.AuthorizationCode{}
	err := c.getDB(ctx).QueryRowxContext(ctx, "SELECT * FROM authorization_codes WHERE code = $1", code).StructScan(authCode)
	if err != nil {
		return nil, parseErr("authorization code", err)
	}
	return authCode, nil
}

func (c *connection) InsertAuthorizationCode(ctx context.Context, code, userID, clientID, redirectURI, codeChallenge, codeChallengeMethod string, expiration time.Time) (*database.AuthorizationCode, error) {
	res := &database.AuthorizationCode{}
	err := c.getDB(ctx).QueryRowxContext(ctx,
		`INSERT INTO authorization_codes (code, user_id, client_id, redirect_uri, code_challenge, code_challenge_method, expires_on)
		VALUES ($1, $2, $3, $4, $5, $6, $7) RETURNING *`, code, userID, clientID, redirectURI, codeChallenge, codeChallengeMethod, expiration).StructScan(res)
	if err != nil {
		return nil, parseErr("authorization code", err)
	}
	return res, nil
}

func (c *connection) DeleteAuthorizationCode(ctx context.Context, code string) error {
	res, err := c.getDB(ctx).ExecContext(ctx, "DELETE FROM authorization_codes WHERE code=$1", code)
	return checkDeleteRow("authorization code", res, err)
}

func (c *connection) DeleteExpiredAuthorizationCodes(ctx context.Context, retention time.Duration) error {
	_, err := c.getDB(ctx).ExecContext(ctx, "DELETE FROM authorization_codes WHERE expires_on + $1 < now()", retention)
	return parseErr("authorization code", err)
}

func (c *connection) FindOrganizationRole(ctx context.Context, name string) (*database.OrganizationRole, error) {
	role := &database.OrganizationRole{}
	err := c.getDB(ctx).QueryRowxContext(ctx, "SELECT * FROM org_roles WHERE lower(name)=lower($1)", name).StructScan(role)
	if err != nil {
		return nil, parseErr("org role", err)
	}
	return role, nil
}

func (c *connection) FindProjectRole(ctx context.Context, name string) (*database.ProjectRole, error) {
	role := &database.ProjectRole{}
	err := c.getDB(ctx).QueryRowxContext(ctx, "SELECT * FROM project_roles WHERE lower(name)=lower($1)", name).StructScan(role)
	if err != nil {
		return nil, parseErr("project role", err)
	}
	return role, nil
}

func (c *connection) ResolveOrganizationRolesForUser(ctx context.Context, userID, orgID string) ([]*database.OrganizationRole, error) {
	var res []*database.OrganizationRole
	err := c.getDB(ctx).SelectContext(ctx, &res, `
		SELECT r.* FROM users_orgs_roles uor
		JOIN org_roles r ON uor.org_role_id = r.id
		WHERE uor.user_id = $1 AND uor.org_id = $2
		UNION
		SELECT * FROM org_roles WHERE id IN (
			SELECT org_role_id FROM usergroups_orgs_roles uor JOIN usergroups_users uug
			ON uor.usergroup_id = uug.usergroup_id WHERE uug.user_id = $1 AND uor.org_id = $2
		)`, userID, orgID)
	if err != nil {
		return nil, parseErr("org roles", err)
	}
	return res, nil
}

func (c *connection) ResolveProjectRolesForUser(ctx context.Context, userID, projectID string) ([]*database.ProjectRole, error) {
	var res []*database.ProjectRole
	err := c.getDB(ctx).SelectContext(ctx, &res, `
		SELECT r.* FROM users_projects_roles upr
		JOIN project_roles r ON upr.project_role_id = r.id
		WHERE upr.user_id = $1 AND upr.project_id = $2
		UNION
		SELECT * FROM project_roles WHERE id IN (
			SELECT project_role_id FROM usergroups_projects_roles upr JOIN usergroups_users uug
			ON upr.usergroup_id = uug.usergroup_id WHERE uug.user_id = $1 AND upr.project_id = $2
		)`, userID, projectID)
	if err != nil {
		return nil, parseErr("project roles", err)
	}
	return res, nil
}

func (c *connection) FindOrganizationMemberUsers(ctx context.Context, orgID, afterEmail string, limit int) ([]*database.MemberUser, error) {
	var res []*database.MemberUser
	err := c.getDB(ctx).SelectContext(ctx, &res, `
		SELECT u.id, u.email, u.display_name, u.created_on, u.updated_on, r.name FROM users u
    	JOIN users_orgs_roles uor ON u.id = uor.user_id
		JOIN org_roles r ON r.id = uor.org_role_id
		WHERE uor.org_id=$1 AND lower(u.email) > lower($2)
		ORDER BY lower(u.email) LIMIT $3
	`, orgID, afterEmail, limit)
	if err != nil {
		return nil, parseErr("org members", err)
	}
	return res, nil
}

func (c *connection) FindOrganizationMemberUsersByRole(ctx context.Context, orgID, roleID string) ([]*database.User, error) {
	var res []*database.User
	err := c.getDB(ctx).SelectContext(
		ctx, &res, "SELECT u.* FROM users u JOIN users_orgs_roles uor on u.id = uor.user_id WHERE uor.org_id=$1 AND uor.org_role_id=$2", orgID, roleID)
	if err != nil {
		return nil, parseErr("org members", err)
	}
	return res, nil
}

func (c *connection) InsertOrganizationMemberUser(ctx context.Context, orgID, userID, roleID string) error {
	res, err := c.getDB(ctx).ExecContext(ctx, "INSERT INTO users_orgs_roles (user_id, org_id, org_role_id) VALUES ($1, $2, $3)", userID, orgID, roleID)
	if err != nil {
		return parseErr("org member", err)
	}
	rows, err := res.RowsAffected()
	if err != nil {
		return err
	}
	if rows == 0 {
		return fmt.Errorf("no rows affected when adding user to organization")
	}
	return nil
}

func (c *connection) DeleteOrganizationMemberUser(ctx context.Context, orgID, userID string) error {
	res, err := c.getDB(ctx).ExecContext(ctx, "DELETE FROM users_orgs_roles WHERE user_id = $1 AND org_id = $2", userID, orgID)
	return checkDeleteRow("org member", res, err)
}

func (c *connection) UpdateOrganizationMemberUserRole(ctx context.Context, orgID, userID, roleID string) error {
	res, err := c.getDB(ctx).ExecContext(ctx, `UPDATE users_orgs_roles SET org_role_id = $1 WHERE user_id = $2 AND org_id = $3`, roleID, userID, orgID)
	return checkUpdateRow("org member", res, err)
}

func (c *connection) CountSingleuserOrganizationsForMemberUser(ctx context.Context, userID string) (int, error) {
	var count int
	err := c.getDB(ctx).QueryRowxContext(ctx, `
		SELECT COALESCE(SUM(total_count), 0) as total_count FROM (
			SELECT CASE WHEN COUNT(*) = 1 THEN 1 ELSE 0 END as total_count FROM users_orgs_roles WHERE org_id IN (
				SELECT org_id FROM users_orgs_roles WHERE user_id = $1
			) GROUP BY org_id
		) as subquery
	`, userID).Scan(&count)
	if err != nil {
		return 0, parseErr("singleuser orgs count", err)
	}
	return count, nil
}

func (c *connection) FindOrganizationMembersWithManageUsersRole(ctx context.Context, orgID string) ([]*database.MemberUser, error) {
	var res []*database.MemberUser
	err := c.getDB(ctx).SelectContext(ctx, &res, `
		SELECT u.id, u.email, u.display_name, u.created_on, u.updated_on, r.name FROM users u
			JOIN users_orgs_roles uor ON u.id = uor.user_id
		JOIN org_roles r ON r.id = uor.org_role_id
		WHERE uor.org_id=$1 AND r.manage_org_members=true
		ORDER BY lower(u.email)
	`, orgID)
	if err != nil {
		return nil, parseErr("org members", err)
	}
	return res, nil
}

func (c *connection) FindProjectMemberUsers(ctx context.Context, projectID, afterEmail string, limit int) ([]*database.MemberUser, error) {
	var res []*database.MemberUser
	err := c.getDB(ctx).SelectContext(ctx, &res, `
		SELECT u.id, u.email, u.display_name, u.created_on, u.updated_on, r.name FROM users u
    	JOIN users_projects_roles upr ON u.id = upr.user_id
		JOIN project_roles r ON r.id = upr.project_role_id
		WHERE upr.project_id=$1 AND lower(u.email) > lower($2)
		ORDER BY lower(u.email) LIMIT $3
	`, projectID, afterEmail, limit)
	if err != nil {
		return nil, parseErr("project members", err)
	}
	return res, nil
}

func (c *connection) FindSuperusers(ctx context.Context) ([]*database.User, error) {
	var res []*database.User
	err := c.getDB(ctx).SelectContext(ctx, &res, `SELECT u.* FROM users u WHERE u.superuser = true`)
	if err != nil {
		return nil, parseErr("project members", err)
	}
	return res, nil
}

func (c *connection) UpdateSuperuser(ctx context.Context, userID string, superuser bool) error {
	res, err := c.getDB(ctx).ExecContext(ctx, `UPDATE users SET superuser=$2, updated_on=now() WHERE id=$1`, userID, superuser)
	return checkUpdateRow("superuser", res, err)
}

func (c *connection) InsertProjectMemberUser(ctx context.Context, projectID, userID, roleID string) error {
	res, err := c.getDB(ctx).ExecContext(ctx, "INSERT INTO users_projects_roles (user_id, project_id, project_role_id) VALUES ($1, $2, $3)", userID, projectID, roleID)
	if err != nil {
		return parseErr("project member", err)
	}
	rows, err := res.RowsAffected()
	if err != nil {
		return err
	}
	if rows == 0 {
		return fmt.Errorf("no rows affected when adding user to project")
	}
	return nil
}

// FindOrganizationMemberUsergroups returns org user groups as a collection of MemberUsergroup.
// If a user group has no org role then RoleName is empty.
func (c *connection) FindOrganizationMemberUsergroups(ctx context.Context, orgID, afterName string, limit int) ([]*database.MemberUsergroup, error) {
	var res []*database.MemberUsergroup
	err := c.getDB(ctx).SelectContext(ctx, &res, `
		SELECT ug.id, ug.name, ug.created_on, ug.updated_on, COALESCE(r.name, '') as "role_name" FROM usergroups ug
		LEFT JOIN usergroups_orgs_roles uor ON ug.id = uor.usergroup_id
		LEFT JOIN org_roles r ON uor.org_role_id = r.id
		WHERE ug.org_id=$1 AND lower(ug.name) > lower($2)
		ORDER BY lower(ug.name) LIMIT $3
	`, orgID, afterName, limit)
	if err != nil {
		return nil, parseErr("org groups", err)
	}
	return res, nil
}

func (c *connection) InsertOrganizationMemberUsergroup(ctx context.Context, groupID, orgID, roleID string) error {
	_, err := c.getDB(ctx).ExecContext(ctx, `
		INSERT INTO usergroups_orgs_roles (usergroup_id, org_id, org_role_id) VALUES ($1, $2, $3)
	`, groupID, orgID, roleID)
	if err != nil {
		return parseErr("org group member", err)
	}
	return nil
}

func (c *connection) UpdateOrganizationMemberUsergroup(ctx context.Context, groupID, orgID, roleID string) error {
	res, err := c.getDB(ctx).ExecContext(ctx, `
		UPDATE usergroups_orgs_roles SET org_role_id = $3 WHERE usergroup_id = $1 AND org_id = $2
	`, groupID, orgID, roleID)
	return checkUpdateRow("org group member", res, err)
}

func (c *connection) DeleteOrganizationMemberUsergroup(ctx context.Context, groupID, orgID string) error {
	res, err := c.getDB(ctx).ExecContext(ctx, "DELETE FROM usergroups_orgs_roles WHERE usergroup_id = $1 AND org_id = $2", groupID, orgID)
	return checkDeleteRow("org group member", res, err)
}

func (c *connection) FindProjectMemberUsergroups(ctx context.Context, projectID, afterName string, limit int) ([]*database.MemberUsergroup, error) {
	var res []*database.MemberUsergroup
	err := c.getDB(ctx).SelectContext(ctx, &res, `
		SELECT ug.id, ug.name, ug.created_on, ug.updated_on, r.name as "role_name" FROM usergroups ug
		JOIN usergroups_projects_roles upr ON ug.id = upr.usergroup_id
		JOIN project_roles r ON upr.project_role_id = r.id
		WHERE upr.project_id=$1 AND lower(ug.name) > lower($2)
		ORDER BY lower(ug.name) LIMIT $3
	`, projectID, afterName, limit)
	if err != nil {
		return nil, parseErr("project groups", err)
	}
	return res, nil
}

func (c *connection) InsertProjectMemberUsergroup(ctx context.Context, groupID, projectID, roleID string) error {
	_, err := c.getDB(ctx).ExecContext(ctx, `
		INSERT INTO usergroups_projects_roles (usergroup_id, project_id, project_role_id) VALUES ($1, $2, $3)
	`, groupID, projectID, roleID)
	if err != nil {
		return parseErr("project group member", err)
	}
	return nil
}

func (c *connection) UpdateProjectMemberUsergroup(ctx context.Context, groupID, projectID, roleID string) error {
	res, err := c.getDB(ctx).ExecContext(ctx, `
		UPDATE usergroups_projects_roles SET project_role_id = $3 WHERE usergroup_id = $1 AND project_id = $2
	`, groupID, projectID, roleID)
	return checkUpdateRow("project group member", res, err)
}

func (c *connection) DeleteProjectMemberUsergroup(ctx context.Context, groupID, projectID string) error {
	res, err := c.getDB(ctx).ExecContext(ctx, "DELETE FROM usergroups_projects_roles WHERE usergroup_id = $1 AND project_id = $2", groupID, projectID)
	return checkDeleteRow("project group member", res, err)
}

func (c *connection) DeleteProjectMemberUser(ctx context.Context, projectID, userID string) error {
	res, err := c.getDB(ctx).ExecContext(ctx, "DELETE FROM users_projects_roles WHERE user_id = $1 AND project_id = $2", userID, projectID)
	return checkDeleteRow("project member", res, err)
}

func (c *connection) DeleteAllProjectMemberUserForOrganization(ctx context.Context, orgID, userID string) error {
	_, err := c.getDB(ctx).ExecContext(ctx, "DELETE FROM users_projects_roles upr WHERE upr.user_id = $1 AND upr.project_id IN (SELECT p.id FROM projects p WHERE p.org_id = $2)", userID, orgID)
	if err != nil {
		return parseErr("project member", err)
	}
	return nil
}

func (c *connection) UpdateProjectMemberUserRole(ctx context.Context, projectID, userID, roleID string) error {
	res, err := c.getDB(ctx).ExecContext(ctx, `UPDATE users_projects_roles SET project_role_id = $1 WHERE user_id = $2 AND project_id = $3`, roleID, userID, projectID)
	return checkUpdateRow("project member", res, err)
}

func (c *connection) FindOrganizationInvites(ctx context.Context, orgID, afterEmail string, limit int) ([]*database.Invite, error) {
	var res []*database.Invite
	err := c.getDB(ctx).SelectContext(ctx, &res, `
		SELECT uoi.email, ur.name as role, u.email as invited_by
		FROM org_invites uoi JOIN org_roles ur ON uoi.org_role_id = ur.id JOIN users u ON uoi.invited_by_user_id = u.id
		WHERE uoi.org_id = $1 AND lower(uoi.email) > lower($2)
		ORDER BY lower(uoi.email) LIMIT $3
	`, orgID, afterEmail, limit)
	if err != nil {
		return nil, parseErr("org invites", err)
	}
	return res, nil
}

func (c *connection) FindOrganizationInvitesByEmail(ctx context.Context, userEmail string) ([]*database.OrganizationInvite, error) {
	var dtos []*organizationInviteDTO
	err := c.getDB(ctx).SelectContext(ctx, &dtos, "SELECT * FROM org_invites WHERE lower(email) = lower($1)", userEmail)
	if err != nil {
		return nil, parseErr("org invites", err)
	}
	res := make([]*database.OrganizationInvite, len(dtos))
	for i, dto := range dtos {
		var err error
		res[i], err = dto.AsModel()
		if err != nil {
			return nil, err
		}
	}
	return res, nil
}

func (c *connection) FindOrganizationInvite(ctx context.Context, orgID, userEmail string) (*database.OrganizationInvite, error) {
	dto := &organizationInviteDTO{}
	err := c.getDB(ctx).QueryRowxContext(ctx, "SELECT * FROM org_invites WHERE lower(email) = lower($1) AND org_id = $2", userEmail, orgID).StructScan(dto)
	if err != nil {
		return nil, parseErr("org invite", err)
	}
	return dto.AsModel()
}

func (c *connection) InsertOrganizationInvite(ctx context.Context, opts *database.InsertOrganizationInviteOptions) error {
	if err := database.Validate(opts); err != nil {
		return err
	}

	_, err := c.getDB(ctx).ExecContext(ctx, "INSERT INTO org_invites (email, invited_by_user_id, org_id, org_role_id) VALUES ($1, $2, $3, $4)", opts.Email, opts.InviterID, opts.OrgID, opts.RoleID)
	if err != nil {
		return parseErr("org invite", err)
	}
	return nil
}

func (c *connection) UpdateOrganizationInviteUsergroups(ctx context.Context, id string, groupIDs []string) error {
	res, err := c.getDB(ctx).ExecContext(ctx, `UPDATE org_invites SET usergroup_ids = $1 WHERE id = $2`, groupIDs, id)
	return checkUpdateRow("org invite", res, err)
}

func (c *connection) DeleteOrganizationInvite(ctx context.Context, id string) error {
	res, err := c.getDB(ctx).ExecContext(ctx, "DELETE FROM org_invites WHERE id = $1", id)
	return checkDeleteRow("org invite", res, err)
}

func (c *connection) CountInvitesForOrganization(ctx context.Context, orgID string) (int, error) {
	var count int
	// count outstanding org invites as well as project invites for this org
	err := c.getDB(ctx).QueryRowxContext(ctx, `
		SELECT COALESCE(SUM(total_count), 0) as total_count FROM (
  			SELECT COUNT(*) as total_count FROM org_invites WHERE org_id = $1
  			UNION ALL
  			SELECT COUNT(*) as total_count FROM project_invites WHERE project_id IN (SELECT id FROM projects WHERE org_id = $1)
		) as subquery
		`, orgID).Scan(&count)
	if err != nil {
		return 0, parseErr("invites count", err)
	}
	return count, nil
}

func (c *connection) UpdateOrganizationInviteRole(ctx context.Context, id, roleID string) error {
	res, err := c.getDB(ctx).ExecContext(ctx, `UPDATE org_invites SET org_role_id = $1 WHERE id = $2`, roleID, id)
	return checkUpdateRow("org invite", res, err)
}

func (c *connection) FindProjectInvites(ctx context.Context, projectID, afterEmail string, limit int) ([]*database.Invite, error) {
	var res []*database.Invite
	err := c.getDB(ctx).SelectContext(ctx, &res, `
			SELECT upi.email, ur.name as role, u.email as invited_by
			FROM project_invites upi JOIN project_roles ur ON upi.project_role_id = ur.id JOIN users u ON upi.invited_by_user_id = u.id
			WHERE upi.project_id = $1 AND lower(upi.email) > lower($2)
			ORDER BY lower(upi.email) LIMIT $3
	`, projectID, afterEmail, limit)
	if err != nil {
		return nil, parseErr("project invites", err)
	}
	return res, nil
}

func (c *connection) FindProjectInvitesByEmail(ctx context.Context, userEmail string) ([]*database.ProjectInvite, error) {
	var res []*database.ProjectInvite
	err := c.getDB(ctx).SelectContext(ctx, &res, "SELECT * FROM project_invites WHERE lower(email) = lower($1)", userEmail)
	if err != nil {
		return nil, parseErr("project invites", err)
	}
	return res, nil
}

func (c *connection) FindProjectInvite(ctx context.Context, projectID, userEmail string) (*database.ProjectInvite, error) {
	res := &database.ProjectInvite{}
	err := c.getDB(ctx).QueryRowxContext(ctx, "SELECT * FROM project_invites WHERE lower(email) = lower($1) AND project_id = $2", userEmail, projectID).StructScan(res)
	if err != nil {
		return nil, parseErr("project invite", err)
	}
	return res, nil
}

func (c *connection) InsertProjectInvite(ctx context.Context, opts *database.InsertProjectInviteOptions) error {
	if err := database.Validate(opts); err != nil {
		return err
	}

	_, err := c.getDB(ctx).ExecContext(ctx, "INSERT INTO project_invites (email, invited_by_user_id, project_id, project_role_id) VALUES ($1, $2, $3, $4)", opts.Email, opts.InviterID, opts.ProjectID, opts.RoleID)
	if err != nil {
		return parseErr("project invite", err)
	}
	return nil
}

func (c *connection) DeleteProjectInvite(ctx context.Context, id string) error {
	res, err := c.getDB(ctx).ExecContext(ctx, "DELETE FROM project_invites WHERE id = $1", id)
	return checkDeleteRow("project invite", res, err)
}

func (c *connection) UpdateProjectInviteRole(ctx context.Context, id, roleID string) error {
	res, err := c.getDB(ctx).ExecContext(ctx, `UPDATE project_invites SET project_role_id = $1 WHERE id = $2`, roleID, id)
	return checkUpdateRow("project invite", res, err)
}

func (c *connection) FindProjectAccessRequests(ctx context.Context, projectID, afterID string, limit int) ([]*database.ProjectAccessRequest, error) {
	var res []*database.ProjectAccessRequest
	var err error
	if afterID != "" {
		err = c.getDB(ctx).SelectContext(ctx, &res, `
			SELECT par.user_id
			FROM project_access_requests par
			WHERE par.project_id = $1 AND par.user_id > $2
			ORDER BY par.user_id LIMIT $3
		`, projectID, afterID, limit)
	} else {
		err = c.getDB(ctx).SelectContext(ctx, &res, `
			SELECT par.user_id
			FROM project_access_requests par
			WHERE par.project_id = $1
			ORDER BY par.user_id LIMIT $2
		`, projectID, limit)
	}
	if err != nil {
		return nil, parseErr("project access request", err)
	}
	return res, nil
}

func (c *connection) FindProjectAccessRequest(ctx context.Context, projectID, userID string) (*database.ProjectAccessRequest, error) {
	res := &database.ProjectAccessRequest{}
	err := c.getDB(ctx).QueryRowxContext(ctx, "SELECT * FROM project_access_requests WHERE user_id = $1 AND project_id = $2", userID, projectID).StructScan(res)
	if err != nil {
		return nil, parseErr("project access request", err)
	}
	return res, nil
}

func (c *connection) FindProjectAccessRequestByID(ctx context.Context, id string) (*database.ProjectAccessRequest, error) {
	res := &database.ProjectAccessRequest{}
	err := c.getDB(ctx).QueryRowxContext(ctx, "SELECT * FROM project_access_requests WHERE id=$1", id).StructScan(res)
	if err != nil {
		return nil, parseErr("project access request", err)
	}
	return res, nil
}

func (c *connection) InsertProjectAccessRequest(ctx context.Context, opts *database.InsertProjectAccessRequestOptions) (*database.ProjectAccessRequest, error) {
	if err := database.Validate(opts); err != nil {
		return nil, err
	}

	res := &database.ProjectAccessRequest{}
	err := c.getDB(ctx).QueryRowxContext(ctx, "INSERT INTO project_access_requests (user_id, project_id) VALUES ($1, $2) RETURNING *", opts.UserID, opts.ProjectID).StructScan(res)
	if err != nil {
		return nil, parseErr("project access request", err)
	}
	return res, nil
}

func (c *connection) DeleteProjectAccessRequest(ctx context.Context, id string) error {
	res, err := c.getDB(ctx).ExecContext(ctx, "DELETE FROM project_access_requests WHERE id = $1", id)
	return checkDeleteRow("project access request", res, err)
}

// FindBookmarks returns a list of bookmarks for a user per project
func (c *connection) FindBookmarks(ctx context.Context, projectID, resourceKind, resourceName, userID string) ([]*database.Bookmark, error) {
	var res []*database.Bookmark
	err := c.getDB(ctx).SelectContext(ctx, &res, `SELECT * FROM bookmarks WHERE project_id = $1 and resource_kind = $2 and resource_name = $3 and (user_id = $4 or shared = true or "default" = true)`,
		projectID, resourceKind, resourceName, userID)
	if err != nil {
		return nil, parseErr("bookmarks", err)
	}
	return res, nil
}

// FindBookmark returns a bookmark for given bookmark id
func (c *connection) FindBookmark(ctx context.Context, bookmarkID string) (*database.Bookmark, error) {
	res := &database.Bookmark{}
	err := c.getDB(ctx).QueryRowxContext(ctx, "SELECT * FROM bookmarks WHERE id = $1", bookmarkID).StructScan(res)
	if err != nil {
		return nil, parseErr("bookmarks", err)
	}
	return res, nil
}

func (c *connection) FindDefaultBookmark(ctx context.Context, projectID, resourceKind, resourceName string) (*database.Bookmark, error) {
	res := &database.Bookmark{}
	err := c.getDB(ctx).QueryRowxContext(ctx, `SELECT * FROM bookmarks WHERE project_id = $1 and resource_kind = $2 and resource_name = $3 and "default" = true`,
		projectID, resourceKind, resourceName).StructScan(res)
	if err != nil {
		return nil, parseErr("bookmarks", err)
	}
	return res, nil
}

// InsertBookmark inserts a bookmark for a user per project
func (c *connection) InsertBookmark(ctx context.Context, opts *database.InsertBookmarkOptions) (*database.Bookmark, error) {
	if err := database.Validate(opts); err != nil {
		return nil, err
	}

	res := &database.Bookmark{}
	err := c.getDB(ctx).QueryRowxContext(ctx, `INSERT INTO bookmarks (display_name, description, data, resource_kind, resource_name, project_id, user_id, "default", shared)
		VALUES ($1, $2, $3, $4, $5, $6, $7, $8, $9) RETURNING *`,
		opts.DisplayName, opts.Description, opts.Data, opts.ResourceKind, opts.ResourceName, opts.ProjectID, opts.UserID, opts.Default, opts.Shared).StructScan(res)
	if err != nil {
		return nil, parseErr("bookmarks", err)
	}
	return res, nil
}

func (c *connection) UpdateBookmark(ctx context.Context, opts *database.UpdateBookmarkOptions) error {
	if err := database.Validate(opts); err != nil {
		return err
	}
	res, err := c.getDB(ctx).ExecContext(ctx, `UPDATE bookmarks SET display_name=$1, description=$2, data=$3, shared=$4 WHERE id=$5`,
		opts.DisplayName, opts.Description, opts.Data, opts.Shared, opts.BookmarkID)
	return checkUpdateRow("bookmark", res, err)
}

// DeleteBookmark deletes a bookmark for a given bookmark id
func (c *connection) DeleteBookmark(ctx context.Context, bookmarkID string) error {
	res, err := c.getDB(ctx).ExecContext(ctx, "DELETE FROM bookmarks WHERE id = $1", bookmarkID)
	return checkDeleteRow("bookmarks", res, err)
}

func (c *connection) FindVirtualFiles(ctx context.Context, projectID, branch string, afterUpdatedOn time.Time, afterPath string, limit int) ([]*database.VirtualFile, error) {
	var res []*database.VirtualFile
	err := c.getDB(ctx).SelectContext(ctx, &res, `
		SELECT path, data, deleted, updated_on
		FROM virtual_files
		WHERE project_id=$1 AND branch=$2 AND (updated_on>$3 OR updated_on=$3 AND path>$4)
		ORDER BY updated_on, path LIMIT $5
	`, projectID, branch, afterUpdatedOn, afterPath, limit)
	if err != nil {
		return nil, parseErr("virtual files", err)
	}
	return res, nil
}

func (c *connection) FindVirtualFile(ctx context.Context, projectID, branch, path string) (*database.VirtualFile, error) {
	res := &database.VirtualFile{}
	err := c.getDB(ctx).QueryRowxContext(ctx, `
		SELECT path, data, deleted, updated_on
		FROM virtual_files
		WHERE project_id=$1 AND branch=$2 AND path=$3
	`, projectID, branch, path).StructScan(res)
	if err != nil {
		return nil, parseErr("virtual files", err)
	}
	return res, nil
}

func (c *connection) UpsertVirtualFile(ctx context.Context, opts *database.InsertVirtualFileOptions) error {
	if err := database.Validate(opts); err != nil {
		return err
	}

	_, err := c.getDB(ctx).ExecContext(ctx, `
		INSERT INTO virtual_files (project_id, branch, path, data, deleted)
		VALUES ($1, $2, $3, $4, FALSE)
		ON CONFLICT (project_id, branch, path) DO UPDATE SET
			data = EXCLUDED.data,
			deleted = FALSE,
			updated_on = now()
	`, opts.ProjectID, opts.Branch, opts.Path, opts.Data)
	if err != nil {
		return parseErr("virtual file", err)
	}
	return nil
}

func (c *connection) UpdateVirtualFileDeleted(ctx context.Context, projectID, branch, path string) error {
	res, err := c.getDB(ctx).ExecContext(ctx, `
		UPDATE virtual_files SET
			data = ''::BYTEA,
			deleted = TRUE,
			updated_on = now()
		WHERE project_id=$1 AND branch=$2 AND path=$3`, projectID, branch, path)
	return checkUpdateRow("virtual file", res, err)
}

func (c *connection) DeleteExpiredVirtualFiles(ctx context.Context, retention time.Duration) error {
	_, err := c.getDB(ctx).ExecContext(ctx, `DELETE FROM virtual_files WHERE deleted AND updated_on + $1 < now()`, retention)
	return parseErr("virtual files", err)
}

func (c *connection) FindAsset(ctx context.Context, id string) (*database.Asset, error) {
	res := &database.Asset{}
	err := c.getDB(ctx).QueryRowxContext(ctx, "SELECT * FROM assets WHERE id = $1", id).StructScan(res)
	if err != nil {
		return nil, parseErr("asset", err)
	}
	return res, nil
}

func (c *connection) InsertAsset(ctx context.Context, organizationID, path, ownerID string) (*database.Asset, error) {
	res := &database.Asset{}
	err := c.getDB(ctx).QueryRowxContext(ctx, `
		INSERT INTO assets (org_id, path, owner_id)
		VALUES ($1, $2, $3) RETURNING *`,
		organizationID, path, ownerID,
	).StructScan(res)
	if err != nil {
		return nil, parseErr("asset", err)
	}
	return res, nil
}

func (c *connection) FindUnusedAssets(ctx context.Context, limit int) ([]*database.Asset, error) {
	var res []*database.Asset
	// We skip unused assets created in last 6 hours to prevent race condition
	// where somebody just created an asset but is yet to use it
	err := c.getDB(ctx).SelectContext(ctx, &res, `
		SELECT a.* FROM assets a 
		WHERE a.created_on < now() - INTERVAL '6 hours'
		AND NOT EXISTS 
		(SELECT 1 FROM projects p WHERE p.archive_asset_id = a.id)
		ORDER BY a.created_on DESC LIMIT $1
	`, limit)
	if err != nil {
		return nil, parseErr("assets", err)
	}
	return res, nil
}

func (c *connection) DeleteAssets(ctx context.Context, ids []string) error {
	_, err := c.getDB(ctx).ExecContext(ctx, "DELETE FROM assets WHERE id=ANY($1)", ids)
	return parseErr("asset", err)
}

func (c *connection) FindOrganizationIDsWithBilling(ctx context.Context) ([]string, error) {
	var res []string
	err := c.getDB(ctx).SelectContext(ctx, &res, `SELECT id FROM orgs WHERE billing_customer_id <> ''`)
	if err != nil {
		return nil, parseErr("billing orgs", err)
	}
	return res, nil
}

func (c *connection) CountBillingProjectsForOrganization(ctx context.Context, orgID string, createdBefore time.Time) (int, error) {
	var count int
	err := c.getDB(ctx).QueryRowxContext(ctx, `SELECT COUNT(*) FROM projects WHERE org_id = $1 AND prod_deployment_id IS NOT NULL AND created_on < $2`, orgID, createdBefore).Scan(&count)
	if err != nil {
		return 0, parseErr("billing projects", err)
	}
	return count, nil
}

func (c *connection) FindBillingUsageReportedOn(ctx context.Context) (time.Time, error) {
	var usageReportedOn sql.NullTime
	err := c.getDB(ctx).QueryRowxContext(ctx, `SELECT usage_reported_on FROM billing_reporting_time`).Scan(&usageReportedOn)
	if err != nil {
		return time.Time{}, parseErr("billing usage", err)
	}
	if !usageReportedOn.Valid {
		return time.Time{}, nil
	}
	return usageReportedOn.Time, nil
}

func (c *connection) UpdateBillingUsageReportedOn(ctx context.Context, usageReportedOn time.Time) error {
	res, err := c.getDB(ctx).ExecContext(ctx, `UPDATE billing_reporting_time SET usage_reported_on=$1`, usageReportedOn)
	return checkUpdateRow("billing usage", res, err)
}

func (c *connection) FindOrganizationsWithoutBillingCustomerID(ctx context.Context) ([]*database.Organization, error) {
	var res []*database.Organization
	err := c.getDB(ctx).SelectContext(ctx, &res, `SELECT * FROM orgs WHERE billing_customer_id = ''`)
	if err != nil {
		return nil, parseErr("billing orgs without billing id", err)
	}
	return res, nil
}

func (c *connection) FindOrganizationForPaymentCustomerID(ctx context.Context, customerID string) (*database.Organization, error) {
	res := &database.Organization{}
	err := c.getDB(ctx).QueryRowxContext(ctx, `SELECT * FROM orgs WHERE payment_customer_id = $1`, customerID).StructScan(res)
	if err != nil {
		return nil, parseErr("billing org for payment id", err)
	}
	return res, nil
}

func (c *connection) FindOrganizationForBillingCustomerID(ctx context.Context, customerID string) (*database.Organization, error) {
	res := &database.Organization{}
	err := c.getDB(ctx).QueryRowxContext(ctx, `SELECT * FROM orgs WHERE billing_customer_id = $1`, customerID).StructScan(res)
	if err != nil {
		return nil, parseErr("billing org for billing id", err)
	}
	return res, nil
}

func (c *connection) FindBillingErrors(ctx context.Context, orgID string) ([]*database.BillingError, error) {
	var res []*billingErrorDTO
	err := c.db.SelectContext(ctx, &res, `SELECT * FROM billing_errors WHERE org_id = $1`, orgID)
	if err != nil {
		return nil, parseErr("billing errors", err)
	}

	var billingErrors []*database.BillingError
	for _, dto := range res {
		billingErrors = append(billingErrors, dto.AsModel())
	}
	return billingErrors, nil
}

func (c *connection) FindBillingErrorByType(ctx context.Context, orgID string, errorType database.BillingErrorType) (*database.BillingError, error) {
	res := &billingErrorDTO{}
	err := c.db.GetContext(ctx, res, `SELECT * FROM billing_errors WHERE org_id = $1 AND type = $2`, orgID, errorType)
	if err != nil {
		return nil, parseErr("billing error", err)
	}
	return res.AsModel(), nil
}

func (c *connection) UpsertBillingError(ctx context.Context, opts *database.UpsertBillingErrorOptions) (*database.BillingError, error) {
	if err := database.Validate(opts); err != nil {
		return nil, err
	}

	metadata, err := json.Marshal(opts.Metadata)
	if err != nil {
		return nil, err
	}

	temp := &billingErrorDTO{
		OrgID:     opts.OrgID,
		Type:      opts.Type,
		Metadata:  metadata,
		EventTime: opts.EventTime,
	}

	res := &billingErrorDTO{}
	err = c.getDB(ctx).QueryRowxContext(ctx, `INSERT INTO billing_errors (org_id, type, metadata, event_time) VALUES ($1, $2, $3, $4)
		ON CONFLICT (org_id, type) DO UPDATE SET metadata = $3, event_time = $4 RETURNING *`, temp.OrgID, temp.Type, temp.Metadata, temp.EventTime).StructScan(res)
	if err != nil {
		return nil, parseErr("billing error", err)
	}
	return res.AsModel(), nil
}

func (c *connection) DeleteBillingError(ctx context.Context, id string) error {
	res, err := c.getDB(ctx).ExecContext(ctx, "DELETE FROM billing_errors WHERE id = $1", id)
	return checkDeleteRow("billing error", res, err)
}

func (c *connection) DeleteBillingErrorByType(ctx context.Context, orgID string, errorType database.BillingErrorType) error {
	res, err := c.getDB(ctx).ExecContext(ctx, "DELETE FROM billing_errors WHERE org_id = $1 AND type = $2", orgID, errorType)
	return checkDeleteRow("billing error", res, err)
}

func (c *connection) FindBillingWarnings(ctx context.Context, orgID string) ([]*database.BillingWarning, error) {
	var res []*billingWarningDTO
	err := c.db.SelectContext(ctx, &res, `SELECT * FROM billing_warnings WHERE org_id = $1`, orgID)
	if err != nil {
		return nil, parseErr("billing warnings", err)
	}

	var billingWarnings []*database.BillingWarning
	for _, dto := range res {
		billingWarnings = append(billingWarnings, dto.AsModel())
	}
	return billingWarnings, nil
}

func (c *connection) FindBillingWarningByType(ctx context.Context, orgID string, warningType database.BillingWarningType) (*database.BillingWarning, error) {
	res := &billingWarningDTO{}
	err := c.db.GetContext(ctx, res, `SELECT * FROM billing_warnings WHERE org_id = $1 AND type = $2`, orgID, warningType)
	if err != nil {
		return nil, parseErr("billing warning", err)
	}
	return res.AsModel(), nil
}

func (c *connection) UpsertBillingWarning(ctx context.Context, opts *database.UpsertBillingWarningOptions) (*database.BillingWarning, error) {
	if err := database.Validate(opts); err != nil {
		return nil, err
	}

	metadata, err := json.Marshal(opts.Metadata)
	if err != nil {
		return nil, err
	}

	temp := &billingWarningDTO{
		OrgID:     opts.OrgID,
		Type:      opts.Type,
		Metadata:  metadata,
		EventTime: opts.EventTime,
	}

	res := &billingWarningDTO{}
	err = c.getDB(ctx).QueryRowxContext(ctx, `INSERT INTO billing_warnings (org_id, type, metadata, event_time) VALUES ($1, $2, $3, $4)
		ON CONFLICT (org_id, type) DO UPDATE SET metadata = $3, event_time = $4 RETURNING *`, temp.OrgID, temp.Type, temp.Metadata, temp.EventTime).StructScan(res)
	if err != nil {
		return nil, parseErr("billing warning", err)
	}
	return res.AsModel(), nil
}

func (c *connection) DeleteBillingWarning(ctx context.Context, id string) error {
	res, err := c.getDB(ctx).ExecContext(ctx, "DELETE FROM billing_warnings WHERE id = $1", id)
	return checkDeleteRow("billing warning", res, err)
}

func (c *connection) DeleteBillingWarningByType(ctx context.Context, orgID string, warningType database.BillingWarningType) error {
	res, err := c.getDB(ctx).ExecContext(ctx, "DELETE FROM billing_warnings WHERE org_id = $1 AND type = $2", orgID, warningType)
	return checkDeleteRow("billing warning", res, err)
}

// projectDTO wraps database.Project, using the pgtype package to handle types that pgx can't read directly into their native Go types.
type projectDTO struct {
	*database.Project
	ProdVariables pgtype.JSON `db:"prod_variables"`
	Annotations   pgtype.JSON `db:"annotations"`
}

func (c *connection) projectFromDTO(dto *projectDTO) (*database.Project, error) {
	err := dto.ProdVariables.AssignTo(&dto.Project.ProdVariables)
	if err != nil {
		return nil, err
	}
	m, err := c.decryptMap(dto.Project.ProdVariables, dto.Project.ProdVariablesEncryptionKeyID)
	if err != nil {
		return nil, err
	}
	dto.Project.ProdVariables = m

	err = dto.Annotations.AssignTo(&dto.Project.Annotations)
	if err != nil {
		return nil, err
	}

	return dto.Project, nil
}

func (c *connection) projectsFromDTOs(dtos []*projectDTO) ([]*database.Project, error) {
	res := make([]*database.Project, len(dtos))
	for i, dto := range dtos {
		var err error
		res[i], err = c.projectFromDTO(dto)
		if err != nil {
			return nil, err
		}
	}
	return res, nil
}

// returns the map with encrypted values and the encryption key id used. The first key in the keyring is used for encryption. If the keyring is empty, the values are returned as is.
func (c *connection) encryptMap(m map[string]string) (map[string]string, string, error) {
	if len(c.encKeyring) == 0 {
		return m, "", nil
	}

	encKeyID := ""
	// copy the map to avoid modifying the original map
	vars := make(map[string]string, len(m))
	for k, v := range m {
		// use the first key in the keyring for encryption
		encKeyID = c.encKeyring[0].ID
		encrypted, err := encrypt(v, c.encKeyring[0].Secret)
		if err != nil {
			return nil, "", err
		}
		vars[k] = encrypted
	}
	return vars, encKeyID, nil
}

// returns the map with decrypted values and the encryption key id used
func (c *connection) decryptMap(m map[string]string, encKeyID string) (map[string]string, error) {
	if encKeyID == "" {
		return m, nil
	}

	var encKey *database.EncryptionKey
	for _, key := range c.encKeyring {
		if key.ID == encKeyID {
			encKey = key
			break
		}
	}
	if encKey == nil {
		return nil, fmt.Errorf("encryption key id %s not found in keyring", encKeyID)
	}

	// copy the map to avoid modifying the original map
	vars := make(map[string]string, len(m))
	for k, v := range m {
		decrypted, err := decrypt(v, encKey.Secret)
		if err != nil {
			return nil, err
		}
		vars[k] = decrypted
	}
	return vars, nil
}

// magicAuthTokenDTO wraps database.MagicAuthToken, using the pgtype package to handly types that pgx can't read directly into their native Go types.
type magicAuthTokenDTO struct {
	*database.MagicAuthToken
	Attributes        pgtype.JSON      `db:"attributes"`
	MetricsViewFields pgtype.TextArray `db:"metrics_view_fields"`
}

func (m *magicAuthTokenDTO) AsModel() (*database.MagicAuthToken, error) {
	err := m.Attributes.AssignTo(&m.MagicAuthToken.Attributes)
	if err != nil {
		return nil, err
	}
	err = m.MetricsViewFields.AssignTo(&m.MagicAuthToken.MetricsViewFields)
	if err != nil {
		return nil, err
	}

	return m.MagicAuthToken, nil
}

// magicAuthTokenWithUserDTO wraps database.MagicAuthTokenWithUser, using the pgtype package to handly types that pgx can't read directly into their native Go types.
type magicAuthTokenWithUserDTO struct {
	*database.MagicAuthTokenWithUser
	Attributes        pgtype.JSON      `db:"attributes"`
	MetricsViewFields pgtype.TextArray `db:"metrics_view_fields"`
}

func (m *magicAuthTokenWithUserDTO) AsModel() (*database.MagicAuthTokenWithUser, error) {
	err := m.Attributes.AssignTo(&m.MagicAuthTokenWithUser.Attributes)
	if err != nil {
		return nil, err
	}
	err = m.MetricsViewFields.AssignTo(&m.MagicAuthToken.MetricsViewFields)
	if err != nil {
		return nil, err
	}

	return m.MagicAuthTokenWithUser, nil
}

<<<<<<< HEAD
type billingErrorDTO struct {
	ID        string                    `db:"id"`
	OrgID     string                    `db:"org_id"`
	Type      database.BillingErrorType `db:"type"`
	Metadata  json.RawMessage           `db:"metadata"`
	EventTime time.Time                 `db:"event_time"`
	CreatedOn time.Time                 `db:"created_on"`
}

func (b *billingErrorDTO) AsModel() *database.BillingError {
	var metadata database.BillingErrorMetadata
	switch b.Type {
	case database.BillingErrorTypeNoPaymentMethod:
		metadata = &database.BillingErrorMetadataNoPaymentMethod{}
	case database.BillingErrorTypeNoBillableAddress:
		metadata = &database.BillingErrorMetadataNoBillableAddress{}
	case database.BillingErrorTypeInvoicePaymentFailed:
		metadata = &database.BillingErrorMetadataInvoicePaymentFailed{}
	case database.BillingErrorTypeTrialEnded:
		metadata = &database.BillingErrorMetadataTrialEnded{}
	case database.BillingErrorTypeSubscriptionCancelled:
		metadata = &database.BillingErrorMetadataSubscriptionCancelled{}
	default:
		metadata = nil
	}
	if err := json.Unmarshal(b.Metadata, &metadata); err != nil {
		return nil
	}
	return &database.BillingError{
		ID:        b.ID,
		OrgID:     b.OrgID,
		Type:      b.Type,
		Metadata:  metadata,
		EventTime: b.EventTime,
		CreatedOn: b.CreatedOn,
	}
}

type billingWarningDTO struct {
	ID        string                      `db:"id"`
	OrgID     string                      `db:"org_id"`
	Type      database.BillingWarningType `db:"type"`
	Metadata  json.RawMessage             `db:"metadata"`
	EventTime time.Time                   `db:"event_time"`
	CreatedOn time.Time                   `db:"created_on"`
}

func (b *billingWarningDTO) AsModel() *database.BillingWarning {
	var metadata database.BillingWarningMetadata
	switch b.Type {
	case database.BillingWarningTypeTrialEnding:
		metadata = &database.BillingWarningMetadataTrialEnding{}
	default:
		metadata = nil
	}
	if err := json.Unmarshal(b.Metadata, &metadata); err != nil {
		return nil
	}
	return &database.BillingWarning{
		ID:        b.ID,
		OrgID:     b.OrgID,
		Type:      b.Type,
		Metadata:  metadata,
		EventTime: b.EventTime,
		CreatedOn: b.CreatedOn,
	}
=======
type organizationInviteDTO struct {
	*database.OrganizationInvite
	UsergroupIDs pgtype.TextArray `db:"usergroup_ids"`
}

func (o *organizationInviteDTO) AsModel() (*database.OrganizationInvite, error) {
	err := o.UsergroupIDs.AssignTo(&o.OrganizationInvite.UsergroupIDs)
	if err != nil {
		return nil, err
	}

	return o.OrganizationInvite, nil
>>>>>>> 5dfc44aa
}

func checkUpdateRow(target string, res sql.Result, err error) error {
	if err != nil {
		return parseErr(target, err)
	}
	n, err := res.RowsAffected()
	if err != nil {
		return parseErr(target, err)
	}
	if n == 0 {
		return parseErr(target, sql.ErrNoRows)
	}
	if n > 1 {
		// This should never happen
		panic(fmt.Errorf("expected to update 1 row, but updated %d", n))
	}
	return nil
}

func checkDeleteRow(target string, res sql.Result, err error) error {
	if err != nil {
		return parseErr(target, err)
	}
	n, err := res.RowsAffected()
	if err != nil {
		return parseErr(target, err)
	}
	if n == 0 {
		return parseErr(target, sql.ErrNoRows)
	}
	if n > 1 {
		// This should never happen
		panic(fmt.Errorf("expected to delete 1 row, but deleted %d", n))
	}
	return nil
}

func parseErr(target string, err error) error {
	if err == nil {
		return nil
	}
	if errors.Is(err, sql.ErrNoRows) {
		if target == "" {
			return database.ErrNotFound
		}
		return &wrappedError{
			msg: fmt.Sprintf("%s not found", target),
			// wrap database.ErrNotFound so checks with errors.Is(...) still work
			err: database.ErrNotFound,
		}
	}
	var pgerr *pgconn.PgError
	if !errors.As(err, &pgerr) {
		return err
	}
	if pgerr.Code == "23505" { // unique_violation
		switch pgerr.ConstraintName {
		case "orgs_name_idx":
			return newAlreadyExistsErr("an org with that name already exists")
		case "projects_name_idx":
			return newAlreadyExistsErr("a project with that name already exists in the org")
		case "users_email_idx":
			return newAlreadyExistsErr("a user with that email already exists")
		case "usergroups_name_idx":
			return newAlreadyExistsErr("a usergroup with that name already exists in the org")
		case "usergroups_users_pkey":
			return newAlreadyExistsErr("user is already a member of the usergroup")
		case "users_orgs_roles_pkey":
			return newAlreadyExistsErr("user is already a member of the org")
		case "users_projects_roles_pkey":
			return newAlreadyExistsErr("user is already a member of the project")
		case "usergroups_orgs_roles_pkey":
			return newAlreadyExistsErr("usergroup is already a member of the org")
		case "usergroups_projects_roles_pkey":
			return newAlreadyExistsErr("usergroup is already a member of the project")
		case "org_invites_email_org_idx":
			return newAlreadyExistsErr("email has already been invited to the org")
		case "project_invites_email_project_idx":
			return newAlreadyExistsErr("email has already been invited to the project")
		case "orgs_autoinvite_domains_org_id_domain_idx":
			return newAlreadyExistsErr("domain has already been added for the org")
		case "service_name_idx":
			return newAlreadyExistsErr("a service with that name already exists in the org")
		case "virtual_files_pkey":
			return newAlreadyExistsErr("a virtual file already exists at that path")
		default:
			if target == "" {
				return database.ErrNotUnique
			}
			return newAlreadyExistsErr(fmt.Sprintf("%s already exists", target))
		}
	}
	return err
}

func newAlreadyExistsErr(msg string) error {
	// wrap database.ErrNotUnique so checks with errors.Is(...) still work
	return &wrappedError{msg: msg, err: database.ErrNotUnique}
}

type wrappedError struct {
	msg string
	err error
}

func (e *wrappedError) Error() string {
	return e.msg
}

func (e *wrappedError) Unwrap() error {
	return e.err
}

// encrypts plaintext using AES-GCM with the given key and returns the base64 encoded ciphertext
func encrypt(plaintext string, key []byte) (string, error) {
	block, err := aes.NewCipher(key)
	if err != nil {
		return "", err
	}

	aesGCM, err := cipher.NewGCM(block)
	if err != nil {
		return "", err
	}

	nonce := make([]byte, aesGCM.NonceSize())
	if _, err := io.ReadFull(rand.Reader, nonce); err != nil {
		return "", err
	}

	// nonce is prepended to the ciphertext, so it can be used for decryption
	ciphertext := aesGCM.Seal(nonce, nonce, []byte(plaintext), nil)
	return base64.StdEncoding.EncodeToString(ciphertext), nil
}

// decrypts the base64 encoded ciphertext using AES-GCM with the given key and returns the plaintext
func decrypt(ciphertextBase64 string, key []byte) (string, error) {
	ciphertext, err := base64.StdEncoding.DecodeString(ciphertextBase64)
	if err != nil {
		return "", err
	}

	block, err := aes.NewCipher(key)
	if err != nil {
		return "", err
	}

	aesGCM, err := cipher.NewGCM(block)
	if err != nil {
		return "", err
	}

	nonceSize := aesGCM.NonceSize()
	if len(ciphertext) < nonceSize {
		return "", errors.New("ciphertext too short")
	}

	nonce, ciphertext := ciphertext[:nonceSize], ciphertext[nonceSize:]
	d, err := aesGCM.Open(nil, nonce, ciphertext, nil)
	if err != nil {
		return "", err
	}
	return string(d), nil
}<|MERGE_RESOLUTION|>--- conflicted
+++ resolved
@@ -6,11 +6,8 @@
 	"crypto/cipher"
 	"crypto/rand"
 	"database/sql"
-<<<<<<< HEAD
+	"encoding/base64"
 	"encoding/json"
-=======
-	"encoding/base64"
->>>>>>> 5dfc44aa
 	"errors"
 	"fmt"
 	"io"
@@ -48,24 +45,13 @@
 	}
 
 	dbx := sqlx.NewDb(db, "pgx")
-<<<<<<< HEAD
-	return &connection{
-		db:          dbx,
-		riverDriver: riverdatabasesql.New(dbx.DB),
-	}, nil
+	return &connection{db: dbx, riverDriver: riverdatabasesql.New(dbx.DB), encKeyring: encKeyring}, nil
 }
 
 type connection struct {
 	db          *sqlx.DB
+	encKeyring  []*database.EncryptionKey
 	riverDriver riverdriver.Driver[*sql.Tx]
-=======
-	return &connection{db: dbx, encKeyring: encKeyring}, nil
-}
-
-type connection struct {
-	db         *sqlx.DB
-	encKeyring []*database.EncryptionKey
->>>>>>> 5dfc44aa
 }
 
 func (c *connection) Close() error {
@@ -2210,7 +2196,20 @@
 	return m.MagicAuthTokenWithUser, nil
 }
 
-<<<<<<< HEAD
+type organizationInviteDTO struct {
+	*database.OrganizationInvite
+	UsergroupIDs pgtype.TextArray `db:"usergroup_ids"`
+}
+
+func (o *organizationInviteDTO) AsModel() (*database.OrganizationInvite, error) {
+	err := o.UsergroupIDs.AssignTo(&o.OrganizationInvite.UsergroupIDs)
+	if err != nil {
+		return nil, err
+	}
+
+	return o.OrganizationInvite, nil
+}
+
 type billingErrorDTO struct {
 	ID        string                    `db:"id"`
 	OrgID     string                    `db:"org_id"`
@@ -2277,20 +2276,6 @@
 		EventTime: b.EventTime,
 		CreatedOn: b.CreatedOn,
 	}
-=======
-type organizationInviteDTO struct {
-	*database.OrganizationInvite
-	UsergroupIDs pgtype.TextArray `db:"usergroup_ids"`
-}
-
-func (o *organizationInviteDTO) AsModel() (*database.OrganizationInvite, error) {
-	err := o.UsergroupIDs.AssignTo(&o.OrganizationInvite.UsergroupIDs)
-	if err != nil {
-		return nil, err
-	}
-
-	return o.OrganizationInvite, nil
->>>>>>> 5dfc44aa
 }
 
 func checkUpdateRow(target string, res sql.Result, err error) error {
