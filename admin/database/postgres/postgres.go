package postgres

import (
	"context"
	"database/sql"
	"errors"
	"fmt"
	"time"

	"github.com/XSAM/otelsql"
	"github.com/jackc/pgconn"
	"github.com/jackc/pgtype"
	"github.com/jmoiron/sqlx"
	"github.com/rilldata/rill/admin/database"
	semconv "go.opentelemetry.io/otel/semconv/v1.21.0"

	// Load postgres driver
	_ "github.com/jackc/pgx/v4/stdlib"
)

func init() {
	database.Register("postgres", driver{})
}

type driver struct{}

func (d driver) Open(dsn string) (database.DB, error) {
	db, err := otelsql.Open("pgx", dsn)
	if err != nil {
		return nil, err
	}

	err = otelsql.RegisterDBStatsMetrics(db, otelsql.WithAttributes(semconv.DBSystemPostgreSQL))
	if err != nil {
		return nil, err
	}

	dbx := sqlx.NewDb(db, "pgx")
	return &connection{db: dbx}, nil
}

type connection struct {
	db *sqlx.DB
}

func (c *connection) Close() error {
	return c.db.Close()
}

func (c *connection) FindOrganizations(ctx context.Context, afterName string, limit int) ([]*database.Organization, error) {
	var res []*database.Organization
	err := c.getDB(ctx).SelectContext(ctx, &res, "SELECT * FROM orgs WHERE lower(name) > lower($1) ORDER BY lower(name) LIMIT $2", afterName, limit)
	if err != nil {
		return nil, parseErr("orgs", err)
	}
	return res, nil
}

func (c *connection) FindOrganizationsForUser(ctx context.Context, userID, afterName string, limit int) ([]*database.Organization, error) {
	var res []*database.Organization
	err := c.getDB(ctx).SelectContext(ctx, &res, `
		SELECT u.* FROM (SELECT o.* FROM orgs o JOIN users_orgs_roles uor ON o.id = uor.org_id
		WHERE uor.user_id = $1
		UNION
		SELECT o.* FROM orgs o JOIN usergroups_orgs_roles ugor ON o.id = ugor.org_id
		JOIN usergroups_users uug ON ugor.usergroup_id = uug.usergroup_id
		WHERE uug.user_id = $1
		UNION
		SELECT o.* FROM orgs o JOIN projects p ON o.id = p.org_id
		JOIN users_projects_roles upr ON p.id = upr.project_id
		WHERE upr.user_id = $1) u
		WHERE lower(u.name) > lower($2) ORDER BY lower(u.name) LIMIT $3
	`, userID, afterName, limit)
	if err != nil {
		return nil, parseErr("orgs", err)
	}
	return res, nil
}

func (c *connection) FindOrganization(ctx context.Context, orgID string) (*database.Organization, error) {
	res := &database.Organization{}
	err := c.getDB(ctx).QueryRowxContext(ctx, "SELECT * FROM orgs WHERE id = $1", orgID).StructScan(res)
	if err != nil {
		return nil, parseErr("org", err)
	}
	return res, nil
}

func (c *connection) FindOrganizationByName(ctx context.Context, name string) (*database.Organization, error) {
	res := &database.Organization{}
	err := c.getDB(ctx).QueryRowxContext(ctx, "SELECT * FROM orgs WHERE lower(name)=lower($1)", name).StructScan(res)
	if err != nil {
		return nil, parseErr("org", err)
	}
	return res, nil
}

func (c *connection) CheckOrganizationHasOutsideUser(ctx context.Context, orgID, userID string) (bool, error) {
	var res bool
	err := c.getDB(ctx).QueryRowxContext(ctx,
		"SELECT EXISTS (SELECT 1 FROM projects p JOIN users_projects_roles upr ON p.id = upr.project_id WHERE p.org_id = $1 AND upr.user_id = $2 limit 1)", orgID, userID).Scan(&res)
	if err != nil {
		return false, parseErr("check", err)
	}
	return res, nil
}

func (c *connection) CheckOrganizationHasPublicProjects(ctx context.Context, orgID string) (bool, error) {
	var res bool
	err := c.getDB(ctx).QueryRowxContext(ctx,
		"SELECT EXISTS (SELECT 1 FROM projects p WHERE p.org_id = $1 AND p.public = true limit 1)", orgID).Scan(&res)
	if err != nil {
		return false, parseErr("check", err)
	}
	return res, nil
}

func (c *connection) InsertOrganization(ctx context.Context, opts *database.InsertOrganizationOptions) (*database.Organization, error) {
	if err := database.Validate(opts); err != nil {
		return nil, err
	}

	res := &database.Organization{}
	err := c.getDB(ctx).QueryRowxContext(ctx, `INSERT INTO orgs(name, description, quota_projects, quota_deployments, quota_slots_total, quota_slots_per_deployment, quota_outstanding_invites)
		VALUES ($1, $2, $3, $4, $5, $6, $7) RETURNING *`,
		opts.Name, opts.Description, opts.QuotaProjects, opts.QuotaDeployments, opts.QuotaSlotsTotal, opts.QuotaSlotsPerDeployment, opts.QuotaOutstandingInvites).StructScan(res)
	if err != nil {
		return nil, parseErr("org", err)
	}
	return res, nil
}

func (c *connection) DeleteOrganization(ctx context.Context, name string) error {
	res, err := c.getDB(ctx).ExecContext(ctx, "DELETE FROM orgs WHERE lower(name)=lower($1)", name)
	return checkDeleteRow("org", res, err)
}

func (c *connection) UpdateOrganization(ctx context.Context, id string, opts *database.UpdateOrganizationOptions) (*database.Organization, error) {
	if err := database.Validate(opts); err != nil {
		return nil, err
	}

	res := &database.Organization{}
	err := c.getDB(ctx).QueryRowxContext(ctx, "UPDATE orgs SET name=$1, description=$2, quota_projects=$3, quota_deployments=$4, quota_slots_total=$5, quota_slots_per_deployment=$6, quota_outstanding_invites=$7, updated_on=now() WHERE id=$8 RETURNING *", opts.Name, opts.Description, opts.QuotaProjects, opts.QuotaDeployments, opts.QuotaSlotsTotal, opts.QuotaSlotsPerDeployment, opts.QuotaOutstandingInvites, id).StructScan(res)
	if err != nil {
		return nil, parseErr("org", err)
	}
	return res, nil
}

func (c *connection) UpdateOrganizationAllUsergroup(ctx context.Context, orgID, groupID string) (*database.Organization, error) {
	res := &database.Organization{}
	err := c.getDB(ctx).QueryRowxContext(ctx, `UPDATE orgs SET all_usergroup_id = $1 WHERE id = $2 RETURNING *`, groupID, orgID).StructScan(res)
	if err != nil {
		return nil, parseErr("org", err)
	}
	return res, nil
}

func (c *connection) FindOrganizationWhitelistedDomainForOrganizationWithJoinedRoleNames(ctx context.Context, orgID string) ([]*database.OrganizationWhitelistedDomainWithJoinedRoleNames, error) {
	var res []*database.OrganizationWhitelistedDomainWithJoinedRoleNames
	err := c.getDB(ctx).SelectContext(ctx, &res, "SELECT oad.domain, r.name FROM orgs_autoinvite_domains oad JOIN org_roles r ON r.id = oad.org_role_id WHERE oad.org_id=$1", orgID)
	if err != nil {
		return nil, parseErr("org whitelist domains", err)
	}
	return res, nil
}

func (c *connection) FindOrganizationWhitelistedDomainsForDomain(ctx context.Context, domain string) ([]*database.OrganizationWhitelistedDomain, error) {
	var res []*database.OrganizationWhitelistedDomain
	err := c.getDB(ctx).SelectContext(ctx, &res, "SELECT * FROM orgs_autoinvite_domains WHERE lower(domain)=lower($1)", domain)
	if err != nil {
		return nil, parseErr("org whitelist domains", err)
	}
	return res, nil
}

func (c *connection) FindOrganizationWhitelistedDomain(ctx context.Context, orgID, domain string) (*database.OrganizationWhitelistedDomain, error) {
	res := &database.OrganizationWhitelistedDomain{}
	err := c.getDB(ctx).QueryRowxContext(ctx, "SELECT * FROM orgs_autoinvite_domains WHERE org_id=$1 AND lower(domain)=lower($2)", orgID, domain).StructScan(res)
	if err != nil {
		return nil, parseErr("org whitelist domain", err)
	}
	return res, nil
}

func (c *connection) InsertOrganizationWhitelistedDomain(ctx context.Context, opts *database.InsertOrganizationWhitelistedDomainOptions) (*database.OrganizationWhitelistedDomain, error) {
	if err := database.Validate(opts); err != nil {
		return nil, err
	}

	res := &database.OrganizationWhitelistedDomain{}
	err := c.getDB(ctx).QueryRowxContext(ctx, `INSERT INTO orgs_autoinvite_domains(org_id, org_role_id, domain) VALUES ($1, $2, $3) RETURNING *`, opts.OrgID, opts.OrgRoleID, opts.Domain).StructScan(res)
	if err != nil {
		return nil, parseErr("org whitelist domain", err)
	}
	return res, nil
}

func (c *connection) DeleteOrganizationWhitelistedDomain(ctx context.Context, id string) error {
	res, err := c.getDB(ctx).ExecContext(ctx, "DELETE FROM orgs_autoinvite_domains WHERE id=$1", id)
	return checkDeleteRow("org whitelist domain", res, err)
}

func (c *connection) FindProjects(ctx context.Context, afterName string, limit int) ([]*database.Project, error) {
	var res []*projectDTO
	err := c.getDB(ctx).SelectContext(ctx, &res, "SELECT p.* FROM projects p WHERE lower(name) > lower($1) ORDER BY lower(p.name) LIMIT $2", afterName, limit)
	if err != nil {
		return nil, parseErr("projects", err)
	}
	return projectsFromDTOs(res)
}

func (c *connection) FindProjectsByVersion(ctx context.Context, version, afterName string, limit int) ([]*database.Project, error) {
	var res []*projectDTO
	err := c.getDB(ctx).SelectContext(ctx, &res, "SELECT p.* FROM projects p WHERE p.prod_version = $1 AND lower(name) > lower($2) ORDER BY lower(p.name) LIMIT $3", version, afterName, limit)
	if err != nil {
		return nil, parseErr("projects", err)
	}
	return projectsFromDTOs(res)
}

func (c *connection) FindProjectPathsByPattern(ctx context.Context, namePattern, afterName string, limit int) ([]string, error) {
	var res []string
	err := c.getDB(ctx).SelectContext(ctx, &res, `SELECT concat(o.name,'/',p.name) as project_name FROM projects p JOIN orgs o ON p.org_id = o.id
	WHERE concat(o.name,'/',p.name) ilike $1 AND concat(o.name,'/',p.name) > $2
	ORDER BY project_name
	LIMIT $3`, namePattern, afterName, limit)
	if err != nil {
		return nil, parseErr("projects", err)
	}
	return res, nil
}

func (c *connection) FindProjectPathsByPatternAndAnnotations(ctx context.Context, namePattern, afterName string, annotationKeys []string, annotationPairs map[string]string, limit int) ([]string, error) {
	if annotationKeys == nil {
		annotationKeys = []string{}
	}
	if annotationPairs == nil {
		annotationPairs = map[string]string{}
	}

	var res []string
	err := c.getDB(ctx).SelectContext(ctx, &res, `SELECT concat(o.name,'/',p.name) as project_name FROM projects p JOIN orgs o ON p.org_id = o.id
	WHERE concat(o.name,'/',p.name) ilike $1 AND concat(o.name,'/',p.name) > $2 AND p.annotations ?& $3 AND p.annotations @> $4
	ORDER BY project_name
	LIMIT $5`, namePattern, afterName, annotationKeys, annotationPairs, limit)
	if err != nil {
		return nil, parseErr("projects", err)
	}
	return res, nil
}

func (c *connection) FindProjectsForUser(ctx context.Context, userID string) ([]*database.Project, error) {
	var res []*projectDTO
	err := c.getDB(ctx).SelectContext(ctx, &res, `
		SELECT p.* FROM projects p JOIN users_projects_roles upr ON p.id = upr.project_id
		WHERE upr.user_id = $1
		UNION
		SELECT p.* FROM projects p JOIN usergroups_projects_roles upgr ON p.id = upgr.project_id
		JOIN usergroups_users uug ON upgr.usergroup_id = uug.usergroup_id
		WHERE uug.user_id = $1
	`, userID)
	if err != nil {
		return nil, parseErr("projects", err)
	}
	return projectsFromDTOs(res)
}

func (c *connection) FindProjectsForOrganization(ctx context.Context, orgID, afterProjectName string, limit int) ([]*database.Project, error) {
	var res []*projectDTO
	err := c.getDB(ctx).SelectContext(ctx, &res, `
		SELECT p.* FROM projects p
		WHERE p.org_id=$1 AND lower(p.name) > lower($2)
		ORDER BY lower(p.name) LIMIT $3
	`, orgID, afterProjectName, limit)
	if err != nil {
		return nil, parseErr("projects", err)
	}
	return projectsFromDTOs(res)
}

func (c *connection) FindProjectsForOrgAndUser(ctx context.Context, orgID, userID, afterProjectName string, limit int) ([]*database.Project, error) {
	var res []*projectDTO
	err := c.getDB(ctx).SelectContext(ctx, &res, `
		SELECT p.* FROM projects p
		WHERE p.org_id = $1 AND lower(p.name) > lower($2) AND (p.public = true OR p.id IN (
			SELECT upr.project_id FROM users_projects_roles upr WHERE upr.user_id = $3
			UNION
			SELECT ugpr.project_id FROM usergroups_projects_roles ugpr JOIN usergroups_users uug ON ugpr.usergroup_id = uug.usergroup_id WHERE uug.user_id = $3
		))  ORDER BY lower(p.name) LIMIT $4
	`, orgID, afterProjectName, userID, limit)
	if err != nil {
		return nil, parseErr("projects", err)
	}
	return projectsFromDTOs(res)
}

func (c *connection) FindPublicProjectsInOrganization(ctx context.Context, orgID, afterProjectName string, limit int) ([]*database.Project, error) {
	var res []*projectDTO
	err := c.getDB(ctx).SelectContext(ctx, &res, `
		SELECT p.* FROM projects p
		WHERE p.org_id = $1 AND p.public = true AND lower(p.name) > lower($2)
		ORDER BY lower(p.name) LIMIT $3
	`, orgID, afterProjectName, limit)
	if err != nil {
		return nil, parseErr("projects", err)
	}
	return projectsFromDTOs(res)
}

func (c *connection) FindProjectsByGithubURL(ctx context.Context, githubURL string) ([]*database.Project, error) {
	var res []*projectDTO
	err := c.getDB(ctx).SelectContext(ctx, &res, "SELECT p.* FROM projects p WHERE lower(p.github_url)=lower($1) ", githubURL)
	if err != nil {
		return nil, parseErr("projects", err)
	}
	return projectsFromDTOs(res)
}

func (c *connection) FindProjectsByGithubInstallationID(ctx context.Context, id int64) ([]*database.Project, error) {
	var res []*projectDTO
	err := c.getDB(ctx).SelectContext(ctx, &res, "SELECT p.* FROM projects p WHERE p.github_installation_id=$1", id)
	if err != nil {
		return nil, parseErr("projects", err)
	}
	return projectsFromDTOs(res)
}

func (c *connection) FindProject(ctx context.Context, id string) (*database.Project, error) {
	res := &projectDTO{}
	err := c.getDB(ctx).QueryRowxContext(ctx, "SELECT * FROM projects WHERE id=$1", id).StructScan(res)
	if err != nil {
		return nil, parseErr("project", err)
	}
	return res.AsProject()
}

func (c *connection) FindProjectByName(ctx context.Context, orgName, name string) (*database.Project, error) {
	res := &projectDTO{}
	err := c.getDB(ctx).QueryRowxContext(ctx, "SELECT p.* FROM projects p JOIN orgs o ON p.org_id = o.id WHERE lower(p.name)=lower($1) AND lower(o.name)=lower($2)", name, orgName).StructScan(res)
	if err != nil {
		return nil, parseErr("project", err)
	}
	return res.AsProject()
}

func (c *connection) InsertProject(ctx context.Context, opts *database.InsertProjectOptions) (*database.Project, error) {
	if err := database.Validate(opts); err != nil {
		return nil, err
	}

	res := &projectDTO{}
	err := c.getDB(ctx).QueryRowxContext(ctx, `
		INSERT INTO projects (org_id, name, description, public, provisioner, prod_olap_driver, prod_olap_dsn, prod_slots, subpath, prod_branch, prod_variables, github_url, github_installation_id, prod_ttl_seconds, prod_version)
		VALUES ($1, $2, $3, $4, $5, $6, $7, $8, $9, $10, $11, $12, $13, $14, $15) RETURNING *`,
		opts.OrganizationID, opts.Name, opts.Description, opts.Public, opts.Provisioner, opts.ProdOLAPDriver, opts.ProdOLAPDSN, opts.ProdSlots, opts.Subpath, opts.ProdBranch, opts.ProdVariables, opts.GithubURL, opts.GithubInstallationID, opts.ProdTTLSeconds, opts.ProdVersion,
	).StructScan(res)
	if err != nil {
		return nil, parseErr("project", err)
	}
	return res.AsProject()
}

func (c *connection) DeleteProject(ctx context.Context, id string) error {
	res, err := c.getDB(ctx).ExecContext(ctx, "DELETE FROM projects WHERE id=$1", id)
	return checkDeleteRow("project", res, err)
}

func (c *connection) UpdateProject(ctx context.Context, id string, opts *database.UpdateProjectOptions) (*database.Project, error) {
	if err := database.Validate(opts); err != nil {
		return nil, err
	}
	if opts.Annotations == nil {
		opts.Annotations = make(map[string]string, 0)
	}

	res := &projectDTO{}
	err := c.getDB(ctx).QueryRowxContext(ctx, `
		UPDATE projects SET name=$1, description=$2, public=$3, prod_branch=$4, prod_variables=$5, github_url=$6, github_installation_id=$7, prod_deployment_id=$8, provisioner=$9, prod_slots=$10, prod_ttl_seconds=$11, annotations=$12, prod_version=$13, updated_on=now()
		WHERE id=$14 RETURNING *`,
		opts.Name, opts.Description, opts.Public, opts.ProdBranch, opts.ProdVariables, opts.GithubURL, opts.GithubInstallationID, opts.ProdDeploymentID, opts.Provisioner, opts.ProdSlots, opts.ProdTTLSeconds, opts.Annotations, opts.ProdVersion, id,
	).StructScan(res)
	if err != nil {
		return nil, parseErr("project", err)
	}
	return res.AsProject()
}

func (c *connection) CountProjectsForOrganization(ctx context.Context, orgID string) (int, error) {
	var count int
	err := c.getDB(ctx).QueryRowxContext(ctx, "SELECT COUNT(*) FROM projects WHERE org_id = $1", orgID).Scan(&count)
	if err != nil {
		return 0, parseErr("project count", err)
	}
	return count, nil
}

// FindExpiredDeployments returns all the deployments which are expired as per prod ttl
func (c *connection) FindExpiredDeployments(ctx context.Context) ([]*database.Deployment, error) {
	var res []*database.Deployment
	err := c.getDB(ctx).SelectContext(ctx, &res, `
		SELECT d.* FROM deployments d
		JOIN projects p ON d.project_id = p.id
		WHERE p.prod_ttl_seconds IS NOT NULL AND d.used_on + p.prod_ttl_seconds * interval '1 second' < now()
	`)
	if err != nil {
		return nil, parseErr("deployments", err)
	}
	return res, nil
}

func (c *connection) FindDeploymentsForProject(ctx context.Context, projectID string) ([]*database.Deployment, error) {
	var res []*database.Deployment
	err := c.getDB(ctx).SelectContext(ctx, &res, "SELECT * FROM deployments d WHERE d.project_id=$1", projectID)
	if err != nil {
		return nil, parseErr("deployments", err)
	}
	return res, nil
}

func (c *connection) FindDeployment(ctx context.Context, id string) (*database.Deployment, error) {
	res := &database.Deployment{}
	err := c.getDB(ctx).QueryRowxContext(ctx, "SELECT d.* FROM deployments d WHERE d.id=$1", id).StructScan(res)
	if err != nil {
		return nil, parseErr("deployment", err)
	}
	return res, nil
}

func (c *connection) FindDeploymentByInstanceID(ctx context.Context, instanceID string) (*database.Deployment, error) {
	res := &database.Deployment{}
	err := c.getDB(ctx).QueryRowxContext(ctx, "SELECT * FROM deployments d WHERE d.runtime_instance_id=$1", instanceID).StructScan(res)
	if err != nil {
		return nil, parseErr("deployment", err)
	}
	return res, nil
}

func (c *connection) InsertDeployment(ctx context.Context, opts *database.InsertDeploymentOptions) (*database.Deployment, error) {
	if err := database.Validate(opts); err != nil {
		return nil, err
	}

	res := &database.Deployment{}
	err := c.getDB(ctx).QueryRowxContext(ctx, `
		INSERT INTO deployments (project_id, provisioner, provision_id, slots, branch, runtime_host, runtime_instance_id, runtime_audience, runtime_version, status, status_message)
		VALUES ($1, $2, $3, $4, $5, $6, $7, $8, $9, $10, $11) RETURNING *`,
		opts.ProjectID, opts.Provisioner, opts.ProvisionID, opts.Slots, opts.Branch, opts.RuntimeHost, opts.RuntimeInstanceID, opts.RuntimeAudience, opts.RuntimeVersion, opts.Status, opts.StatusMessage,
	).StructScan(res)
	if err != nil {
		return nil, parseErr("deployment", err)
	}
	return res, nil
}

func (c *connection) DeleteDeployment(ctx context.Context, id string) error {
	res, err := c.getDB(ctx).ExecContext(ctx, "DELETE FROM deployments WHERE id=$1", id)
	return checkDeleteRow("deployment", res, err)
}

func (c *connection) UpdateDeploymentStatus(ctx context.Context, id string, status database.DeploymentStatus, message string) (*database.Deployment, error) {
	res := &database.Deployment{}
	err := c.getDB(ctx).QueryRowxContext(ctx, "UPDATE deployments SET status=$1, status_message=$2, updated_on=now() WHERE id=$3 RETURNING *", status, message, id).StructScan(res)
	if err != nil {
		return nil, parseErr("deployment", err)
	}
	return res, nil
}

func (c *connection) UpdateDeploymentRuntimeVersion(ctx context.Context, id, version string) (*database.Deployment, error) {
	res := &database.Deployment{}
	err := c.getDB(ctx).QueryRowxContext(ctx, "UPDATE deployments SET runtime_version=$1, updated_on=now() WHERE id=$2 RETURNING *", version, id).StructScan(res)
	if err != nil {
		return nil, parseErr("deployment", err)
	}
	return res, nil
}

func (c *connection) UpdateDeploymentUsedOn(ctx context.Context, ids []string) error {
	_, err := c.getDB(ctx).ExecContext(ctx, "UPDATE deployments SET used_on=now() WHERE id = any($1)", ids)
	if err != nil {
		return parseErr("deployment", err)
	}
	return nil
}

func (c *connection) UpdateDeploymentBranch(ctx context.Context, id, branch string) (*database.Deployment, error) {
	res := &database.Deployment{}
	err := c.getDB(ctx).QueryRowxContext(ctx, "UPDATE deployments SET branch=$1, updated_on=now() WHERE id=$2 RETURNING *", branch, id).StructScan(res)
	if err != nil {
		return nil, parseErr("deployment", err)
	}
	return res, nil
}

func (c *connection) CountDeploymentsForOrganization(ctx context.Context, orgID string) (*database.DeploymentsCount, error) {
	res := &database.DeploymentsCount{}
	err := c.getDB(ctx).QueryRowxContext(ctx, `
		SELECT COUNT(*) as deployments, COALESCE(SUM(slots), 0) as slots FROM deployments WHERE project_id IN (SELECT id FROM projects WHERE org_id = $1)`, orgID).StructScan(res)
	if err != nil {
		return nil, parseErr("deployments count", err)
	}
	return res, nil
}

func (c *connection) ResolveRuntimeSlotsUsed(ctx context.Context) ([]*database.RuntimeSlotsUsed, error) {
	var res []*database.RuntimeSlotsUsed
	err := c.getDB(ctx).SelectContext(ctx, &res, "SELECT d.runtime_host, SUM(d.slots) AS slots_used FROM deployments d GROUP BY d.runtime_host")
	if err != nil {
		return nil, parseErr("slots used", err)
	}
	return res, nil
}

func (c *connection) FindUsers(ctx context.Context) ([]*database.User, error) {
	var res []*database.User
	err := c.getDB(ctx).SelectContext(ctx, &res, "SELECT u.* FROM users u")
	if err != nil {
		return nil, parseErr("users", err)
	}
	return res, nil
}

func (c *connection) FindUser(ctx context.Context, id string) (*database.User, error) {
	res := &database.User{}
	err := c.getDB(ctx).QueryRowxContext(ctx, "SELECT u.* FROM users u WHERE u.id=$1", id).StructScan(res)
	if err != nil {
		return nil, parseErr("user", err)
	}
	return res, nil
}

func (c *connection) FindUserByEmail(ctx context.Context, email string) (*database.User, error) {
	res := &database.User{}
	err := c.getDB(ctx).QueryRowxContext(ctx, "SELECT u.* FROM users u WHERE lower(u.email)=lower($1)", email).StructScan(res)
	if err != nil {
		return nil, parseErr("user", err)
	}
	return res, nil
}

func (c *connection) FindUsersByEmailPattern(ctx context.Context, emailPattern, afterEmail string, limit int) ([]*database.User, error) {
	var res []*database.User
	err := c.getDB(ctx).SelectContext(ctx, &res, `SELECT u.* FROM users u
	WHERE lower(u.email) LIKE lower($1) AND lower(u.email) > lower($2)
	ORDER BY lower(u.email) LIMIT $3`, emailPattern, afterEmail, limit)
	if err != nil {
		return nil, parseErr("users", err)
	}
	return res, nil
}

// SearchProjectUsers searches for users that have access to the project.
func (c *connection) SearchProjectUsers(ctx context.Context, projectID, emailQuery, afterEmail string, limit int) ([]*database.User, error) {
	var res []*database.User
	err := c.getDB(ctx).SelectContext(ctx, &res, `
		SELECT u.* FROM users u
		WHERE u.id IN (
			SELECT upr.user_id FROM users_projects_roles upr WHERE upr.project_id=$1
			UNION
			SELECT ugu.user_id FROM usergroups_projects_roles ugpr JOIN usergroups_users ugu ON ugpr.usergroup_id = ugu.usergroup_id WHERE ugpr.project_id=$1
		)
		AND lower(u.email) LIKE lower($2)
		AND lower(u.email) > lower($3)
		ORDER BY lower(u.email) ASC LIMIT $4`, projectID, emailQuery, afterEmail, limit)
	if err != nil {
		return nil, parseErr("users", err)
	}
	return res, nil
}

func (c *connection) InsertUser(ctx context.Context, opts *database.InsertUserOptions) (*database.User, error) {
	if err := database.Validate(opts); err != nil {
		return nil, err
	}

	res := &database.User{}
	err := c.getDB(ctx).QueryRowxContext(ctx, "INSERT INTO users (email, display_name, photo_url, quota_singleuser_orgs, superuser) VALUES ($1, $2, $3, $4, $5) RETURNING *", opts.Email, opts.DisplayName, opts.PhotoURL, opts.QuotaSingleuserOrgs, opts.Superuser).StructScan(res)
	if err != nil {
		return nil, parseErr("user", err)
	}
	return res, nil
}

func (c *connection) CheckUsersEmpty(ctx context.Context) (bool, error) {
	var res bool
	err := c.getDB(ctx).QueryRowxContext(ctx, "SELECT NOT EXISTS (SELECT 1 FROM users limit 1) ").Scan(&res)
	if err != nil {
		return false, parseErr("check", err)
	}
	return res, nil
}

func (c *connection) DeleteUser(ctx context.Context, id string) error {
	res, err := c.getDB(ctx).ExecContext(ctx, "DELETE FROM users WHERE id=$1", id)
	return checkDeleteRow("user", res, err)
}

func (c *connection) UpdateUser(ctx context.Context, id string, opts *database.UpdateUserOptions) (*database.User, error) {
	if err := database.Validate(opts); err != nil {
		return nil, err
	}

	res := &database.User{}
	err := c.getDB(ctx).QueryRowxContext(ctx, "UPDATE users SET display_name=$2, photo_url=$3, github_username=$4, quota_singleuser_orgs=$5, preference_time_zone=$6, updated_on=now() WHERE id=$1 RETURNING *",
		id,
		opts.DisplayName,
		opts.PhotoURL,
		opts.GithubUsername,
		opts.QuotaSingleuserOrgs,
		opts.PreferenceTimeZone).StructScan(res)
	if err != nil {
		return nil, parseErr("user", err)
	}
	return res, nil
}

func (c *connection) UpdateUserActiveOn(ctx context.Context, ids []string) error {
	_, err := c.getDB(ctx).ExecContext(ctx, "UPDATE users SET active_on=now() WHERE id=ANY($1)", ids)
	if err != nil {
		return parseErr("user", err)
	}
	return nil
}

func (c *connection) CheckUserIsAnOrganizationMember(ctx context.Context, userID, orgID string) (bool, error) {
	var res bool
	err := c.getDB(ctx).QueryRowxContext(ctx, "SELECT EXISTS (SELECT 1 FROM users_orgs_roles WHERE user_id=$1 AND org_id=$2)", userID, orgID).Scan(&res)
	if err != nil {
		return false, parseErr("check", err)
	}
	return res, nil
}

func (c *connection) InsertUsergroup(ctx context.Context, opts *database.InsertUsergroupOptions) (*database.Usergroup, error) {
	if err := database.Validate(opts); err != nil {
		return nil, err
	}

	res := &database.Usergroup{}
	err := c.getDB(ctx).QueryRowxContext(ctx, `
		INSERT INTO usergroups (org_id, name) VALUES ($1, $2) RETURNING *
	`, opts.OrgID, opts.Name).StructScan(res)
	if err != nil {
		return nil, parseErr("usergroup", err)
	}
	return res, nil
}

func (c *connection) FindUsergroupsForUser(ctx context.Context, userID, orgID string) ([]*database.Usergroup, error) {
	var res []*database.Usergroup
	err := c.getDB(ctx).SelectContext(ctx, &res, `
		SELECT ug.* FROM usergroups ug JOIN usergroups_users uug ON ug.id = uug.usergroup_id
		WHERE uug.user_id = $1 AND ug.org_id = $2
	`, userID, orgID)
	if err != nil {
		return nil, parseErr("usergroup", err)
	}
	return res, nil
}

func (c *connection) InsertUsergroupMember(ctx context.Context, groupID, userID string) error {
	_, err := c.getDB(ctx).ExecContext(ctx, "INSERT INTO usergroups_users (user_id, usergroup_id) VALUES ($1, $2)", userID, groupID)
	if err != nil {
		return parseErr("usergroup member", err)
	}
	return nil
}

func (c *connection) DeleteUsergroupMember(ctx context.Context, groupID, userID string) error {
	res, err := c.getDB(ctx).ExecContext(ctx, "DELETE FROM usergroups_users WHERE user_id = $1 AND usergroup_id = $2", userID, groupID)
	return checkDeleteRow("usergroup member", res, err)
}

func (c *connection) FindUserAuthTokens(ctx context.Context, userID string) ([]*database.UserAuthToken, error) {
	var res []*database.UserAuthToken
	err := c.getDB(ctx).SelectContext(ctx, &res, "SELECT t.* FROM user_auth_tokens t WHERE t.user_id=$1", userID)
	if err != nil {
		return nil, parseErr("auth tokens", err)
	}
	return res, nil
}

func (c *connection) FindUserAuthToken(ctx context.Context, id string) (*database.UserAuthToken, error) {
	res := &database.UserAuthToken{}
	err := c.getDB(ctx).QueryRowxContext(ctx, "SELECT t.* FROM user_auth_tokens t WHERE t.id=$1", id).StructScan(res)
	if err != nil {
		return nil, parseErr("auth token", err)
	}
	return res, nil
}

func (c *connection) InsertUserAuthToken(ctx context.Context, opts *database.InsertUserAuthTokenOptions) (*database.UserAuthToken, error) {
	if err := database.Validate(opts); err != nil {
		return nil, err
	}

	res := &database.UserAuthToken{}
	err := c.getDB(ctx).QueryRowxContext(ctx, `
		INSERT INTO user_auth_tokens (id, secret_hash, user_id, display_name, auth_client_id, representing_user_id, expires_on)
		VALUES ($1, $2, $3, $4, $5, $6, $7) RETURNING *`,
		opts.ID, opts.SecretHash, opts.UserID, opts.DisplayName, opts.AuthClientID, opts.RepresentingUserID, opts.ExpiresOn,
	).StructScan(res)
	if err != nil {
		return nil, parseErr("auth token", err)
	}
	return res, nil
}

func (c *connection) UpdateUserAuthTokenUsedOn(ctx context.Context, ids []string) error {
	_, err := c.getDB(ctx).ExecContext(ctx, "UPDATE user_auth_tokens SET used_on=now() WHERE id=ANY($1)", ids)
	if err != nil {
		return parseErr("auth token", err)
	}
	return nil
}

func (c *connection) DeleteUserAuthToken(ctx context.Context, id string) error {
	res, err := c.getDB(ctx).ExecContext(ctx, "DELETE FROM user_auth_tokens WHERE id=$1", id)
	return checkDeleteRow("auth token", res, err)
}

func (c *connection) DeleteExpiredUserAuthTokens(ctx context.Context, retention time.Duration) error {
	_, err := c.getDB(ctx).ExecContext(ctx, "DELETE FROM user_auth_tokens WHERE expires_on IS NOT NULL AND expires_on + $1 < now()", retention)
	return parseErr("auth token", err)
}

// FindServicesByOrgID returns a list of services in an org.
func (c *connection) FindServicesByOrgID(ctx context.Context, orgID string) ([]*database.Service, error) {
	var res []*database.Service

	err := c.getDB(ctx).SelectContext(ctx, &res, "SELECT * FROM service WHERE org_id=$1", orgID)
	if err != nil {
		return nil, parseErr("service", err)
	}
	return res, nil
}

// FindService returns a service.
func (c *connection) FindService(ctx context.Context, id string) (*database.Service, error) {
	res := &database.Service{}
	err := c.getDB(ctx).QueryRowxContext(ctx, "SELECT * FROM service WHERE id=$1", id).StructScan(res)
	if err != nil {
		return nil, parseErr("service", err)
	}
	return res, nil
}

// FindServiceByName returns a service.
func (c *connection) FindServiceByName(ctx context.Context, orgID, name string) (*database.Service, error) {
	res := &database.Service{}

	err := c.getDB(ctx).QueryRowxContext(ctx, "SELECT * FROM service WHERE org_id=$1 AND name=$2", orgID, name).StructScan(res)
	if err != nil {
		return nil, parseErr("service", err)
	}
	return res, nil
}

// InsertService inserts a service.
func (c *connection) InsertService(ctx context.Context, opts *database.InsertServiceOptions) (*database.Service, error) {
	if err := database.Validate(opts); err != nil {
		return nil, err
	}

	res := &database.Service{}
	err := c.getDB(ctx).QueryRowxContext(ctx, `
		INSERT INTO service (org_id, name)
		VALUES ($1, $2) RETURNING *`,
		opts.OrgID, opts.Name,
	).StructScan(res)
	if err != nil {
		return nil, parseErr("service", err)
	}
	return res, nil
}

// UpdateService updates a service.
func (c *connection) UpdateService(ctx context.Context, id string, opts *database.UpdateServiceOptions) (*database.Service, error) {
	if err := database.Validate(opts); err != nil {
		return nil, err
	}

	res := &database.Service{}
	err := c.getDB(ctx).QueryRowxContext(ctx, `
		UPDATE service
		SET name=$1
		WHERE id=$2 RETURNING *`,
		opts.Name, id,
	).StructScan(res)
	if err != nil {
		return nil, parseErr("service", err)
	}
	return res, nil
}

// UpdateServiceActiceOn updates a service's active_on timestamp.
func (c *connection) UpdateServiceActiveOn(ctx context.Context, ids []string) error {
	_, err := c.getDB(ctx).ExecContext(ctx, "UPDATE service SET active_on=now() WHERE id=ANY($1)", ids)
	if err != nil {
		return parseErr("service", err)
	}
	return nil
}

// DeleteService deletes a service.
func (c *connection) DeleteService(ctx context.Context, id string) error {
	res, err := c.getDB(ctx).ExecContext(ctx, "DELETE FROM service WHERE id=$1", id)
	return checkDeleteRow("service", res, err)
}

// FindSeviceAuthTokens returns a list of service auth tokens.
func (c *connection) FindServiceAuthTokens(ctx context.Context, serviceID string) ([]*database.ServiceAuthToken, error) {
	var res []*database.ServiceAuthToken
	err := c.getDB(ctx).SelectContext(ctx, &res, "SELECT t.* FROM service_auth_tokens t WHERE t.service_id=$1", serviceID)
	if err != nil {
		return nil, parseErr("service auth tokens", err)
	}
	return res, nil
}

// FindServiceAuthToken returns a service auth token.
func (c *connection) FindServiceAuthToken(ctx context.Context, id string) (*database.ServiceAuthToken, error) {
	res := &database.ServiceAuthToken{}
	err := c.getDB(ctx).QueryRowxContext(ctx, "SELECT t.* FROM service_auth_tokens t WHERE t.id=$1", id).StructScan(res)
	if err != nil {
		return nil, parseErr("service auth token", err)
	}
	return res, nil
}

// InsertServiceAuthToken inserts a service auth token.
func (c *connection) InsertServiceAuthToken(ctx context.Context, opts *database.InsertServiceAuthTokenOptions) (*database.ServiceAuthToken, error) {
	if err := database.Validate(opts); err != nil {
		return nil, err
	}

	res := &database.ServiceAuthToken{}
	err := c.getDB(ctx).QueryRowxContext(ctx, `
		INSERT INTO service_auth_tokens (id, secret_hash, service_id, expires_on)
		VALUES ($1, $2, $3, $4) RETURNING *`,
		opts.ID, opts.SecretHash, opts.ServiceID, opts.ExpiresOn,
	).StructScan(res)
	if err != nil {
		return nil, parseErr("service auth token", err)
	}
	return res, nil
}

func (c *connection) UpdateServiceAuthTokenUsedOn(ctx context.Context, ids []string) error {
	_, err := c.getDB(ctx).ExecContext(ctx, "UPDATE service_auth_tokens SET used_on=now() WHERE id=ANY($1)", ids)
	if err != nil {
		return parseErr("service auth token", err)
	}
	return nil
}

// DeleteServiceAuthToken deletes a service auth token.
func (c *connection) DeleteServiceAuthToken(ctx context.Context, id string) error {
	res, err := c.getDB(ctx).ExecContext(ctx, "DELETE FROM service_auth_tokens WHERE id=$1", id)
	return checkDeleteRow("service auth token", res, err)
}

// DeleteExpiredServiceAuthTokens deletes expired service auth tokens.
func (c *connection) DeleteExpiredServiceAuthTokens(ctx context.Context, retention time.Duration) error {
	_, err := c.getDB(ctx).ExecContext(ctx, "DELETE FROM service_auth_tokens WHERE expires_on IS NOT NULL AND expires_on + $1 < now()", retention)
	return parseErr("service auth token", err)
}

func (c *connection) FindDeploymentAuthToken(ctx context.Context, id string) (*database.DeploymentAuthToken, error) {
	res := &database.DeploymentAuthToken{}
	err := c.getDB(ctx).QueryRowxContext(ctx, "SELECT t.* FROM deployment_auth_tokens t WHERE t.id=$1", id).StructScan(res)
	if err != nil {
		return nil, parseErr("deployment auth token", err)
	}
	return res, nil
}

func (c *connection) InsertDeploymentAuthToken(ctx context.Context, opts *database.InsertDeploymentAuthTokenOptions) (*database.DeploymentAuthToken, error) {
	if err := database.Validate(opts); err != nil {
		return nil, err
	}

	res := &database.DeploymentAuthToken{}
	err := c.getDB(ctx).QueryRowxContext(ctx, `
		INSERT INTO deployment_auth_tokens (id, secret_hash, deployment_id, expires_on)
		VALUES ($1, $2, $3, $4) RETURNING *`,
		opts.ID, opts.SecretHash, opts.DeploymentID, opts.ExpiresOn,
	).StructScan(res)
	if err != nil {
		return nil, parseErr("deployment auth token", err)
	}
	return res, nil
}

func (c *connection) UpdateDeploymentAuthTokenUsedOn(ctx context.Context, ids []string) error {
	_, err := c.getDB(ctx).ExecContext(ctx, "UPDATE deployment_auth_tokens SET used_on=now() WHERE id=ANY($1)", ids)
	if err != nil {
		return parseErr("deployment auth token", err)
	}
	return nil
}

func (c *connection) DeleteExpiredDeploymentAuthTokens(ctx context.Context, retention time.Duration) error {
	_, err := c.getDB(ctx).ExecContext(ctx, "DELETE FROM deployment_auth_tokens WHERE expires_on IS NOT NULL AND expires_on + $1 < now()", retention)
	return parseErr("deployment auth token", err)
}

func (c *connection) FindDeviceAuthCodeByDeviceCode(ctx context.Context, deviceCode string) (*database.DeviceAuthCode, error) {
	authCode := &database.DeviceAuthCode{}
	err := c.getDB(ctx).QueryRowxContext(ctx, "SELECT * FROM device_auth_codes WHERE device_code = $1", deviceCode).StructScan(authCode)
	if err != nil {
		return nil, parseErr("device auth code", err)
	}
	return authCode, nil
}

func (c *connection) FindPendingDeviceAuthCodeByUserCode(ctx context.Context, userCode string) (*database.DeviceAuthCode, error) {
	authCode := &database.DeviceAuthCode{}
	err := c.getDB(ctx).QueryRowxContext(ctx, "SELECT * FROM device_auth_codes WHERE user_code = $1 AND expires_on > now() AND approval_state = 0", userCode).StructScan(authCode)
	if err != nil {
		return nil, parseErr("device auth code", err)
	}
	return authCode, nil
}

func (c *connection) InsertDeviceAuthCode(ctx context.Context, deviceCode, userCode, clientID string, expiresOn time.Time) (*database.DeviceAuthCode, error) {
	res := &database.DeviceAuthCode{}
	err := c.getDB(ctx).QueryRowxContext(ctx,
		`INSERT INTO device_auth_codes (device_code, user_code, expires_on, approval_state, client_id)
		VALUES ($1, $2, $3, $4, $5)  RETURNING *`, deviceCode, userCode, expiresOn, database.DeviceAuthCodeStatePending, clientID).StructScan(res)
	if err != nil {
		return nil, parseErr("device auth code", err)
	}
	return res, nil
}

func (c *connection) DeleteDeviceAuthCode(ctx context.Context, deviceCode string) error {
	res, err := c.getDB(ctx).ExecContext(ctx, "DELETE FROM device_auth_codes WHERE device_code=$1", deviceCode)
	return checkDeleteRow("device auth code", res, err)
}

func (c *connection) UpdateDeviceAuthCode(ctx context.Context, id, userID string, approvalState database.DeviceAuthCodeState) error {
	res, err := c.getDB(ctx).ExecContext(ctx, "UPDATE device_auth_codes SET approval_state=$1, user_id=$2, updated_on=now() WHERE id=$3", approvalState, userID, id)
	return checkUpdateRow("device auth code", res, err)
}

func (c *connection) DeleteExpiredDeviceAuthCodes(ctx context.Context, retention time.Duration) error {
	_, err := c.getDB(ctx).ExecContext(ctx, "DELETE FROM device_auth_codes WHERE expires_on + $1 < now()", retention)
	return parseErr("device auth code", err)
}

func (c *connection) FindOrganizationRole(ctx context.Context, name string) (*database.OrganizationRole, error) {
	role := &database.OrganizationRole{}
	err := c.getDB(ctx).QueryRowxContext(ctx, "SELECT * FROM org_roles WHERE lower(name)=lower($1)", name).StructScan(role)
	if err != nil {
		return nil, parseErr("org role", err)
	}
	return role, nil
}

func (c *connection) FindProjectRole(ctx context.Context, name string) (*database.ProjectRole, error) {
	role := &database.ProjectRole{}
	err := c.getDB(ctx).QueryRowxContext(ctx, "SELECT * FROM project_roles WHERE lower(name)=lower($1)", name).StructScan(role)
	if err != nil {
		return nil, parseErr("project role", err)
	}
	return role, nil
}

func (c *connection) ResolveOrganizationRolesForUser(ctx context.Context, userID, orgID string) ([]*database.OrganizationRole, error) {
	var res []*database.OrganizationRole
	err := c.getDB(ctx).SelectContext(ctx, &res, `
		SELECT r.* FROM users_orgs_roles uor
		JOIN org_roles r ON uor.org_role_id = r.id
		WHERE uor.user_id = $1 AND uor.org_id = $2
		UNION
		SELECT * FROM org_roles WHERE id IN (
			SELECT org_role_id FROM usergroups_orgs_roles uor JOIN usergroups_users uug
			ON uor.usergroup_id = uug.usergroup_id WHERE uug.user_id = $1 AND uor.org_id = $2
		)`, userID, orgID)
	if err != nil {
		return nil, parseErr("org roles", err)
	}
	return res, nil
}

func (c *connection) ResolveProjectRolesForUser(ctx context.Context, userID, projectID string) ([]*database.ProjectRole, error) {
	var res []*database.ProjectRole
	err := c.getDB(ctx).SelectContext(ctx, &res, `
		SELECT r.* FROM users_projects_roles upr
		JOIN project_roles r ON upr.project_role_id = r.id
		WHERE upr.user_id = $1 AND upr.project_id = $2
		UNION
		SELECT * FROM project_roles WHERE id IN (
			SELECT project_role_id FROM usergroups_projects_roles upr JOIN usergroups_users uug
			ON upr.usergroup_id = uug.usergroup_id WHERE uug.user_id = $1 AND upr.project_id = $2
		)`, userID, projectID)
	if err != nil {
		return nil, parseErr("project roles", err)
	}
	return res, nil
}

func (c *connection) FindOrganizationMemberUsers(ctx context.Context, orgID, afterEmail string, limit int) ([]*database.Member, error) {
	var res []*database.Member
	err := c.getDB(ctx).SelectContext(ctx, &res, `
		SELECT u.id, u.email, u.display_name, u.created_on, u.updated_on, r.name FROM users u
    	JOIN users_orgs_roles uor ON u.id = uor.user_id
		JOIN org_roles r ON r.id = uor.org_role_id
		WHERE uor.org_id=$1 AND lower(u.email) > lower($2)
		ORDER BY lower(u.email) LIMIT $3
	`, orgID, afterEmail, limit)
	if err != nil {
		return nil, parseErr("org members", err)
	}
	return res, nil
}

func (c *connection) FindOrganizationMemberUsersByRole(ctx context.Context, orgID, roleID string) ([]*database.User, error) {
	var res []*database.User
	err := c.getDB(ctx).SelectContext(
		ctx, &res, "SELECT u.* FROM users u JOIN users_orgs_roles uor on u.id = uor.user_id WHERE uor.org_id=$1 AND uor.org_role_id=$2", orgID, roleID)
	if err != nil {
		return nil, parseErr("org members", err)
	}
	return res, nil
}

func (c *connection) InsertOrganizationMemberUser(ctx context.Context, orgID, userID, roleID string) error {
	res, err := c.getDB(ctx).ExecContext(ctx, "INSERT INTO users_orgs_roles (user_id, org_id, org_role_id) VALUES ($1, $2, $3)", userID, orgID, roleID)
	if err != nil {
		return parseErr("org member", err)
	}
	rows, err := res.RowsAffected()
	if err != nil {
		return err
	}
	if rows == 0 {
		return fmt.Errorf("no rows affected when adding user to organization")
	}
	return nil
}

func (c *connection) DeleteOrganizationMemberUser(ctx context.Context, orgID, userID string) error {
	res, err := c.getDB(ctx).ExecContext(ctx, "DELETE FROM users_orgs_roles WHERE user_id = $1 AND org_id = $2", userID, orgID)
	return checkDeleteRow("org member", res, err)
}

func (c *connection) UpdateOrganizationMemberUserRole(ctx context.Context, orgID, userID, roleID string) error {
	res, err := c.getDB(ctx).ExecContext(ctx, `UPDATE users_orgs_roles SET org_role_id = $1 WHERE user_id = $2 AND org_id = $3`, roleID, userID, orgID)
	return checkUpdateRow("org member", res, err)
}

func (c *connection) CountSingleuserOrganizationsForMemberUser(ctx context.Context, userID string) (int, error) {
	var count int
	err := c.getDB(ctx).QueryRowxContext(ctx, `
		SELECT COALESCE(SUM(total_count), 0) as total_count FROM (
			SELECT CASE WHEN COUNT(*) = 1 THEN 1 ELSE 0 END as total_count FROM users_orgs_roles WHERE org_id IN (
				SELECT org_id FROM users_orgs_roles WHERE user_id = $1
			) GROUP BY org_id
		) as subquery
	`, userID).Scan(&count)
	if err != nil {
		return 0, parseErr("singleuser orgs count", err)
	}
	return count, nil
}

func (c *connection) FindProjectMemberUsers(ctx context.Context, projectID, afterEmail string, limit int) ([]*database.Member, error) {
	var res []*database.Member
	err := c.getDB(ctx).SelectContext(ctx, &res, `
		SELECT u.id, u.email, u.display_name, u.created_on, u.updated_on, r.name FROM users u
    	JOIN users_projects_roles upr ON u.id = upr.user_id
		JOIN project_roles r ON r.id = upr.project_role_id
		WHERE upr.project_id=$1 AND lower(u.email) > lower($2)
		ORDER BY lower(u.email) LIMIT $3
	`, projectID, afterEmail, limit)
	if err != nil {
		return nil, parseErr("project members", err)
	}
	return res, nil
}

func (c *connection) FindSuperusers(ctx context.Context) ([]*database.User, error) {
	var res []*database.User
	err := c.getDB(ctx).SelectContext(ctx, &res, `SELECT u.* FROM users u WHERE u.superuser = true`)
	if err != nil {
		return nil, parseErr("project members", err)
	}
	return res, nil
}

func (c *connection) UpdateSuperuser(ctx context.Context, userID string, superuser bool) error {
	res, err := c.getDB(ctx).ExecContext(ctx, `UPDATE users SET superuser=$2, updated_on=now() WHERE id=$1`, userID, superuser)
	return checkUpdateRow("superuser", res, err)
}

func (c *connection) InsertProjectMemberUser(ctx context.Context, projectID, userID, roleID string) error {
	res, err := c.getDB(ctx).ExecContext(ctx, "INSERT INTO users_projects_roles (user_id, project_id, project_role_id) VALUES ($1, $2, $3)", userID, projectID, roleID)
	if err != nil {
		return parseErr("project member", err)
	}
	rows, err := res.RowsAffected()
	if err != nil {
		return err
	}
	if rows == 0 {
		return fmt.Errorf("no rows affected when adding user to project")
	}
	return nil
}

func (c *connection) InsertProjectMemberUsergroup(ctx context.Context, groupID, projectID, roleID string) error {
	_, err := c.getDB(ctx).ExecContext(ctx, "INSERT INTO usergroups_projects_roles (usergroup_id, project_id, project_role_id) VALUES ($1, $2, $3)", groupID, projectID, roleID)
	if err != nil {
		return parseErr("project group member", err)
	}
	return nil
}

func (c *connection) DeleteProjectMemberUser(ctx context.Context, projectID, userID string) error {
	res, err := c.getDB(ctx).ExecContext(ctx, "DELETE FROM users_projects_roles WHERE user_id = $1 AND project_id = $2", userID, projectID)
	return checkDeleteRow("project member", res, err)
}

func (c *connection) DeleteAllProjectMemberUserForOrganization(ctx context.Context, orgID, userID string) error {
	_, err := c.getDB(ctx).ExecContext(ctx, "DELETE FROM users_projects_roles upr WHERE upr.user_id = $1 AND upr.project_id IN (SELECT p.id FROM projects p WHERE p.org_id = $2)", userID, orgID)
	if err != nil {
		return parseErr("project member", err)
	}
	return nil
}

func (c *connection) UpdateProjectMemberUserRole(ctx context.Context, projectID, userID, roleID string) error {
	res, err := c.getDB(ctx).ExecContext(ctx, `UPDATE users_projects_roles SET project_role_id = $1 WHERE user_id = $2 AND project_id = $3`, roleID, userID, projectID)
	return checkUpdateRow("project member", res, err)
}

func (c *connection) FindOrganizationInvites(ctx context.Context, orgID, afterEmail string, limit int) ([]*database.Invite, error) {
	var res []*database.Invite
	err := c.getDB(ctx).SelectContext(ctx, &res, `
		SELECT uoi.email, ur.name as role, u.email as invited_by
		FROM org_invites uoi JOIN org_roles ur ON uoi.org_role_id = ur.id JOIN users u ON uoi.invited_by_user_id = u.id
		WHERE uoi.org_id = $1 AND lower(uoi.email) > lower($2)
		ORDER BY lower(uoi.email) LIMIT $3
	`, orgID, afterEmail, limit)
	if err != nil {
		return nil, parseErr("org invites", err)
	}
	return res, nil
}

func (c *connection) FindOrganizationInvitesByEmail(ctx context.Context, userEmail string) ([]*database.OrganizationInvite, error) {
	var res []*database.OrganizationInvite
	err := c.getDB(ctx).SelectContext(ctx, &res, "SELECT * FROM org_invites WHERE lower(email) = lower($1)", userEmail)
	if err != nil {
		return nil, parseErr("org invites", err)
	}
	return res, nil
}

func (c *connection) FindOrganizationInvite(ctx context.Context, orgID, userEmail string) (*database.OrganizationInvite, error) {
	res := &database.OrganizationInvite{}
	err := c.getDB(ctx).QueryRowxContext(ctx, "SELECT * FROM org_invites WHERE lower(email) = lower($1) AND org_id = $2", userEmail, orgID).StructScan(res)
	if err != nil {
		return nil, parseErr("org invite", err)
	}
	return res, nil
}

func (c *connection) InsertOrganizationInvite(ctx context.Context, opts *database.InsertOrganizationInviteOptions) error {
	if err := database.Validate(opts); err != nil {
		return err
	}

	_, err := c.getDB(ctx).ExecContext(ctx, "INSERT INTO org_invites (email, invited_by_user_id, org_id, org_role_id) VALUES ($1, $2, $3, $4)", opts.Email, opts.InviterID, opts.OrgID, opts.RoleID)
	if err != nil {
		return parseErr("org invite", err)
	}
	return nil
}

func (c *connection) DeleteOrganizationInvite(ctx context.Context, id string) error {
	res, err := c.getDB(ctx).ExecContext(ctx, "DELETE FROM org_invites WHERE id = $1", id)
	return checkDeleteRow("org invite", res, err)
}

func (c *connection) CountInvitesForOrganization(ctx context.Context, orgID string) (int, error) {
	var count int
	// count outstanding org invites as well as project invites for this org
	err := c.getDB(ctx).QueryRowxContext(ctx, `
		SELECT COALESCE(SUM(total_count), 0) as total_count FROM (
  			SELECT COUNT(*) as total_count FROM org_invites WHERE org_id = $1
  			UNION ALL
  			SELECT COUNT(*) as total_count FROM project_invites WHERE project_id IN (SELECT id FROM projects WHERE org_id = $1)
		) as subquery
		`, orgID).Scan(&count)
	if err != nil {
		return 0, parseErr("invites count", err)
	}
	return count, nil
}

func (c *connection) UpdateOrganizationInviteRole(ctx context.Context, id, roleID string) error {
	res, err := c.getDB(ctx).ExecContext(ctx, `UPDATE org_invites SET org_role_id = $1 WHERE id = $2`, roleID, id)
	return checkUpdateRow("org invite", res, err)
}

func (c *connection) FindProjectInvites(ctx context.Context, projectID, afterEmail string, limit int) ([]*database.Invite, error) {
	var res []*database.Invite
	err := c.getDB(ctx).SelectContext(ctx, &res, `
			SELECT upi.email, ur.name as role, u.email as invited_by
			FROM project_invites upi JOIN project_roles ur ON upi.project_role_id = ur.id JOIN users u ON upi.invited_by_user_id = u.id
			WHERE upi.project_id = $1 AND lower(upi.email) > lower($2)
			ORDER BY lower(upi.email) LIMIT $3
	`, projectID, afterEmail, limit)
	if err != nil {
		return nil, parseErr("project invites", err)
	}
	return res, nil
}

func (c *connection) FindProjectInvitesByEmail(ctx context.Context, userEmail string) ([]*database.ProjectInvite, error) {
	var res []*database.ProjectInvite
	err := c.getDB(ctx).SelectContext(ctx, &res, "SELECT * FROM project_invites WHERE lower(email) = lower($1)", userEmail)
	if err != nil {
		return nil, parseErr("project invites", err)
	}
	return res, nil
}

func (c *connection) FindProjectInvite(ctx context.Context, projectID, userEmail string) (*database.ProjectInvite, error) {
	res := &database.ProjectInvite{}
	err := c.getDB(ctx).QueryRowxContext(ctx, "SELECT * FROM project_invites WHERE lower(email) = lower($1) AND project_id = $2", userEmail, projectID).StructScan(res)
	if err != nil {
		return nil, parseErr("project invite", err)
	}
	return res, nil
}

func (c *connection) InsertProjectInvite(ctx context.Context, opts *database.InsertProjectInviteOptions) error {
	if err := database.Validate(opts); err != nil {
		return err
	}

	_, err := c.getDB(ctx).ExecContext(ctx, "INSERT INTO project_invites (email, invited_by_user_id, project_id, project_role_id) VALUES ($1, $2, $3, $4)", opts.Email, opts.InviterID, opts.ProjectID, opts.RoleID)
	if err != nil {
		return parseErr("project invite", err)
	}
	return nil
}

func (c *connection) DeleteProjectInvite(ctx context.Context, id string) error {
	res, err := c.getDB(ctx).ExecContext(ctx, "DELETE FROM project_invites WHERE id = $1", id)
	return checkDeleteRow("project invite", res, err)
}

func (c *connection) UpdateProjectInviteRole(ctx context.Context, id, roleID string) error {
	res, err := c.getDB(ctx).ExecContext(ctx, `UPDATE project_invites SET project_role_id = $1 WHERE id = $2`, roleID, id)
	return checkUpdateRow("project invite", res, err)
}

// FindBookmarks returns a list of bookmarks for a user per project
func (c *connection) FindBookmarks(ctx context.Context, projectID, resourceKind, resourceName, userID string) ([]*database.Bookmark, error) {
	var res []*database.Bookmark
	err := c.getDB(ctx).SelectContext(ctx, &res, `SELECT * FROM bookmarks WHERE project_id = $1 and resource_kind = $2 and resource_name = $3 and (user_id = $4 or shared = true or "default" = true)`,
		projectID, resourceKind, resourceName, userID)
	if err != nil {
		return nil, parseErr("bookmarks", err)
	}
	return res, nil
}

// FindBookmark returns a bookmark for given bookmark id
func (c *connection) FindBookmark(ctx context.Context, bookmarkID string) (*database.Bookmark, error) {
	res := &database.Bookmark{}
	err := c.getDB(ctx).QueryRowxContext(ctx, "SELECT * FROM bookmarks WHERE id = $1", bookmarkID).StructScan(res)
	if err != nil {
		return nil, parseErr("bookmarks", err)
	}
	return res, nil
}

func (c *connection) FindDefaultBookmark(ctx context.Context, projectID, resourceKind, resourceName string) (*database.Bookmark, error) {
	res := &database.Bookmark{}
	err := c.getDB(ctx).QueryRowxContext(ctx, `SELECT * FROM bookmarks WHERE project_id = $1 and resource_kind = $2 and resource_name = $3 and "default" = true`,
		projectID, resourceKind, resourceName).StructScan(res)
	if err != nil {
		return nil, parseErr("bookmarks", err)
	}
	return res, nil
}

// InsertBookmark inserts a bookmark for a user per project
func (c *connection) InsertBookmark(ctx context.Context, opts *database.InsertBookmarkOptions) (*database.Bookmark, error) {
	if err := database.Validate(opts); err != nil {
		return nil, err
	}

	res := &database.Bookmark{}
<<<<<<< HEAD
	err := c.getDB(ctx).QueryRowxContext(ctx, `INSERT INTO bookmarks (display_name, data, dashboard_name, project_id, user_id)
		VALUES ($1, $2, $3, $4, $5) RETURNING *`,
		opts.DisplayName, opts.Data, opts.DashboardName, opts.ProjectID, opts.UserID).StructScan(res)
=======
	err := c.getDB(ctx).QueryRowxContext(ctx, `INSERT INTO bookmarks (display_name, description, data, resource_kind, resource_name, project_id, user_id, "default", shared) 
		VALUES ($1, $2, $3, $4, $5, $6, $7, $8, $9) RETURNING *`,
		opts.DisplayName, opts.Description, opts.Data, opts.ResourceKind, opts.ResourceName, opts.ProjectID, opts.UserID, opts.Default, opts.Shared).StructScan(res)
>>>>>>> b5f9dede
	if err != nil {
		return nil, parseErr("bookmarks", err)
	}
	return res, nil
}

func (c *connection) UpdateBookmark(ctx context.Context, opts *database.UpdateBookmarkOptions) error {
	if err := database.Validate(opts); err != nil {
		return err
	}
	res, err := c.getDB(ctx).ExecContext(ctx, `UPDATE bookmarks SET display_name=$1, description=$2, data=$3, shared=$4 WHERE id=$5`,
		opts.DisplayName, opts.Description, opts.Data, opts.Shared, opts.BookmarkID)
	return checkUpdateRow("bookmark", res, err)
}

// DeleteBookmark deletes a bookmark for a given bookmark id
func (c *connection) DeleteBookmark(ctx context.Context, bookmarkID string) error {
	res, err := c.getDB(ctx).ExecContext(ctx, "DELETE FROM bookmarks WHERE id = $1", bookmarkID)
	return checkDeleteRow("bookmarks", res, err)
}

func (c *connection) FindVirtualFiles(ctx context.Context, projectID, branch string, afterUpdatedOn time.Time, afterPath string, limit int) ([]*database.VirtualFile, error) {
	var res []*database.VirtualFile
	err := c.getDB(ctx).SelectContext(ctx, &res, `
		SELECT path, data, deleted, updated_on
		FROM virtual_files
		WHERE project_id=$1 AND branch=$2 AND (updated_on>$3 OR updated_on=$3 AND path>$4)
		ORDER BY updated_on, path LIMIT $5
	`, projectID, branch, afterUpdatedOn, afterPath, limit)
	if err != nil {
		return nil, parseErr("virtual files", err)
	}
	return res, nil
}

func (c *connection) FindVirtualFile(ctx context.Context, projectID, branch, path string) (*database.VirtualFile, error) {
	res := &database.VirtualFile{}
	err := c.getDB(ctx).QueryRowxContext(ctx, `
		SELECT path, data, deleted, updated_on
		FROM virtual_files
		WHERE project_id=$1 AND branch=$2 AND path=$3
	`, projectID, branch, path).StructScan(res)
	if err != nil {
		return nil, parseErr("virtual files", err)
	}
	return res, nil
}

func (c *connection) UpsertVirtualFile(ctx context.Context, opts *database.InsertVirtualFileOptions) error {
	if err := database.Validate(opts); err != nil {
		return err
	}

	_, err := c.getDB(ctx).ExecContext(ctx, `
		INSERT INTO virtual_files (project_id, branch, path, data, deleted)
		VALUES ($1, $2, $3, $4, FALSE)
		ON CONFLICT (project_id, branch, path) DO UPDATE SET
			data = EXCLUDED.data,
			deleted = FALSE,
			updated_on = now()
	`, opts.ProjectID, opts.Branch, opts.Path, opts.Data)
	if err != nil {
		return parseErr("virtual file", err)
	}
	return nil
}

func (c *connection) UpdateVirtualFileDeleted(ctx context.Context, projectID, branch, path string) error {
	res, err := c.getDB(ctx).ExecContext(ctx, `
		UPDATE virtual_files SET
			data = ''::BYTEA,
			deleted = TRUE,
			updated_on = now()
		WHERE project_id=$1 AND branch=$2 AND path=$3`, projectID, branch, path)
	return checkUpdateRow("virtual file", res, err)
}

func (c *connection) DeleteExpiredVirtualFiles(ctx context.Context, retention time.Duration) error {
	_, err := c.getDB(ctx).ExecContext(ctx, `DELETE FROM virtual_files WHERE deleted AND updated_on + $1 < now()`, retention)
	return parseErr("virtual files", err)
}

// projectDTO wraps database.Project, using the pgtype package to handle types that pgx can't read directly into their native Go types.
type projectDTO struct {
	*database.Project
	ProdVariables pgtype.JSON `db:"prod_variables"`
	Annotations   pgtype.JSON `db:"annotations"`
}

func (p *projectDTO) AsProject() (*database.Project, error) {
	err := p.ProdVariables.AssignTo(&p.Project.ProdVariables)
	if err != nil {
		return nil, err
	}

	err = p.Annotations.AssignTo(&p.Project.Annotations)
	if err != nil {
		return nil, err
	}

	return p.Project, nil
}

func projectsFromDTOs(dtos []*projectDTO) ([]*database.Project, error) {
	res := make([]*database.Project, len(dtos))
	for i, dto := range dtos {
		var err error
		res[i], err = dto.AsProject()
		if err != nil {
			return nil, err
		}
	}
	return res, nil
}

func checkUpdateRow(target string, res sql.Result, err error) error {
	if err != nil {
		return parseErr(target, err)
	}
	n, err := res.RowsAffected()
	if err != nil {
		return parseErr(target, err)
	}
	if n == 0 {
		return parseErr(target, sql.ErrNoRows)
	}
	if n > 1 {
		// This should never happen
		panic(fmt.Errorf("expected to update 1 row, but updated %d", n))
	}
	return nil
}

func checkDeleteRow(target string, res sql.Result, err error) error {
	if err != nil {
		return parseErr(target, err)
	}
	n, err := res.RowsAffected()
	if err != nil {
		return parseErr(target, err)
	}
	if n == 0 {
		return parseErr(target, sql.ErrNoRows)
	}
	if n > 1 {
		// This should never happen
		panic(fmt.Errorf("expected to delete 1 row, but deleted %d", n))
	}
	return nil
}

func parseErr(target string, err error) error {
	if err == nil {
		return nil
	}
	if errors.Is(err, sql.ErrNoRows) {
		if target == "" {
			return database.ErrNotFound
		}
		return &wrappedError{
			msg: fmt.Sprintf("%s not found", target),
			// wrap database.ErrNotFound so checks with errors.Is(...) still work
			err: database.ErrNotFound,
		}
	}
	var pgerr *pgconn.PgError
	if !errors.As(err, &pgerr) {
		return err
	}
	if pgerr.Code == "23505" { // unique_violation
		switch pgerr.ConstraintName {
		case "orgs_name_idx":
			return newAlreadyExistsErr("an org with that name already exists")
		case "projects_name_idx":
			return newAlreadyExistsErr("a project with that name already exists in the org")
		case "users_email_idx":
			return newAlreadyExistsErr("a user with that email already exists")
		case "usergroups_name_idx":
			return newAlreadyExistsErr("a usergroup with that name already exists in the org")
		case "usergroups_users_pkey":
			return newAlreadyExistsErr("user is already a member of the usergroup")
		case "users_orgs_roles_pkey":
			return newAlreadyExistsErr("user is already a member of the org")
		case "users_projects_roles_pkey":
			return newAlreadyExistsErr("user is already a member of the project")
		case "usergroups_orgs_roles_pkey":
			return newAlreadyExistsErr("usergroup is already a member of the org")
		case "usergroups_projects_roles_pkey":
			return newAlreadyExistsErr("usergroup is already a member of the project")
		case "org_invites_email_org_idx":
			return newAlreadyExistsErr("email has already been invited to the org")
		case "project_invites_email_project_idx":
			return newAlreadyExistsErr("email has already been invited to the project")
		case "orgs_autoinvite_domains_org_id_domain_idx":
			return newAlreadyExistsErr("domain has already been added for the org")
		case "service_name_idx":
			return newAlreadyExistsErr("a service with that name already exists in the org")
		case "virtual_files_pkey":
			return newAlreadyExistsErr("a virtual file already exists at that path")
		default:
			if target == "" {
				return database.ErrNotUnique
			}
			return newAlreadyExistsErr(fmt.Sprintf("%s already exists", target))
		}
	}
	return err
}

func newAlreadyExistsErr(msg string) error {
	// wrap database.ErrNotUnique so checks with errors.Is(...) still work
	return &wrappedError{msg: msg, err: database.ErrNotUnique}
}

type wrappedError struct {
	msg string
	err error
}

func (e *wrappedError) Error() string {
	return e.msg
}

func (e *wrappedError) Unwrap() error {
	return e.err
}<|MERGE_RESOLUTION|>--- conflicted
+++ resolved
@@ -1300,15 +1300,9 @@
 	}
 
 	res := &database.Bookmark{}
-<<<<<<< HEAD
-	err := c.getDB(ctx).QueryRowxContext(ctx, `INSERT INTO bookmarks (display_name, data, dashboard_name, project_id, user_id)
-		VALUES ($1, $2, $3, $4, $5) RETURNING *`,
-		opts.DisplayName, opts.Data, opts.DashboardName, opts.ProjectID, opts.UserID).StructScan(res)
-=======
-	err := c.getDB(ctx).QueryRowxContext(ctx, `INSERT INTO bookmarks (display_name, description, data, resource_kind, resource_name, project_id, user_id, "default", shared) 
+	err := c.getDB(ctx).QueryRowxContext(ctx, `INSERT INTO bookmarks (display_name, description, data, resource_kind, resource_name, project_id, user_id, "default", shared)
 		VALUES ($1, $2, $3, $4, $5, $6, $7, $8, $9) RETURNING *`,
 		opts.DisplayName, opts.Description, opts.Data, opts.ResourceKind, opts.ResourceName, opts.ProjectID, opts.UserID, opts.Default, opts.Shared).StructScan(res)
->>>>>>> b5f9dede
 	if err != nil {
 		return nil, parseErr("bookmarks", err)
 	}
