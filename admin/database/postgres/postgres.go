--- conflicted
+++ resolved
@@ -1580,13 +1580,6 @@
 	return res, nil
 }
 
-<<<<<<< HEAD
-func (c *connection) FindOrganizationIDsWithBilling(ctx context.Context) ([]string, error) {
-	var res []string
-	err := c.getDB(ctx).SelectContext(ctx, &res, `SELECT id FROM orgs WHERE billing_customer_id <> ''`)
-	if err != nil {
-		return nil, parseErr("billing orgs", err)
-=======
 func (c *connection) FindUnusedAssets(ctx context.Context, limit int) ([]*database.Asset, error) {
 	var res []*database.Asset
 	// We skip unused assets created in last 6 hours to prevent race condition
@@ -1600,12 +1593,24 @@
 	`, limit)
 	if err != nil {
 		return nil, parseErr("assets", err)
->>>>>>> 2f3b78a8
-	}
-	return res, nil
-}
-
-<<<<<<< HEAD
+	}
+	return res, nil
+}
+
+func (c *connection) DeleteAssets(ctx context.Context, ids []string) error {
+	_, err := c.getDB(ctx).ExecContext(ctx, "DELETE FROM assets WHERE id=ANY($1)", ids)
+	return parseErr("asset", err)
+}
+
+func (c *connection) FindOrganizationIDsWithBilling(ctx context.Context) ([]string, error) {
+	var res []string
+	err := c.getDB(ctx).SelectContext(ctx, &res, `SELECT id FROM orgs WHERE billing_customer_id <> ''`)
+	if err != nil {
+		return nil, parseErr("billing orgs", err)
+	}
+	return res, nil
+}
+
 func (c *connection) CountBillingProjectsForOrganization(ctx context.Context, orgID string, createdBefore time.Time) (int, error) {
 	var count int
 	err := c.getDB(ctx).QueryRowxContext(ctx, `SELECT COUNT(*) FROM projects WHERE org_id = $1 AND prod_deployment_id IS NOT NULL AND created_on < $2`, orgID, createdBefore).Scan(&count)
@@ -1630,11 +1635,6 @@
 func (c *connection) UpdateBillingUsageReportedOn(ctx context.Context, usageReportedOn time.Time) error {
 	res, err := c.getDB(ctx).ExecContext(ctx, `UPDATE billing_reporting_time SET usage_reported_on=$1`, usageReportedOn)
 	return checkUpdateRow("billing usage", res, err)
-=======
-func (c *connection) DeleteAssets(ctx context.Context, ids []string) error {
-	_, err := c.getDB(ctx).ExecContext(ctx, "DELETE FROM assets WHERE id=ANY($1)", ids)
-	return parseErr("asset", err)
->>>>>>> 2f3b78a8
 }
 
 // projectDTO wraps database.Project, using the pgtype package to handle types that pgx can't read directly into their native Go types.
