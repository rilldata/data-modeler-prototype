--- conflicted
+++ resolved
@@ -75,77 +75,17 @@
 		names = append(names, &runtimev1.ResourceName{Kind: runtime.ResourceKindSource, Name: source})
 	}
 
-<<<<<<< HEAD
-	return &adminv1.TriggerRefreshSourcesResponse{}, nil
-}
-
-func (s *Server) TriggerRedeploy(ctx context.Context, req *adminv1.TriggerRedeployRequest) (*adminv1.TriggerRedeployResponse, error) {
-	observability.AddRequestAttributes(ctx,
-		attribute.String("args.organization", req.Organization),
-		attribute.String("args.project", req.Project),
-		attribute.String("args.deployment_id", req.DeploymentId),
-	)
-
-	org, err := s.admin.DB.FindOrganizationByName(ctx, req.Organization)
-	if err != nil {
-		return nil, status.Error(codes.InvalidArgument, err.Error())
-	}
-
-	// check if org has blocking billing errors and return error if it does
-	err = s.admin.CheckBillingErrors(ctx, org.ID)
-	if err != nil {
-		return nil, status.Error(codes.InvalidArgument, err.Error())
-	}
-
-	// For backwards compatibility, this RPC supports passing either DeploymentId or Organization+Project names
-	var proj *database.Project
-	var depl *database.Deployment
-	if req.DeploymentId != "" {
-		var err error
-		depl, err = s.admin.DB.FindDeployment(ctx, req.DeploymentId)
-		if err != nil {
-			return nil, status.Error(codes.InvalidArgument, err.Error())
-		}
-
-		proj, err = s.admin.DB.FindProject(ctx, depl.ProjectID)
-		if err != nil {
-			return nil, status.Error(codes.InvalidArgument, err.Error())
-		}
-	} else {
-		var err error
-		proj, err = s.admin.DB.FindProjectByName(ctx, req.Organization, req.Project)
-		if err != nil {
-			return nil, status.Error(codes.InvalidArgument, err.Error())
-		}
-
-		if proj.ProdDeploymentID != nil {
-			depl, err = s.admin.DB.FindDeployment(ctx, *proj.ProdDeploymentID)
-			if err != nil {
-				return nil, status.Error(codes.InvalidArgument, err.Error())
-			}
-		}
-	}
-
-	claims := auth.GetClaims(ctx)
-	if !claims.ProjectPermissions(ctx, proj.OrganizationID, proj.ID).ManageProd {
-		return nil, status.Error(codes.PermissionDenied, "does not have permission to manage deployment")
-=======
 	rt, err := s.admin.OpenRuntimeClient(depl)
 	if err != nil {
 		return nil, status.Error(codes.InvalidArgument, err.Error())
->>>>>>> 5dfc44aa
 	}
 	defer rt.Close()
 
-<<<<<<< HEAD
-	_, err = s.admin.TriggerRedeploy(ctx, proj, depl)
-=======
 	_, err = rt.CreateTrigger(ctx, &runtimev1.CreateTriggerRequest{
 		InstanceId:       depl.RuntimeInstanceID,
 		Resources:        names,
 		AllSourcesModels: len(names) == 0, // Backwards compatibility
 	})
->>>>>>> 5dfc44aa
 	if err != nil {
 		return nil, status.Error(codes.InvalidArgument, err.Error())
 	}
