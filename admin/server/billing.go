package server

import (
	"context"
	"errors"
	"fmt"
	"math"
	"strings"
	"time"

	"github.com/rilldata/rill/admin/billing"
	"github.com/rilldata/rill/admin/database"
	"github.com/rilldata/rill/admin/server/auth"
	adminv1 "github.com/rilldata/rill/proto/gen/rill/admin/v1"
	"github.com/rilldata/rill/runtime/pkg/email"
	"github.com/rilldata/rill/runtime/pkg/observability"
	"go.opentelemetry.io/otel/attribute"
	"go.uber.org/zap"
	"google.golang.org/grpc/codes"
	"google.golang.org/grpc/status"
	"google.golang.org/protobuf/types/known/timestamppb"
)

func (s *Server) GetBillingSubscription(ctx context.Context, req *adminv1.GetBillingSubscriptionRequest) (*adminv1.GetBillingSubscriptionResponse, error) {
	observability.AddRequestAttributes(ctx, attribute.String("args.org", req.Organization))

	org, err := s.admin.DB.FindOrganizationByName(ctx, req.Organization)
	if err != nil {
		return nil, status.Error(codes.InvalidArgument, err.Error())
	}

	claims := auth.GetClaims(ctx)
	if !claims.OrganizationPermissions(ctx, org.ID).ManageOrg && !claims.Superuser(ctx) {
		return nil, status.Error(codes.PermissionDenied, "not allowed to read org subscriptions")
	}

	if org.BillingCustomerID == "" {
		return &adminv1.GetBillingSubscriptionResponse{Organization: organizationToDTO(org)}, nil
	}

	sub, err := s.admin.Biller.GetActiveSubscription(ctx, org.BillingCustomerID)
	if err != nil {
		if errors.Is(err, billing.ErrNotFound) {
			return &adminv1.GetBillingSubscriptionResponse{Organization: organizationToDTO(org)}, nil
		}
		return nil, status.Error(codes.Internal, err.Error())
	}

	return &adminv1.GetBillingSubscriptionResponse{
		Organization:     organizationToDTO(org),
		Subscription:     subscriptionToDTO(sub),
		BillingPortalUrl: sub.Customer.PortalURL,
	}, nil
}

func (s *Server) UpdateBillingSubscription(ctx context.Context, req *adminv1.UpdateBillingSubscriptionRequest) (*adminv1.UpdateBillingSubscriptionResponse, error) {
	observability.AddRequestAttributes(ctx, attribute.String("args.org", req.Organization))
	observability.AddRequestAttributes(ctx, attribute.String("args.plan_name", req.PlanName))

	org, err := s.admin.DB.FindOrganizationByName(ctx, req.Organization)
	if err != nil {
		return nil, status.Error(codes.InvalidArgument, err.Error())
	}

	claims := auth.GetClaims(ctx)
	if !claims.OrganizationPermissions(ctx, org.ID).ManageOrg && !claims.Superuser(ctx) {
		return nil, status.Error(codes.PermissionDenied, "not allowed to update org billing plan")
	}

	if req.PlanName == "" {
		return nil, status.Error(codes.InvalidArgument, "plan name must be provided")
	}

	if org.BillingCustomerID == "" {
		return nil, status.Error(codes.FailedPrecondition, "billing not yet initialized for the organization")
	}

	bisc, err := s.admin.DB.FindBillingIssueByTypeForOrg(ctx, org.ID, database.BillingIssueTypeSubscriptionCancelled)
	if err != nil {
		if !errors.Is(err, database.ErrNotFound) {
			return nil, status.Error(codes.Internal, err.Error())
		}
	}

	if bisc != nil {
		return nil, status.Errorf(codes.FailedPrecondition, "plan cannot be changed on existing subscription as it was cancelled, please renew the subscription")
	}

	forceAccess := claims.Superuser(ctx) && req.SuperuserForceAccess

	plan, err := s.admin.Biller.GetPlanByName(ctx, req.PlanName)
	if err != nil {
		if errors.Is(err, billing.ErrNotFound) {
			return nil, status.Error(codes.NotFound, "plan not found")
		}
		return nil, status.Error(codes.Internal, err.Error())
	}
	// if its a trial plan, start trial only if its a new org
	if plan.Default {
		bi, err := s.admin.DB.FindBillingIssueByTypeForOrg(ctx, org.ID, database.BillingIssueTypeNeverSubscribed)
		if err != nil {
			if errors.Is(err, database.ErrNotFound) {
				return nil, status.Errorf(codes.FailedPrecondition, "only new organizations can subscribe to the trial plan %s", plan.Name)
			}
			return nil, status.Error(codes.Internal, err.Error())
		}
		if bi != nil {
			// check against trial orgs quota, skip for superusers
			if org.CreatedByUserID != nil && !claims.Superuser(ctx) {
				u, err := s.admin.DB.FindUser(ctx, *org.CreatedByUserID)
				if err != nil {
					return nil, status.Error(codes.Internal, err.Error())
				}
				if u.QuotaTrialOrgs >= 0 && u.CurrentTrialOrgsCount >= u.QuotaTrialOrgs {
					return nil, status.Errorf(codes.FailedPrecondition, "trial orgs quota of %d reached for user %s", u.QuotaTrialOrgs, u.Email)
				}
			}

			updatedOrg, sub, err := s.admin.StartTrial(ctx, org)
			if err != nil {
				return nil, status.Error(codes.Internal, err.Error())
			}

			// send trial started email
			err = s.admin.Email.SendTrialStarted(&email.TrialStarted{
				ToEmail:      org.BillingEmail,
				ToName:       org.Name,
				OrgName:      org.Name,
				TrialEndDate: sub.TrialEndDate,
			})
			if err != nil {
				s.logger.Named("billing").Error("failed to send trial started email", zap.String("org_name", org.Name), zap.String("org_id", org.ID), zap.Error(err))
			}

			return &adminv1.UpdateBillingSubscriptionResponse{
				Organization: organizationToDTO(updatedOrg),
				Subscription: subscriptionToDTO(sub),
			}, nil
		}
	}

	if !plan.Public && !forceAccess {
		return nil, status.Errorf(codes.FailedPrecondition, "cannot assign a private plan %q", plan.Name)
	}

	// check for validation errors
	err = s.planChangeValidationChecks(ctx, org, forceAccess)
	if err != nil {
		return nil, err
	}

	if planDowngrade(plan, org) {
		if !forceAccess {
			return nil, status.Errorf(codes.FailedPrecondition, "plan downgrade not supported")
		}
		s.logger.Named("billing").Warn("plan downgrade request", zap.String("org_id", org.ID), zap.String("org_name", org.Name), zap.String("plan_name", plan.Name))
	}

	sub, err := s.admin.Biller.GetActiveSubscription(ctx, org.BillingCustomerID)
	if err != nil {
		if !errors.Is(err, billing.ErrNotFound) {
			return nil, status.Error(codes.Internal, err.Error())
		}
	}

	if sub == nil {
		// create new subscription
		sub, err = s.admin.Biller.CreateSubscription(ctx, org.BillingCustomerID, plan)
		if err != nil {
			return nil, status.Error(codes.Internal, err.Error())
		}
		s.logger.Named("billing").Info("new subscription created", zap.String("org_id", org.ID), zap.String("org_name", org.Name), zap.String("plan_id", sub.Plan.ID), zap.String("plan_name", sub.Plan.Name))
	} else {
		// schedule plan change
		oldPlan := sub.Plan
		if oldPlan.ID != plan.ID {
			sub, err = s.admin.Biller.ChangeSubscriptionPlan(ctx, sub.ID, plan)
			if err != nil {
				return nil, status.Error(codes.Internal, err.Error())
			}
			s.logger.Named("billing").Info("plan changed", zap.String("org_id", org.ID), zap.String("org_name", org.Name), zap.String("old_plan_id", oldPlan.ID), zap.String("old_plan_name", oldPlan.Name), zap.String("new_plan_id", sub.Plan.ID), zap.String("new_plan_name", sub.Plan.Name))
		}
	}

	org, err = s.updateQuotasAndHandleBillingIssues(ctx, org, sub)
	if err != nil {
		return nil, status.Error(codes.Internal, err.Error())
	}

	return &adminv1.UpdateBillingSubscriptionResponse{
		Organization: organizationToDTO(org),
		Subscription: subscriptionToDTO(sub),
	}, nil
}

// CancelBillingSubscription cancels the billing subscription for the organization and puts them on default plan
func (s *Server) CancelBillingSubscription(ctx context.Context, req *adminv1.CancelBillingSubscriptionRequest) (*adminv1.CancelBillingSubscriptionResponse, error) {
	observability.AddRequestAttributes(ctx, attribute.String("args.org", req.Organization))

	org, err := s.admin.DB.FindOrganizationByName(ctx, req.Organization)
	if err != nil {
		return nil, status.Error(codes.InvalidArgument, err.Error())
	}

	claims := auth.GetClaims(ctx)
	if !claims.OrganizationPermissions(ctx, org.ID).ManageOrg && !claims.Superuser(ctx) {
		return nil, status.Error(codes.PermissionDenied, "not allowed to cancel org subscription")
	}

	endDate, err := s.admin.Biller.CancelSubscriptionsForCustomer(ctx, org.BillingCustomerID, billing.SubscriptionCancellationOptionEndOfSubscriptionTerm)
	if err != nil {
		return nil, status.Error(codes.Internal, err.Error())
	}

	if !endDate.IsZero() {
		// raise a billing issue of the subscription cancellation
		_, err = s.admin.DB.UpsertBillingIssue(ctx, &database.UpsertBillingIssueOptions{
			OrgID: org.ID,
			Type:  database.BillingIssueTypeSubscriptionCancelled,
			Metadata: database.BillingIssueMetadataSubscriptionCancelled{
				EndDate: endDate,
			},
			EventTime: time.Now(),
		})
		if err != nil {
			return nil, status.Error(codes.Internal, err.Error())
		}
	}

	// clean up any trial related billing issues if present
	err = s.admin.CleanupTrialBillingIssues(ctx, org.ID)
	if err != nil {
		return nil, status.Error(codes.Internal, err.Error())
	}

	err = s.admin.Email.SendSubscriptionCancelled(&email.SubscriptionCancelled{
		ToEmail:  org.BillingEmail,
		ToName:   org.Name,
		OrgName:  org.Name,
		PlanName: "Team Plan", // TODO: will this ever be different?
		EndDate:  endDate,
	})
	if err != nil {
		return nil, status.Error(codes.Internal, err.Error())
	}

	s.logger.Named("billing").Warn("subscription cancelled", zap.String("org_id", org.ID), zap.String("org_name", org.Name))

	return &adminv1.CancelBillingSubscriptionResponse{}, nil
}

func (s *Server) RenewBillingSubscription(ctx context.Context, req *adminv1.RenewBillingSubscriptionRequest) (*adminv1.RenewBillingSubscriptionResponse, error) {
	observability.AddRequestAttributes(ctx, attribute.String("args.org", req.Organization))
	observability.AddRequestAttributes(ctx, attribute.String("args.plan_name", req.PlanName))

	org, err := s.admin.DB.FindOrganizationByName(ctx, req.Organization)
	if err != nil {
		return nil, status.Error(codes.InvalidArgument, err.Error())
	}

	claims := auth.GetClaims(ctx)
	if !claims.OrganizationPermissions(ctx, org.ID).ManageOrg && !claims.Superuser(ctx) {
		return nil, status.Error(codes.PermissionDenied, "not allowed to renew org subscription")
	}

	if org.BillingCustomerID == "" {
		return nil, status.Error(codes.FailedPrecondition, "billing not yet initialized for the organization")
	}

	bisc, err := s.admin.DB.FindBillingIssueByTypeForOrg(ctx, org.ID, database.BillingIssueTypeSubscriptionCancelled)
	if err != nil {
		if errors.Is(err, database.ErrNotFound) {
			return nil, status.Errorf(codes.FailedPrecondition, "subscription not cancelled for the organization %s", org.Name)
		}
		return nil, status.Error(codes.Internal, err.Error())
	}

	plan, err := s.admin.Biller.GetPlanByName(ctx, req.PlanName)
	if err != nil {
		return nil, status.Error(codes.Internal, err.Error())
	}

	if plan.Default {
		return nil, status.Errorf(codes.FailedPrecondition, "cannot renew to trial plan %s", plan.Name)
	}

	forceAccess := claims.Superuser(ctx) && req.SuperuserForceAccess

	// check for validation errors
	err = s.planChangeValidationChecks(ctx, org, forceAccess)
	if err != nil {
		return nil, err
	}

	sub, err := s.admin.Biller.GetActiveSubscription(ctx, org.BillingCustomerID)
	if err != nil {
		if !errors.Is(err, billing.ErrNotFound) {
			return nil, status.Error(codes.Internal, err.Error())
		}
	}

	if sub == nil {
		sub, err = s.admin.Biller.CreateSubscription(ctx, org.BillingCustomerID, plan)
		if err != nil {
			return nil, status.Error(codes.Internal, err.Error())
		}
	} else if sub.EndDate == sub.CurrentBillingCycleEndDate {
		// To make request idempotent, if subscription is still on cancellation schedule, unschedule it
		sub, err = s.admin.Biller.UnscheduleCancellation(ctx, sub.ID)
		if err != nil {
			return nil, status.Error(codes.Internal, err.Error())
		}
	}

	if sub.Plan.ID != plan.ID {
		// change the plan, won't happen for new subscriptions
		sub, err = s.admin.Biller.ChangeSubscriptionPlan(ctx, sub.ID, plan)
		if err != nil {
			return nil, status.Error(codes.Internal, err.Error())
		}
	}

	// update quotas
	org, err = s.admin.DB.UpdateOrganization(ctx, org.ID, &database.UpdateOrganizationOptions{
		Name:                                org.Name,
		DisplayName:                         org.DisplayName,
		Description:                         org.Description,
		CustomDomain:                        org.CustomDomain,
		QuotaProjects:                       valOrDefault(sub.Plan.Quotas.NumProjects, org.QuotaProjects),
		QuotaDeployments:                    valOrDefault(sub.Plan.Quotas.NumDeployments, org.QuotaDeployments),
		QuotaSlotsTotal:                     valOrDefault(sub.Plan.Quotas.NumSlotsTotal, org.QuotaSlotsTotal),
		QuotaSlotsPerDeployment:             valOrDefault(sub.Plan.Quotas.NumSlotsPerDeployment, org.QuotaSlotsPerDeployment),
		QuotaOutstandingInvites:             valOrDefault(sub.Plan.Quotas.NumOutstandingInvites, org.QuotaOutstandingInvites),
		QuotaStorageLimitBytesPerDeployment: valOrDefault(sub.Plan.Quotas.StorageLimitBytesPerDeployment, org.QuotaStorageLimitBytesPerDeployment),
		BillingCustomerID:                   org.BillingCustomerID,
		PaymentCustomerID:                   org.PaymentCustomerID,
		BillingEmail:                        org.BillingEmail,
		CreatedByUserID:                     org.CreatedByUserID,
	})
	if err != nil {
		return nil, status.Error(codes.Internal, err.Error())
	}

	// delete the billing issue
	err = s.admin.DB.DeleteBillingIssue(ctx, bisc.ID)
	if err != nil {
		return nil, status.Error(codes.Internal, err.Error())
	}

	s.logger.Named("billing").Info("subscription renewed", zap.String("org_id", org.ID), zap.String("org_name", org.Name), zap.String("plan_id", sub.Plan.ID), zap.String("plan_name", sub.Plan.Name))

	return &adminv1.RenewBillingSubscriptionResponse{
		Organization: organizationToDTO(org),
		Subscription: subscriptionToDTO(sub),
	}, nil
}

func (s *Server) GetPaymentsPortalURL(ctx context.Context, req *adminv1.GetPaymentsPortalURLRequest) (*adminv1.GetPaymentsPortalURLResponse, error) {
	observability.AddRequestAttributes(ctx, attribute.String("args.org", req.Organization))
	observability.AddRequestAttributes(ctx, attribute.String("args.return_url", req.ReturnUrl))

	org, err := s.admin.DB.FindOrganizationByName(ctx, req.Organization)
	if err != nil {
		return nil, status.Error(codes.InvalidArgument, err.Error())
	}

	claims := auth.GetClaims(ctx)
	if !claims.OrganizationPermissions(ctx, org.ID).ManageOrg && !claims.Superuser(ctx) {
		return nil, status.Error(codes.PermissionDenied, "not allowed to manage org billing")
	}

	if org.PaymentCustomerID == "" {
		return nil, status.Error(codes.FailedPrecondition, "payment customer not initialized yet for the organization")
	}

	// returnUrl is mandatory so if not passed default to home page
	if req.ReturnUrl == "" {
		req.ReturnUrl = s.admin.URLs.Frontend()
	}

	url, err := s.admin.PaymentProvider.GetBillingPortalURL(ctx, org.PaymentCustomerID, req.ReturnUrl)
	if err != nil {
		return nil, status.Error(codes.Internal, err.Error())
	}

	return &adminv1.GetPaymentsPortalURLResponse{Url: url}, nil
}

// SudoUpdateOrganizationBillingCustomer updates the billing customer id for an organization. May be useful if customer is initialized manually in billing system
func (s *Server) SudoUpdateOrganizationBillingCustomer(ctx context.Context, req *adminv1.SudoUpdateOrganizationBillingCustomerRequest) (*adminv1.SudoUpdateOrganizationBillingCustomerResponse, error) {
	observability.AddRequestAttributes(ctx,
		attribute.String("args.org", req.Organization),
	)
	if req.BillingCustomerId != nil {
		observability.AddRequestAttributes(ctx, attribute.String("args.billing_customer_id", *req.BillingCustomerId))
	}
	if req.PaymentCustomerId != nil {
		observability.AddRequestAttributes(ctx, attribute.String("args.payment_customer_id", *req.PaymentCustomerId))
	}

	claims := auth.GetClaims(ctx)
	if !claims.Superuser(ctx) {
		return nil, status.Error(codes.PermissionDenied, "only superusers can manage billing customer")
	}

	if req.BillingCustomerId == nil && req.PaymentCustomerId == nil {
		return nil, status.Error(codes.InvalidArgument, "either or both billing and payment customer id must be provided")
	}

	org, err := s.admin.DB.FindOrganizationByName(ctx, req.Organization)
	if err != nil {
		return nil, err
	}

	opts := &database.UpdateOrganizationOptions{
		Name:                                req.Organization,
		DisplayName:                         org.DisplayName,
		Description:                         org.Description,
		CustomDomain:                        org.CustomDomain,
		QuotaProjects:                       org.QuotaProjects,
		QuotaDeployments:                    org.QuotaDeployments,
		QuotaSlotsTotal:                     org.QuotaSlotsTotal,
		QuotaSlotsPerDeployment:             org.QuotaSlotsPerDeployment,
		QuotaOutstandingInvites:             org.QuotaOutstandingInvites,
		QuotaStorageLimitBytesPerDeployment: org.QuotaStorageLimitBytesPerDeployment,
		BillingCustomerID:                   valOrDefault(req.BillingCustomerId, org.BillingCustomerID),
		PaymentCustomerID:                   valOrDefault(req.PaymentCustomerId, org.PaymentCustomerID),
		BillingEmail:                        org.BillingEmail,
		CreatedByUserID:                     org.CreatedByUserID,
	}

	var sub *billing.Subscription
	if req.BillingCustomerId != nil {
		// get active subscriptions if present
		sub, err = s.admin.Biller.GetActiveSubscription(ctx, org.BillingCustomerID)
		if err != nil {
			if !errors.Is(err, billing.ErrNotFound) {
				return nil, status.Error(codes.Internal, err.Error())
			}
		}

		if sub != nil {
			opts.QuotaProjects = biggerOfInt(sub.Plan.Quotas.NumProjects, org.QuotaProjects)
			opts.QuotaDeployments = biggerOfInt(sub.Plan.Quotas.NumDeployments, org.QuotaDeployments)
			opts.QuotaSlotsTotal = biggerOfInt(sub.Plan.Quotas.NumSlotsTotal, org.QuotaSlotsTotal)
			opts.QuotaSlotsPerDeployment = biggerOfInt(sub.Plan.Quotas.NumSlotsPerDeployment, org.QuotaSlotsPerDeployment)
			opts.QuotaOutstandingInvites = biggerOfInt(sub.Plan.Quotas.NumOutstandingInvites, org.QuotaOutstandingInvites)
			opts.QuotaStorageLimitBytesPerDeployment = biggerOfInt64(sub.Plan.Quotas.StorageLimitBytesPerDeployment, org.QuotaStorageLimitBytesPerDeployment)
		}
	}

	org, err = s.admin.DB.UpdateOrganization(ctx, org.ID, opts)
	if err != nil {
		return nil, err
	}

	if req.PaymentCustomerId != nil {
		// link the payment customer to the billing customer
		err = s.admin.Biller.UpdateCustomerPaymentID(ctx, org.BillingCustomerID, billing.PaymentProviderStripe, *req.PaymentCustomerId)
		if err != nil {
			return nil, status.Error(codes.Internal, err.Error())
		}
	}

	if sub == nil {
		return &adminv1.SudoUpdateOrganizationBillingCustomerResponse{
			Organization: organizationToDTO(org),
		}, nil
	}

	return &adminv1.SudoUpdateOrganizationBillingCustomerResponse{
		Organization: organizationToDTO(org),
		Subscription: subscriptionToDTO(sub),
	}, nil
}

func (s *Server) SudoExtendTrial(ctx context.Context, req *adminv1.SudoExtendTrialRequest) (*adminv1.SudoExtendTrialResponse, error) {
	observability.AddRequestAttributes(ctx, attribute.String("args.org", req.Organization))
	days := int(req.Days)
	observability.AddRequestAttributes(ctx, attribute.Int("args.days", days))

	claims := auth.GetClaims(ctx)
	if !claims.Superuser(ctx) {
		return nil, status.Error(codes.PermissionDenied, "only superusers can extend trial")
	}

	org, err := s.admin.DB.FindOrganizationByName(ctx, req.Organization)
	if err != nil {
		return nil, status.Error(codes.InvalidArgument, err.Error())
	}

	ns, err := s.admin.DB.FindBillingIssueByTypeForOrg(ctx, org.ID, database.BillingIssueTypeNeverSubscribed)
	if err != nil {
		if !errors.Is(err, database.ErrNotFound) {
			return nil, status.Error(codes.Internal, err.Error())
		}
	}

	if ns != nil {
		return nil, status.Errorf(codes.FailedPrecondition, "organization %s never subscribed to a plan", org.Name)
	}

	// find existing trial end date
	currentEndDate := time.Time{}
	onTrial, err := s.admin.DB.FindBillingIssueByTypeForOrg(ctx, org.ID, database.BillingIssueTypeOnTrial)
	if err != nil {
		if !errors.Is(err, database.ErrNotFound) {
			return nil, status.Error(codes.Internal, err.Error())
		}
	}
	if onTrial != nil {
		currentEndDate = onTrial.Metadata.(*database.BillingIssueMetadataOnTrial).GracePeriodEndDate
	}

	if currentEndDate.IsZero() {
		trialEnded, err := s.admin.DB.FindBillingIssueByTypeForOrg(ctx, org.ID, database.BillingIssueTypeTrialEnded)
		if err != nil {
			if !errors.Is(err, database.ErrNotFound) {
				return nil, status.Error(codes.Internal, err.Error())
			}
		}
		if trialEnded != nil {
			currentEndDate = trialEnded.Metadata.(*database.BillingIssueMetadataTrialEnded).GracePeriodEndDate
		}
	}

	if currentEndDate.IsZero() {
		subCancelled, err := s.admin.DB.FindBillingIssueByTypeForOrg(ctx, org.ID, database.BillingIssueTypeSubscriptionCancelled)
		if err != nil {
			if !errors.Is(err, database.ErrNotFound) {
				return nil, status.Error(codes.Internal, err.Error())
			}
		}
		if subCancelled != nil {
			currentEndDate = subCancelled.Metadata.(*database.BillingIssueMetadataSubscriptionCancelled).EndDate
		}
	}

	if currentEndDate.IsZero() || currentEndDate.Before(time.Now()) {
		currentEndDate = time.Now().Truncate(24*time.Hour).AddDate(0, 0, 1)
	}

	newEndDate := currentEndDate.AddDate(0, 0, days)

	// start a new trial, if already on trial plan, this will not create new subscription, if not on trial plan it will error
	_, sub, err := s.admin.StartTrial(ctx, org)
	if err != nil {
		return nil, status.Error(codes.Internal, err.Error())
	}

	if sub.ID != "" {
		// update on trial metadata with new end date
		_, err = s.admin.DB.UpsertBillingIssue(ctx, &database.UpsertBillingIssueOptions{
			OrgID: org.ID,
			Type:  database.BillingIssueTypeOnTrial,
			Metadata: database.BillingIssueMetadataOnTrial{
				SubID:              sub.ID,
				PlanID:             sub.Plan.ID,
				EndDate:            newEndDate,
				GracePeriodEndDate: newEndDate,
			},
			EventTime: time.Now(),
		})
		if err != nil {
			return nil, status.Error(codes.Internal, err.Error())
		}

		// send trial extended email
		err = s.admin.Email.SendTrialExtended(&email.TrialExtended{
			ToEmail:      org.BillingEmail,
			ToName:       org.Name,
			OrgName:      org.Name,
			TrialEndDate: newEndDate,
		})
		if err != nil {
			s.logger.Named("billing").Error("failed to send trial extended email", zap.String("org_name", org.Name), zap.String("org_id", org.ID), zap.Error(err))
		}
	}

	// if trial subscription was cancelled then unschedule the cancellation
	if sub.EndDate == sub.CurrentBillingCycleEndDate {
		// if trial subscription was cancelled then unschedule the cancellation
		_, err = s.admin.Biller.UnscheduleCancellation(ctx, sub.ID)
		if err != nil {
			return nil, status.Error(codes.Internal, err.Error())
		}
	}

	return &adminv1.SudoExtendTrialResponse{TrialEnd: timestamppb.New(newEndDate)}, nil
}

func (s *Server) ListPublicBillingPlans(ctx context.Context, req *adminv1.ListPublicBillingPlansRequest) (*adminv1.ListPublicBillingPlansResponse, error) {
	observability.AddRequestAttributes(ctx)

	// no permissions required to list public billing plans
	plans, err := s.admin.Biller.GetPublicPlans(ctx)
	if err != nil {
		return nil, status.Error(codes.Internal, err.Error())
	}

	var dtos []*adminv1.BillingPlan
	for _, plan := range plans {
		dtos = append(dtos, billingPlanToDTO(plan))
	}

	return &adminv1.ListPublicBillingPlansResponse{
		Plans: dtos,
	}, nil
}

func (s *Server) ListOrganizationBillingIssues(ctx context.Context, req *adminv1.ListOrganizationBillingIssuesRequest) (*adminv1.ListOrganizationBillingIssuesResponse, error) {
	observability.AddRequestAttributes(ctx, attribute.String("args.org", req.Organization))

	org, err := s.admin.DB.FindOrganizationByName(ctx, req.Organization)
	if err != nil {
		if errors.Is(err, database.ErrNotFound) {
			return nil, status.Error(codes.NotFound, "org not found")
		}
		return nil, status.Error(codes.InvalidArgument, err.Error())
	}

	claims := auth.GetClaims(ctx)
	if !claims.OrganizationPermissions(ctx, org.ID).ReadOrg && !claims.Superuser(ctx) {
		return nil, status.Error(codes.PermissionDenied, "not allowed to read org billing errors")
	}

	issues, err := s.admin.DB.FindBillingIssuesForOrg(ctx, org.ID)
	if err != nil {
		return nil, status.Error(codes.Internal, err.Error())
	}

	var dtos []*adminv1.BillingIssue
	for _, i := range issues {
		dtos = append(dtos, &adminv1.BillingIssue{
			Organization: org.Name,
			Type:         billingIssueTypeToDTO(i.Type),
			Level:        billingIssueLevelToDTO(i.Level),
			Metadata:     billingIssueMetadataToDTO(i.Type, i.Metadata),
			EventTime:    timestamppb.New(i.EventTime),
			CreatedOn:    timestamppb.New(i.CreatedOn),
		})
	}

	return &adminv1.ListOrganizationBillingIssuesResponse{
		Issues: dtos,
	}, nil
}

func (s *Server) SudoDeleteOrganizationBillingIssue(ctx context.Context, req *adminv1.SudoDeleteOrganizationBillingIssueRequest) (*adminv1.SudoDeleteOrganizationBillingIssueResponse, error) {
	observability.AddRequestAttributes(ctx, attribute.String("args.org", req.Organization), attribute.String("args.type", req.Type.String()))

	claims := auth.GetClaims(ctx)
	if !claims.Superuser(ctx) {
		return nil, status.Error(codes.PermissionDenied, "only superusers can delete billing errors")
	}

	org, err := s.admin.DB.FindOrganizationByName(ctx, req.Organization)
	if err != nil {
		return nil, status.Error(codes.InvalidArgument, err.Error())
	}

	t, err := dtoBillingIssueTypeToDB(req.Type)
	if err != nil {
		return nil, err
	}

	err = s.admin.DB.DeleteBillingIssueByTypeForOrg(ctx, org.ID, t)
	if err != nil {
		return nil, status.Error(codes.Internal, err.Error())
	}

	return &adminv1.SudoDeleteOrganizationBillingIssueResponse{}, nil
}

func (s *Server) updateQuotasAndHandleBillingIssues(ctx context.Context, org *database.Organization, sub *billing.Subscription) (*database.Organization, error) {
	org, err := s.admin.DB.UpdateOrganization(ctx, org.ID, &database.UpdateOrganizationOptions{
		Name:                                org.Name,
		DisplayName:                         org.DisplayName,
		Description:                         org.Description,
		CustomDomain:                        org.CustomDomain,
		QuotaProjects:                       valOrDefault(sub.Plan.Quotas.NumProjects, org.QuotaProjects),
		QuotaDeployments:                    valOrDefault(sub.Plan.Quotas.NumDeployments, org.QuotaDeployments),
		QuotaSlotsTotal:                     valOrDefault(sub.Plan.Quotas.NumSlotsTotal, org.QuotaSlotsTotal),
		QuotaSlotsPerDeployment:             valOrDefault(sub.Plan.Quotas.NumSlotsPerDeployment, org.QuotaSlotsPerDeployment),
		QuotaOutstandingInvites:             valOrDefault(sub.Plan.Quotas.NumOutstandingInvites, org.QuotaOutstandingInvites),
		QuotaStorageLimitBytesPerDeployment: valOrDefault(sub.Plan.Quotas.StorageLimitBytesPerDeployment, org.QuotaStorageLimitBytesPerDeployment),
		BillingCustomerID:                   org.BillingCustomerID,
		PaymentCustomerID:                   org.PaymentCustomerID,
		BillingEmail:                        org.BillingEmail,
		CreatedByUserID:                     org.CreatedByUserID,
	})
	if err != nil {
		return nil, status.Error(codes.Internal, err.Error())
	}

	// delete any trial related billing issues, irrespective of the new plan.
	err = s.admin.CleanupTrialBillingIssues(ctx, org.ID)
	if err != nil {
		return nil, fmt.Errorf("failed to cleanup trial billing errors and warnings: %w", err)
	}

	// delete any subscription related billing issues
	err = s.admin.CleanupSubscriptionBillingIssues(ctx, org.ID)
	if err != nil {
		return nil, fmt.Errorf("failed to cleanup subscription cancellation errors: %w", err)
	}

	return org, nil
}

func (s *Server) planChangeValidationChecks(ctx context.Context, org *database.Organization, forceAccess bool) error {
	// not a trial plan, check for a payment method and a valid billing address
	var validationErrs []string
	pc, err := s.admin.PaymentProvider.FindCustomer(ctx, org.PaymentCustomerID)
	if err != nil {
		return status.Error(codes.Internal, err.Error())
	}
	if !pc.HasPaymentMethod {
		validationErrs = append(validationErrs, "no payment method found")
	}

	if !pc.HasBillableAddress {
		validationErrs = append(validationErrs, "no billing address found")
	}

	be, err := s.admin.DB.FindBillingIssueByTypeForOrg(ctx, org.ID, database.BillingIssueTypePaymentFailed)
	if err != nil {
		if !errors.Is(err, database.ErrNotFound) {
			return status.Error(codes.Internal, err.Error())
		}
	}
	if be != nil {
		validationErrs = append(validationErrs, "a previous payment is due")
	}

	if len(validationErrs) > 0 && !forceAccess {
		return status.Errorf(codes.FailedPrecondition, "please fix following by visiting billing portal: %s", strings.Join(validationErrs, ", "))
	}

	return nil
}

func subscriptionToDTO(sub *billing.Subscription) *adminv1.Subscription {
	return &adminv1.Subscription{
		Id:                           sub.ID,
		Plan:                         billingPlanToDTO(sub.Plan),
		StartDate:                    valOrNullTime(sub.StartDate),
		EndDate:                      valOrNullTime(sub.EndDate),
		CurrentBillingCycleStartDate: valOrNullTime(sub.CurrentBillingCycleStartDate),
		CurrentBillingCycleEndDate:   valOrNullTime(sub.CurrentBillingCycleEndDate),
		TrialEndDate:                 valOrNullTime(sub.TrialEndDate),
	}
}

func billingPlanToDTO(plan *billing.Plan) *adminv1.BillingPlan {
	return &adminv1.BillingPlan{
		Id:              plan.ID,
		Name:            plan.Name,
		DisplayName:     plan.DisplayName,
		Description:     plan.Description,
		TrialPeriodDays: uint32(plan.TrialPeriodDays),
		Default:         plan.Default,
		Public:          plan.Public,
		Quotas: &adminv1.Quotas{
			Projects:                       valOrEmptyString(plan.Quotas.NumProjects),
			Deployments:                    valOrEmptyString(plan.Quotas.NumDeployments),
			SlotsTotal:                     valOrEmptyString(plan.Quotas.NumSlotsTotal),
			SlotsPerDeployment:             valOrEmptyString(plan.Quotas.NumSlotsPerDeployment),
			OutstandingInvites:             valOrEmptyString(plan.Quotas.NumOutstandingInvites),
			StorageLimitBytesPerDeployment: val64OrEmptyString(plan.Quotas.StorageLimitBytesPerDeployment),
		},
	}
}

func billingIssueTypeToDTO(t database.BillingIssueType) adminv1.BillingIssueType {
	switch t {
	case database.BillingIssueTypeOnTrial:
		return adminv1.BillingIssueType_BILLING_ISSUE_TYPE_ON_TRIAL
	case database.BillingIssueTypeTrialEnded:
		return adminv1.BillingIssueType_BILLING_ISSUE_TYPE_TRIAL_ENDED
	case database.BillingIssueTypeNoPaymentMethod:
		return adminv1.BillingIssueType_BILLING_ISSUE_TYPE_NO_PAYMENT_METHOD
	case database.BillingIssueTypeNoBillableAddress:
		return adminv1.BillingIssueType_BILLING_ISSUE_TYPE_NO_BILLABLE_ADDRESS
	case database.BillingIssueTypePaymentFailed:
		return adminv1.BillingIssueType_BILLING_ISSUE_TYPE_PAYMENT_FAILED
	case database.BillingIssueTypeSubscriptionCancelled:
		return adminv1.BillingIssueType_BILLING_ISSUE_TYPE_SUBSCRIPTION_CANCELLED
	case database.BillingIssueTypeNeverSubscribed:
		return adminv1.BillingIssueType_BILLING_ISSUE_TYPE_NEVER_SUBSCRIBED
	default:
		return adminv1.BillingIssueType_BILLING_ISSUE_TYPE_UNSPECIFIED
	}
}

func billingIssueLevelToDTO(l database.BillingIssueLevel) adminv1.BillingIssueLevel {
	switch l {
	case database.BillingIssueLevelError:
		return adminv1.BillingIssueLevel_BILLING_ISSUE_LEVEL_ERROR
	case database.BillingIssueLevelWarning:
		return adminv1.BillingIssueLevel_BILLING_ISSUE_LEVEL_WARNING
	default:
		return adminv1.BillingIssueLevel_BILLING_ISSUE_LEVEL_UNSPECIFIED
	}
}

func dtoBillingIssueTypeToDB(t adminv1.BillingIssueType) (database.BillingIssueType, error) {
	switch t {
	case adminv1.BillingIssueType_BILLING_ISSUE_TYPE_ON_TRIAL:
		return database.BillingIssueTypeOnTrial, nil
	case adminv1.BillingIssueType_BILLING_ISSUE_TYPE_TRIAL_ENDED:
		return database.BillingIssueTypeTrialEnded, nil
	case adminv1.BillingIssueType_BILLING_ISSUE_TYPE_NO_PAYMENT_METHOD:
		return database.BillingIssueTypeNoPaymentMethod, nil
	case adminv1.BillingIssueType_BILLING_ISSUE_TYPE_NO_BILLABLE_ADDRESS:
		return database.BillingIssueTypeNoBillableAddress, nil
	case adminv1.BillingIssueType_BILLING_ISSUE_TYPE_PAYMENT_FAILED:
		return database.BillingIssueTypePaymentFailed, nil
	case adminv1.BillingIssueType_BILLING_ISSUE_TYPE_SUBSCRIPTION_CANCELLED:
		return database.BillingIssueTypeSubscriptionCancelled, nil
	case adminv1.BillingIssueType_BILLING_ISSUE_TYPE_NEVER_SUBSCRIBED:
		return database.BillingIssueTypeNeverSubscribed, nil
	default:
		return database.BillingIssueTypeUnspecified, status.Error(codes.InvalidArgument, "invalid billing error type")
	}
}

func billingIssueMetadataToDTO(t database.BillingIssueType, m database.BillingIssueMetadata) *adminv1.BillingIssueMetadata {
	switch t {
	case database.BillingIssueTypeOnTrial:
		return &adminv1.BillingIssueMetadata{
			Metadata: &adminv1.BillingIssueMetadata_OnTrial{
				OnTrial: &adminv1.BillingIssueMetadataOnTrial{
<<<<<<< HEAD
					EndDate: valOrNullTime(m.(*database.BillingIssueMetadataOnTrial).EndDate),
=======
					EndDate:            timestamppb.New(m.(*database.BillingIssueMetadataOnTrial).EndDate),
					GracePeriodEndDate: timestamppb.New(m.(*database.BillingIssueMetadataOnTrial).GracePeriodEndDate),
>>>>>>> 0995411e
				},
			},
		}
	case database.BillingIssueTypeTrialEnded:
		return &adminv1.BillingIssueMetadata{
			Metadata: &adminv1.BillingIssueMetadata_TrialEnded{
				TrialEnded: &adminv1.BillingIssueMetadataTrialEnded{
<<<<<<< HEAD
					GracePeriodEndDate: valOrNullTime(m.(*database.BillingIssueMetadataTrialEnded).GracePeriodEndDate),
=======
					EndDate:            timestamppb.New(m.(*database.BillingIssueMetadataTrialEnded).EndDate),
					GracePeriodEndDate: timestamppb.New(m.(*database.BillingIssueMetadataTrialEnded).GracePeriodEndDate),
>>>>>>> 0995411e
				},
			},
		}
	case database.BillingIssueTypeNoPaymentMethod:
		return &adminv1.BillingIssueMetadata{
			Metadata: &adminv1.BillingIssueMetadata_NoPaymentMethod{
				NoPaymentMethod: &adminv1.BillingIssueMetadataNoPaymentMethod{},
			},
		}
	case database.BillingIssueTypeNoBillableAddress:
		return &adminv1.BillingIssueMetadata{
			Metadata: &adminv1.BillingIssueMetadata_NoBillableAddress{
				NoBillableAddress: &adminv1.BillingIssueMetadataNoBillableAddress{},
			},
		}
	case database.BillingIssueTypePaymentFailed:
		paymentFailed := m.(*database.BillingIssueMetadataPaymentFailed)
		invoices := make([]*adminv1.BillingIssueMetadataPaymentFailedMeta, 0)
		for k := range paymentFailed.Invoices {
			invoices = append(invoices, &adminv1.BillingIssueMetadataPaymentFailedMeta{
				InvoiceId:          paymentFailed.Invoices[k].ID,
				InvoiceNumber:      paymentFailed.Invoices[k].Number,
				InvoiceUrl:         paymentFailed.Invoices[k].URL,
				AmountDue:          paymentFailed.Invoices[k].Amount,
				Currency:           paymentFailed.Invoices[k].Currency,
				DueDate:            valOrNullTime(paymentFailed.Invoices[k].DueDate),
				GracePeriodEndDate: valOrNullTime(paymentFailed.Invoices[k].GracePeriodEndDate),
			})
		}
		return &adminv1.BillingIssueMetadata{
			Metadata: &adminv1.BillingIssueMetadata_PaymentFailed{
				PaymentFailed: &adminv1.BillingIssueMetadataPaymentFailed{
					Invoices: invoices,
				},
			},
		}
	case database.BillingIssueTypeSubscriptionCancelled:
		return &adminv1.BillingIssueMetadata{
			Metadata: &adminv1.BillingIssueMetadata_SubscriptionCancelled{
				SubscriptionCancelled: &adminv1.BillingIssueMetadataSubscriptionCancelled{
					EndDate: valOrNullTime(m.(*database.BillingIssueMetadataSubscriptionCancelled).EndDate),
				},
			},
		}
	case database.BillingIssueTypeNeverSubscribed:
		return &adminv1.BillingIssueMetadata{
			Metadata: &adminv1.BillingIssueMetadata_NeverSubscribed{
				NeverSubscribed: &adminv1.BillingIssueMetadataNeverSubscribed{},
			},
		}
	default:
		return &adminv1.BillingIssueMetadata{}
	}
}

func planDowngrade(newPan *billing.Plan, org *database.Organization) bool {
	// nil or negative values are considered as unlimited
	if comparableInt(newPan.Quotas.NumProjects) < comparableInt(&org.QuotaProjects) {
		return true
	}
	if comparableInt(newPan.Quotas.NumDeployments) < comparableInt(&org.QuotaDeployments) {
		return true
	}
	if comparableInt(newPan.Quotas.NumSlotsTotal) < comparableInt(&org.QuotaSlotsTotal) {
		return true
	}
	if comparableInt(newPan.Quotas.NumSlotsPerDeployment) < comparableInt(&org.QuotaSlotsPerDeployment) {
		return true
	}
	if comparableInt(newPan.Quotas.NumOutstandingInvites) < comparableInt(&org.QuotaOutstandingInvites) {
		return true
	}
	if comparableInt64(newPan.Quotas.StorageLimitBytesPerDeployment) < comparableInt64(&org.QuotaStorageLimitBytesPerDeployment) {
		return true
	}
	return false
}

func comparableInt(v *int) int {
	if v == nil || *v < 0 {
		return math.MaxInt
	}
	return *v
}

func comparableInt64(v *int64) int64 {
	if v == nil || *v < 0 {
		return math.MaxInt64
	}
	return *v
}

func valOrNullTime(v time.Time) *timestamppb.Timestamp {
	if v.IsZero() {
		return nil
	}
	return timestamppb.New(v)
}

func biggerOfInt(ptr *int, def int) int {
	if ptr == nil {
		return def
	}

	if *ptr < 0 || def < 0 {
		return -1
	}

	if *ptr > def {
		return *ptr
	}

	return def
}

func biggerOfInt64(ptr *int64, def int64) int64 {
	if ptr == nil {
		return def
	}

	if *ptr < 0 || def < 0 {
		return -1
	}

	if *ptr > def {
		return *ptr
	}

	return def
}<|MERGE_RESOLUTION|>--- conflicted
+++ resolved
@@ -831,12 +831,8 @@
 		return &adminv1.BillingIssueMetadata{
 			Metadata: &adminv1.BillingIssueMetadata_OnTrial{
 				OnTrial: &adminv1.BillingIssueMetadataOnTrial{
-<<<<<<< HEAD
-					EndDate: valOrNullTime(m.(*database.BillingIssueMetadataOnTrial).EndDate),
-=======
-					EndDate:            timestamppb.New(m.(*database.BillingIssueMetadataOnTrial).EndDate),
-					GracePeriodEndDate: timestamppb.New(m.(*database.BillingIssueMetadataOnTrial).GracePeriodEndDate),
->>>>>>> 0995411e
+					EndDate:            valOrNullTime(m.(*database.BillingIssueMetadataOnTrial).EndDate),
+					GracePeriodEndDate: valOrNullTime(m.(*database.BillingIssueMetadataOnTrial).GracePeriodEndDate),
 				},
 			},
 		}
@@ -844,12 +840,8 @@
 		return &adminv1.BillingIssueMetadata{
 			Metadata: &adminv1.BillingIssueMetadata_TrialEnded{
 				TrialEnded: &adminv1.BillingIssueMetadataTrialEnded{
-<<<<<<< HEAD
+					EndDate:            valOrNullTime(m.(*database.BillingIssueMetadataTrialEnded).EndDate),
 					GracePeriodEndDate: valOrNullTime(m.(*database.BillingIssueMetadataTrialEnded).GracePeriodEndDate),
-=======
-					EndDate:            timestamppb.New(m.(*database.BillingIssueMetadataTrialEnded).EndDate),
-					GracePeriodEndDate: timestamppb.New(m.(*database.BillingIssueMetadataTrialEnded).GracePeriodEndDate),
->>>>>>> 0995411e
 				},
 			},
 		}
