package server

import (
	"context"
	"errors"
	"fmt"
	"math"
	"strings"
	"time"

	"github.com/rilldata/rill/admin/billing"
	"github.com/rilldata/rill/admin/database"
	"github.com/rilldata/rill/admin/server/auth"
	adminv1 "github.com/rilldata/rill/proto/gen/rill/admin/v1"
	"github.com/rilldata/rill/runtime/pkg/email"
	"github.com/rilldata/rill/runtime/pkg/observability"
	"go.opentelemetry.io/otel/attribute"
	"go.uber.org/zap"
	"google.golang.org/grpc/codes"
	"google.golang.org/grpc/status"
	"google.golang.org/protobuf/types/known/timestamppb"
)

func (s *Server) GetBillingSubscription(ctx context.Context, req *adminv1.GetBillingSubscriptionRequest) (*adminv1.GetBillingSubscriptionResponse, error) {
	observability.AddRequestAttributes(ctx, attribute.String("args.org", req.Organization))

	org, err := s.admin.DB.FindOrganizationByName(ctx, req.Organization)
	if err != nil {
		return nil, status.Error(codes.InvalidArgument, err.Error())
	}

	claims := auth.GetClaims(ctx)
	if !claims.OrganizationPermissions(ctx, org.ID).ManageOrg && !claims.Superuser(ctx) {
		return nil, status.Error(codes.PermissionDenied, "not allowed to read org subscriptions")
	}

	if org.BillingCustomerID == "" {
		return &adminv1.GetBillingSubscriptionResponse{Organization: organizationToDTO(org)}, nil
	}

	sub, err := s.admin.Biller.GetActiveSubscription(ctx, org.BillingCustomerID)
	if err != nil {
		if errors.Is(err, billing.ErrNotFound) {
			return &adminv1.GetBillingSubscriptionResponse{Organization: organizationToDTO(org)}, nil
		}
		return nil, status.Error(codes.Internal, err.Error())
	}

	return &adminv1.GetBillingSubscriptionResponse{
		Organization:     organizationToDTO(org),
		Subscription:     subscriptionToDTO(sub),
		BillingPortalUrl: sub.Customer.PortalURL,
	}, nil
}

func (s *Server) UpdateBillingSubscription(ctx context.Context, req *adminv1.UpdateBillingSubscriptionRequest) (*adminv1.UpdateBillingSubscriptionResponse, error) {
	observability.AddRequestAttributes(ctx, attribute.String("args.org", req.Organization))
	observability.AddRequestAttributes(ctx, attribute.String("args.plan_name", req.PlanName))

	org, err := s.admin.DB.FindOrganizationByName(ctx, req.Organization)
	if err != nil {
		return nil, status.Error(codes.InvalidArgument, err.Error())
	}

	claims := auth.GetClaims(ctx)
	if !claims.OrganizationPermissions(ctx, org.ID).ManageOrg && !claims.Superuser(ctx) {
		return nil, status.Error(codes.PermissionDenied, "not allowed to update org billing plan")
	}

	if req.PlanName == "" {
		return nil, status.Error(codes.InvalidArgument, "plan name must be provided")
	}

	if org.BillingCustomerID == "" {
		return nil, status.Error(codes.FailedPrecondition, "billing not yet initialized for the organization")
	}

	bisc, err := s.admin.DB.FindBillingIssueByTypeForOrg(ctx, org.ID, database.BillingIssueTypeSubscriptionCancelled)
	if err != nil {
		if !errors.Is(err, database.ErrNotFound) {
			return nil, status.Error(codes.Internal, err.Error())
		}
	}

	if bisc != nil {
		return nil, status.Errorf(codes.FailedPrecondition, "plan cannot be changed on existing subscription as it was cancelled, please renew the subscription")
	}

	forceAccess := claims.Superuser(ctx) && req.SuperuserForceAccess

	plan, err := s.admin.Biller.GetPlanByName(ctx, req.PlanName)
	if err != nil {
		if errors.Is(err, billing.ErrNotFound) {
			return nil, status.Error(codes.NotFound, "plan not found")
		}
		return nil, status.Error(codes.Internal, err.Error())
	}
	// if its a trial plan, start trial only if its a new org
	if plan.Default {
		bi, err := s.admin.DB.FindBillingIssueByTypeForOrg(ctx, org.ID, database.BillingIssueTypeNeverSubscribed)
		if err != nil {
			if errors.Is(err, database.ErrNotFound) {
				return nil, status.Errorf(codes.FailedPrecondition, "only new organizations can subscribe to the trial plan %s", plan.Name)
			}
			return nil, status.Error(codes.Internal, err.Error())
		}
		if bi != nil {
			// check against trial orgs quota, skip for superusers
			if org.CreatedByUserID != nil && !claims.Superuser(ctx) {
				u, err := s.admin.DB.FindUser(ctx, *org.CreatedByUserID)
				if err != nil {
					return nil, status.Error(codes.Internal, err.Error())
				}
				if u.QuotaTrialOrgs >= 0 && u.CurrentTrialOrgsCount >= u.QuotaTrialOrgs {
					return nil, status.Errorf(codes.FailedPrecondition, "trial orgs quota of %d reached for user %s", u.QuotaTrialOrgs, u.Email)
				}
			}

			updatedOrg, sub, err := s.admin.StartTrial(ctx, org)
			if err != nil {
				return nil, status.Error(codes.Internal, err.Error())
			}

			// send trial started email
			err = s.admin.Email.SendTrialStarted(&email.TrialStarted{
				ToEmail:      org.BillingEmail,
				ToName:       org.Name,
				OrgName:      org.Name,
				TrialEndDate: sub.TrialEndDate,
			})
			if err != nil {
				s.logger.Named("billing").Error("failed to send trial started email", zap.String("org_name", org.Name), zap.String("org_id", org.ID), zap.Error(err))
			}

			return &adminv1.UpdateBillingSubscriptionResponse{
				Organization: organizationToDTO(updatedOrg),
				Subscription: subscriptionToDTO(sub),
			}, nil
		}
	}

	if !plan.Public && !forceAccess {
		return nil, status.Errorf(codes.FailedPrecondition, "cannot assign a private plan %q", plan.Name)
	}

	// check for validation errors
	err = s.planChangeValidationChecks(ctx, org, forceAccess)
	if err != nil {
		return nil, err
	}

	if planDowngrade(plan, org) {
		if !forceAccess {
			return nil, status.Errorf(codes.FailedPrecondition, "plan downgrade not supported")
		}
		s.logger.Named("billing").Warn("plan downgrade request", zap.String("org_id", org.ID), zap.String("org_name", org.Name), zap.String("plan_name", plan.Name))
	}

	sub, err := s.admin.Biller.GetActiveSubscription(ctx, org.BillingCustomerID)
	if err != nil {
		if !errors.Is(err, billing.ErrNotFound) {
			return nil, status.Error(codes.Internal, err.Error())
		}
	}

	if sub == nil {
		// create new subscription
		sub, err = s.admin.Biller.CreateSubscription(ctx, org.BillingCustomerID, plan)
		if err != nil {
			return nil, status.Error(codes.Internal, err.Error())
		}
		s.logger.Named("billing").Info("new subscription created", zap.String("org_id", org.ID), zap.String("org_name", org.Name), zap.String("plan_id", sub.Plan.ID), zap.String("plan_name", sub.Plan.Name))
	} else {
		// schedule plan change
		oldPlan := sub.Plan
		if oldPlan.ID != plan.ID {
			sub, err = s.admin.Biller.ChangeSubscriptionPlan(ctx, sub.ID, plan)
			if err != nil {
				return nil, status.Error(codes.Internal, err.Error())
			}
			s.logger.Named("billing").Info("plan changed", zap.String("org_id", org.ID), zap.String("org_name", org.Name), zap.String("old_plan_id", oldPlan.ID), zap.String("old_plan_name", oldPlan.Name), zap.String("new_plan_id", sub.Plan.ID), zap.String("new_plan_name", sub.Plan.Name))
		}
	}

	org, err = s.updateQuotasAndHandleBillingIssues(ctx, org, sub)
	if err != nil {
		return nil, status.Error(codes.Internal, err.Error())
	}

	return &adminv1.UpdateBillingSubscriptionResponse{
		Organization: organizationToDTO(org),
		Subscription: subscriptionToDTO(sub),
	}, nil
}

// CancelBillingSubscription cancels the billing subscription for the organization and puts them on default plan
func (s *Server) CancelBillingSubscription(ctx context.Context, req *adminv1.CancelBillingSubscriptionRequest) (*adminv1.CancelBillingSubscriptionResponse, error) {
	observability.AddRequestAttributes(ctx, attribute.String("args.org", req.Organization))

	org, err := s.admin.DB.FindOrganizationByName(ctx, req.Organization)
	if err != nil {
		return nil, status.Error(codes.InvalidArgument, err.Error())
	}

	claims := auth.GetClaims(ctx)
	if !claims.OrganizationPermissions(ctx, org.ID).ManageOrg && !claims.Superuser(ctx) {
		return nil, status.Error(codes.PermissionDenied, "not allowed to cancel org subscription")
	}

	endDate, err := s.admin.Biller.CancelSubscriptionsForCustomer(ctx, org.BillingCustomerID, billing.SubscriptionCancellationOptionEndOfSubscriptionTerm)
	if err != nil {
		return nil, status.Error(codes.Internal, err.Error())
	}

	if !endDate.IsZero() {
		// raise a billing issue of the subscription cancellation
		_, err = s.admin.DB.UpsertBillingIssue(ctx, &database.UpsertBillingIssueOptions{
			OrgID: org.ID,
			Type:  database.BillingIssueTypeSubscriptionCancelled,
			Metadata: database.BillingIssueMetadataSubscriptionCancelled{
				EndDate: endDate,
			},
			EventTime: time.Now(),
		})
		if err != nil {
			return nil, status.Error(codes.Internal, err.Error())
		}
	}

	// clean up any trial related billing issues if present
	err = s.admin.CleanupTrialBillingIssues(ctx, org.ID)
	if err != nil {
		return nil, status.Error(codes.Internal, err.Error())
	}

	s.logger.Named("billing").Warn("subscription cancelled", zap.String("org_id", org.ID), zap.String("org_name", org.Name))

	return &adminv1.CancelBillingSubscriptionResponse{}, nil
}

func (s *Server) RenewBillingSubscription(ctx context.Context, req *adminv1.RenewBillingSubscriptionRequest) (*adminv1.RenewBillingSubscriptionResponse, error) {
	observability.AddRequestAttributes(ctx, attribute.String("args.org", req.Organization))
	observability.AddRequestAttributes(ctx, attribute.String("args.plan_name", req.PlanName))

	org, err := s.admin.DB.FindOrganizationByName(ctx, req.Organization)
	if err != nil {
		return nil, status.Error(codes.InvalidArgument, err.Error())
	}

	claims := auth.GetClaims(ctx)
	if !claims.OrganizationPermissions(ctx, org.ID).ManageOrg && !claims.Superuser(ctx) {
		return nil, status.Error(codes.PermissionDenied, "not allowed to renew org subscription")
	}

	if org.BillingCustomerID == "" {
		return nil, status.Error(codes.FailedPrecondition, "billing not yet initialized for the organization")
	}

	bisc, err := s.admin.DB.FindBillingIssueByTypeForOrg(ctx, org.ID, database.BillingIssueTypeSubscriptionCancelled)
	if err != nil {
		if errors.Is(err, database.ErrNotFound) {
			return nil, status.Errorf(codes.FailedPrecondition, "subscription not cancelled for the organization %s", org.Name)
		}
		return nil, status.Error(codes.Internal, err.Error())
	}

	plan, err := s.admin.Biller.GetPlanByName(ctx, req.PlanName)
	if err != nil {
		return nil, status.Error(codes.Internal, err.Error())
	}

	if plan.Default {
		return nil, status.Errorf(codes.FailedPrecondition, "cannot renew to trial plan %s", plan.Name)
	}

	forceAccess := claims.Superuser(ctx) && req.SuperuserForceAccess

	// check for validation errors
	err = s.planChangeValidationChecks(ctx, org, forceAccess)
	if err != nil {
		return nil, err
	}

	sub, err := s.admin.Biller.GetActiveSubscription(ctx, org.BillingCustomerID)
	if err != nil {
		if !errors.Is(err, billing.ErrNotFound) {
			return nil, status.Error(codes.Internal, err.Error())
		}
	}

	if sub == nil {
		sub, err = s.admin.Biller.CreateSubscription(ctx, org.BillingCustomerID, plan)
		if err != nil {
			return nil, status.Error(codes.Internal, err.Error())
		}
	} else if sub.EndDate == sub.CurrentBillingCycleEndDate {
		// To make request idempotent, if subscription is still on cancellation schedule, unschedule it
		sub, err = s.admin.Biller.UnscheduleCancellation(ctx, sub.ID)
		if err != nil {
			return nil, status.Error(codes.Internal, err.Error())
		}
	}

	if sub.Plan.ID != plan.ID {
		// change the plan, won't happen for new subscriptions
		sub, err = s.admin.Biller.ChangeSubscriptionPlan(ctx, sub.ID, plan)
		if err != nil {
			return nil, status.Error(codes.Internal, err.Error())
		}
	}

	// update quotas
	org, err = s.admin.DB.UpdateOrganization(ctx, org.ID, &database.UpdateOrganizationOptions{
		Name:                                org.Name,
		DisplayName:                         org.DisplayName,
		Description:                         org.Description,
		CustomDomain:                        org.CustomDomain,
		QuotaProjects:                       valOrDefault(sub.Plan.Quotas.NumProjects, org.QuotaProjects),
		QuotaDeployments:                    valOrDefault(sub.Plan.Quotas.NumDeployments, org.QuotaDeployments),
		QuotaSlotsTotal:                     valOrDefault(sub.Plan.Quotas.NumSlotsTotal, org.QuotaSlotsTotal),
		QuotaSlotsPerDeployment:             valOrDefault(sub.Plan.Quotas.NumSlotsPerDeployment, org.QuotaSlotsPerDeployment),
		QuotaOutstandingInvites:             valOrDefault(sub.Plan.Quotas.NumOutstandingInvites, org.QuotaOutstandingInvites),
		QuotaStorageLimitBytesPerDeployment: valOrDefault(sub.Plan.Quotas.StorageLimitBytesPerDeployment, org.QuotaStorageLimitBytesPerDeployment),
		BillingCustomerID:                   org.BillingCustomerID,
		PaymentCustomerID:                   org.PaymentCustomerID,
		BillingEmail:                        org.BillingEmail,
		CreatedByUserID:                     org.CreatedByUserID,
	})
	if err != nil {
		return nil, status.Error(codes.Internal, err.Error())
	}

	// delete the billing issue
	err = s.admin.DB.DeleteBillingIssue(ctx, bisc.ID)
	if err != nil {
		return nil, status.Error(codes.Internal, err.Error())
	}

	s.logger.Named("billing").Info("subscription renewed", zap.String("org_id", org.ID), zap.String("org_name", org.Name), zap.String("plan_id", sub.Plan.ID), zap.String("plan_name", sub.Plan.Name))

	return &adminv1.RenewBillingSubscriptionResponse{
		Organization: organizationToDTO(org),
		Subscription: subscriptionToDTO(sub),
	}, nil
}

func (s *Server) GetPaymentsPortalURL(ctx context.Context, req *adminv1.GetPaymentsPortalURLRequest) (*adminv1.GetPaymentsPortalURLResponse, error) {
	observability.AddRequestAttributes(ctx, attribute.String("args.org", req.Organization))
	observability.AddRequestAttributes(ctx, attribute.String("args.return_url", req.ReturnUrl))

	org, err := s.admin.DB.FindOrganizationByName(ctx, req.Organization)
	if err != nil {
		return nil, status.Error(codes.InvalidArgument, err.Error())
	}

	claims := auth.GetClaims(ctx)
	if !claims.OrganizationPermissions(ctx, org.ID).ManageOrg && !claims.Superuser(ctx) {
		return nil, status.Error(codes.PermissionDenied, "not allowed to manage org billing")
	}

	if org.PaymentCustomerID == "" {
		return nil, status.Error(codes.FailedPrecondition, "payment customer not initialized yet for the organization")
	}

	url, err := s.admin.PaymentProvider.GetBillingPortalURL(ctx, org.PaymentCustomerID, req.ReturnUrl)
	if err != nil {
		return nil, status.Error(codes.Internal, err.Error())
	}

	return &adminv1.GetPaymentsPortalURLResponse{Url: url}, nil
}

// SudoUpdateOrganizationBillingCustomer updates the billing customer id for an organization. May be useful if customer is initialized manually in billing system
func (s *Server) SudoUpdateOrganizationBillingCustomer(ctx context.Context, req *adminv1.SudoUpdateOrganizationBillingCustomerRequest) (*adminv1.SudoUpdateOrganizationBillingCustomerResponse, error) {
	observability.AddRequestAttributes(ctx,
		attribute.String("args.org", req.Organization),
	)
	if req.BillingCustomerId != nil {
		observability.AddRequestAttributes(ctx, attribute.String("args.billing_customer_id", *req.BillingCustomerId))
	}
	if req.PaymentCustomerId != nil {
		observability.AddRequestAttributes(ctx, attribute.String("args.payment_customer_id", *req.PaymentCustomerId))
	}

	claims := auth.GetClaims(ctx)
	if !claims.Superuser(ctx) {
		return nil, status.Error(codes.PermissionDenied, "only superusers can manage billing customer")
	}

	if req.BillingCustomerId == nil && req.PaymentCustomerId == nil {
		return nil, status.Error(codes.InvalidArgument, "either or both billing and payment customer id must be provided")
	}

	org, err := s.admin.DB.FindOrganizationByName(ctx, req.Organization)
	if err != nil {
		return nil, err
	}

	opts := &database.UpdateOrganizationOptions{
		Name:                                req.Organization,
		DisplayName:                         org.DisplayName,
		Description:                         org.Description,
		CustomDomain:                        org.CustomDomain,
		QuotaProjects:                       org.QuotaProjects,
		QuotaDeployments:                    org.QuotaDeployments,
		QuotaSlotsTotal:                     org.QuotaSlotsTotal,
		QuotaSlotsPerDeployment:             org.QuotaSlotsPerDeployment,
		QuotaOutstandingInvites:             org.QuotaOutstandingInvites,
		QuotaStorageLimitBytesPerDeployment: org.QuotaStorageLimitBytesPerDeployment,
		BillingCustomerID:                   valOrDefault(req.BillingCustomerId, org.BillingCustomerID),
		PaymentCustomerID:                   valOrDefault(req.PaymentCustomerId, org.PaymentCustomerID),
		BillingEmail:                        org.BillingEmail,
		CreatedByUserID:                     org.CreatedByUserID,
	}

	var sub *billing.Subscription
	if req.BillingCustomerId != nil {
		// get active subscriptions if present
		sub, err = s.admin.Biller.GetActiveSubscription(ctx, org.BillingCustomerID)
		if err != nil {
			if !errors.Is(err, billing.ErrNotFound) {
				return nil, status.Error(codes.Internal, err.Error())
			}
		}

		if sub != nil {
			opts.QuotaProjects = biggerOfInt(sub.Plan.Quotas.NumProjects, org.QuotaProjects)
			opts.QuotaDeployments = biggerOfInt(sub.Plan.Quotas.NumDeployments, org.QuotaDeployments)
			opts.QuotaSlotsTotal = biggerOfInt(sub.Plan.Quotas.NumSlotsTotal, org.QuotaSlotsTotal)
			opts.QuotaSlotsPerDeployment = biggerOfInt(sub.Plan.Quotas.NumSlotsPerDeployment, org.QuotaSlotsPerDeployment)
			opts.QuotaOutstandingInvites = biggerOfInt(sub.Plan.Quotas.NumOutstandingInvites, org.QuotaOutstandingInvites)
			opts.QuotaStorageLimitBytesPerDeployment = biggerOfInt64(sub.Plan.Quotas.StorageLimitBytesPerDeployment, org.QuotaStorageLimitBytesPerDeployment)
		}
	}

	org, err = s.admin.DB.UpdateOrganization(ctx, org.ID, opts)
	if err != nil {
		return nil, err
	}

	if req.PaymentCustomerId != nil {
		// link the payment customer to the billing customer
		err = s.admin.Biller.UpdateCustomerPaymentID(ctx, org.BillingCustomerID, billing.PaymentProviderStripe, *req.PaymentCustomerId)
		if err != nil {
			return nil, status.Error(codes.Internal, err.Error())
		}
	}

	if sub == nil {
		return &adminv1.SudoUpdateOrganizationBillingCustomerResponse{
			Organization: organizationToDTO(org),
		}, nil
	}

	return &adminv1.SudoUpdateOrganizationBillingCustomerResponse{
		Organization: organizationToDTO(org),
		Subscription: subscriptionToDTO(sub),
	}, nil
}

<<<<<<< HEAD
func (s *Server) SudoTriggerBillingRepair(ctx context.Context, req *adminv1.SudoTriggerBillingRepairRequest) (*adminv1.SudoTriggerBillingRepairResponse, error) {
	claims := auth.GetClaims(ctx)
	if !claims.Superuser(ctx) {
		return nil, status.Error(codes.PermissionDenied, "only superusers can trigger billing repair")
	}

	ids, err := s.admin.DB.FindOrganizationIDsWithoutBilling(ctx)
	if err != nil {
		return nil, status.Error(codes.Internal, fmt.Sprintf("failed to get organizations without billing id: %v", err))
	}

	for _, orgID := range ids {
		_, err := s.admin.Jobs.RepairOrgBilling(ctx, orgID, s.admin.Biller.Name())
		if err != nil {
			s.logger.Named("billing").Error("failed to submit repair billing job", zap.String("org_id", orgID), zap.Error(err))
			continue
		}
	}

	return &adminv1.SudoTriggerBillingRepairResponse{}, nil
=======
func (s *Server) SudoExtendTrial(ctx context.Context, req *adminv1.SudoExtendTrialRequest) (*adminv1.SudoExtendTrialResponse, error) {
	observability.AddRequestAttributes(ctx, attribute.String("args.org", req.Organization))
	days := int(req.Days)
	observability.AddRequestAttributes(ctx, attribute.Int("args.days", days))

	claims := auth.GetClaims(ctx)
	if !claims.Superuser(ctx) {
		return nil, status.Error(codes.PermissionDenied, "only superusers can extend trial")
	}

	org, err := s.admin.DB.FindOrganizationByName(ctx, req.Organization)
	if err != nil {
		return nil, status.Error(codes.InvalidArgument, err.Error())
	}

	ns, err := s.admin.DB.FindBillingIssueByTypeForOrg(ctx, org.ID, database.BillingIssueTypeNeverSubscribed)
	if err != nil {
		if !errors.Is(err, database.ErrNotFound) {
			return nil, status.Error(codes.Internal, err.Error())
		}
	}

	if ns != nil {
		return nil, status.Errorf(codes.FailedPrecondition, "organization %s never subscribed to a plan", org.Name)
	}

	// find existing trial end date
	currentEndDate := time.Time{}
	onTrial, err := s.admin.DB.FindBillingIssueByTypeForOrg(ctx, org.ID, database.BillingIssueTypeOnTrial)
	if err != nil {
		if !errors.Is(err, database.ErrNotFound) {
			return nil, status.Error(codes.Internal, err.Error())
		}
	}
	if onTrial != nil {
		currentEndDate = onTrial.Metadata.(*database.BillingIssueMetadataOnTrial).GracePeriodEndDate
	}

	if currentEndDate.IsZero() {
		trialEnded, err := s.admin.DB.FindBillingIssueByTypeForOrg(ctx, org.ID, database.BillingIssueTypeTrialEnded)
		if err != nil {
			if !errors.Is(err, database.ErrNotFound) {
				return nil, status.Error(codes.Internal, err.Error())
			}
		}
		if trialEnded != nil {
			currentEndDate = trialEnded.Metadata.(*database.BillingIssueMetadataTrialEnded).GracePeriodEndDate
		}
	}

	if currentEndDate.IsZero() {
		subCancelled, err := s.admin.DB.FindBillingIssueByTypeForOrg(ctx, org.ID, database.BillingIssueTypeSubscriptionCancelled)
		if err != nil {
			if !errors.Is(err, database.ErrNotFound) {
				return nil, status.Error(codes.Internal, err.Error())
			}
		}
		if subCancelled != nil {
			currentEndDate = subCancelled.Metadata.(*database.BillingIssueMetadataSubscriptionCancelled).EndDate
		}
	}

	if currentEndDate.IsZero() || currentEndDate.Before(time.Now()) {
		currentEndDate = time.Now().Truncate(24*time.Hour).AddDate(0, 0, 1)
	}

	newEndDate := currentEndDate.AddDate(0, 0, days)

	// start a new trial, if already on trial plan, this will not create new subscription, if not on trial plan it will error
	_, sub, err := s.admin.StartTrial(ctx, org)
	if err != nil {
		return nil, status.Error(codes.Internal, err.Error())
	}

	if sub.ID != "" {
		// update on trial metadata with new end date
		_, err = s.admin.DB.UpsertBillingIssue(ctx, &database.UpsertBillingIssueOptions{
			OrgID: org.ID,
			Type:  database.BillingIssueTypeOnTrial,
			Metadata: database.BillingIssueMetadataOnTrial{
				SubID:              sub.ID,
				PlanID:             sub.Plan.ID,
				EndDate:            newEndDate,
				GracePeriodEndDate: newEndDate,
			},
			EventTime: time.Now(),
		})
		if err != nil {
			return nil, status.Error(codes.Internal, err.Error())
		}

		// send trial extended email
		err = s.admin.Email.SendTrialExtended(&email.TrialExtended{
			ToEmail:      org.BillingEmail,
			ToName:       org.Name,
			OrgName:      org.Name,
			TrialEndDate: newEndDate,
		})
		if err != nil {
			s.logger.Named("billing").Error("failed to send trial extended email", zap.String("org_name", org.Name), zap.String("org_id", org.ID), zap.Error(err))
		}
	}

	// if trial subscription was cancelled then unschedule the cancellation
	if sub.EndDate == sub.CurrentBillingCycleEndDate {
		// if trial subscription was cancelled then unschedule the cancellation
		_, err = s.admin.Biller.UnscheduleCancellation(ctx, sub.ID)
		if err != nil {
			return nil, status.Error(codes.Internal, err.Error())
		}
	}

	return &adminv1.SudoExtendTrialResponse{TrialEnd: timestamppb.New(newEndDate)}, nil
>>>>>>> 2963b58f
}

func (s *Server) ListPublicBillingPlans(ctx context.Context, req *adminv1.ListPublicBillingPlansRequest) (*adminv1.ListPublicBillingPlansResponse, error) {
	observability.AddRequestAttributes(ctx)

	// no permissions required to list public billing plans
	plans, err := s.admin.Biller.GetPublicPlans(ctx)
	if err != nil {
		return nil, status.Error(codes.Internal, err.Error())
	}

	var dtos []*adminv1.BillingPlan
	for _, plan := range plans {
		dtos = append(dtos, billingPlanToDTO(plan))
	}

	return &adminv1.ListPublicBillingPlansResponse{
		Plans: dtos,
	}, nil
}

func (s *Server) ListOrganizationBillingIssues(ctx context.Context, req *adminv1.ListOrganizationBillingIssuesRequest) (*adminv1.ListOrganizationBillingIssuesResponse, error) {
	observability.AddRequestAttributes(ctx, attribute.String("args.org", req.Organization))

	org, err := s.admin.DB.FindOrganizationByName(ctx, req.Organization)
	if err != nil {
		if errors.Is(err, database.ErrNotFound) {
			return nil, status.Error(codes.NotFound, "org not found")
		}
		return nil, status.Error(codes.InvalidArgument, err.Error())
	}

	claims := auth.GetClaims(ctx)
	if !claims.OrganizationPermissions(ctx, org.ID).ReadOrg && !claims.Superuser(ctx) {
		return nil, status.Error(codes.PermissionDenied, "not allowed to read org billing errors")
	}

	issues, err := s.admin.DB.FindBillingIssuesForOrg(ctx, org.ID)
	if err != nil {
		return nil, status.Error(codes.Internal, err.Error())
	}

	var dtos []*adminv1.BillingIssue
	for _, i := range issues {
		dtos = append(dtos, &adminv1.BillingIssue{
			Organization: org.Name,
			Type:         billingIssueTypeToDTO(i.Type),
			Level:        billingIssueLevelToDTO(i.Level),
			Metadata:     billingIssueMetadataToDTO(i.Type, i.Metadata),
			EventTime:    timestamppb.New(i.EventTime),
			CreatedOn:    timestamppb.New(i.CreatedOn),
		})
	}

	return &adminv1.ListOrganizationBillingIssuesResponse{
		Issues: dtos,
	}, nil
}

func (s *Server) SudoDeleteOrganizationBillingIssue(ctx context.Context, req *adminv1.SudoDeleteOrganizationBillingIssueRequest) (*adminv1.SudoDeleteOrganizationBillingIssueResponse, error) {
	observability.AddRequestAttributes(ctx, attribute.String("args.org", req.Organization), attribute.String("args.type", req.Type.String()))

	claims := auth.GetClaims(ctx)
	if !claims.Superuser(ctx) {
		return nil, status.Error(codes.PermissionDenied, "only superusers can delete billing errors")
	}

	org, err := s.admin.DB.FindOrganizationByName(ctx, req.Organization)
	if err != nil {
		return nil, status.Error(codes.InvalidArgument, err.Error())
	}

	t, err := dtoBillingIssueTypeToDB(req.Type)
	if err != nil {
		return nil, err
	}

	err = s.admin.DB.DeleteBillingIssueByTypeForOrg(ctx, org.ID, t)
	if err != nil {
		return nil, status.Error(codes.Internal, err.Error())
	}

	return &adminv1.SudoDeleteOrganizationBillingIssueResponse{}, nil
}

func (s *Server) updateQuotasAndHandleBillingIssues(ctx context.Context, org *database.Organization, sub *billing.Subscription) (*database.Organization, error) {
	org, err := s.admin.DB.UpdateOrganization(ctx, org.ID, &database.UpdateOrganizationOptions{
		Name:                                org.Name,
		DisplayName:                         org.DisplayName,
		Description:                         org.Description,
		CustomDomain:                        org.CustomDomain,
		QuotaProjects:                       valOrDefault(sub.Plan.Quotas.NumProjects, org.QuotaProjects),
		QuotaDeployments:                    valOrDefault(sub.Plan.Quotas.NumDeployments, org.QuotaDeployments),
		QuotaSlotsTotal:                     valOrDefault(sub.Plan.Quotas.NumSlotsTotal, org.QuotaSlotsTotal),
		QuotaSlotsPerDeployment:             valOrDefault(sub.Plan.Quotas.NumSlotsPerDeployment, org.QuotaSlotsPerDeployment),
		QuotaOutstandingInvites:             valOrDefault(sub.Plan.Quotas.NumOutstandingInvites, org.QuotaOutstandingInvites),
		QuotaStorageLimitBytesPerDeployment: valOrDefault(sub.Plan.Quotas.StorageLimitBytesPerDeployment, org.QuotaStorageLimitBytesPerDeployment),
		BillingCustomerID:                   org.BillingCustomerID,
		PaymentCustomerID:                   org.PaymentCustomerID,
		BillingEmail:                        org.BillingEmail,
		CreatedByUserID:                     org.CreatedByUserID,
	})
	if err != nil {
		return nil, status.Error(codes.Internal, err.Error())
	}

	// delete any trial related billing issues, irrespective of the new plan.
	err = s.admin.CleanupTrialBillingIssues(ctx, org.ID)
	if err != nil {
		return nil, fmt.Errorf("failed to cleanup trial billing errors and warnings: %w", err)
	}

	// delete any subscription related billing issues
	err = s.admin.CleanupSubscriptionBillingIssues(ctx, org.ID)
	if err != nil {
		return nil, fmt.Errorf("failed to cleanup subscription cancellation errors: %w", err)
	}

	return org, nil
}

func (s *Server) planChangeValidationChecks(ctx context.Context, org *database.Organization, forceAccess bool) error {
	// not a trial plan, check for a payment method and a valid billing address
	var validationErrs []string
	pc, err := s.admin.PaymentProvider.FindCustomer(ctx, org.PaymentCustomerID)
	if err != nil {
		return status.Error(codes.Internal, err.Error())
	}
	if !pc.HasPaymentMethod {
		validationErrs = append(validationErrs, "no payment method found")
	}

	if !pc.HasBillableAddress {
		validationErrs = append(validationErrs, "no billing address found")
	}

	be, err := s.admin.DB.FindBillingIssueByTypeForOrg(ctx, org.ID, database.BillingIssueTypePaymentFailed)
	if err != nil {
		if !errors.Is(err, database.ErrNotFound) {
			return status.Error(codes.Internal, err.Error())
		}
	}
	if be != nil {
		validationErrs = append(validationErrs, "a previous payment is due")
	}

	if len(validationErrs) > 0 && !forceAccess {
		return status.Errorf(codes.FailedPrecondition, "please fix following by visiting billing portal: %s", strings.Join(validationErrs, ", "))
	}

	return nil
}

func subscriptionToDTO(sub *billing.Subscription) *adminv1.Subscription {
	return &adminv1.Subscription{
		Id:                           sub.ID,
		Plan:                         billingPlanToDTO(sub.Plan),
		StartDate:                    timestamppb.New(sub.StartDate),
		EndDate:                      timestamppb.New(sub.EndDate),
		CurrentBillingCycleStartDate: timestamppb.New(sub.CurrentBillingCycleStartDate),
		CurrentBillingCycleEndDate:   timestamppb.New(sub.CurrentBillingCycleEndDate),
		TrialEndDate:                 timestamppb.New(sub.TrialEndDate),
	}
}

func billingPlanToDTO(plan *billing.Plan) *adminv1.BillingPlan {
	return &adminv1.BillingPlan{
		Id:              plan.ID,
		Name:            plan.Name,
		DisplayName:     plan.DisplayName,
		Description:     plan.Description,
		TrialPeriodDays: uint32(plan.TrialPeriodDays),
		Default:         plan.Default,
		Public:          plan.Public,
		Quotas: &adminv1.Quotas{
			Projects:                       valOrEmptyString(plan.Quotas.NumProjects),
			Deployments:                    valOrEmptyString(plan.Quotas.NumDeployments),
			SlotsTotal:                     valOrEmptyString(plan.Quotas.NumSlotsTotal),
			SlotsPerDeployment:             valOrEmptyString(plan.Quotas.NumSlotsPerDeployment),
			OutstandingInvites:             valOrEmptyString(plan.Quotas.NumOutstandingInvites),
			StorageLimitBytesPerDeployment: val64OrEmptyString(plan.Quotas.StorageLimitBytesPerDeployment),
		},
	}
}

func billingIssueTypeToDTO(t database.BillingIssueType) adminv1.BillingIssueType {
	switch t {
	case database.BillingIssueTypeOnTrial:
		return adminv1.BillingIssueType_BILLING_ISSUE_TYPE_ON_TRIAL
	case database.BillingIssueTypeTrialEnded:
		return adminv1.BillingIssueType_BILLING_ISSUE_TYPE_TRIAL_ENDED
	case database.BillingIssueTypeNoPaymentMethod:
		return adminv1.BillingIssueType_BILLING_ISSUE_TYPE_NO_PAYMENT_METHOD
	case database.BillingIssueTypeNoBillableAddress:
		return adminv1.BillingIssueType_BILLING_ISSUE_TYPE_NO_BILLABLE_ADDRESS
	case database.BillingIssueTypePaymentFailed:
		return adminv1.BillingIssueType_BILLING_ISSUE_TYPE_PAYMENT_FAILED
	case database.BillingIssueTypeSubscriptionCancelled:
		return adminv1.BillingIssueType_BILLING_ISSUE_TYPE_SUBSCRIPTION_CANCELLED
	case database.BillingIssueTypeNeverSubscribed:
		return adminv1.BillingIssueType_BILLING_ISSUE_TYPE_NEVER_SUBSCRIBED
	default:
		return adminv1.BillingIssueType_BILLING_ISSUE_TYPE_UNSPECIFIED
	}
}

func billingIssueLevelToDTO(l database.BillingIssueLevel) adminv1.BillingIssueLevel {
	switch l {
	case database.BillingIssueLevelError:
		return adminv1.BillingIssueLevel_BILLING_ISSUE_LEVEL_ERROR
	case database.BillingIssueLevelWarning:
		return adminv1.BillingIssueLevel_BILLING_ISSUE_LEVEL_WARNING
	default:
		return adminv1.BillingIssueLevel_BILLING_ISSUE_LEVEL_UNSPECIFIED
	}
}

func dtoBillingIssueTypeToDB(t adminv1.BillingIssueType) (database.BillingIssueType, error) {
	switch t {
	case adminv1.BillingIssueType_BILLING_ISSUE_TYPE_ON_TRIAL:
		return database.BillingIssueTypeOnTrial, nil
	case adminv1.BillingIssueType_BILLING_ISSUE_TYPE_TRIAL_ENDED:
		return database.BillingIssueTypeTrialEnded, nil
	case adminv1.BillingIssueType_BILLING_ISSUE_TYPE_NO_PAYMENT_METHOD:
		return database.BillingIssueTypeNoPaymentMethod, nil
	case adminv1.BillingIssueType_BILLING_ISSUE_TYPE_NO_BILLABLE_ADDRESS:
		return database.BillingIssueTypeNoBillableAddress, nil
	case adminv1.BillingIssueType_BILLING_ISSUE_TYPE_PAYMENT_FAILED:
		return database.BillingIssueTypePaymentFailed, nil
	case adminv1.BillingIssueType_BILLING_ISSUE_TYPE_SUBSCRIPTION_CANCELLED:
		return database.BillingIssueTypeSubscriptionCancelled, nil
	case adminv1.BillingIssueType_BILLING_ISSUE_TYPE_NEVER_SUBSCRIBED:
		return database.BillingIssueTypeNeverSubscribed, nil
	default:
		return database.BillingIssueTypeUnspecified, status.Error(codes.InvalidArgument, "invalid billing error type")
	}
}

func billingIssueMetadataToDTO(t database.BillingIssueType, m database.BillingIssueMetadata) *adminv1.BillingIssueMetadata {
	switch t {
	case database.BillingIssueTypeOnTrial:
		return &adminv1.BillingIssueMetadata{
			Metadata: &adminv1.BillingIssueMetadata_OnTrial{
				OnTrial: &adminv1.BillingIssueMetadataOnTrial{
					EndDate:            timestamppb.New(m.(*database.BillingIssueMetadataOnTrial).EndDate),
					GracePeriodEndDate: timestamppb.New(m.(*database.BillingIssueMetadataOnTrial).GracePeriodEndDate),
				},
			},
		}
	case database.BillingIssueTypeTrialEnded:
		return &adminv1.BillingIssueMetadata{
			Metadata: &adminv1.BillingIssueMetadata_TrialEnded{
				TrialEnded: &adminv1.BillingIssueMetadataTrialEnded{
					EndDate:            timestamppb.New(m.(*database.BillingIssueMetadataTrialEnded).EndDate),
					GracePeriodEndDate: timestamppb.New(m.(*database.BillingIssueMetadataTrialEnded).GracePeriodEndDate),
				},
			},
		}
	case database.BillingIssueTypeNoPaymentMethod:
		return &adminv1.BillingIssueMetadata{
			Metadata: &adminv1.BillingIssueMetadata_NoPaymentMethod{
				NoPaymentMethod: &adminv1.BillingIssueMetadataNoPaymentMethod{},
			},
		}
	case database.BillingIssueTypeNoBillableAddress:
		return &adminv1.BillingIssueMetadata{
			Metadata: &adminv1.BillingIssueMetadata_NoBillableAddress{
				NoBillableAddress: &adminv1.BillingIssueMetadataNoBillableAddress{},
			},
		}
	case database.BillingIssueTypePaymentFailed:
		paymentFailed := m.(*database.BillingIssueMetadataPaymentFailed)
		invoices := make([]*adminv1.BillingIssueMetadataPaymentFailedMeta, 0)
		for k := range paymentFailed.Invoices {
			invoices = append(invoices, &adminv1.BillingIssueMetadataPaymentFailedMeta{
				InvoiceId:     paymentFailed.Invoices[k].ID,
				InvoiceNumber: paymentFailed.Invoices[k].Number,
				InvoiceUrl:    paymentFailed.Invoices[k].URL,
				AmountDue:     paymentFailed.Invoices[k].Amount,
				Currency:      paymentFailed.Invoices[k].Currency,
				DueDate:       timestamppb.New(paymentFailed.Invoices[k].DueDate),
			})
		}
		return &adminv1.BillingIssueMetadata{
			Metadata: &adminv1.BillingIssueMetadata_PaymentFailed{
				PaymentFailed: &adminv1.BillingIssueMetadataPaymentFailed{
					Invoices: invoices,
				},
			},
		}
	case database.BillingIssueTypeSubscriptionCancelled:
		return &adminv1.BillingIssueMetadata{
			Metadata: &adminv1.BillingIssueMetadata_SubscriptionCancelled{
				SubscriptionCancelled: &adminv1.BillingIssueMetadataSubscriptionCancelled{
					EndDate: timestamppb.New(m.(*database.BillingIssueMetadataSubscriptionCancelled).EndDate),
				},
			},
		}
	case database.BillingIssueTypeNeverSubscribed:
		return &adminv1.BillingIssueMetadata{
			Metadata: &adminv1.BillingIssueMetadata_NeverSubscribed{
				NeverSubscribed: &adminv1.BillingIssueMetadataNeverSubscribed{},
			},
		}
	default:
		return &adminv1.BillingIssueMetadata{}
	}
}

func planDowngrade(newPan *billing.Plan, org *database.Organization) bool {
	// nil or negative values are considered as unlimited
	if comparableInt(newPan.Quotas.NumProjects) < comparableInt(&org.QuotaProjects) {
		return true
	}
	if comparableInt(newPan.Quotas.NumDeployments) < comparableInt(&org.QuotaDeployments) {
		return true
	}
	if comparableInt(newPan.Quotas.NumSlotsTotal) < comparableInt(&org.QuotaSlotsTotal) {
		return true
	}
	if comparableInt(newPan.Quotas.NumSlotsPerDeployment) < comparableInt(&org.QuotaSlotsPerDeployment) {
		return true
	}
	if comparableInt(newPan.Quotas.NumOutstandingInvites) < comparableInt(&org.QuotaOutstandingInvites) {
		return true
	}
	if comparableInt64(newPan.Quotas.StorageLimitBytesPerDeployment) < comparableInt64(&org.QuotaStorageLimitBytesPerDeployment) {
		return true
	}
	return false
}

func comparableInt(v *int) int {
	if v == nil || *v < 0 {
		return math.MaxInt
	}
	return *v
}

func comparableInt64(v *int64) int64 {
	if v == nil || *v < 0 {
		return math.MaxInt64
	}
	return *v
}

func biggerOfInt(ptr *int, def int) int {
	if ptr == nil {
		return def
	}

	if *ptr < 0 || def < 0 {
		return -1
	}

	if *ptr > def {
		return *ptr
	}

	return def
}

func biggerOfInt64(ptr *int64, def int64) int64 {
	if ptr == nil {
		return def
	}

	if *ptr < 0 || def < 0 {
		return -1
	}

	if *ptr > def {
		return *ptr
	}

	return def
}<|MERGE_RESOLUTION|>--- conflicted
+++ resolved
@@ -458,28 +458,6 @@
 	}, nil
 }
 
-<<<<<<< HEAD
-func (s *Server) SudoTriggerBillingRepair(ctx context.Context, req *adminv1.SudoTriggerBillingRepairRequest) (*adminv1.SudoTriggerBillingRepairResponse, error) {
-	claims := auth.GetClaims(ctx)
-	if !claims.Superuser(ctx) {
-		return nil, status.Error(codes.PermissionDenied, "only superusers can trigger billing repair")
-	}
-
-	ids, err := s.admin.DB.FindOrganizationIDsWithoutBilling(ctx)
-	if err != nil {
-		return nil, status.Error(codes.Internal, fmt.Sprintf("failed to get organizations without billing id: %v", err))
-	}
-
-	for _, orgID := range ids {
-		_, err := s.admin.Jobs.RepairOrgBilling(ctx, orgID, s.admin.Biller.Name())
-		if err != nil {
-			s.logger.Named("billing").Error("failed to submit repair billing job", zap.String("org_id", orgID), zap.Error(err))
-			continue
-		}
-	}
-
-	return &adminv1.SudoTriggerBillingRepairResponse{}, nil
-=======
 func (s *Server) SudoExtendTrial(ctx context.Context, req *adminv1.SudoExtendTrialRequest) (*adminv1.SudoExtendTrialResponse, error) {
 	observability.AddRequestAttributes(ctx, attribute.String("args.org", req.Organization))
 	days := int(req.Days)
@@ -593,7 +571,28 @@
 	}
 
 	return &adminv1.SudoExtendTrialResponse{TrialEnd: timestamppb.New(newEndDate)}, nil
->>>>>>> 2963b58f
+}
+
+func (s *Server) SudoTriggerBillingRepair(ctx context.Context, req *adminv1.SudoTriggerBillingRepairRequest) (*adminv1.SudoTriggerBillingRepairResponse, error) {
+	claims := auth.GetClaims(ctx)
+	if !claims.Superuser(ctx) {
+		return nil, status.Error(codes.PermissionDenied, "only superusers can trigger billing repair")
+	}
+
+	ids, err := s.admin.DB.FindOrganizationIDsWithoutBilling(ctx)
+	if err != nil {
+		return nil, status.Error(codes.Internal, fmt.Sprintf("failed to get organizations without billing id: %v", err))
+	}
+
+	for _, orgID := range ids {
+		_, err := s.admin.Jobs.RepairOrgBilling(ctx, orgID, s.admin.Biller.Name())
+		if err != nil {
+			s.logger.Named("billing").Error("failed to submit repair billing job", zap.String("org_id", orgID), zap.Error(err))
+			continue
+		}
+	}
+
+	return &adminv1.SudoTriggerBillingRepairResponse{}, nil
 }
 
 func (s *Server) ListPublicBillingPlans(ctx context.Context, req *adminv1.ListPublicBillingPlansRequest) (*adminv1.ListPublicBillingPlansResponse, error) {
