package server

import (
	"context"
	"errors"
	"fmt"
	"math"
	"strconv"
	"strings"

	"github.com/rilldata/rill/admin/billing"
	"github.com/rilldata/rill/admin/database"
	"github.com/rilldata/rill/admin/pkg/publicemail"
	"github.com/rilldata/rill/admin/server/auth"
	adminv1 "github.com/rilldata/rill/proto/gen/rill/admin/v1"
	"github.com/rilldata/rill/runtime/pkg/email"
	"github.com/rilldata/rill/runtime/pkg/observability"
	"go.opentelemetry.io/otel/attribute"
	"go.uber.org/zap"
	"google.golang.org/grpc/codes"
	"google.golang.org/grpc/status"
	"google.golang.org/protobuf/types/known/timestamppb"
)

func (s *Server) ListOrganizations(ctx context.Context, req *adminv1.ListOrganizationsRequest) (*adminv1.ListOrganizationsResponse, error) {
	// Check the request is made by an authenticated user
	claims := auth.GetClaims(ctx)
	if claims.OwnerType() != auth.OwnerTypeUser {
		return nil, status.Error(codes.Unauthenticated, "not authenticated as a user")
	}

	token, err := unmarshalPageToken(req.PageToken)
	if err != nil {
		return nil, status.Error(codes.InvalidArgument, err.Error())
	}
	pageSize := validPageSize(req.PageSize)

	orgs, err := s.admin.DB.FindOrganizationsForUser(ctx, claims.OwnerID(), token.Val, pageSize)
	if err != nil {
		return nil, status.Error(codes.InvalidArgument, err.Error())
	}

	nextToken := ""
	if len(orgs) >= pageSize {
		nextToken = marshalPageToken(orgs[len(orgs)-1].Name)
	}

	pbs := make([]*adminv1.Organization, len(orgs))
	for i, org := range orgs {
		pbs[i] = organizationToDTO(org)
	}

	return &adminv1.ListOrganizationsResponse{Organizations: pbs, NextPageToken: nextToken}, nil
}

func (s *Server) GetOrganization(ctx context.Context, req *adminv1.GetOrganizationRequest) (*adminv1.GetOrganizationResponse, error) {
	observability.AddRequestAttributes(ctx, attribute.String("args.org", req.Name))

	org, err := s.admin.DB.FindOrganizationByName(ctx, req.Name)
	if err != nil {
		return nil, err
	}

	claims := auth.GetClaims(ctx)
	if !claims.OrganizationPermissions(ctx, org.ID).ReadOrg && !claims.Superuser(ctx) {
		return nil, status.Error(codes.PermissionDenied, "not allowed to read org")
	}

	return &adminv1.GetOrganizationResponse{
		Organization: organizationToDTO(org),
		Permissions:  claims.OrganizationPermissions(ctx, org.ID),
	}, nil
}

func (s *Server) GetOrganizationNameForDomain(ctx context.Context, req *adminv1.GetOrganizationNameForDomainRequest) (*adminv1.GetOrganizationNameForDomainResponse, error) {
	observability.AddRequestAttributes(ctx, attribute.String("args.domain", req.Domain))

	org, err := s.admin.DB.FindOrganizationByCustomDomain(ctx, req.Domain)
	if err != nil {
		return nil, err
	}

	// NOTE: Not checking auth on purpose. This needs to be a public endpoint.

	return &adminv1.GetOrganizationNameForDomainResponse{
		Name: org.Name,
	}, nil
}

func (s *Server) CreateOrganization(ctx context.Context, req *adminv1.CreateOrganizationRequest) (*adminv1.CreateOrganizationResponse, error) {
	observability.AddRequestAttributes(ctx,
		attribute.String("args.org", req.Name),
		attribute.String("args.description", req.Description),
	)

	// Check the request is made by an authenticated user
	claims := auth.GetClaims(ctx)
	if claims.OwnerType() != auth.OwnerTypeUser {
		return nil, status.Error(codes.Unauthenticated, "not authenticated as a user")
	}

	// check single user org limit for this user
	user, err := s.admin.DB.FindUser(ctx, claims.OwnerID())
	if err != nil {
		return nil, status.Error(codes.Internal, err.Error())
	}
	count, err := s.admin.DB.CountSingleuserOrganizationsForMemberUser(ctx, user.ID)
	if err != nil {
		return nil, status.Error(codes.Internal, err.Error())
	}
	if user.QuotaSingleuserOrgs >= 0 && count >= user.QuotaSingleuserOrgs {
		return nil, status.Errorf(codes.FailedPrecondition, "quota exceeded: you can only create %d single-user orgs", user.QuotaSingleuserOrgs)
	}

	org, err := s.admin.CreateOrganizationForUser(ctx, user.ID, user.Email, req.Name, req.Description)
	if err != nil {
		return nil, status.Error(codes.InvalidArgument, err.Error())
	}

	return &adminv1.CreateOrganizationResponse{
		Organization: organizationToDTO(org),
	}, nil
}

func (s *Server) DeleteOrganization(ctx context.Context, req *adminv1.DeleteOrganizationRequest) (*adminv1.DeleteOrganizationResponse, error) {
	observability.AddRequestAttributes(ctx, attribute.String("args.org", req.Name))

	org, err := s.admin.DB.FindOrganizationByName(ctx, req.Name)
	if err != nil {
		return nil, status.Error(codes.InvalidArgument, err.Error())
	}

	claims := auth.GetClaims(ctx)
	if !claims.OrganizationPermissions(ctx, org.ID).ManageOrg {
		return nil, status.Error(codes.PermissionDenied, "not allowed to delete org")
	}

	err = s.admin.DB.DeleteOrganization(ctx, req.Name)
	if err != nil {
		return nil, status.Error(codes.InvalidArgument, err.Error())
	}

	// cancel subscription
	if org.BillingCustomerID != "" {
		err = s.admin.Biller.CancelSubscriptionsForCustomer(ctx, org.BillingCustomerID, billing.SubscriptionCancellationOptionImmediate)
		if err != nil {
			s.logger.Error("failed to cancel subscriptions", zap.String("org_id", org.ID), zap.String("org_name", org.Name), zap.Error(err))
		}
		s.logger.Warn("canceled subscriptions", zap.String("org_id", org.ID), zap.String("org_name", org.Name))
	}

	return &adminv1.DeleteOrganizationResponse{}, nil
}

func (s *Server) UpdateOrganization(ctx context.Context, req *adminv1.UpdateOrganizationRequest) (*adminv1.UpdateOrganizationResponse, error) {
	observability.AddRequestAttributes(ctx, attribute.String("args.org", req.Name))
	if req.Description != nil {
		observability.AddRequestAttributes(ctx, attribute.String("args.description", *req.Description))
	}
	if req.NewName != nil {
		observability.AddRequestAttributes(ctx, attribute.String("args.new_name", *req.NewName))
	}
	if req.BillingEmail != nil {
		observability.AddRequestAttributes(ctx, attribute.String("args.billing_email", *req.BillingEmail))
	}

	org, err := s.admin.DB.FindOrganizationByName(ctx, req.Name)
	if err != nil {
		return nil, status.Error(codes.InvalidArgument, err.Error())
	}

	claims := auth.GetClaims(ctx)
	if !claims.OrganizationPermissions(ctx, org.ID).ManageOrg {
		return nil, status.Error(codes.PermissionDenied, "not allowed to update org")
	}

	nameChanged := req.NewName != nil && *req.NewName != org.Name
	emailChanged := req.BillingEmail != nil && *req.BillingEmail != org.BillingEmail
	org, err = s.admin.DB.UpdateOrganization(ctx, org.ID, &database.UpdateOrganizationOptions{
		Name:                                valOrDefault(req.NewName, org.Name),
		DisplayName:                         valOrDefault(req.DisplayName, org.DisplayName),
		Description:                         valOrDefault(req.Description, org.Description),
		CustomDomain:                        org.CustomDomain,
		QuotaProjects:                       org.QuotaProjects,
		QuotaDeployments:                    org.QuotaDeployments,
		QuotaSlotsTotal:                     org.QuotaSlotsTotal,
		QuotaSlotsPerDeployment:             org.QuotaSlotsPerDeployment,
		QuotaOutstandingInvites:             org.QuotaOutstandingInvites,
		QuotaStorageLimitBytesPerDeployment: org.QuotaStorageLimitBytesPerDeployment,
		BillingCustomerID:                   org.BillingCustomerID,
		PaymentCustomerID:                   org.PaymentCustomerID,
		BillingEmail:                        valOrDefault(req.BillingEmail, org.BillingEmail),
	})
	if err != nil {
		return nil, err
	}

	if nameChanged {
		err := s.admin.UpdateOrgDeploymentAnnotations(ctx, org)
		if err != nil {
			return nil, err
		}
	}

	if emailChanged {
		err = s.admin.Biller.UpdateCustomerEmail(ctx, org.BillingCustomerID, org.BillingEmail)
		if err != nil {
			s.logger.Error("failed to update billing email", zap.String("org_id", org.ID), zap.String("org_name", org.Name), zap.Error(err))
			return nil, status.Error(codes.Internal, err.Error())
		}
		err = s.admin.PaymentProvider.UpdateCustomerEmail(ctx, org.PaymentCustomerID, org.BillingEmail)
		if err != nil {
			s.logger.Error("failed to update billing email", zap.String("org_id", org.ID), zap.String("org_name", org.Name), zap.Error(err))
			return nil, status.Error(codes.Internal, err.Error())
		}
	}

	return &adminv1.UpdateOrganizationResponse{
		Organization: organizationToDTO(org),
	}, nil
}

func (s *Server) GetBillingSubscription(ctx context.Context, req *adminv1.GetBillingSubscriptionRequest) (*adminv1.GetBillingSubscriptionResponse, error) {
	observability.AddRequestAttributes(ctx, attribute.String("args.org", req.OrgName))

	org, err := s.admin.DB.FindOrganizationByName(ctx, req.OrgName)
	if err != nil {
		return nil, status.Error(codes.InvalidArgument, err.Error())
	}

	claims := auth.GetClaims(ctx)
	if !claims.OrganizationPermissions(ctx, org.ID).ManageOrg && !claims.Superuser(ctx) {
		return nil, status.Error(codes.PermissionDenied, "not allowed to read org subscriptions")
	}

	if org.BillingCustomerID == "" {
		return &adminv1.GetBillingSubscriptionResponse{Organization: organizationToDTO(org)}, nil
	}

	subs, err := s.admin.Biller.GetSubscriptionsForCustomer(ctx, org.BillingCustomerID)
	if err != nil {
		return nil, status.Error(codes.Internal, err.Error())
	}

	if len(subs) == 0 {
		return &adminv1.GetBillingSubscriptionResponse{Organization: organizationToDTO(org)}, nil
	}

	if len(subs) > 1 {
		s.logger.Warn("multiple subscriptions found for the organization", zap.String("org_id", org.ID), zap.String("org_name", org.Name))
	}

	return &adminv1.GetBillingSubscriptionResponse{
		Organization:     organizationToDTO(org),
		Subscription:     subscriptionToDTO(subs[0]),
		BillingPortalUrl: subs[0].Customer.PortalURL,
	}, nil
}

func (s *Server) UpdateBillingSubscription(ctx context.Context, req *adminv1.UpdateBillingSubscriptionRequest) (*adminv1.UpdateBillingSubscriptionResponse, error) {
	observability.AddRequestAttributes(ctx, attribute.String("args.org", req.OrgName))
	if req.PlanName != "" {
		observability.AddRequestAttributes(ctx, attribute.String("args.plan_name", req.PlanName))
	}

	org, err := s.admin.DB.FindOrganizationByName(ctx, req.OrgName)
	if err != nil {
		return nil, status.Error(codes.InvalidArgument, err.Error())
	}

	claims := auth.GetClaims(ctx)
	if !claims.OrganizationPermissions(ctx, org.ID).ManageOrg && !claims.Superuser(ctx) {
		return nil, status.Error(codes.PermissionDenied, "not allowed to update org billing plan")
	}

	if req.PlanName == "" {
		return nil, status.Error(codes.InvalidArgument, "plan name must be provided")
	}

	plan, err := s.admin.Biller.GetPlanByName(ctx, req.PlanName)
	if err != nil {
		if errors.Is(err, billing.ErrNotFound) {
			return nil, status.Error(codes.NotFound, "plan not found")
		}
		return nil, status.Error(codes.Internal, err.Error())
	}

	org, subs, err := s.admin.RepairOrgBilling(ctx, org)
	if err != nil {
		return nil, status.Error(codes.Internal, err.Error())
	}

	for _, sub := range subs {
		if sub.Plan.ID == plan.ID {
			return nil, status.Errorf(codes.FailedPrecondition, "organization already subscribed to the plan %s", plan.Name)
		}
	}

	// plan change needed
	// check for a payment method
	c, err := s.admin.PaymentProvider.FindCustomer(ctx, org.PaymentCustomerID)
	if err != nil {
		return nil, status.Error(codes.Internal, err.Error())
	}
	if !c.HasPaymentMethod && !claims.Superuser(ctx) {
		return nil, status.Errorf(codes.FailedPrecondition, "no payment method found for the organization")
	}

	if planDowngrade(plan, org) {
		if claims.Superuser(ctx) {
			s.logger.Warn("plan downgraded", zap.String("org_id", org.ID), zap.String("org_name", org.Name), zap.String("current_plan_id", subs[0].Plan.ID), zap.String("current_plan_name", subs[0].Plan.Name), zap.String("new_plan_id", plan.ID), zap.String("new_plan_name", plan.Name))
		} else {
			return nil, status.Errorf(codes.FailedPrecondition, "plan downgrade not supported")
		}
	}

	if len(subs) == 1 {
		// schedule plan change
		_, err = s.admin.Biller.ChangeSubscriptionPlan(ctx, subs[0].ID, plan)
		if err != nil {
			return nil, status.Error(codes.Internal, err.Error())
		}
	} else {
		// multiple subscriptions, cancel them first immediately and assign new plan should not happen unless externally assigned multiple subscriptions to the same org in the billing system.
		// RepairOrgBilling does not fix multiple subscription issue, we are not sure which subscription to cancel and which to keep. However, in case of plan change we can safely cancel all older subscriptions and create a new one with new plan.
		for _, sub := range subs {
			err = s.admin.Biller.CancelSubscription(ctx, sub.ID, billing.SubscriptionCancellationOptionImmediate)
			if err != nil {
				return nil, status.Error(codes.Internal, err.Error())
			}
		}

		// create new subscription
		_, err = s.admin.Biller.CreateSubscription(ctx, org.BillingCustomerID, plan)
		if err != nil {
			return nil, status.Error(codes.Internal, err.Error())
		}
	}

	s.logger.Info("plan changed", zap.String("org_id", org.ID), zap.String("org_name", org.Name), zap.String("current_plan_id", subs[0].Plan.ID), zap.String("current_plan_name", subs[0].Plan.Name), zap.String("new_plan_id", plan.ID), zap.String("new_plan_name", plan.Name))

	org, err = s.admin.DB.UpdateOrganization(ctx, org.ID, &database.UpdateOrganizationOptions{
		Name:                                org.Name,
		DisplayName:                         org.DisplayName,
		Description:                         org.Description,
		CustomDomain:                        org.CustomDomain,
		QuotaProjects:                       valOrDefault(plan.Quotas.NumProjects, org.QuotaProjects),
		QuotaDeployments:                    valOrDefault(plan.Quotas.NumDeployments, org.QuotaDeployments),
		QuotaSlotsTotal:                     valOrDefault(plan.Quotas.NumSlotsTotal, org.QuotaSlotsTotal),
		QuotaSlotsPerDeployment:             valOrDefault(plan.Quotas.NumSlotsPerDeployment, org.QuotaSlotsPerDeployment),
		QuotaOutstandingInvites:             valOrDefault(plan.Quotas.NumOutstandingInvites, org.QuotaOutstandingInvites),
		QuotaStorageLimitBytesPerDeployment: valOrDefault(plan.Quotas.StorageLimitBytesPerDeployment, org.QuotaStorageLimitBytesPerDeployment),
		BillingCustomerID:                   org.BillingCustomerID,
		PaymentCustomerID:                   org.PaymentCustomerID,
		BillingEmail:                        org.BillingEmail,
	})
	if err != nil {
		return nil, err
	}

	subs, err = s.admin.Biller.GetSubscriptionsForCustomer(ctx, org.BillingCustomerID)
	if err != nil {
		return nil, status.Error(codes.Internal, err.Error())
	}

	var subscriptions []*adminv1.Subscription
	for _, sub := range subs {
		subscriptions = append(subscriptions, subscriptionToDTO(sub))
	}

	return &adminv1.UpdateBillingSubscriptionResponse{
		Organization:  organizationToDTO(org),
		Subscriptions: subscriptions,
	}, nil
}

func (s *Server) GetPaymentsPortalURL(ctx context.Context, req *adminv1.GetPaymentsPortalURLRequest) (*adminv1.GetPaymentsPortalURLResponse, error) {
	observability.AddRequestAttributes(ctx, attribute.String("args.org", req.OrgName))
	observability.AddRequestAttributes(ctx, attribute.String("args.return_url", req.ReturnUrl))

	org, err := s.admin.DB.FindOrganizationByName(ctx, req.OrgName)
	if err != nil {
		return nil, status.Error(codes.InvalidArgument, err.Error())
	}

	claims := auth.GetClaims(ctx)
	if !claims.OrganizationPermissions(ctx, org.ID).ManageOrg && !claims.Superuser(ctx) {
		return nil, status.Error(codes.PermissionDenied, "not allowed to manage org billing")
	}

	if org.PaymentCustomerID == "" {
		_, _, err = s.admin.RepairOrgBilling(ctx, org)
		if err != nil {
			return nil, status.Error(codes.Internal, err.Error())
		}
	}

	url, err := s.admin.PaymentProvider.GetBillingPortalURL(ctx, org.PaymentCustomerID, req.ReturnUrl)
	if err != nil {
		return nil, status.Error(codes.Internal, err.Error())
	}

	return &adminv1.GetPaymentsPortalURLResponse{Url: url}, nil
}

func (s *Server) ListOrganizationMemberUsers(ctx context.Context, req *adminv1.ListOrganizationMemberUsersRequest) (*adminv1.ListOrganizationMemberUsersResponse, error) {
	observability.AddRequestAttributes(ctx,
		attribute.String("args.org", req.Organization),
	)

	org, err := s.admin.DB.FindOrganizationByName(ctx, req.Organization)
	if err != nil {
		return nil, status.Error(codes.InvalidArgument, err.Error())
	}

	claims := auth.GetClaims(ctx)
	if !claims.Superuser(ctx) && !claims.OrganizationPermissions(ctx, org.ID).ReadOrgMembers {
		return nil, status.Error(codes.PermissionDenied, "not authorized to read org members")
	}

	token, err := unmarshalPageToken(req.PageToken)
	if err != nil {
		return nil, err
	}
	pageSize := validPageSize(req.PageSize)

	members, err := s.admin.DB.FindOrganizationMemberUsers(ctx, org.ID, token.Val, pageSize)
	if err != nil {
		return nil, status.Error(codes.InvalidArgument, err.Error())
	}

	nextToken := ""
	if len(members) >= pageSize {
		nextToken = marshalPageToken(members[len(members)-1].Email)
	}

	dtos := make([]*adminv1.MemberUser, len(members))
	for i, user := range members {
		dtos[i] = memberUserToPB(user)
	}

	return &adminv1.ListOrganizationMemberUsersResponse{
		Members:       dtos,
		NextPageToken: nextToken,
	}, nil
}

func (s *Server) ListOrganizationInvites(ctx context.Context, req *adminv1.ListOrganizationInvitesRequest) (*adminv1.ListOrganizationInvitesResponse, error) {
	observability.AddRequestAttributes(ctx,
		attribute.String("args.org", req.Organization),
	)

	org, err := s.admin.DB.FindOrganizationByName(ctx, req.Organization)
	if err != nil {
		return nil, status.Error(codes.InvalidArgument, err.Error())
	}

	claims := auth.GetClaims(ctx)
	if !claims.OrganizationPermissions(ctx, org.ID).ReadOrgMembers {
		return nil, status.Error(codes.PermissionDenied, "not authorized to read org members")
	}

	token, err := unmarshalPageToken(req.PageToken)
	if err != nil {
		return nil, err
	}
	pageSize := validPageSize(req.PageSize)

	// get pending user invites for this org
	userInvites, err := s.admin.DB.FindOrganizationInvites(ctx, org.ID, token.Val, pageSize)
	if err != nil {
		return nil, status.Error(codes.Internal, err.Error())
	}

	nextToken := ""
	if len(userInvites) >= pageSize {
		nextToken = marshalPageToken(userInvites[len(userInvites)-1].Email)
	}

	invitesDtos := make([]*adminv1.UserInvite, len(userInvites))
	for i, invite := range userInvites {
		invitesDtos[i] = inviteToPB(invite)
	}

	return &adminv1.ListOrganizationInvitesResponse{
		Invites:       invitesDtos,
		NextPageToken: nextToken,
	}, nil
}

func (s *Server) AddOrganizationMemberUser(ctx context.Context, req *adminv1.AddOrganizationMemberUserRequest) (*adminv1.AddOrganizationMemberUserResponse, error) {
	observability.AddRequestAttributes(ctx,
		attribute.String("args.org", req.Organization),
		attribute.String("args.role", req.Role),
	)

	org, err := s.admin.DB.FindOrganizationByName(ctx, req.Organization)
	if err != nil {
		return nil, status.Error(codes.InvalidArgument, err.Error())
	}

	claims := auth.GetClaims(ctx)
	forceAccess := claims.Superuser(ctx) && req.SuperuserForceAccess
	if !claims.OrganizationPermissions(ctx, org.ID).ManageOrgMembers && !forceAccess {
		return nil, status.Error(codes.PermissionDenied, "not allowed to add org members")
	}

	count, err := s.admin.DB.CountInvitesForOrganization(ctx, org.ID)
	if err != nil {
		return nil, status.Error(codes.Internal, err.Error())
	}
	if org.QuotaOutstandingInvites >= 0 && count >= org.QuotaOutstandingInvites {
		return nil, status.Errorf(codes.FailedPrecondition, "quota exceeded: org can at most have %d outstanding invitations", org.QuotaOutstandingInvites)
	}

	role, err := s.admin.DB.FindOrganizationRole(ctx, req.Role)
	if err != nil {
		return nil, status.Error(codes.InvalidArgument, err.Error())
	}

	var invitedByUserID, invitedByName string
	if claims.OwnerType() == auth.OwnerTypeUser {
		user, err := s.admin.DB.FindUser(ctx, claims.OwnerID())
		if err != nil && !errors.Is(err, database.ErrNotFound) {
			return nil, status.Error(codes.InvalidArgument, err.Error())
		}
		invitedByUserID = user.ID
		invitedByName = user.DisplayName
	}

	user, err := s.admin.DB.FindUserByEmail(ctx, req.Email)
	if err != nil {
		if !errors.Is(err, database.ErrNotFound) {
			return nil, status.Error(codes.Internal, err.Error())
		}

		// Invite user to join org
		err := s.admin.DB.InsertOrganizationInvite(ctx, &database.InsertOrganizationInviteOptions{
			Email:     req.Email,
			InviterID: invitedByUserID,
			OrgID:     org.ID,
			RoleID:    role.ID,
		})
<<<<<<< HEAD
		if err != nil {
			if !errors.Is(err, database.ErrNotUnique) {
				return nil, status.Error(codes.Internal, err.Error())
			}
			// Already invited. Update the invitation role.
			invite, err := s.admin.DB.FindOrganizationInvite(ctx, org.ID, req.Email)
			if err != nil {
				return nil, status.Error(codes.Internal, err.Error())
			}
			// Update the role of the invite
			err = s.admin.DB.UpdateOrganizationInviteRole(ctx, invite.ID, role.ID)
			if err != nil {
				return nil, status.Error(codes.Internal, err.Error())
			}
			// Fallthrough so we send the email again.
=======
		// continue sending an email if the user already exists
		if err != nil && !errors.Is(err, database.ErrNotUnique) {
			return nil, err
>>>>>>> 2ab735f0
		}

		// Send invitation email
		err = s.admin.Email.SendOrganizationInvite(&email.OrganizationInvite{
			ToEmail:       req.Email,
			ToName:        "",
			AcceptURL:     s.admin.URLs.WithCustomDomain(org.CustomDomain).OrganizationInviteAccept(org.Name),
			OrgName:       org.Name,
			RoleName:      role.Name,
			InvitedByName: invitedByName,
		})
		if err != nil {
			return nil, status.Error(codes.Internal, err.Error())
		}

		return &adminv1.AddOrganizationMemberUserResponse{
			PendingSignup: true,
		}, nil
	}

	// Insert the user in the org and AllUsergroup transactionally.
	err = func() error {
		ctx, tx, err := s.admin.DB.NewTx(ctx)
		if err != nil {
			return err
		}
		defer func() { _ = tx.Rollback() }()

<<<<<<< HEAD
		err = s.admin.DB.InsertOrganizationMemberUser(ctx, org.ID, user.ID, role.ID)
		if err != nil {
			return err
=======
	errored := false
	err = s.admin.DB.InsertOrganizationMemberUser(ctx, org.ID, user.ID, role.ID)
	// continue sending an email if the user already exists
	if err != nil {
		errored = true
		if !errors.Is(err, database.ErrNotUnique) {
			return nil, err
>>>>>>> 2ab735f0
		}

		err = s.admin.DB.InsertUsergroupMemberUser(ctx, *org.AllUsergroupID, user.ID)
		if err != nil {
<<<<<<< HEAD
			return fmt.Errorf("failed to add user to all user group: %w", err)
		}

		return tx.Commit()
	}()
	if err != nil {
		if !errors.Is(err, database.ErrNotUnique) {
			return nil, status.Error(codes.Internal, err.Error())
=======
			if !errors.Is(err, database.ErrNotUnique) {
				return nil, err
			}
			// If the user is already in the all user group, we can ignore the error
>>>>>>> 2ab735f0
		}

		// The user is already in the org. Instead of erroring, we update their role and fallthrough to send the email again.
		err = s.admin.DB.UpdateOrganizationMemberUserRole(ctx, org.ID, user.ID, role.ID)
		if err != nil {
			return nil, status.Error(codes.Internal, err.Error())
		}
	}

	err = s.admin.Email.SendOrganizationAddition(&email.OrganizationAddition{
		ToEmail:       req.Email,
		ToName:        "",
		OpenURL:       s.admin.URLs.WithCustomDomain(org.CustomDomain).Organization(org.Name),
		OrgName:       org.Name,
		RoleName:      role.Name,
		InvitedByName: invitedByName,
	})
	if err != nil {
		return nil, status.Error(codes.Internal, err.Error())
	}

	return &adminv1.AddOrganizationMemberUserResponse{
		PendingSignup: false,
	}, nil
}

func (s *Server) RemoveOrganizationMemberUser(ctx context.Context, req *adminv1.RemoveOrganizationMemberUserRequest) (*adminv1.RemoveOrganizationMemberUserResponse, error) {
	observability.AddRequestAttributes(ctx,
		attribute.String("args.org", req.Organization),
		attribute.Bool("args.keep_project_roles", req.KeepProjectRoles),
	)

	org, err := s.admin.DB.FindOrganizationByName(ctx, req.Organization)
	if err != nil {
		return nil, status.Error(codes.InvalidArgument, err.Error())
	}

	user, err := s.admin.DB.FindUserByEmail(ctx, req.Email)
	if err != nil {
		if !errors.Is(err, database.ErrNotFound) {
			return nil, status.Error(codes.Internal, err.Error())
		}

		// Only admins can remove pending invites.
		// NOTE: If we change invites to accept/decline (instead of auto-accept on signup), we need to revisit this.
		claims := auth.GetClaims(ctx)
		if !claims.OrganizationPermissions(ctx, org.ID).ManageOrgMembers {
			return nil, status.Error(codes.PermissionDenied, "not allowed to remove org members")
		}

		// Check if there is a pending invite
		invite, err := s.admin.DB.FindOrganizationInvite(ctx, org.ID, req.Email)
		if err != nil {
			return nil, err
		}

		err = s.admin.DB.DeleteOrganizationInvite(ctx, invite.ID)
		if err != nil {
			return nil, status.Error(codes.Internal, err.Error())
		}

		return &adminv1.RemoveOrganizationMemberUserResponse{}, nil
	}

	// The caller must either have ManageOrgMembers permission or be the user being removed.
	claims := auth.GetClaims(ctx)
	isManager := claims.OrganizationPermissions(ctx, org.ID).ManageOrgMembers
	isSelf := claims.OwnerType() == auth.OwnerTypeUser && claims.OwnerID() == user.ID
	if !isManager && !isSelf {
		return nil, status.Error(codes.PermissionDenied, "not allowed to remove org members")
	}

	if org.BillingEmail == user.Email {
		return nil, status.Error(codes.InvalidArgument, "this user is the billing email for the organization, please update the billing email before removing")
	}

	// Check that the user is not the last admin
	role, err := s.admin.DB.FindOrganizationRole(ctx, database.OrganizationRoleNameAdmin)
	if err != nil {
		return nil, status.Error(codes.Internal, err.Error())
	}
	users, err := s.admin.DB.FindOrganizationMemberUsersByRole(ctx, org.ID, role.ID)
	if err != nil {
		return nil, status.Error(codes.Internal, err.Error())
	}
	if len(users) == 1 && users[0].ID == user.ID {
		return nil, status.Error(codes.InvalidArgument, "cannot remove the last admin member")
	}

	ctx, tx, err := s.admin.DB.NewTx(ctx)
	if err != nil {
		return nil, status.Error(codes.Internal, err.Error())
	}
	defer func() { _ = tx.Rollback() }()

	err = s.admin.DB.DeleteOrganizationMemberUser(ctx, org.ID, user.ID)
	if err != nil {
		return nil, status.Error(codes.InvalidArgument, err.Error())
	}

	// delete from all user groups of the org
	err = s.admin.DB.DeleteUsergroupsMemberUser(ctx, org.ID, user.ID)
	if err != nil {
		return nil, status.Error(codes.Internal, err.Error())
	}

	// delete from projects if KeepProjectRoles flag is set
	if !req.KeepProjectRoles {
		err = s.admin.DB.DeleteAllProjectMemberUserForOrganization(ctx, org.ID, user.ID)
		if err != nil {
			return nil, status.Error(codes.Internal, err.Error())
		}
	}

	err = tx.Commit()
	if err != nil {
		return nil, status.Error(codes.Internal, err.Error())
	}

	return &adminv1.RemoveOrganizationMemberUserResponse{}, nil
}

func (s *Server) SetOrganizationMemberUserRole(ctx context.Context, req *adminv1.SetOrganizationMemberUserRoleRequest) (*adminv1.SetOrganizationMemberUserRoleResponse, error) {
	observability.AddRequestAttributes(ctx,
		attribute.String("args.org", req.Organization),
		attribute.String("args.role", req.Role),
	)

	org, err := s.admin.DB.FindOrganizationByName(ctx, req.Organization)
	if err != nil {
		return nil, status.Error(codes.InvalidArgument, err.Error())
	}

	claims := auth.GetClaims(ctx)
	if !claims.OrganizationPermissions(ctx, org.ID).ManageOrgMembers {
		return nil, status.Error(codes.PermissionDenied, "not allowed to set org members role")
	}

	role, err := s.admin.DB.FindOrganizationRole(ctx, req.Role)
	if err != nil {
		return nil, status.Error(codes.InvalidArgument, err.Error())
	}

	user, err := s.admin.DB.FindUserByEmail(ctx, req.Email)
	if err != nil {
		if !errors.Is(err, database.ErrNotFound) {
			return nil, status.Error(codes.InvalidArgument, err.Error())
		}
		// Check if there is a pending invite for this user
		invite, err := s.admin.DB.FindOrganizationInvite(ctx, org.ID, req.Email)
		if err != nil {
			return nil, err
		}
		err = s.admin.DB.UpdateOrganizationInviteRole(ctx, invite.ID, role.ID)
		if err != nil {
			return nil, err
		}
		return &adminv1.SetOrganizationMemberUserRoleResponse{}, nil
	}

	// Check if the user is the last owner
	if role.Name != database.OrganizationRoleNameAdmin {
		adminRole, err := s.admin.DB.FindOrganizationRole(ctx, database.OrganizationRoleNameAdmin)
		if err != nil {
			panic(err)
		}
		// TODO optimize this, may be extract roles during auth token validation
		//  and store as part of the claims and fetch admins only if the user is an admin
		users, err := s.admin.DB.FindOrganizationMemberUsersByRole(ctx, org.ID, adminRole.ID)
		if err != nil {
			return nil, status.Error(codes.Internal, err.Error())
		}
		if len(users) == 1 && users[0].ID == user.ID {
			return nil, status.Error(codes.InvalidArgument, "cannot change role of the last owner")
		}
	}

	err = s.admin.DB.UpdateOrganizationMemberUserRole(ctx, org.ID, user.ID, role.ID)
	if err != nil {
		return nil, err
	}

	return &adminv1.SetOrganizationMemberUserRoleResponse{}, nil
}

func (s *Server) LeaveOrganization(ctx context.Context, req *adminv1.LeaveOrganizationRequest) (*adminv1.LeaveOrganizationResponse, error) {
	observability.AddRequestAttributes(ctx,
		attribute.String("args.org", req.Organization),
	)

	// Check the request is made by an authenticated user
	claims := auth.GetClaims(ctx)
	if claims.OwnerType() != auth.OwnerTypeUser {
		return nil, status.Error(codes.Unauthenticated, "not authenticated as a user")
	}

	org, err := s.admin.DB.FindOrganizationByName(ctx, req.Organization)
	if err != nil {
		return nil, status.Error(codes.InvalidArgument, err.Error())
	}

	if !claims.OrganizationPermissions(ctx, org.ID).ManageOrgMembers {
		return nil, status.Error(codes.PermissionDenied, "not allowed to remove org members")
	}

	role, err := s.admin.DB.FindOrganizationRole(ctx, database.OrganizationRoleNameAdmin)
	if err != nil {
		panic(err)
	}

	user, err := s.admin.DB.FindUser(ctx, claims.OwnerID())
	if err != nil {
		return nil, status.Error(codes.Internal, err.Error())
	}

	if org.BillingEmail == user.Email {
		return nil, status.Error(codes.InvalidArgument, "this user is the billing email for the organization, please update the billing email before leaving")
	}

	// check if the user is the last owner
	// TODO optimize this, may be extract roles during auth token validation
	//  and store as part of the claims and fetch admins only if the user is an admin
	users, err := s.admin.DB.FindOrganizationMemberUsersByRole(ctx, org.ID, role.ID)
	if err != nil {
		return nil, status.Error(codes.Internal, err.Error())
	}

	if len(users) == 1 && users[0].ID == claims.OwnerID() {
		return nil, status.Error(codes.InvalidArgument, "cannot remove the last owner")
	}

	ctx, tx, err := s.admin.DB.NewTx(ctx)
	if err != nil {
		return nil, status.Error(codes.Internal, err.Error())
	}
	defer func() { _ = tx.Rollback() }()
	err = s.admin.DB.DeleteOrganizationMemberUser(ctx, org.ID, claims.OwnerID())
	if err != nil {
		return nil, status.Error(codes.InvalidArgument, err.Error())
	}

	// delete from all user groups of the org
	err = s.admin.DB.DeleteUsergroupsMemberUser(ctx, org.ID, claims.OwnerID())
	if err != nil {
		return nil, status.Error(codes.Internal, err.Error())
	}

	err = tx.Commit()
	if err != nil {
		return nil, status.Error(codes.Internal, err.Error())
	}

	return &adminv1.LeaveOrganizationResponse{}, nil
}

func (s *Server) CreateWhitelistedDomain(ctx context.Context, req *adminv1.CreateWhitelistedDomainRequest) (*adminv1.CreateWhitelistedDomainResponse, error) {
	observability.AddRequestAttributes(ctx,
		attribute.String("args.org", req.Organization),
		attribute.String("args.domain", req.Domain),
		attribute.String("args.role", req.Role),
	)

	claims := auth.GetClaims(ctx)
	if claims.OwnerType() != auth.OwnerTypeUser {
		return nil, status.Error(codes.Unauthenticated, "not authenticated as a user")
	}

	org, err := s.admin.DB.FindOrganizationByName(ctx, req.Organization)
	if err != nil {
		return nil, err
	}

	if !claims.Superuser(ctx) {
		if !claims.OrganizationPermissions(ctx, org.ID).ManageOrg {
			return nil, status.Error(codes.PermissionDenied, "only org admins can add whitelisted domain")
		}
		// check if the user's domain matches the whitelist domain
		user, err := s.admin.DB.FindUser(ctx, claims.OwnerID())
		if err != nil {
			return nil, status.Error(codes.Internal, err.Error())
		}
		if !strings.HasSuffix(user.Email, "@"+req.Domain) {
			return nil, status.Error(codes.PermissionDenied, "Domain name doesn’t match verified email domain. Please contact Rill support.")
		}

		if publicemail.IsPublic(req.Domain) {
			return nil, status.Errorf(codes.InvalidArgument, "Public Domain %s cannot be whitelisted", req.Domain)
		}
	}

	role, err := s.admin.DB.FindOrganizationRole(ctx, req.Role)
	if err != nil {
		return nil, err
	}

	// find existing users belonging to the whitelisted domain to the org
	users, err := s.admin.DB.FindUsersByEmailPattern(ctx, "%@"+req.Domain, "", math.MaxInt)
	if err != nil {
		return nil, status.Error(codes.Internal, err.Error())
	}

	// filter out users who are already members of the org
	newUsers := make([]*database.User, 0)
	for _, user := range users {
		// check if user is already a member of the org
		exists, err := s.admin.DB.CheckUserIsAnOrganizationMember(ctx, user.ID, org.ID)
		if err != nil {
			return nil, status.Error(codes.Internal, err.Error())
		}
		if !exists {
			newUsers = append(newUsers, user)
		}
	}

	ctx, tx, err := s.admin.DB.NewTx(ctx)
	if err != nil {
		return nil, err
	}
	defer func() { _ = tx.Rollback() }()

	_, err = s.admin.DB.InsertOrganizationWhitelistedDomain(ctx, &database.InsertOrganizationWhitelistedDomainOptions{
		OrgID:     org.ID,
		OrgRoleID: role.ID,
		Domain:    req.Domain,
	})
	if err != nil {
		return nil, err
	}

	for _, user := range newUsers {
		err = s.admin.DB.InsertOrganizationMemberUser(ctx, org.ID, user.ID, role.ID)
		if err != nil {
			return nil, err
		}

		// add to all user group
		err = s.admin.DB.InsertUsergroupMemberUser(ctx, *org.AllUsergroupID, user.ID)
		if err != nil {
			return nil, err
		}
	}

	err = tx.Commit()
	if err != nil {
		return nil, err
	}

	return &adminv1.CreateWhitelistedDomainResponse{}, nil
}

func (s *Server) RemoveWhitelistedDomain(ctx context.Context, req *adminv1.RemoveWhitelistedDomainRequest) (*adminv1.RemoveWhitelistedDomainResponse, error) {
	observability.AddRequestAttributes(ctx,
		attribute.String("args.org", req.Organization),
		attribute.String("args.domain", req.Domain),
	)

	claims := auth.GetClaims(ctx)

	org, err := s.admin.DB.FindOrganizationByName(ctx, req.Organization)
	if err != nil {
		return nil, err
	}

	if !(claims.OrganizationPermissions(ctx, org.ID).ManageOrg || claims.Superuser(ctx)) {
		return nil, status.Error(codes.PermissionDenied, "only org admins can remove whitelisted domain")
	}

	invite, err := s.admin.DB.FindOrganizationWhitelistedDomain(ctx, org.ID, req.Domain)
	if err != nil {
		return nil, err
	}

	err = s.admin.DB.DeleteOrganizationWhitelistedDomain(ctx, invite.ID)
	if err != nil {
		return nil, status.Error(codes.Internal, err.Error())
	}

	return &adminv1.RemoveWhitelistedDomainResponse{}, nil
}

func (s *Server) ListWhitelistedDomains(ctx context.Context, req *adminv1.ListWhitelistedDomainsRequest) (*adminv1.ListWhitelistedDomainsResponse, error) {
	observability.AddRequestAttributes(ctx,
		attribute.String("args.org", req.Organization),
	)

	claims := auth.GetClaims(ctx)

	org, err := s.admin.DB.FindOrganizationByName(ctx, req.Organization)
	if err != nil {
		return nil, err
	}

	if !(claims.OrganizationPermissions(ctx, org.ID).ManageOrg || claims.Superuser(ctx)) {
		return nil, status.Error(codes.PermissionDenied, "only org admins can list whitelisted domain")
	}

	whitelistedDomains, err := s.admin.DB.FindOrganizationWhitelistedDomainForOrganizationWithJoinedRoleNames(ctx, org.ID)
	if err != nil {
		return nil, status.Error(codes.Internal, err.Error())
	}

	whitelistedDomainDtos := make([]*adminv1.WhitelistedDomain, len(whitelistedDomains))
	for i, whitelistedDomain := range whitelistedDomains {
		whitelistedDomainDtos[i] = whitelistedDomainToPB(whitelistedDomain)
	}

	return &adminv1.ListWhitelistedDomainsResponse{
		Domains: whitelistedDomainDtos,
	}, nil
}

func (s *Server) SudoUpdateOrganizationQuotas(ctx context.Context, req *adminv1.SudoUpdateOrganizationQuotasRequest) (*adminv1.SudoUpdateOrganizationQuotasResponse, error) {
	observability.AddRequestAttributes(ctx, attribute.String("args.org", req.OrgName))
	if req.Projects != nil {
		observability.AddRequestAttributes(ctx, attribute.Int("args.projects", int(*req.Projects)))
	}
	if req.Deployments != nil {
		observability.AddRequestAttributes(ctx, attribute.Int("args.deployments", int(*req.Deployments)))
	}
	if req.SlotsTotal != nil {
		observability.AddRequestAttributes(ctx, attribute.Int("args.slots_total", int(*req.SlotsTotal)))
	}
	if req.SlotsPerDeployment != nil {
		observability.AddRequestAttributes(ctx, attribute.Int("args.slots_per_deployment", int(*req.SlotsPerDeployment)))
	}
	if req.OutstandingInvites != nil {
		observability.AddRequestAttributes(ctx, attribute.Int("args.outstanding_invites", int(*req.OutstandingInvites)))
	}

	claims := auth.GetClaims(ctx)
	if !claims.Superuser(ctx) {
		return nil, status.Error(codes.PermissionDenied, "only superusers can manage quotas")
	}

	org, err := s.admin.DB.FindOrganizationByName(ctx, req.OrgName)
	if err != nil {
		return nil, err
	}

	opts := &database.UpdateOrganizationOptions{
		Name:                                req.OrgName,
		DisplayName:                         org.DisplayName,
		Description:                         org.Description,
		CustomDomain:                        org.CustomDomain,
		QuotaProjects:                       int(valOrDefault(req.Projects, int32(org.QuotaProjects))),
		QuotaDeployments:                    int(valOrDefault(req.Deployments, int32(org.QuotaDeployments))),
		QuotaSlotsTotal:                     int(valOrDefault(req.SlotsTotal, int32(org.QuotaSlotsTotal))),
		QuotaSlotsPerDeployment:             int(valOrDefault(req.SlotsPerDeployment, int32(org.QuotaSlotsPerDeployment))),
		QuotaOutstandingInvites:             int(valOrDefault(req.OutstandingInvites, int32(org.QuotaOutstandingInvites))),
		QuotaStorageLimitBytesPerDeployment: valOrDefault(req.StorageLimitBytesPerDeployment, org.QuotaStorageLimitBytesPerDeployment),
		BillingCustomerID:                   org.BillingCustomerID,
		PaymentCustomerID:                   org.PaymentCustomerID,
		BillingEmail:                        org.BillingEmail,
	}

	updatedOrg, err := s.admin.DB.UpdateOrganization(ctx, org.ID, opts)
	if err != nil {
		return nil, err
	}

	return &adminv1.SudoUpdateOrganizationQuotasResponse{
		Organization: organizationToDTO(updatedOrg),
	}, nil
}

// SudoUpdateOrganizationBillingCustomer updates the billing customer id for an organization. May be useful if customer is initialized manually in billing system
func (s *Server) SudoUpdateOrganizationBillingCustomer(ctx context.Context, req *adminv1.SudoUpdateOrganizationBillingCustomerRequest) (*adminv1.SudoUpdateOrganizationBillingCustomerResponse, error) {
	observability.AddRequestAttributes(ctx,
		attribute.String("args.org", req.OrgName),
		attribute.String("args.billing_customer_id", req.BillingCustomerId),
	)

	claims := auth.GetClaims(ctx)
	if !claims.Superuser(ctx) {
		return nil, status.Error(codes.PermissionDenied, "only superusers can manage billing customer")
	}

	if req.BillingCustomerId == "" {
		return nil, status.Error(codes.InvalidArgument, "billing customer id is required")
	}

	org, err := s.admin.DB.FindOrganizationByName(ctx, req.OrgName)
	if err != nil {
		return nil, err
	}

	opts := &database.UpdateOrganizationOptions{
		Name:                                req.OrgName,
		DisplayName:                         org.DisplayName,
		Description:                         org.Description,
		CustomDomain:                        org.CustomDomain,
		QuotaProjects:                       org.QuotaProjects,
		QuotaDeployments:                    org.QuotaDeployments,
		QuotaSlotsTotal:                     org.QuotaSlotsTotal,
		QuotaSlotsPerDeployment:             org.QuotaSlotsPerDeployment,
		QuotaOutstandingInvites:             org.QuotaOutstandingInvites,
		QuotaStorageLimitBytesPerDeployment: org.QuotaStorageLimitBytesPerDeployment,
		BillingCustomerID:                   req.BillingCustomerId,
		PaymentCustomerID:                   org.PaymentCustomerID,
		BillingEmail:                        org.BillingEmail,
	}

	org, err = s.admin.DB.UpdateOrganization(ctx, org.ID, opts)
	if err != nil {
		return nil, err
	}

	// get subscriptions if present
	subs, err := s.admin.Biller.GetSubscriptionsForCustomer(ctx, org.BillingCustomerID)
	if err != nil {
		return nil, status.Error(codes.Internal, err.Error())
	}

	var subscriptions []*adminv1.Subscription
	for _, sub := range subs {
		subscriptions = append(subscriptions, subscriptionToDTO(sub))
	}

	return &adminv1.SudoUpdateOrganizationBillingCustomerResponse{
		Organization:  organizationToDTO(org),
		Subscriptions: subscriptions,
	}, nil
}

func (s *Server) SudoUpdateOrganizationCustomDomain(ctx context.Context, req *adminv1.SudoUpdateOrganizationCustomDomainRequest) (*adminv1.SudoUpdateOrganizationCustomDomainResponse, error) {
	observability.AddRequestAttributes(ctx,
		attribute.String("args.org", req.Name),
		attribute.String("args.custom_domain", req.CustomDomain),
	)

	claims := auth.GetClaims(ctx)
	if !claims.Superuser(ctx) {
		return nil, status.Error(codes.PermissionDenied, "only superusers can manage custom domains")
	}

	org, err := s.admin.DB.FindOrganizationByName(ctx, req.Name)
	if err != nil {
		return nil, err
	}

	org, err = s.admin.DB.UpdateOrganization(ctx, org.ID, &database.UpdateOrganizationOptions{
		Name:                                org.Name,
		DisplayName:                         org.DisplayName,
		Description:                         org.Description,
		CustomDomain:                        req.CustomDomain,
		QuotaProjects:                       org.QuotaProjects,
		QuotaDeployments:                    org.QuotaDeployments,
		QuotaSlotsTotal:                     org.QuotaSlotsTotal,
		QuotaSlotsPerDeployment:             org.QuotaSlotsPerDeployment,
		QuotaOutstandingInvites:             org.QuotaOutstandingInvites,
		QuotaStorageLimitBytesPerDeployment: org.QuotaStorageLimitBytesPerDeployment,
		BillingCustomerID:                   org.BillingCustomerID,
		PaymentCustomerID:                   org.PaymentCustomerID,
		BillingEmail:                        org.BillingEmail,
	})
	if err != nil {
		return nil, err
	}

	return &adminv1.SudoUpdateOrganizationCustomDomainResponse{
		Organization: organizationToDTO(org),
	}, nil
}

func (s *Server) ListPublicBillingPlans(ctx context.Context, req *adminv1.ListPublicBillingPlansRequest) (*adminv1.ListPublicBillingPlansResponse, error) {
	observability.AddRequestAttributes(ctx)

	// no permissions required to list public billing plans
	plans, err := s.admin.Biller.GetPublicPlans(ctx)
	if err != nil {
		return nil, status.Error(codes.Internal, err.Error())
	}

	var dtos []*adminv1.BillingPlan
	for _, plan := range plans {
		dtos = append(dtos, billingPlanToDTO(plan))
	}

	return &adminv1.ListPublicBillingPlansResponse{
		Plans: dtos,
	}, nil
}

func organizationToDTO(o *database.Organization) *adminv1.Organization {
	return &adminv1.Organization{
		Id:           o.ID,
		Name:         o.Name,
		DisplayName:  o.DisplayName,
		Description:  o.Description,
		CustomDomain: o.CustomDomain,
		Quotas: &adminv1.OrganizationQuotas{
			Projects:                       int32(o.QuotaProjects),
			Deployments:                    int32(o.QuotaDeployments),
			SlotsTotal:                     int32(o.QuotaSlotsTotal),
			SlotsPerDeployment:             int32(o.QuotaSlotsPerDeployment),
			OutstandingInvites:             int32(o.QuotaOutstandingInvites),
			StorageLimitBytesPerDeployment: o.QuotaStorageLimitBytesPerDeployment,
		},
		BillingCustomerId: o.BillingCustomerID,
		PaymentCustomerId: o.PaymentCustomerID,
		BillingEmail:      o.BillingEmail,
		CreatedOn:         timestamppb.New(o.CreatedOn),
		UpdatedOn:         timestamppb.New(o.UpdatedOn),
	}
}

func subscriptionToDTO(sub *billing.Subscription) *adminv1.Subscription {
	return &adminv1.Subscription{
		Id:                           sub.ID,
		PlanId:                       sub.Plan.ID,
		PlanName:                     sub.Plan.Name,
		PlanDisplayName:              sub.Plan.DisplayName,
		StartDate:                    timestamppb.New(sub.StartDate),
		EndDate:                      timestamppb.New(sub.EndDate),
		CurrentBillingCycleStartDate: timestamppb.New(sub.CurrentBillingCycleStartDate),
		CurrentBillingCycleEndDate:   timestamppb.New(sub.CurrentBillingCycleEndDate),
		TrialEndDate:                 timestamppb.New(sub.TrialEndDate),
	}
}

func billingPlanToDTO(plan *billing.Plan) *adminv1.BillingPlan {
	return &adminv1.BillingPlan{
		Id:              plan.ID,
		Name:            plan.Name,
		DisplayName:     plan.DisplayName,
		Description:     plan.Description,
		TrialPeriodDays: uint32(plan.TrialPeriodDays),
		Default:         plan.Default,
		Quotas: &adminv1.Quotas{
			Projects:                       valOrEmptyString(plan.Quotas.NumProjects),
			Deployments:                    valOrEmptyString(plan.Quotas.NumDeployments),
			SlotsTotal:                     valOrEmptyString(plan.Quotas.NumSlotsTotal),
			SlotsPerDeployment:             valOrEmptyString(plan.Quotas.NumSlotsPerDeployment),
			OutstandingInvites:             valOrEmptyString(plan.Quotas.NumOutstandingInvites),
			StorageLimitBytesPerDeployment: val64OrEmptyString(plan.Quotas.StorageLimitBytesPerDeployment),
		},
	}
}

func valOrEmptyString(v *int) string {
	if v != nil {
		return strconv.Itoa(*v)
	}
	return ""
}

func val64OrEmptyString(v *int64) string {
	if v != nil {
		return strconv.FormatInt(*v, 10)
	}
	return ""
}

func whitelistedDomainToPB(a *database.OrganizationWhitelistedDomainWithJoinedRoleNames) *adminv1.WhitelistedDomain {
	return &adminv1.WhitelistedDomain{
		Domain: a.Domain,
		Role:   a.RoleName,
	}
}

func planDowngrade(newPan *billing.Plan, org *database.Organization) bool {
	// nil or negative values are considered as unlimited
	if comparableInt(newPan.Quotas.NumProjects) < comparableInt(&org.QuotaProjects) {
		return true
	}
	if comparableInt(newPan.Quotas.NumDeployments) < comparableInt(&org.QuotaDeployments) {
		return true
	}
	if comparableInt(newPan.Quotas.NumSlotsTotal) < comparableInt(&org.QuotaSlotsTotal) {
		return true
	}
	if comparableInt(newPan.Quotas.NumSlotsPerDeployment) < comparableInt(&org.QuotaSlotsPerDeployment) {
		return true
	}
	if comparableInt(newPan.Quotas.NumOutstandingInvites) < comparableInt(&org.QuotaOutstandingInvites) {
		return true
	}
	if comparableInt64(newPan.Quotas.StorageLimitBytesPerDeployment) < comparableInt64(&org.QuotaStorageLimitBytesPerDeployment) {
		return true
	}
	return false
}

func comparableInt(v *int) int {
	if v == nil || *v < 0 {
		return math.MaxInt
	}
	return *v
}

func comparableInt64(v *int64) int64 {
	if v == nil || *v < 0 {
		return math.MaxInt64
	}
	return *v
}<|MERGE_RESOLUTION|>--- conflicted
+++ resolved
@@ -541,27 +541,21 @@
 			OrgID:     org.ID,
 			RoleID:    role.ID,
 		})
-<<<<<<< HEAD
 		if err != nil {
 			if !errors.Is(err, database.ErrNotUnique) {
-				return nil, status.Error(codes.Internal, err.Error())
+				return nil, err
 			}
 			// Already invited. Update the invitation role.
 			invite, err := s.admin.DB.FindOrganizationInvite(ctx, org.ID, req.Email)
 			if err != nil {
-				return nil, status.Error(codes.Internal, err.Error())
+				return nil, err
 			}
 			// Update the role of the invite
 			err = s.admin.DB.UpdateOrganizationInviteRole(ctx, invite.ID, role.ID)
 			if err != nil {
-				return nil, status.Error(codes.Internal, err.Error())
+				return nil, err
 			}
 			// Fallthrough so we send the email again.
-=======
-		// continue sending an email if the user already exists
-		if err != nil && !errors.Is(err, database.ErrNotUnique) {
-			return nil, err
->>>>>>> 2ab735f0
 		}
 
 		// Send invitation email
@@ -590,44 +584,27 @@
 		}
 		defer func() { _ = tx.Rollback() }()
 
-<<<<<<< HEAD
 		err = s.admin.DB.InsertOrganizationMemberUser(ctx, org.ID, user.ID, role.ID)
 		if err != nil {
 			return err
-=======
-	errored := false
-	err = s.admin.DB.InsertOrganizationMemberUser(ctx, org.ID, user.ID, role.ID)
-	// continue sending an email if the user already exists
-	if err != nil {
-		errored = true
+		}
+
+		err = s.admin.DB.InsertUsergroupMemberUser(ctx, *org.AllUsergroupID, user.ID)
+		if err != nil {
+			return fmt.Errorf("failed to add user to all user group: %w", err)
+		}
+
+		return tx.Commit()
+	}()
+	if err != nil {
 		if !errors.Is(err, database.ErrNotUnique) {
 			return nil, err
->>>>>>> 2ab735f0
-		}
-
-		err = s.admin.DB.InsertUsergroupMemberUser(ctx, *org.AllUsergroupID, user.ID)
-		if err != nil {
-<<<<<<< HEAD
-			return fmt.Errorf("failed to add user to all user group: %w", err)
-		}
-
-		return tx.Commit()
-	}()
-	if err != nil {
-		if !errors.Is(err, database.ErrNotUnique) {
-			return nil, status.Error(codes.Internal, err.Error())
-=======
-			if !errors.Is(err, database.ErrNotUnique) {
-				return nil, err
-			}
-			// If the user is already in the all user group, we can ignore the error
->>>>>>> 2ab735f0
 		}
 
 		// The user is already in the org. Instead of erroring, we update their role and fallthrough to send the email again.
 		err = s.admin.DB.UpdateOrganizationMemberUserRole(ctx, org.ID, user.ID, role.ID)
 		if err != nil {
-			return nil, status.Error(codes.Internal, err.Error())
+			return nil, err
 		}
 	}
 
