--- conflicted
+++ resolved
@@ -43,21 +43,14 @@
 
 	// If no access, return instructions for granting access
 	if !ok {
-<<<<<<< HEAD
-		grantAccessURL := s.urls.GithubConnect()
-		qry := grantAccessURL.Query()
-		qry.Set("remote", req.GithubUrl)
-		grantAccessURL.RawQuery = qry.Encode()
-=======
 		grantAccessURL, err := url.JoinPath(s.opts.ExternalURL, "/github/connect")
 		if err != nil {
 			return nil, status.Errorf(codes.Internal, "failed to create redirect URL: %s", err)
 		}
->>>>>>> 91fecb0a
 
 		res := &adminv1.GetGithubRepoStatusResponse{
 			HasAccess:      false,
-			GrantAccessUrl: grantAccessURL.String(),
+			GrantAccessUrl: grantAccessURL,
 		}
 		return res, nil
 	}
@@ -367,11 +360,7 @@
 	}
 
 	// Redirect to UI success page
-<<<<<<< HEAD
 	redirectURL, err := url.JoinPath(s.opts.FrontendURL, "/github/auth/success")
-=======
-	redirectURL, err := url.JoinPath(s.opts.FrontendURL, "/-/github/connect/success")
->>>>>>> 91fecb0a
 	if err != nil {
 		http.Error(w, fmt.Sprintf("failed to create redirect URL: %s", err), http.StatusInternalServerError)
 		return
