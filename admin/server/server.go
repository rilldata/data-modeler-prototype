package server

import (
	"context"
	"errors"
	"fmt"
	"net/http"
<<<<<<< HEAD
	"os"
	"time"

	"github.com/bradleyfalzon/ghinstallation"
	"github.com/google/go-github/v50/github"
=======
	"net/url"
	"time"

	"github.com/gorilla/sessions"
>>>>>>> 857375b1
	metrics "github.com/grpc-ecosystem/go-grpc-middleware/providers/openmetrics/v2"
	"github.com/grpc-ecosystem/go-grpc-middleware/providers/opentracing/v2"
	grpczaplog "github.com/grpc-ecosystem/go-grpc-middleware/providers/zap/v2"
	"github.com/grpc-ecosystem/go-grpc-middleware/v2/interceptors/logging"
	"github.com/grpc-ecosystem/go-grpc-middleware/v2/interceptors/recovery"
	"github.com/grpc-ecosystem/go-grpc-middleware/v2/interceptors/tracing"
	grpc_validator "github.com/grpc-ecosystem/go-grpc-middleware/validator"
	gateway "github.com/grpc-ecosystem/grpc-gateway/v2/runtime"
	"github.com/rilldata/rill/admin"
<<<<<<< HEAD
	"github.com/rilldata/rill/admin/server/eventhandler"
=======
	"github.com/rilldata/rill/admin/server/auth"
>>>>>>> 857375b1
	adminv1 "github.com/rilldata/rill/proto/gen/rill/admin/v1"
	"github.com/rilldata/rill/runtime/pkg/graceful"
	"github.com/rs/cors"
	"go.uber.org/zap"
	"google.golang.org/grpc"
	"google.golang.org/grpc/codes"
	"google.golang.org/grpc/credentials/insecure"
	"google.golang.org/grpc/status"
	timestamppb "google.golang.org/protobuf/types/known/timestamppb"
)

<<<<<<< HEAD
type Server struct {
	adminv1.UnsafeAdminServiceServer
	logger  *zap.Logger
	admin   *admin.Service
	conf    Config
	auth    *Authenticator
	handler eventhandler.Handler
	// todo :: add service layer and setup it there
	githubClient *github.Client
}

var _ adminv1.AdminServiceServer = (*Server)(nil)

type Config struct {
=======
type Options struct {
>>>>>>> 857375b1
	HTTPPort         int
	GRPCPort         int
	ExternalURL      string
	SessionKeyPairs  [][]byte
	AllowedOrigins   []string
	AuthDomain       string
	AuthClientID     string
	AuthClientSecret string
<<<<<<< HEAD
	AuthCallbackURL  string
	SessionSecret    string
	GithubAppName    string
	UIHost           string
	// todo :: below secrets should be fetched directly from vault rather than reading from env
	GithubAPISecretKey      []byte // used to validate github events
	GithubAppID             int64
	GithubAppPrivateKeyPath string
=======
>>>>>>> 857375b1
}

type Server struct {
	adminv1.UnsafeAdminServiceServer
	logger        *zap.Logger
	admin         *admin.Service
	opts          *Options
	cookies       *sessions.CookieStore
	authenticator *auth.Authenticator
}

var _ adminv1.AdminServiceServer = (*Server)(nil)

func New(logger *zap.Logger, adm *admin.Service, opts *Options) (*Server, error) {
	externalURL, err := url.Parse(opts.ExternalURL)
	if err != nil {
		return nil, fmt.Errorf("failed to parse external URL: %w", err)
	}

	cookies := sessions.NewCookieStore(opts.SessionKeyPairs...)
	cookies.Options.MaxAge = 60 * 60 * 24 * 365 * 10 // 10 years
	cookies.Options.Secure = externalURL.Scheme == "https"
	cookies.Options.HttpOnly = true

	authenticator, err := auth.NewAuthenticator(logger, adm, cookies, &auth.AuthenticatorOptions{
		AuthDomain:       opts.AuthDomain,
		AuthClientID:     opts.AuthClientID,
		AuthClientSecret: opts.AuthClientSecret,
		ExternalURL:      opts.ExternalURL,
	})
	if err != nil {
		return nil, err
	}

	handler, err := eventhandler.NewGithubHandler(adm.DB, logger)
	if err != nil {
		return nil, err
	}

	client, err := githubClient(conf)
	if err != nil {
		return nil, err
	}

	return &Server{
<<<<<<< HEAD
		logger:       logger,
		admin:        adm,
		conf:         conf,
		auth:         auth,
		handler:      handler,
		githubClient: client,
=======
		logger:        logger,
		admin:         adm,
		opts:          opts,
		cookies:       cookies,
		authenticator: authenticator,
>>>>>>> 857375b1
	}, nil
}

// ServeGRPC Starts the gRPC server.
func (s *Server) ServeGRPC(ctx context.Context) error {
	server := grpc.NewServer(
		grpc.ChainStreamInterceptor(
			tracing.StreamServerInterceptor(opentracing.InterceptorTracer()),
			metrics.StreamServerInterceptor(metrics.NewServerMetrics()),
			logging.StreamServerInterceptor(grpczaplog.InterceptorLogger(s.logger), logging.WithCodes(ErrorToCode), logging.WithLevels(GRPCCodeToLevel)),
			recovery.StreamServerInterceptor(),
			grpc_validator.StreamServerInterceptor(),
			s.authenticator.StreamServerInterceptor(),
		),
		grpc.ChainUnaryInterceptor(
			tracing.UnaryServerInterceptor(opentracing.InterceptorTracer()),
			metrics.UnaryServerInterceptor(metrics.NewServerMetrics()),
			logging.UnaryServerInterceptor(grpczaplog.InterceptorLogger(s.logger), logging.WithCodes(ErrorToCode), logging.WithLevels(GRPCCodeToLevel)),
			recovery.UnaryServerInterceptor(),
			grpc_validator.UnaryServerInterceptor(),
			s.authenticator.UnaryServerInterceptor(),
		),
	)

	adminv1.RegisterAdminServiceServer(server, s)
	s.logger.Sugar().Infof("serving admin gRPC on port:%v", s.opts.GRPCPort)
	return graceful.ServeGRPC(ctx, server, s.opts.GRPCPort)
}

// Starts the HTTP server.
func (s *Server) ServeHTTP(ctx context.Context) error {
	handler, err := s.HTTPHandler(ctx)
	if err != nil {
		return err
	}

	server := &http.Server{Handler: handler}
	s.logger.Sugar().Infof("serving admin HTTP on port:%v", s.opts.HTTPPort)
	return graceful.ServeHTTP(ctx, server, s.opts.HTTPPort)
}

// ErrorToCode maps an error to a gRPC code for logging. It wraps the default behavior and adds handling of context errors.
func ErrorToCode(err error) codes.Code {
	if errors.Is(err, context.DeadlineExceeded) {
		return codes.DeadlineExceeded
	}
	if errors.Is(err, context.Canceled) {
		return codes.Canceled
	}
	return logging.DefaultErrorToCode(err)
}

// GRPCCodeToLevel overrides the log level of various gRPC codes.
// We're currently not doing very granular error handling, so we get quite a lot of codes.Unknown errors, which we do not want to emit as error logs.
func GRPCCodeToLevel(code codes.Code) logging.Level {
	switch code {
	case codes.OK, codes.NotFound, codes.Canceled, codes.AlreadyExists, codes.InvalidArgument, codes.Unauthenticated,
		codes.Unknown, codes.PermissionDenied, codes.ResourceExhausted, codes.FailedPrecondition, codes.OutOfRange:
		return logging.INFO
	case codes.Unimplemented, codes.DeadlineExceeded, codes.Aborted, codes.Unavailable:
		return logging.WARNING
	case codes.Internal, codes.DataLoss:
		return logging.ERROR
	default:
		return logging.ERROR
	}
}

// HTTPHandler HTTP handler serving REST gateway.
func (s *Server) HTTPHandler(ctx context.Context) (http.Handler, error) {
	// Create REST gateway
	mux := gateway.NewServeMux(
		gateway.WithErrorHandler(HTTPErrorHandler),
		gateway.WithMetadata(s.authenticator.Annotator),
	)
	opts := []grpc.DialOption{grpc.WithTransportCredentials(insecure.NewCredentials())}
	grpcAddress := fmt.Sprintf(":%d", s.opts.GRPCPort)
	err := adminv1.RegisterAdminServiceHandlerFromEndpoint(ctx, mux, grpcAddress, opts)
	if err != nil {
		return nil, err
	}

<<<<<<< HEAD
	// One-off REST-only path for multipart file upload
	err = mux.HandlePath("GET", "/auth/login", s.authLogin)
	if err != nil {
		panic(err)
	}

	// this MAY be a common API for all events originating from multiple sources like github,gitlab etc
	err = mux.HandlePath("POST", "/event_handler/{origin}", s.handleEvent)
	if err != nil {
		panic(err)
	}

	err = mux.HandlePath("GET", "/github-connect/organizations/{organization}/projects", s.connectProject)
	if err != nil {
		panic(err)
	}

	err = mux.HandlePath("GET", "/github-connect/callback", s.installSetupCallback)
	if err != nil {
		panic(err)
	}

	err = mux.HandlePath("GET", "/auth/callback", s.callback)
	if err != nil {
		panic(err)
	}

	err = mux.HandlePath("GET", "/auth/user", s.user)
=======
	// Add auth endpoints (not gRPC handlers, just regular HTTP endpoints on /auth/*)
	err = s.authenticator.RegisterEndpoints(mux)
>>>>>>> 857375b1
	if err != nil {
		return nil, err
	}

	// Build CORS options for admin server

	// If the AllowedOrigins contains a "*" we want to return the requester's origin instead of "*" in the "Access-Control-Allow-Origin" header.
	// This is useful in development. In production, we set AllowedOrigins to non-wildcard values, so this does not have security implications.
	// Details: https://github.com/rs/cors#allow--with-credentials-security-protection
	var allowedOriginFunc func(string) bool
	allowedOrigins := s.opts.AllowedOrigins
	for _, origin := range s.opts.AllowedOrigins {
		if origin == "*" {
			allowedOriginFunc = func(origin string) bool { return true }
			allowedOrigins = nil
			break
		}
	}

	corsOpts := cors.Options{
		AllowedOrigins:  allowedOrigins,
		AllowOriginFunc: allowedOriginFunc,
		AllowedMethods: []string{
			http.MethodHead,
			http.MethodGet,
			http.MethodPost,
			http.MethodPut,
			http.MethodPatch,
			http.MethodDelete,
		},
		AllowedHeaders: []string{"*"},
		// We use cookies for browser sessions, so this is required to allow ui.rilldata.com to make authenticated requests to admin.rilldata.com
		AllowCredentials: true,
		// Set max age to 1 hour (default if not set is 5 seconds)
		MaxAge: 60 * 60,
	}

	// Wrap mux with CORS middleware
	handler := cors.New(corsOpts).Handler(mux)

	return handler, nil
}

// HTTPErrorHandler wraps gateway.DefaultHTTPErrorHandler to map gRPC unknown errors (i.e. errors without an explicit
// code) to HTTP status code 400 instead of 500.
func HTTPErrorHandler(ctx context.Context, mux *gateway.ServeMux, marshaler gateway.Marshaler, w http.ResponseWriter, r *http.Request, err error) {
	s := status.Convert(err)
	if s.Code() == codes.Unknown {
		err = &gateway.HTTPStatusError{HTTPStatus: http.StatusBadRequest, Err: err}
	}
	gateway.DefaultHTTPErrorHandler(ctx, mux, marshaler, w, r, err)
}

// Ping implements AdminService
func (s *Server) Ping(ctx context.Context, req *adminv1.PingRequest) (*adminv1.PingResponse, error) {
	resp := &adminv1.PingResponse{
		Version: "", // TODO: Return version
		Time:    timestamppb.New(time.Now()),
	}
	return resp, nil
<<<<<<< HEAD
}

func cors(h http.Handler) http.Handler {
	// TODO: Hack for local - not production-ready
	return http.HandlerFunc(func(w http.ResponseWriter, r *http.Request) {
		if origin := r.Header.Get("Origin"); origin != "" {
			w.Header().Set("Access-Control-Allow-Origin", origin)
			if r.Method == "OPTIONS" && r.Header.Get("Access-Control-Request-Method") != "" {
				w.Header().Set("Access-Control-Allow-Headers", "*")
				w.Header().Set("Access-Control-Allow-Methods", "GET, HEAD, POST, PUT, PATCH, DELETE")
				return
			}
		}
		h.ServeHTTP(w, r)
	})
}

func githubClient(conf Config) (*github.Client, error) {
	fw, err := os.Open(conf.GithubAppPrivateKeyPath)
	if err != nil {
		if os.IsNotExist(err) {
			// this is for local setup and unblocking if devs dont have private key
			// todo :: check some mode (local vs prod) and throw error instead of creating default client
			return github.NewClient(http.DefaultClient), nil
		}
		return nil, err
	}
	fw.Close()

	// Shared transport to reuse TCP connections.
	tr := http.DefaultTransport
	// Use installation transport with github.com/google/go-github
	itr, err := ghinstallation.NewAppsTransportKeyFromFile(tr, conf.GithubAppID, conf.GithubAppPrivateKeyPath)
	if err != nil {
		return nil, err
	}

	return github.NewClient(&http.Client{Transport: itr}), nil
=======
>>>>>>> 857375b1
}<|MERGE_RESOLUTION|>--- conflicted
+++ resolved
@@ -5,18 +5,12 @@
 	"errors"
 	"fmt"
 	"net/http"
-<<<<<<< HEAD
-	"os"
+	"net/url"
 	"time"
 
 	"github.com/bradleyfalzon/ghinstallation"
 	"github.com/google/go-github/v50/github"
-=======
-	"net/url"
-	"time"
-
 	"github.com/gorilla/sessions"
->>>>>>> 857375b1
 	metrics "github.com/grpc-ecosystem/go-grpc-middleware/providers/openmetrics/v2"
 	"github.com/grpc-ecosystem/go-grpc-middleware/providers/opentracing/v2"
 	grpczaplog "github.com/grpc-ecosystem/go-grpc-middleware/providers/zap/v2"
@@ -26,11 +20,8 @@
 	grpc_validator "github.com/grpc-ecosystem/go-grpc-middleware/validator"
 	gateway "github.com/grpc-ecosystem/grpc-gateway/v2/runtime"
 	"github.com/rilldata/rill/admin"
-<<<<<<< HEAD
+	"github.com/rilldata/rill/admin/server/auth"
 	"github.com/rilldata/rill/admin/server/eventhandler"
-=======
-	"github.com/rilldata/rill/admin/server/auth"
->>>>>>> 857375b1
 	adminv1 "github.com/rilldata/rill/proto/gen/rill/admin/v1"
 	"github.com/rilldata/rill/runtime/pkg/graceful"
 	"github.com/rs/cors"
@@ -42,43 +33,20 @@
 	timestamppb "google.golang.org/protobuf/types/known/timestamppb"
 )
 
-<<<<<<< HEAD
-type Server struct {
-	adminv1.UnsafeAdminServiceServer
-	logger  *zap.Logger
-	admin   *admin.Service
-	conf    Config
-	auth    *Authenticator
-	handler eventhandler.Handler
-	// todo :: add service layer and setup it there
-	githubClient *github.Client
-}
-
-var _ adminv1.AdminServiceServer = (*Server)(nil)
-
-type Config struct {
-=======
 type Options struct {
->>>>>>> 857375b1
-	HTTPPort         int
-	GRPCPort         int
-	ExternalURL      string
-	SessionKeyPairs  [][]byte
-	AllowedOrigins   []string
-	AuthDomain       string
-	AuthClientID     string
-	AuthClientSecret string
-<<<<<<< HEAD
-	AuthCallbackURL  string
-	SessionSecret    string
-	GithubAppName    string
-	UIHost           string
-	// todo :: below secrets should be fetched directly from vault rather than reading from env
-	GithubAPISecretKey      []byte // used to validate github events
-	GithubAppID             int64
-	GithubAppPrivateKeyPath string
-=======
->>>>>>> 857375b1
+	HTTPPort               int
+	GRPCPort               int
+	ExternalURL            string
+	FrontendURL            string
+	SessionKeyPairs        [][]byte
+	AllowedOrigins         []string
+	AuthDomain             string
+	AuthClientID           string
+	AuthClientSecret       string
+	GithubAppID            int64
+	GithubAppName          string
+	GithubAppPrivateKey    string
+	GithubAppWebhookSecret string
 }
 
 type Server struct {
@@ -88,6 +56,9 @@
 	opts          *Options
 	cookies       *sessions.CookieStore
 	authenticator *auth.Authenticator
+	handler       eventhandler.Handler
+	// todo :: add service layer and setup it there
+	githubClient *github.Client
 }
 
 var _ adminv1.AdminServiceServer = (*Server)(nil)
@@ -118,26 +89,19 @@
 		return nil, err
 	}
 
-	client, err := githubClient(conf)
+	client, err := githubClient(opts)
 	if err != nil {
 		return nil, err
 	}
 
 	return &Server{
-<<<<<<< HEAD
-		logger:       logger,
-		admin:        adm,
-		conf:         conf,
-		auth:         auth,
-		handler:      handler,
-		githubClient: client,
-=======
 		logger:        logger,
 		admin:         adm,
 		opts:          opts,
 		cookies:       cookies,
 		authenticator: authenticator,
->>>>>>> 857375b1
+		handler:       handler,
+		githubClient:  client,
 	}, nil
 }
 
@@ -220,11 +184,10 @@
 		return nil, err
 	}
 
-<<<<<<< HEAD
-	// One-off REST-only path for multipart file upload
-	err = mux.HandlePath("GET", "/auth/login", s.authLogin)
-	if err != nil {
-		panic(err)
+	// Add auth endpoints (not gRPC handlers, just regular HTTP endpoints on /auth/*)
+	err = s.authenticator.RegisterEndpoints(mux)
+	if err != nil {
+		return nil, err
 	}
 
 	// this MAY be a common API for all events originating from multiple sources like github,gitlab etc
@@ -241,20 +204,6 @@
 	err = mux.HandlePath("GET", "/github-connect/callback", s.installSetupCallback)
 	if err != nil {
 		panic(err)
-	}
-
-	err = mux.HandlePath("GET", "/auth/callback", s.callback)
-	if err != nil {
-		panic(err)
-	}
-
-	err = mux.HandlePath("GET", "/auth/user", s.user)
-=======
-	// Add auth endpoints (not gRPC handlers, just regular HTTP endpoints on /auth/*)
-	err = s.authenticator.RegisterEndpoints(mux)
->>>>>>> 857375b1
-	if err != nil {
-		return nil, err
 	}
 
 	// Build CORS options for admin server
@@ -313,45 +262,17 @@
 		Time:    timestamppb.New(time.Now()),
 	}
 	return resp, nil
-<<<<<<< HEAD
-}
-
-func cors(h http.Handler) http.Handler {
-	// TODO: Hack for local - not production-ready
-	return http.HandlerFunc(func(w http.ResponseWriter, r *http.Request) {
-		if origin := r.Header.Get("Origin"); origin != "" {
-			w.Header().Set("Access-Control-Allow-Origin", origin)
-			if r.Method == "OPTIONS" && r.Header.Get("Access-Control-Request-Method") != "" {
-				w.Header().Set("Access-Control-Allow-Headers", "*")
-				w.Header().Set("Access-Control-Allow-Methods", "GET, HEAD, POST, PUT, PATCH, DELETE")
-				return
-			}
-		}
-		h.ServeHTTP(w, r)
-	})
-}
-
-func githubClient(conf Config) (*github.Client, error) {
-	fw, err := os.Open(conf.GithubAppPrivateKeyPath)
-	if err != nil {
-		if os.IsNotExist(err) {
-			// this is for local setup and unblocking if devs dont have private key
-			// todo :: check some mode (local vs prod) and throw error instead of creating default client
-			return github.NewClient(http.DefaultClient), nil
-		}
-		return nil, err
-	}
-	fw.Close()
-
+}
+
+func githubClient(opts *Options) (*github.Client, error) {
 	// Shared transport to reuse TCP connections.
 	tr := http.DefaultTransport
+
 	// Use installation transport with github.com/google/go-github
-	itr, err := ghinstallation.NewAppsTransportKeyFromFile(tr, conf.GithubAppID, conf.GithubAppPrivateKeyPath)
+	itr, err := ghinstallation.NewAppsTransport(tr, opts.GithubAppID, []byte(opts.GithubAppPrivateKey))
 	if err != nil {
 		return nil, err
 	}
 
 	return github.NewClient(&http.Client{Transport: itr}), nil
-=======
->>>>>>> 857375b1
 }