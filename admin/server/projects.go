--- conflicted
+++ resolved
@@ -514,38 +514,27 @@
 
 	role, err := s.admin.DB.FindProjectRole(ctx, req.Role)
 	if err != nil {
-<<<<<<< HEAD
-		return nil, status.Error(codes.InvalidArgument, err.Error())
-=======
-		if errors.Is(err, database.ErrNotFound) {
-			return nil, status.Error(codes.InvalidArgument, "role not found")
-		}
-		return nil, status.Error(codes.Internal, err.Error())
->>>>>>> 929805ce
+		return nil, status.Error(codes.InvalidArgument, err.Error())
 	}
 
 	user, err := s.admin.DB.FindUserByEmail(ctx, req.Email)
 	if err != nil {
-<<<<<<< HEAD
-		return nil, status.Error(codes.InvalidArgument, err.Error())
-=======
-		if errors.Is(err, database.ErrNotFound) {
-			// check if there is a pending invite for this user
-			invite, err := s.admin.DB.FindProjectInvite(ctx, proj.ID, req.Email)
-			if err != nil {
-				if errors.Is(err, database.ErrNotFound) {
-					return nil, status.Error(codes.InvalidArgument, "user not found")
-				}
-				return nil, status.Error(codes.Internal, err.Error())
+		if !errors.Is(err, database.ErrNotFound) {
+			return nil, status.Error(codes.Internal, err.Error())
+		}
+		// Check if there is a pending invite for this user
+		invite, err := s.admin.DB.FindProjectInvite(ctx, proj.ID, req.Email)
+		if err != nil {
+			if errors.Is(err, database.ErrNotFound) {
+				return nil, status.Error(codes.InvalidArgument, "user not found")
 			}
-			err = s.admin.DB.UpdateProjectInviteRole(ctx, invite.ID, role.ID)
-			if err != nil {
-				return nil, status.Error(codes.Internal, err.Error())
-			}
-			return &adminv1.SetProjectMemberRoleResponse{}, nil
-		}
-		return nil, status.Error(codes.Internal, err.Error())
->>>>>>> 929805ce
+			return nil, status.Error(codes.Internal, err.Error())
+		}
+		err = s.admin.DB.UpdateProjectInviteRole(ctx, invite.ID, role.ID)
+		if err != nil {
+			return nil, status.Error(codes.Internal, err.Error())
+		}
+		return &adminv1.SetProjectMemberRoleResponse{}, nil
 	}
 
 	err = s.admin.DB.UpdateProjectMemberUserRole(ctx, proj.ID, user.ID, role.ID)
